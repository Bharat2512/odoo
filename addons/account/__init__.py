# -*- coding: utf-8 -*-
##############################################################################
#
#    OpenERP, Open Source Management Solution
#    Copyright (C) 2004-2010 Tiny SPRL (<http://tiny.be>).
#
#    This program is free software: you can redistribute it and/or modify
#    it under the terms of the GNU Affero General Public License as
#    published by the Free Software Foundation, either version 3 of the
#    License, or (at your option) any later version.
#
#    This program is distributed in the hope that it will be useful,
#    but WITHOUT ANY WARRANTY; without even the implied warranty of
#    MERCHANTABILITY or FITNESS FOR A PARTICULAR PURPOSE.  See the
#    GNU Affero General Public License for more details.
#
#    You should have received a copy of the GNU Affero General Public License
#    along with this program.  If not, see <http://www.gnu.org/licenses/>.
#
##############################################################################

import partner
import account
import installer
import account_invoice
import account_bank_statement
import account_bank
import account_cash_statement
import account_move_line
import account_analytic_line
import account_financial_report
import product
import company
<<<<<<< HEAD
import res_config

import wizard
import report

# vim:expandtab:smartindent:tabstop=4:softtabstop=4:shiftwidth=4:
=======
import res_currency
import edi
import res_config
>>>>>>> 704de944
<|MERGE_RESOLUTION|>--- conflicted
+++ resolved
@@ -31,15 +31,7 @@
 import account_financial_report
 import product
 import company
-<<<<<<< HEAD
 import res_config
 
 import wizard
-import report
-
-# vim:expandtab:smartindent:tabstop=4:softtabstop=4:shiftwidth=4:
-=======
-import res_currency
-import edi
-import res_config
->>>>>>> 704de944
+import report