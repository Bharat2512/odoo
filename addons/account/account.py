--- conflicted
+++ resolved
@@ -48,13 +48,8 @@
         for line in self.line_ids:
             if line.value == 'fixed':
                 amt = round(line.value_amount, prec)
-<<<<<<< HEAD
             elif line.value == 'percent':
                 amt = round(value * (line.value_amount / 100.0), prec)
-=======
-            elif line.value == 'procent':
-                amt = round(value * (line.value_amount/100.0), prec)
->>>>>>> a15ea265
             elif line.value == 'balance':
                 amt = round(amount, prec)
             if amt:
@@ -78,7 +73,6 @@
 class account_payment_term_line(models.Model):
     _name = "account.payment.term.line"
     _description = "Payment Term Line"
-<<<<<<< HEAD
     _order = "days"
 
     value = fields.Selection([
@@ -102,39 +96,6 @@
 
 
 class account_account_type(models.Model):
-=======
-    _columns = {
-        'value': fields.selection([('procent', 'Percent'),
-                                   ('balance', 'Balance'),
-                                   ('fixed', 'Fixed Amount')], 'Computation',
-                                   required=True, help="""Select here the kind of valuation related to this payment term line. Note that you should have your last line with the type 'Balance' to ensure that the whole amount will be treated."""),
-
-        'value_amount': fields.float('Amount To Pay', digits_compute=dp.get_precision('Payment Term'), help="For percent enter a ratio between 0-100%."),
-        'days': fields.integer('Number of Days', required=True, help="Number of days to add before computation of the day of month." \
-            "If Date=15/01, Number of Days=22, Day of Month=-1, then the due date is 28/02."),
-        'days2': fields.integer('Day of the Month', required=True, help="Day of the month, set -1 for the last day of the current month. If it's positive, it gives the day of the next month. Set 0 for net days (otherwise it's based on the beginning of the month)."),
-        'payment_id': fields.many2one('account.payment.term', 'Payment Term', required=True, select=True, ondelete='cascade'),
-    }
-    _defaults = {
-        'value': 'balance',
-        'days': 30,
-        'days2': 0,
-    }
-    _order = "value desc,days"
-
-    def _check_percent(self, cr, uid, ids, context=None):
-        obj = self.browse(cr, uid, ids[0], context=context)
-        if obj.value == 'procent' and ( obj.value_amount < 0.0 or obj.value_amount > 100.0):
-            return False
-        return True
-
-    _constraints = [
-        (_check_percent, 'Percentages for Payment Term Line must be between 0 and 100.', ['value_amount']),
-    ]
-
-
-class account_account_type(osv.osv):
->>>>>>> a15ea265
     _name = "account.account.type"
     _description = "Account Type"
     _order = "code"
@@ -594,7 +555,6 @@
     _description = "Account Entry"
     _order = 'id desc'
 
-<<<<<<< HEAD
     @api.multi
     @api.depends('name', 'state')
     def name_get(self):
@@ -602,54 +562,6 @@
         for move in self:
             if move.state == 'draft':
                 name = '* ' + str(move.id)
-=======
-    def account_assert_balanced(self, cr, uid, context=None):
-        cr.execute("""\
-            SELECT      move_id
-            FROM        account_move_line
-            WHERE       state = 'valid'
-            GROUP BY    move_id
-            HAVING      abs(sum(debit) - sum(credit)) > 0.00001
-            """)
-        assert len(cr.fetchall()) == 0, \
-            "For all Journal Items, the state is valid implies that the sum " \
-            "of credits equals the sum of debits"
-        return True
-
-    def account_move_prepare(self, cr, uid, journal_id, date=False, ref='', company_id=False, context=None):
-        '''
-        Prepares and returns a dictionary of values, ready to be passed to create() based on the parameters received.
-        '''
-        if not date:
-            date = fields.date.today()
-        period_obj = self.pool.get('account.period')
-        if not company_id:
-            user = self.pool.get('res.users').browse(cr, uid, uid, context=context)
-            company_id = user.company_id.id
-        if context is None:
-            context = {}
-        #put the company in context to find the good period
-        ctx = context.copy()
-        ctx.update({'company_id': company_id})
-        return {
-            'journal_id': journal_id,
-            'date': date,
-            'period_id': period_obj.find(cr, uid, date, context=ctx)[0],
-            'ref': ref,
-            'company_id': company_id,
-        }
-
-    def name_get(self, cursor, user, ids, context=None):
-        if isinstance(ids, (int, long)):
-            ids = [ids]
-        if not ids:
-            return []
-        res = []
-        data_move = self.pool.get('account.move').browse(cursor, user, ids, context=context)
-        for move in data_move:
-            if move.state=='draft':
-                name = '*' + str(move.id)
->>>>>>> a15ea265
             else:
                 name = move.name
             result.append((move.id, name))
@@ -758,68 +670,9 @@
 class account_move_reconcile(models.Model):
     _name = "account.move.reconcile"
     _description = "Account Reconciliation"
-<<<<<<< HEAD
 
     name = fields.Char(string='Reconciliation Ref', required=True, default=lambda self: self.env['ir.sequence'].get('account.reconcile') or '/')
     line_id = fields.One2many('account.move.line', 'reconcile_id', string='Journal Items')
-=======
-    _columns = {
-        'name': fields.char('Name', required=True),
-        'type': fields.char('Type', required=True),
-        'line_id': fields.one2many('account.move.line', 'reconcile_id', 'Entry Lines'),
-        'line_partial_ids': fields.one2many('account.move.line', 'reconcile_partial_id', 'Partial Entry lines'),
-        'create_date': fields.date('Creation date', readonly=True),
-        'opening_reconciliation': fields.boolean('Opening Entries Reconciliation', help="Is this reconciliation produced by the opening of a new fiscal year ?."),
-    }
-    _defaults = {
-        'name': lambda self,cr,uid,ctx=None: self.pool.get('ir.sequence').next_by_code(cr, uid, 'account.reconcile', context=ctx) or '/',
-    }
-    
-    # You cannot unlink a reconciliation if it is a opening_reconciliation one,
-    # you should use the generate opening entries wizard for that
-    def unlink(self, cr, uid, ids, context=None):
-        for move_rec in self.browse(cr, uid, ids, context=context):
-            if move_rec.opening_reconciliation:
-                raise osv.except_osv(_('Error!'), _('You cannot unreconcile journal items if they has been generated by the \
-                                                        opening/closing fiscal year process.'))
-        return super(account_move_reconcile, self).unlink(cr, uid, ids, context=context)
-    
-    # Look in the line_id and line_partial_ids to ensure the partner is the same or empty
-    # on all lines. We allow that only for opening/closing period
-    def _check_same_partner(self, cr, uid, ids, context=None):
-        for reconcile in self.browse(cr, uid, ids, context=context):
-            move_lines = []
-            if not reconcile.opening_reconciliation:
-                if reconcile.line_id:
-                    first_partner = reconcile.line_id[0].partner_id.id
-                    move_lines = reconcile.line_id
-                elif reconcile.line_partial_ids:
-                    first_partner = reconcile.line_partial_ids[0].partner_id.id
-                    move_lines = reconcile.line_partial_ids
-                if any([(line.account_id.type in ('receivable', 'payable') and line.partner_id.id != first_partner) for line in move_lines]):
-                    return False
-        return True
-
-    _constraints = [
-        (_check_same_partner, 'You can only reconcile journal items with the same partner.', ['line_id', 'line_partial_ids']),
-    ]
-    
-    def reconcile_partial_check(self, cr, uid, ids, type='auto', context=None):
-        total = 0.0
-        for rec in self.browse(cr, uid, ids, context=context):
-            for line in rec.line_partial_ids:
-                if line.account_id.currency_id:
-                    total += line.amount_currency
-                else:
-                    total += (line.debit or 0.0) - (line.credit or 0.0)
-        if not total:
-            self.pool.get('account.move.line').write(cr, uid,
-                map(lambda x: x.id, rec.line_partial_ids),
-                {'reconcile_id': rec.id },
-                context=context
-            )
-        return True
->>>>>>> a15ea265
 
     @api.one
     @api.constrains('line_id')
@@ -1128,13 +981,8 @@
                 data['amount'] = tax.amount
                 data['tax_amount'] = quantity
                # data['amount'] = quantity
-<<<<<<< HEAD
-            elif tax.type == 'code':
-                localdict = {'price_unit': cur_price_unit, 'product': product, 'partner': partner}
-=======
             elif tax.type=='code':
                 localdict = {'price_unit':cur_price_unit, 'product':product, 'partner':partner, 'quantity': quantity}
->>>>>>> a15ea265
                 exec tax.python_compute in localdict
                 amount = localdict['result']
                 data['amount'] = amount
@@ -2173,17 +2021,10 @@
         acc_template_ref, taxes_ref, tax_code_ref = self._install_template(self.chart_template_id.id, company_id, code_digits=self.code_digits, obj_wizard=self)
 
         # write values of default taxes for product as super user
-<<<<<<< HEAD
         if self.sale_tax and taxes_ref:
-            ir_values_obj.sudo().set_default('product.product', "taxes_id", [taxes_ref[self.sale_tax.id]], for_all_users=True, company_id=company_id)
+            ir_values_obj.sudo().set_default('product.template', "taxes_id", [taxes_ref[self.sale_tax.id]], for_all_users=True, company_id=company_id)
         if self.purchase_tax and taxes_ref:
-            ir_values_obj.sudo().set_default('product.product', "supplier_taxes_id", [taxes_ref[self.purchase_tax.id]], for_all_users=True, company_id=company_id)
-=======
-        if obj_wizard.sale_tax and taxes_ref:
-            ir_values_obj.set_default(cr, SUPERUSER_ID, 'product.template', "taxes_id", [taxes_ref[obj_wizard.sale_tax.id]], for_all_users=True, company_id=company_id)
-        if obj_wizard.purchase_tax and taxes_ref:
-            ir_values_obj.set_default(cr, SUPERUSER_ID, 'product.template', "supplier_taxes_id", [taxes_ref[obj_wizard.purchase_tax.id]], for_all_users=True, company_id=company_id)
->>>>>>> a15ea265
+            ir_values_obj.sudo().set_default('product.template', "supplier_taxes_id", [taxes_ref[self.purchase_tax.id]], for_all_users=True, company_id=company_id)
 
         # Create Bank journals
         self._create_bank_journals_from_o2m(company_id, acc_template_ref)
