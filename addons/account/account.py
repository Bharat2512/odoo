# -*- coding: utf-8 -*-

import logging
from datetime import datetime
from dateutil.relativedelta import relativedelta
import time
import math

import openerp
from openerp.osv import expression
from openerp.tools.float_utils import float_round as round
from openerp.tools import DEFAULT_SERVER_DATETIME_FORMAT
from openerp.exceptions import UserError

import openerp.addons.decimal_precision as dp

from openerp import api, fields, models, _
from openerp.exceptions import Warning

_logger = logging.getLogger(__name__)


class res_company(models.Model):
    _inherit = "res.company"

    currency_exchange_journal_id = fields.Many2one('account.journal', string="Currency Adjustments Journal", domain=[('type', '=', 'general')])
    income_currency_exchange_account_id = fields.Many2one('account.account', related='currency_exchange_journal_id.default_credit_account_id',
        string="Gain Exchange Rate Account", domain=[('internal_type', '=', 'other'), ('deprecated', '=', False)])
    expense_currency_exchange_account_id = fields.Many2one('account.account', related='currency_exchange_journal_id.default_debit_account_id',
        string="Loss Exchange Rate Account", domain=[('internal_type', '=', 'other'), ('deprecated', '=', False)])


class account_payment_term(models.Model):
    _name = "account.payment.term"
    _description = "Payment Term"
    _order = "name"

    name = fields.Char(string='Payment Term', translate=True, required=True)
    active = fields.Boolean(string='Active', default=True,
        help="If the active field is set to False, it will allow you to hide the payment term without removing it.")
    note = fields.Text(string='Description', translate=True)
    line_ids = fields.One2many('account.payment.term.line', 'payment_id', string='Terms', copy=True)
    company_id = fields.Many2one('res.company', string='Company', required=True, default=lambda self: self.env.user.company_id)

    @api.one
    def compute(self, value, date_ref=False):
        date_ref = date_ref or datetime.now().strftime('%Y-%m-%d')
        amount = value
        result = []
        prec = self.company_id.currency_id.decimal_places
        for line in self.line_ids:
            if line.value == 'fixed':
                amt = round(line.value_amount, prec)
            elif line.value == 'percent':
                amt = round(value * (line.value_amount / 100.0), prec)
            elif line.value == 'balance':
                amt = round(amount, prec)
            if amt:
                next_date = (datetime.strptime(date_ref, '%Y-%m-%d') + relativedelta(days=line.days))
                if line.days2 < 0:
                    next_first_date = next_date + relativedelta(day=1, months=1)  # Getting 1st of next month
                    next_date = next_first_date + relativedelta(days=line.days2)
                if line.days2 > 0:
                    next_date += relativedelta(day=line.days2, months=1)
                result.append((next_date.strftime('%Y-%m-%d'), amt))
                amount -= amt

        amount = reduce(lambda x,y: x + y[1], result, 0.0)
        dist = round(value - amount, prec)
        if dist:
            last_date = result and result[-1][0] or time.strftime('%Y-%m-%d')
            result.append((last_date, dist))
        return result


class account_payment_term_line(models.Model):
    _name = "account.payment.term.line"
    _description = "Payment Term Line"
    _order = "days"

    value = fields.Selection([
            ('balance', 'Balance'),
            ('percent', 'Percent'),
            ('fixed', 'Fixed Amount')
        ], string='Computation', required=True, default='balance',
        help="Select here the kind of valuation related to this payment term line. Note that you should have your last "
            "line with the type 'Balance' to ensure that the whole amount will be treated.")
    value_amount = fields.Float(string='Amount To Pay', digits=dp.get_precision('Payment Term'), help="For percent enter a ratio between 0-100.")
    days = fields.Integer(string='Number of Days', required=True, default=30, help="Number of days to add before computation of the day of month." \
        "If Date=15/01, Number of Days=22, Day of Month=-1, then the due date is 28/02.")
    days2 = fields.Integer(string='Day of the Month', required=True, default='0',
        help="Day of the month, set -1 for the last day of the current month. If it's positive, it gives the day of the next month. "
            "Set 0 for net days (otherwise it's based on the beginning of the month).")
    payment_id = fields.Many2one('account.payment.term', string='Payment Term', required=True, index=True, ondelete='cascade')

    @api.one
    @api.constrains('value', 'value_amount')
    def _check_percent(self):
        if self.value == 'percent' and (self.value_amount < 0.0 or self.value_amount > 100.0):
            raise UserError(_('Percentages for Payment Term Line must be between 0 and 100.'))


class account_account_type(models.Model):
    _name = "account.account.type"
    _description = "Account Type"

    name = fields.Char(string='Account Type', required=True, translate=True)
    close_method = fields.Selection([('none', 'None'), ('balance', 'Balance')],
        string='Deferral Method', required=True, default='none')
    report_type = fields.Selection([
        ('none','/'),
        ('income', _('Profit & Loss (Income account)')),
        ('expense', _('Profit & Loss (Expense account)')),
        ('asset', _('Balance Sheet (Asset account)')),
        ('liability', _('Balance Sheet (Liability account)'))
        ],
        default='none',string='P&L / BS Category', help="This field is used to generate legal reports: profit and loss, balance sheet.", required=True)
    type = fields.Selection([
        ('other', 'Regular'),
        ('receivable', 'Receivable'),
        ('payable', 'Payable'),
        ('liquidity','Liquidity'),
        ('consolidation', 'Consolidation'),
        ], string='Type', required=True, default='other',
        help="The 'Internal Type' is used for features available on "\
        "different types of accounts: consolidation are accounts that "\
        "can have children accounts for multi-company consolidations, payable/receivable are for "\
        "partners accounts (for debit/credit computations).")
    note = fields.Text(string='Description')


#----------------------------------------------------------
# Accounts
#----------------------------------------------------------
class account_account(models.Model):
    _name = "account.account"
    _description = "Account"

    @api.model
    def search(self, args, offset=0, limit=None, order=None, count=False):
        context = dict(self._context or {})
        if context.get('journal_id', False):
            jour = self.env['account.journal'].browse(context['journal_id'])
            if jour.account_control_ids:
                args.append(('id', 'in', map(lambda x: x.id, jour.account_control_ids)))
            if jour.type_control_ids:
                args.append(('user_type', 'in', map(lambda x: x.id, jour.type_control_ids)))
        return super(account_account, self).search(args, offset, limit, order, count=count)

    @api.multi
    def _get_children_and_consol(self):
        #this function search for all the consolidated children (recursively) of the given account ids
        children_ids = set(self.ids)
        for rec in self:
            this_rec_children = []
            if rec.child_consol_ids:
                this_rec_children = rec.child_consol_ids._get_children_and_consol()
            children_ids |= set(this_rec_children)
        return list(children_ids)


    name = fields.Char(required=True, index=True)
    currency_id = fields.Many2one('res.currency', string='Secondary Currency',
        help="Forces all moves for this account to have this secondary currency.")
    code = fields.Char(size=64, required=True, index=True)
    deprecated = fields.Boolean(index=True, default=False)
    user_type = fields.Many2one('account.account.type', string='Type', required=True,
        help="Account Type is used for information purpose, to generate country-specific legal reports, and set the rules to close a fiscal year and generate opening entries.")
    internal_type = fields.Selection(related='user_type.type', store=True)
    child_consol_ids = fields.Many2many('account.account', 'account_account_consol_rel', 'child_id', 'parent_id', string='Consolidated Children', domain=[('deprecated', '=', False)])
    last_time_entries_checked = fields.Datetime(string='Latest Invoices & Payments Matching Date', readonly=True, copy=False,
        help='Last time the invoices & payments matching was performed on this account. It is set either if there\'s not at least '\
        'an unreconciled debit and an unreconciled credit Or if you click the "Done" button.')

    reconcile = fields.Boolean(string='Allow Invoices & Payments Matching', default=False,
        help="Check this box if this account allows invoices & payments matching of journal items.")
    tax_ids = fields.Many2many('account.tax', 'account_account_tax_default_rel',
        'account_id', 'tax_id', string='Default Taxes')
    note = fields.Text('Internal Notes')
    company_id = fields.Many2one('res.company', string='Company', required=True,
        default=lambda self: self.env['res.company']._company_default_get('account.account'))

    _sql_constraints = [
        ('code_company_uniq', 'unique (code,company_id)', 'The code of the account must be unique per company !')
    ]

    @api.model
    def name_search(self, name, args=None, operator='ilike', limit=100):
        args = args or []
        domain = []
        if name:
            domain = ['|', ('code', '=ilike', name+'%'), ('name', operator, name)]
            if operator in expression.NEGATIVE_TERM_OPERATORS:
                domain = ['&'] + domain
        accounts = self.search(domain+args, limit=limit)
        return accounts.name_get()

    @api.multi
    @api.depends('name', 'code')
    def name_get(self):
        result = []
        for account in self:
            name = account.code + ' ' + account.name
            result.append((account.id, name))
        return result

    @api.one
    def copy(self, default=None):
        default = dict(default or {})
        default.update(code=_("%s (copy)") % (self.code or ''))
        return super(account_account, self).copy(default)

    @api.multi
    def write(self, vals):
        # Dont allow changing the company_id when account_move_line already exist
        if vals.get('company_id', False):
            move_lines = self.env['account.move.line'].search([('account_id', 'in', self.ids)], limit=1)
            for account in self:
                if (account.company_id.id <> vals['company_id']) and move_lines:
                    raise UserError(_('You cannot change the owner company of an account that already contains journal items.'))
        return super(account_account, self).write(vals)

    @api.multi
    def unlink(self):
        if self.env['account.move.line'].search([('account_id', 'in', self.ids)], limit=1):
            raise UserError(_('You cannot do that on an account that contains journal items.'))
        #Checking whether the account is set as a property to any Partner or not
        values = ['account.account,%s' % (account_id,) for account_id in self.ids]
        partner_prop_acc = self.env['ir.property'].search([('value_reference','in', values)], limit=1)
        if partner_prop_acc:
            raise UserError(_('You cannot remove/deactivate an account which is set on a customer or supplier.'))
        return super(account_account, self).unlink()

    @api.multi
    def mark_as_reconciled(self):
        return self.write({'last_time_entries_checked': time.strftime(DEFAULT_SERVER_DATETIME_FORMAT)})


class account_journal(models.Model):
    _name = "account.journal"
    _description = "Journal"
    _order = 'sequence, code'

    name = fields.Char(string='Journal Name', required=True)
    code = fields.Char(string='Code', size=5, required=True, help="The code will be displayed on reports.")
    type = fields.Selection([
            ('sale', 'Sale'),
            ('purchase', 'Purchase'),
            ('cash', 'Cash'),
            ('bank', 'Bank and Checks'),
            ('general', 'General'),
            ('situation', 'Opening/Closing Situation')
        ], string='Type', required=True,
        help="Select 'Sale' for customer invoices journals."\
        " Select 'Purchase' for supplier invoices journals."\
        " Select 'Cash' or 'Bank' for journals that are used in customer or supplier payments."\
        " Select 'General' for miscellaneous operations journals."\
        " Select 'Opening/Closing Situation' for entries generated for new fiscal years.")
    type_control_ids = fields.Many2many('account.account.type', 'account_journal_type_rel', 'journal_id', 'type_id', string='Type Controls')
    account_control_ids = fields.Many2many('account.account', 'account_account_type_rel', 'journal_id', 'account_id', string='Account',
        domain=[('deprecated', '=', False)])
    default_credit_account_id = fields.Many2one('account.account', string='Default Credit Account',
        domain=[('deprecated', '=', False)], help="It acts as a default account for credit amount")
    default_debit_account_id = fields.Many2one('account.account', string='Default Debit Account',
        domain=[('deprecated', '=', False)], help="It acts as a default account for debit amount")
    update_posted = fields.Boolean(string='Allow Cancelling Entries',
        help="Check this box if you want to allow the cancellation the entries related to this journal or of the invoice related to this journal")
    group_invoice_lines = fields.Boolean(string='Group Invoice Lines',
        help="If this box is checked, the system will try to group the accounting lines when generating them from invoices.")
    sequence_id = fields.Many2one('ir.sequence', string='Entry Sequence',
        help="This field contains the information related to the numbering of the journal entries of this journal.", required=True, copy=False)
    refund_sequence_id = fields.Many2one('ir.sequence', string='Refund Entry Sequence',
        help="This field contains the information related to the numbering of the refund entries of this journal.", copy=False)
    sequence= fields.Integer(string='Sequence', help='Used to order Journals')

    groups_id = fields.Many2many('res.groups', 'account_journal_group_rel', 'journal_id', 'group_id', string='Groups')
    currency = fields.Many2one('res.currency', string='Currency', help='The currency used to enter statement')
    entry_posted = fields.Boolean(string='Autopost Created Moves',
        help="Check this box to automatically post entries of this journal. Note that legally, some entries may be automatically posted when the "
            "source document is validated (Invoices), whatever the status of this field.")
    company_id = fields.Many2one('res.company', string='Company', required=True, index=1, default=lambda self: self.env.user.company_id,
        help="Company related to this journal")

    analytic_journal_id = fields.Many2one('account.analytic.journal', string='Analytic Journal', help="Journal for analytic entries")
    refund_sequence = fields.Boolean(string='Dedicated Refund Sequence', help="Check this box if you don't want to share the same sequence for invoices and refunds made from this journal")

    _sql_constraints = [
        ('code_company_uniq', 'unique (code, name, company_id)', 'The code and name of the journal must be unique per company !'),
    ]

    @api.one
    @api.constrains('currency', 'default_credit_account_id', 'default_debit_account_id')
    def _check_currency(self):
        if self.currency:
            if self.default_credit_account_id and not self.default_credit_account_id.currency_id.id == self.currency.id:
                raise UserError(_('Configuration error!\nThe currency of the journal should be the same than the default credit account.'))
            if self.default_debit_account_id and not self.default_debit_account_id.currency_id.id == self.currency.id:
                raise UserError(_('Configuration error!\nThe currency of the journal should be the same than the default debit account.'))

    @api.one
    def copy(self, default=None):
        default = dict(default or {})
        default.update(
            code=_("%s (copy)") % (self.code or ''),
            name=_("%s (copy)") % (self.name or ''))
        return super(account_journal, self).copy(default)

    @api.multi
    def write(self, vals):
        for journal in self:
            if 'company_id' in vals and journal.company_id.id != vals['company_id']:
                if self.env['account.move.line'].search([('journal_id', 'in', self.ids)], limit=1):
                    raise UserError(_('This journal already contains items, therefore you cannot modify its company field.'))
        return super(account_journal, self).write(vals)

    @api.model
    def _create_sequence(self, vals, refund=False):
        """ Create new no_gap entry sequence for every new Joural
        """
        prefix = vals['code'].upper()
        if refund:
            prefix = 'R' + prefix
        seq = {
            'name': vals['name'],
            'implementation': 'no_gap',
            'prefix': prefix + '/%(year)s/',
            'padding': 4,
            'number_increment': 1,
            'use_date_range': True,
        }

        if 'company_id' in vals:
            seq['company_id'] = vals['company_id']
        return self.env['ir.sequence'].create(seq)

    @api.model
    def create(self, vals):
        # We just need to create the relevant sequences according to the chosen options
        if not vals.get('sequence_id'):
            vals.update({'sequence_id': self.sudo()._create_sequence(vals).id})
        if vals.get('refund_sequence') and not vals.get('refund_sequence_id'):
            vals.update({'refund_sequence_id': self.sudo()._create_sequence(vals, refund=True).id})
        return super(account_journal, self).create(vals)

    @api.multi
    @api.depends('name', 'currency', 'company_id', 'company_id.currency_id')
    def name_get(self):
        res = []
        for journal in self:
            currency = journal.currency or journal.company_id.currency_id
            name = "%s (%s)" % (journal.name, currency.name)
            res += [(journal.id, name)]
        return res


class account_fiscalyear(models.Model):
    _name = "account.fiscalyear"
    _description = "Fiscal Year"
    _order = "date_start, id"

    name = fields.Char(string='Fiscal Year', required=True)
    company_id = fields.Many2one('res.company', string='Company', required=True, default=lambda self: self.env.user.company_id)
    date_start = fields.Date(string='Start Date', required=True)
    date_stop = fields.Date(string='End Date', required=True)
    state = fields.Selection([('draft','Open'), ('done','Closed')], string='Status', readonly=True, copy=False, default='draft')
    freeze_date = fields.Date(string='Freeze Date')

    @api.one
    @api.constrains('date_start', 'date_stop')
    def _check_duration(self):
        if self.date_stop < self.date_start:
            raise UserError(_('Error!\nThe start date of a fiscal year must precede its end date.'))


#----------------------------------------------------------
# Entries
#----------------------------------------------------------
class account_move(models.Model):
    _name = "account.move"
    _description = "Account Entry"
    _order = 'id desc'

    @api.multi
    @api.depends('name', 'state')
    def name_get(self):
        result = []
        for move in self:
            if move.state == 'draft':
                name = '* ' + str(move.id)
            else:
                name = move.name
            result.append((move.id, name))
        return result

    @api.multi
    @api.depends('line_id.debit','line_id.credit')
    def _amount_compute(self):
        for move in self:
            total = 0.0
            for line in move.line_id:
                total += line.debit
            move.amount = total

    @api.depends('line_id.debit', 'line_id.credit', 'line_id.reconcile_partial_ids.amount', 'line_id.reconcile_partial_with_ids.amount', 'line_id.account_id.user_type.type')
    def _compute_reconcile_percentage(self):
        for move in self:
            total_amount = 0.0
            total_reconciled = 0.0
            for line in move.line_id:
                if line.account_id.user_type.type in ('receivable', 'payable'):
                    amount = abs(line.debit - line.credit)
                    total_amount += amount
                    for partial_line in (line.reconcile_partial_ids + line.reconcile_partial_with_ids):
                        total_reconciled += partial_line.amount
            if total_amount == 0.0:
                move.reconciled_percentage = 0.0
            else:
                move.reconciled_percentage = total_reconciled / total_amount

    name = fields.Char(string='Number', required=True, copy=False, default='/')
    ref = fields.Char(string='Reference', copy=False)
    date = fields.Date(string='Date', required=True, states={'posted': [('readonly', True)]}, index=True, default=fields.Date.context_today)
    journal_id = fields.Many2one('account.journal', string='Journal', required=True, states={'posted': [('readonly', True)]})
    rate_diff_partial_rec_id = fields.Many2one('account.partial.reconcile', string='Exchange Rate Entry of')
    state = fields.Selection([('draft', 'Unposted'), ('posted', 'Posted')], string='Status',
      required=True, readonly=True, copy=False, default='draft',
      help='All manually created new journal entries are usually in the status \'Unposted\', '
           'but you can set the option to skip that status on the related journal. '
           'In that case, they will behave as journal entries automatically created by the '
           'system on document validation (invoices, bank statements...) and will be created '
           'in \'Posted\' status.')
    line_id = fields.One2many('account.move.line', 'move_id', string='Journal Items',
        states={'posted': [('readonly', True)]}, copy=True)
    partner_id = fields.Many2one('res.partner', related='line_id.partner_id', string="Partner", store=True)
    amount = fields.Float(compute='_amount_compute', string='Amount', digits=0, store=True)
    narration = fields.Text(string='Internal Note')
    company_id = fields.Many2one('res.company', related='journal_id.company_id', string='Company', store=True, readonly=True,
        default=lambda self: self.env.user.company_id)
<<<<<<< HEAD
    reconciled_percentage = fields.Float('Percentage Reconciled', compute='_compute_reconcile_percentage', digits=0, store=True, readonly=True)
=======
    statement_line_id = fields.Many2one('account.bank.statement.line', string='Bank statement line reconciled with this entry', copy=False, readonly=True)
    to_check = fields.Boolean('To Review', help='Check this box if you are unsure of that journal entry and if you want to note it as \'to be reviewed\' by an accounting expert.')
>>>>>>> 53f2138e

    @api.multi
    def post(self):
        invoice = self._context.get('invoice', False)
        self._post_validate()

        for move in self:
            move.line_id.create_analytic_lines()
            if move.name =='/':
                new_name = False
                journal = move.journal_id

                if invoice and invoice.internal_number:
                    new_name = invoice.internal_number
                else:
                    if journal.sequence_id:
                        # If invoice is actually refund and journal has a refund_sequence then use that one or use the regular one
                        sequence = journal.sequence_id
                        if invoice and invoice.type in ['out_refund', 'in_refund'] and journal.refund_sequence:
                            sequence = journal.refund_sequence_id
                        new_name = sequence.with_context(ir_sequence_date=move.date).next_by_id()
                    else:
                        raise UserError(_('Please define a sequence on the journal.'))

                if new_name:
                    move.name = new_name

        self._cr.execute('UPDATE account_move '\
                   'SET state=%s '\
                   'WHERE id IN %s',
                   ('posted', tuple(self.ids),))
        self.invalidate_cache()
        return True

    @api.multi
    def button_validate(self):
        return self.post()

    @api.multi
    def button_cancel(self):
        for move in self:
            if not move.journal_id.update_posted:
                raise UserError(_('You cannot modify a posted entry of this journal.\nFirst you should set the journal to allow cancelling entries.'))
        if self.ids:
            self._cr.execute('UPDATE account_move '\
                       'SET state=%s '\
                       'WHERE id IN %s', ('draft', tuple(self.ids),))
            self.invalidate_cache()
        return True

    @api.multi
    def unlink(self, check=True):
        for move in self:
            if move['state'] != 'draft':
                raise UserError(_('You cannot delete a posted journal entry "%s".') %  move['name'])
            move.line_id._update_check()
            move.line_id.unlink()
        return super(account_move, self).unlink()

    # TODO: check if date is not closed, otherwise raise exception
    @api.multi
    def _post_validate(self):
        for move in self:
            amount = 0
            for line in move.line_id:
                amount += line.debit - line.credit
                if not move.company_id.id == line.account_id.company_id.id:
                    raise UserError(_("Cannot create moves for different companies."))
                if line.account_id.currency_id and line.currency_id:
                    if line.account_id.currency_id.id != line.currency_id.id and (line.account_id.currency_id.id != line.account_id.company_id.currency_id.id):
                        raise UserError(_("""Cannot create move with currency different from ..""") % (line.account_id.code, line.account_id.name))
            if abs(amount) > 10 ** -4:
                raise UserError(_('You cannot validate a non-balanced entry.'))
        return True

    @api.model
    def account_assert_balanced(self):
        self._cr.execute("""\
            SELECT      move_id
            FROM        account_move_line
            GROUP BY    move_id
            HAVING      abs(sum(debit) - sum(credit)) > 0.00001
            """)
        assert len(self._cr.fetchall()) == 0, \
            "For all Journal Items, the state is valid implies that the sum " \
            "of credits equals the sum of debits"
        return True

    @api.model
    def get_centralisation_move(self, period, journal):
        """ We use a single centralisation move by period - journal couple """
        # TODO : Since we remove the concept of period in favor of a freezing date, this
        # method will have to be written while doing this task. It probably should :
        # - return the move (of course)
        # - raise a warning if the centralisation move is posted (and offer to create it ?)

#----------------------------------------------------------
# Tax
#----------------------------------------------------------

class account_tax(models.Model):
    _name = 'account.tax'
    _description = 'Tax'
    _order = 'sequence'

    name = fields.Char(string='Tax Name', required=True, translate=True)
    type_tax_use = fields.Selection([('sale', 'Sales'), ('purchase', 'Purchases'), ('none', 'None')], string='Tax Scope', required=True, default="sale",
        help="Determines where the tax is selectable. Note : 'None' means a tax can't be used by itself, however it can still be used in a group.")
    amount_type = fields.Selection(default='percent', string="Tax Computation", required=True,
        selection=[('group', 'Group of Taxes'), ('fixed', 'Fixed'), ('percent', 'Percentage of Price'), ('division', 'Percentage of Price Tax Included')])
    active = fields.Boolean(default=True, help="Set active to false to hide the tax without removing it.")
    company_id = fields.Many2one('res.company', string='Company', required=True, default=lambda self: self.env.user.company_id)
    children_tax_ids = fields.Many2many('account.tax', 'account_tax_filiation_rel', 'parent_tax', 'child_tax', string='Children Taxes')
    sequence = fields.Integer(required=True, default=1,
        help="The sequence field is used to define order in which the tax lines are applied.")
    amount = fields.Float(required=True, digits=(16, 3))
    account_id = fields.Many2one('account.account', domain=[('deprecated', '=', False)], string='Tax Account', ondelete='restrict',
        help="Account that will be set on invoice tax lines for invoices. Leave empty to use the expense account.")
    refund_account_id = fields.Many2one('account.account', domain=[('deprecated', '=', False)], string='Tax Account on Refunds', ondelete='restrict',
        help="Account that will be set on invoice tax lines for refunds. Leave empty to use the expense account.")
    description = fields.Char(string='Display on Invoices')
    price_include = fields.Boolean(string='Included in Price', default=False,
        help="Check this if the price you use on the product and invoices includes this tax.")
    include_base_amount = fields.Boolean(string='Affect Subsequent Taxes', default=False,
        help="If set, taxes which are computed after this one will be computed based on the price tax included.")
    analytic = fields.Boolean(string="Analytic Cost", help="If set, the amount computed by this tax will be assigned to the same analytic account as the invoice line (if any)")

    _sql_constraints = [
        ('name_company_uniq', 'unique(name, company_id)', 'Tax names must be unique !'),
    ]

    @api.one
    @api.constrains('children_tax_ids', 'type_tax_use')
    def _check_children_scope(self):
        if not all(child.type_tax_use in ('none', self.type_tax_use) for child in self.children_tax_ids):
            raise UserError(_('The application scope of taxes in a group must be either the same as the group or "None".'))

    @api.one
    def copy(self, default=None):
        default = dict(default or {}, name=_("%s (Copy)") % self.name)
        return super(account_tax, self).copy(default=default)

    @api.model
    def name_search(self, name, args=None, operator='ilike', limit=80):
        """ Returns a list of tupples containing id, name, as internally it is called {def name_get}
            result format: {[(id, name), (id, name), ...]}
        """
        args = args or []
        if operator in expression.NEGATIVE_TERM_OPERATORS:
            domain = [('description', operator, name), ('name', operator, name)]
        else:
            domain = ['|', ('description', operator, name), ('name', operator, name)]
        taxes = self.search(expression.AND([domain, args]), limit=limit)
        return taxes.name_get()

    @api.model
    def search(self, args, offset=0, limit=None, order=None, count=False):
        context = dict(self._context or {})

        if context.get('type'):
            if context.get('type') in ('out_invoice', 'out_refund'):
                args += [('type_tax_use', '=', 'sale')]
            elif context.get('type') in ('in_invoice', 'in_refund'):
                args += [('type_tax_use', '=', 'purchase')]

        if context.get('journal_id'):
            journal = self.env['account.journal'].browse(context.get('journal_id'))
            if journal.type in ('sale', 'purchase'):
                args += [('type_tax_use', '=', journal.type)]

        return super(account_tax, self).search(args, offset, limit, order, count=count)

    @api.multi
    @api.depends('name', 'description')
    def name_get(self):
        res = []
        for record in self:
            name = record.description and record.description or record.name
            res.append((record.id, name))
        return res

    @api.onchange('amount')
    def onchange_amount(self):
        if self.amount_type in ('percent', 'division') and self.amount != 0.0:
            self.description = "{0:.4g}%".format(self.amount)

    @api.onchange('account_id')
    def onchange_account_id(self):
        self.refund_account_id = self.account_id

    @api.onchange('price_include')
    def onchange_price_include(self):
        if self.price_include == True:
            self.include_base_amount = True

    @api.multi
    def normalized_set(self):
        """ Returns a recordset where groups are replaced by their children and each tax appears only once sorted by default sort order (sequence).
            Warning : It might make more sense to first filter out first-level taxes that appear in groups.
            Eg. considering letters as taxes and alphabetic order as sequence :
            [G, B([A, D, F]), E, C] sould become [A, C, D, E, F, G] or [A, D, F, C, E, G] ? """
        return self.mapped(lambda r: r.amount_type == 'group' and r.children_tax_ids or r).sorted()

    def _compute_amount(self, base_amount, price_unit, quantity=1.0, product=None, partner=None):
        """ Returns the amount of a single tax. base_amount is the actual amount on which the tax is applied, which is
            price_unit * quantity eventually affected by previous taxes (if tax is include_base_amount XOR price_include)
        """
        self.ensure_one()
        if self.amount_type == 'fixed':
            return math.copysign(self.amount, base_amount)
        if (self.amount_type == 'percent' and not self.price_include) or (self.amount_type == 'division' and self.price_include):
            return base_amount * self.amount / 100
        if self.amount_type == 'percent' and self.price_include:
            return base_amount - (base_amount / (1 + self.amount / 100))
        if self.amount_type == 'division' and not self.price_include:
            return base_amount / (1 - self.amount / 100) - base_amount

    @api.v8
    def compute_all(self, price_unit, currency=None, quantity=1.0, product=None, partner=None):
        """ Returns all information required to apply taxes (in self + their children in case of a tax goup).

        RETURN: {
            'total_excluded': 0.0,    # Total without taxes
            'total_included': 0.0,    # Total with taxes
            'taxes': [{               # One dict for each tax in self and their children
                'id': int,
                'name': str,
                'amount': float,
                'sequence': int,
                'account_id': int,
                'refund_account_id': int,
                'analytic': boolean,
            }]
        } """
        if not currency:
            currency = self.company_id.currency_id
        taxes = []
        prec = currency.decimal_places
        total_excluded = total_included = base = round(price_unit * quantity, prec)

        for tax in self:
            if tax.amount_type == 'group':
                ret = tax.children_tax_ids.compute_all(price_unit, currency, quantity, product, partner)
                total_excluded = ret['total_excluded']
                base = ret['total_excluded']
                total_included = ret['total_included']
                tax_amount = total_included - total_excluded
                taxes += ret['taxes']
                continue

            tax_amount = tax._compute_amount(base, price_unit, quantity, product, partner)
            tax_amount = currency.round(tax_amount)

            if tax.price_include:
                total_excluded -= tax_amount
                base -= tax_amount
            else:
                total_included += tax_amount

            if tax.include_base_amount:
                base += tax_amount

            taxes.append({
                'id': tax.id,
                'name': tax.name,
                'amount': tax_amount,
                'sequence': tax.sequence,
                'account_id': tax.account_id.id,
                'refund_account_id': tax.refund_account_id.id,
                'analytic': tax.analytic,
            })

        return {
            'taxes': taxes,
            'total_excluded': currency.round(total_excluded),
            'total_included': currency.round(total_included),
        }

    @api.v7
    def compute_all(self, cr, uid, ids, price_unit, currency_id=None, quantity=1.0, product_id=None, partner_id=None, context=None):
        currency = currency_id and self.pool.get('res.currency').browse(cr, uid, currency_id, context=context) or None
        product = product_id and self.pool.get('product.product').browse(cr, uid, product_id, context=context) or None
        partner = partner_id and self.pool.get('res.partner').browse(cr, uid, partner_id, context=context) or None
        ids = isinstance(ids, (int, long)) and [ids] or ids
        recs = self.browse(cr, uid, ids, context=context)
        return recs.compute_all(price_unit, currency, quantity, product, partner)

#  ---------------------------------------------------------------
#   Account Templates: Account, Tax, Tax Code and chart. + Wizard
#  ---------------------------------------------------------------

class account_account_template(models.Model):
    _name = "account.account.template"
    _description ='Templates for Accounts'
    _order = "code"

    name = fields.Char(string='Name', required=True, index=True)
    currency_id = fields.Many2one('res.currency', string='Secondary Currency', help="Forces all moves for this account to have this secondary currency.")
    code = fields.Char(string='Code', size=64, required=True, index=True)
    user_type = fields.Many2one('account.account.type', string='Type', required=True,
        help="These types are defined according to your country. The type contains more information "\
        "about the account and its specificities.")
    reconcile = fields.Boolean(string='Allow Invoices & payments Matching', default=False,
        help="Check this option if you want the user to reconcile entries in this account.")
    note = fields.Text(string='Note')
    tax_ids = fields.Many2many('account.tax.template', 'account_account_template_tax_rel', 'account_id', 'tax_id', string='Default Taxes')
    nocreate = fields.Boolean(string='Optional Create', default=False,
        help="If checked, the new chart of accounts will not contain this by default.")
    chart_template_id = fields.Many2one('account.chart.template', string='Chart Template',
        help="This optional field allow you to link an account template to a specific chart template that may differ from the one its root parent belongs to. This allow you "
            "to define chart templates that extend another and complete it with few new accounts (You don't need to define the whole structure that is common to both several times).")

    @api.multi
    @api.depends('name', 'code')
    def name_get(self):
        res = []
        for record in self:
            name = record.name
            if record.code:
                name = record.code + ' ' + name
            res.append((record.id, name))
        return res

    @api.model
    def generate_account(self, chart_template_id, tax_template_ref, acc_template_ref, code_digits, company_id):
        """
        This method for generating accounts from templates.

        :param chart_template_id: id of the chart template chosen in the wizard
        :param tax_template_ref: Taxes templates reference for write taxes_id in account_account.
        :paramacc_template_ref: dictionary with the mappping between the account templates and the real accounts.
        :param code_digits: number of digits got from wizard.multi.charts.accounts, this is use for account code.
        :param company_id: company_id selected from wizard.multi.charts.accounts.
        :returns: return acc_template_ref for reference purpose.
        :rtype: dict
        """

        company_name = self.env['res.company'].browse(company_id).name
        template = self.env['account.chart.template'].browse(chart_template_id)
        acc_template = self.search([('nocreate', '!=', True), '|', ('chart_template_id', '=', chart_template_id), ('chart_template_id', '=', False)], order='id')
        for account_template in acc_template:
            tax_ids = []
            for tax in account_template.tax_ids:
                tax_ids.append(tax_template_ref[tax.id])

            code_main = account_template.code and len(account_template.code) or 0
            code_acc = account_template.code or ''
            if code_main > 0 and code_main <= code_digits:
                code_acc = str(code_acc) + (str('0'*(code_digits-code_main)))
            vals={
                'name': company_name or account_template.name,
                'currency_id': account_template.currency_id and account_template.currency_id.id or False,
                'code': code_acc,
                'user_type': account_template.user_type and account_template.user_type.id or False,
                'reconcile': account_template.reconcile,
                'note': account_template.note,
                'tax_ids': [(6,0,tax_ids)],
                'company_id': company_id,
            }
            new_account = self.env['account.account'].create(vals)
            acc_template_ref[account_template.id] = new_account.id

        return acc_template_ref


class account_add_tmpl_wizard(models.TransientModel):
    """Add one more account from the template.

    With the 'nocreate' option, some accounts may not be created. Use this to add them later."""
    _name = 'account.addtmpl.wizard'

    @api.model
    def _get_def_cparent(self):
        context = dict(self._context or {})
        tmpl_obj = self.env['account.account.template']

        tids = tmpl_obj.read([context['tmpl_ids']], ['parent_id'])
        if not tids or not tids[0]['parent_id']:
            return False
        ptids = tmpl_obj.read([tids[0]['parent_id'][0]], ['code'])
        account = False
        if not ptids or not ptids[0]['code']:
            raise UserError(_('There is no parent code for the template account.'))
            account = self.env['account.account'].search([('code', '=', ptids[0]['code'])], limit=1)
        return account

    cparent_id = fields.Many2one('account.account', string='Parent target', default=lambda self: self._get_def_cparent(),
        help="Creates an account with the selected template under this existing parent.", required=True, domain=[('deprecated', '=', False)])

    @api.multi
    def action_create(self):
        context = dict(self._context or {})
        AccountObj = self.env['account.account']
        data = self.read()[0]
        company_id = AccountObj.read([data['cparent_id'][0]], ['company_id'])[0]['company_id'][0]
        account_template = self.env['account.account.template'].browse(context['tmpl_ids'])
        vals = {
            'name': account_template.name,
            'currency_id': account_template.currency_id and account_template.currency_id.id or False,
            'code': account_template.code,
            'type': account_template.type,
            'user_type': account_template.user_type and account_template.user_type.id or False,
            'reconcile': account_template.reconcile,
            'note': account_template.note,
            'parent_id': data['cparent_id'][0],
            'company_id': company_id,
            }
        AccountObj.create(vals)
        return {'type':'state', 'state': 'end' }

    @api.multi
    def action_cancel(self):
        return { 'type': 'state', 'state': 'end' }


class account_chart_template(models.Model):
    _name="account.chart.template"
    _description= "Templates for Account Chart"

    name = fields.Char(string='Name', required=True)
    company_id = fields.Many2one('res.company', string='Root Tax Code')
    parent_id = fields.Many2one('account.chart.template', string='Parent Chart Template')
    code_digits = fields.Integer(string='# of Digits', required=True, default=6, help="No. of Digits to use for account code")
    visible = fields.Boolean(string='Can be Visible?', default=True,
        help="Set this to False if you don't want this template to be used actively in the wizard that generate Chart of Accounts from "
            "templates, this is useful when you want to generate accounts of this template only when loading its child template.")
    currency_id = fields.Many2one('res.currency', string='Currency')
    complete_tax_set = fields.Boolean(string='Complete Set of Taxes', default=True,
        help="This boolean helps you to choose if you want to propose to the user to encode the sale and purchase rates or choose from list "
            "of taxes. This last choice assumes that the set of tax defined on this template is complete")
    account_root_id = fields.Many2one('account.account.template', string='Root Account')
    tax_template_ids = fields.One2many('account.tax.template', 'chart_template_id', string='Tax Template List',
        help='List of all the taxes that have to be installed by the wizard')
    bank_account_view_id = fields.Many2one('account.account.template', string='Bank Account')
    property_account_receivable = fields.Many2one('account.account.template', string='Receivable Account')
    property_account_payable = fields.Many2one('account.account.template', string='Payable Account')
    property_account_expense_categ = fields.Many2one('account.account.template', string='Expense Category Account')
    property_account_income_categ = fields.Many2one('account.account.template', string='Income Category Account')
    property_account_expense = fields.Many2one('account.account.template', string='Expense Account on Product Template')
    property_account_income = fields.Many2one('account.account.template', string='Income Account on Product Template')
    property_account_income_opening = fields.Many2one('account.account.template', string='Opening Entries Income Account')
    property_account_expense_opening = fields.Many2one('account.account.template', string='Opening Entries Expense Account')


class account_tax_template(models.Model):
    _name = 'account.tax.template'
    _description = 'Templates for Taxes'
    _order = 'id'

    chart_template_id = fields.Many2one('account.chart.template', string='Chart Template', required=True)
    name = fields.Char(string='Tax Name', required=True, translate=True)
    type_tax_use = fields.Selection([('sale', 'Sales'), ('purchase', 'Purchases'), ('none', 'Only in Tax Group')], string='Tax Scope', required=True, default="sale",
        help="Determines where the tax is selectable. Choose 'Only in Tax Group' if it shouldn't be used outside a group of tax.")
    amount_type = fields.Selection(default='percent', string="Tax Computation", required=True,
        selection=[('group', 'Group of Taxes'), ('fixed', 'Fixed'), ('percent', 'Percentage of Price'), ('division', 'Percentage of Price Tax Included')])
    active = fields.Boolean(default=True,
        help="Set active to false to hide the tax without removing it.")
    company_id = fields.Many2one('res.company', string='Company', required=True, default=lambda self: self.env.user.company_id)

    children_tax_ids = fields.Many2many('account.tax', 'account_tax_filiation_rel', 'parent_tax', 'child_tax', string='Children Taxes')

    sequence = fields.Integer(required=True, default=1,
        help="The sequence field is used to define order in which the tax lines are applied.")
    amount = fields.Float(required=True, digits=(16, 3))
    account_id = fields.Many2one('account.account', domain=[('deprecated', '=', False)], string='Tax Account',
        help="Account that will be set on invoice tax lines for invoices or refund. Leave empty to use the expense account.")
    refund_account_id = fields.Many2one('account.account', domain=[('deprecated', '=', False)], string='Tax Account on Refunds',
        help="Account that will be set on invoice tax lines for invoices or refund. Leave empty to use the expense account.")
    description = fields.Char(string='Display on Invoices')
    price_include = fields.Boolean(string='Included in Price', default=False,
        help="Check this if the price you use on the product and invoices includes this tax.")
    include_base_amount = fields.Boolean(string='Affect subsequent taxes', default=False,
        help="If set, taxes which are computed after this one will be computed based on the price tax included.")
    analytic_cost = fields.Boolean(string="Analytic Cost")

    _sql_constraints = [
        ('name_company_uniq', 'unique(name, company_id)', 'Tax names must be unique !'),
    ]

    @api.multi
    @api.depends('name', 'description')
    def name_get(self):
        res = []
        for record in self:
            name = record.description and record.description or record.name
            res.append((record.id, name))
        return res

    @api.multi
    def _generate_tax(self, company_id):
        """
        This method generate taxes from templates.

        :param company_id: id of the company the wizard is running for
        :returns:
            {
            'tax_template_to_tax': mapping between tax template and the newly generated taxes corresponding,
            'account_dict': dictionary containing a to-do list with all the accounts to assign on new taxes
            }
        """
        res = {}
        todo_dict = {}
        tax_template_to_tax = {}
        for tax in self:
            vals_tax = {
                'name': tax.name,
                'type_tax_use': tax.type_tax_use,
                'amount_type': tax.amount_type,
                'active': tax.active,
                'company_id': tax.company_id.id,
                'children_tax_ids': tax.children_tax_ids,
                'sequence': tax.sequence,
                'amount': tax.amount,
                'description': tax.description,
                'price_include': tax.price_include,
                'include_base_amount': tax.include_base_amount,
                'analytic_cost': tax.analytic_cost,
            }
            new_tax = self.env['account.tax'].create(vals_tax)
            tax_template_to_tax[tax.id] = new_tax.id
            # Since the accounts have not been created yet, we have to wait before filling these fields
            todo_dict[new_tax.id] = {
                'account_id': tax.account_id,
                'refund_account_id': tax.refund_account_id,
            }
        res.update({'tax_template_to_tax': tax_template_to_tax, 'account_dict': todo_dict})
        return res


# Fiscal Position Templates

class account_fiscal_position_template(models.Model):
    _name = 'account.fiscal.position.template'
    _description = 'Template for Fiscal Position'

    name = fields.Char(string='Fiscal Position Template', required=True)
    chart_template_id = fields.Many2one('account.chart.template', string='Chart Template', required=True)
    account_ids = fields.One2many('account.fiscal.position.account.template', 'position_id', string='Account Mapping')
    tax_ids = fields.One2many('account.fiscal.position.tax.template', 'position_id', string='Tax Mapping')
    note = fields.Text(string='Notes')

    @api.model
    def generate_fiscal_position(self, chart_temp_id, tax_template_ref, acc_template_ref, company_id):
        """
        This method generate Fiscal Position, Fiscal Position Accounts and Fiscal Position Taxes from templates.

        :param chart_temp_id: Chart Template Id.
        :param taxes_ids: Taxes templates reference for generating account.fiscal.position.tax.
        :param acc_template_ref: Account templates reference for generating account.fiscal.position.account.
        :param company_id: company_id selected from wizard.multi.charts.accounts.
        :returns: True
        """
        positions = self.search([('chart_template_id', '=', chart_temp_id)])
        for position in positions:
            new_fp = self.env['account.fiscal.position'].create({'company_id': company_id, 'name': position.name, 'note': position.note})
            for tax in position.tax_ids:
                self.env['account.fiscal.position.tax'].create({
                    'tax_src_id': tax_template_ref[tax.tax_src_id.id],
                    'tax_dest_id': tax.tax_dest_id and tax_template_ref[tax.tax_dest_id.id] or False,
                    'position_id': new_fp.id
                })
            for acc in position.account_ids:
                self.env['account.fiscal.position.account'].create({
                    'account_src_id': acc_template_ref[acc.account_src_id.id],
                    'account_dest_id': acc_template_ref[acc.account_dest_id.id],
                    'position_id': new_fp.id
                })
        return True


class account_fiscal_position_tax_template(models.Model):
    _name = 'account.fiscal.position.tax.template'
    _description = 'Template Tax Fiscal Position'
    _rec_name = 'position_id'

    position_id = fields.Many2one('account.fiscal.position.template', string='Fiscal Position', required=True, ondelete='cascade')
    tax_src_id = fields.Many2one('account.tax.template', string='Tax Source', required=True)
    tax_dest_id = fields.Many2one('account.tax.template', string='Replacement Tax')


class account_fiscal_position_account_template(models.Model):
    _name = 'account.fiscal.position.account.template'
    _description = 'Template Account Fiscal Mapping'
    _rec_name = 'position_id'

    position_id = fields.Many2one('account.fiscal.position.template', string='Fiscal Mapping', required=True, ondelete='cascade')
    account_src_id = fields.Many2one('account.account.template', string='Account Source', required=True)
    account_dest_id = fields.Many2one('account.account.template', string='Account Destination', required=True)


# ---------------------------------------------------------
# Account generation from template wizards
# ---------------------------------------------------------
class wizard_multi_charts_accounts(models.TransientModel):
    """
    Create a new account chart for a company.
    Wizards ask for:
        * a company
        * an account chart template
        * a number of digits for formatting code of non-view accounts
        * a list of bank accounts owned by the company
    Then, the wizard:
        * generates all accounts from the template and assigns them to the right company
        * generates all taxes and tax codes, changing account assignations
        * generates all accounting properties and assigns them correctly
    """

    _name='wizard.multi.charts.accounts'
    _inherit = 'res.config'

    company_id = fields.Many2one('res.company', string='Company', required=True)
    currency_id = fields.Many2one('res.currency', string='Currency', help="Currency as per company's country.")
    only_one_chart_template = fields.Boolean(string='Only One Chart Template Available')
    chart_template_id = fields.Many2one('account.chart.template', string='Chart Template', required=True)
    bank_accounts_id = fields.One2many('account.bank.accounts.wizard', 'bank_account_id', string='Cash and Banks', required=True)
    code_digits = fields.Integer(string='# of Digits', required=True, help="No. of Digits to use for account code")
    sale_tax = fields.Many2one('account.tax.template', string='Default Sale Tax')
    purchase_tax = fields.Many2one('account.tax.template', string='Default Purchase Tax')
    sale_tax_rate = fields.Float(string='Sales Tax(%)')
    purchase_tax_rate = fields.Float(string='Purchase Tax(%)')
    complete_tax_set = fields.Boolean('Complete Set of Taxes',
        help="This boolean helps you to choose if you want to propose to the user to encode the sales and purchase rates or use "
            "the usual m2o fields. This last choice assumes that the set of tax defined for the chosen template is complete")

    @api.model
    def _get_chart_parent_ids(self, chart_template):
        """ Returns the IDs of all ancestor charts, including the chart itself.
            (inverse of child_of operator)

            :param browse_record chart_template: the account.chart.template record
            :return: the IDS of all ancestor charts, including the chart itself.
        """
        result = [chart_template.id]
        while chart_template.parent_id:
            chart_template = chart_template.parent_id
            result.append(chart_template.id)
        return result

    @api.onchange('sale_tax_rate')
    def onchange_tax_rate(self):
        self.purchase_tax_rate = self.sale_tax_rate or False

    @api.onchange('chart_template_id')
    def onchange_chart_template_id(self):
        res = {}
        tax_templ_obj = self.env['account.tax.template']
        res['value'] = {'complete_tax_set': False, 'sale_tax': False, 'purchase_tax': False}
        if self.chart_template_id:
            currency_id = self.chart_template_id.currency_id and self.chart_template_id.currency_id.id or self.env.user.company_id.currency_id.id
            res['value'].update({'complete_tax_set': self.chart_template_id.complete_tax_set, 'currency_id': currency_id})
            if self.chart_template_id.complete_tax_set:
            # default tax is given by the lowest sequence. For same sequence we will take the latest created as it will be the case for tax created while isntalling the generic chart of account
                chart_ids = self._get_chart_parent_ids(self.chart_template_id)
                base_tax_domain = [('chart_template_id', 'in', chart_ids)]
                sale_tax_domain = base_tax_domain + [('type_tax_use', '=', 'sale')]
                purchase_tax_domain = base_tax_domain + [('type_tax_use', '=', 'purchase')]
                sale_taxes = tax_templ_obj.search(sale_tax_domain, order="sequence, id desc", limit=1)
                purchase_taxes = tax_templ_obj.search(purchase_tax_domain, order="sequence, id desc", limit=1)
                res['value']['sale_tax'] = sale_taxes.ids and sale_taxes.ids[0] or False
                res['value']['purchase_tax'] = purchase_taxes.ids and purchase_taxes.ids[0] or False
                res.setdefault('domain', {})
                res['domain']['sale_tax'] = repr(sale_tax_domain)
                res['domain']['purchase_tax'] = repr(purchase_tax_domain)
            if self.chart_template_id.code_digits:
               res['value']['code_digits'] = self.chart_template_id.code_digits
        return res

    @api.model
    def default_get(self, fields):
        context = dict(self._context or {})
        res = super(wizard_multi_charts_accounts, self).default_get(fields)
        tax_templ_obj = self.env['account.tax.template']
        account_chart_template = self.env['account.chart.template']

        if 'bank_accounts_id' in fields:
            res.update({'bank_accounts_id': [{'acc_name': _('Cash'), 'account_type': 'cash'}, {'acc_name': _('Bank'), 'account_type': 'bank'}]})
        if 'company_id' in fields:
            res.update({'company_id': self.env.user.company_id.id})
        if 'currency_id' in fields:
            company_id = res.get('company_id') or False
            if company_id:
                company = self.env['res.company'].browse(company_id)
                currency_id = company.on_change_country(company.country_id.id)['value']['currency_id']
                res.update({'currency_id': currency_id})

        chart_templates = account_chart_template.search([('visible', '=', True)])
        if chart_templates:
            #in order to set default chart which was last created set max of ids.
            chart_id = max(chart_templates.ids)
            if context.get("default_charts"):
                model_data = self.env['ir.model.data'].search_read([('model', '=', 'account.chart.template'), ('module', '=', context.get("default_charts"))], ['res_id'])
                if model_data:
                    chart_id = model_data[0]['res_id']
            chart = account_chart_template.browse(chart_id)
            chart_hierarchy_ids = self._get_chart_parent_ids(chart)
            if 'chart_template_id' in fields:
                res.update({'only_one_chart_template': len(chart_templates) == 1,
                            'chart_template_id': chart_id})
            if 'sale_tax' in fields:
                sale_tax = tax_templ_obj.search([('chart_template_id', 'in', chart_hierarchy_ids),
                                                              ('type_tax_use', '=', 'sale')], limit=1, order='sequence')
                res.update({'sale_tax': sale_tax and sale_tax.id or False})
            if 'purchase_tax' in fields:
                purchase_tax = tax_templ_obj.search([('chart_template_id', 'in', chart_hierarchy_ids),
                                                                  ('type_tax_use', '=', 'purchase')], limit=1, order='sequence')
                res.update({'purchase_tax': purchase_tax and purchase_tax.id or False})
        res.update({
            'purchase_tax_rate': 15.0,
            'sale_tax_rate': 15.0,
        })
        return res

    @api.model
    def fields_view_get(self, view_id=None, view_type='form', toolbar=False, submenu=False):
        context = dict(self._context or {})
        res = super(wizard_multi_charts_accounts, self).fields_view_get(view_id=view_id, view_type=view_type, toolbar=toolbar, submenu=False)
        cmp_select = []
        CompanyObj = self.env['res.company']

        companies = CompanyObj.search([])
        #display in the widget selection of companies, only the companies that haven't been configured yet (but don't care about the demo chart of accounts)
        self._cr.execute("SELECT company_id FROM account_account WHERE deprecated = 'f' AND name != 'Chart For Automated Tests' AND name NOT LIKE '%(test)'")
        configured_cmp = [r[0] for r in self._cr.fetchall()]
        unconfigured_cmp = list(set(companies.ids) - set(configured_cmp))
        for field in res['fields']:
            if field == 'company_id':
                res['fields'][field]['domain'] = [('id', 'in', unconfigured_cmp)]
                res['fields'][field]['selection'] = [('', '')]
                if unconfigured_cmp:
                    cmp_select = [(line.id, line.name) for line in CompanyObj.browse(unconfigured_cmp)]
                    res['fields'][field]['selection'] = cmp_select
        return res

    @api.model
    def check_created_journals(self, vals_journal, company_id):
        """
        This method used for checking journals already created or not. If not then create new journal.
        """
        JournalObj = self.env['account.journal']
        rec_list = JournalObj.search([('name', '=', vals_journal['name']), ('company_id', '=', company_id)], limit=1)
        if not rec_list:
            JournalObj.create(vals_journal)
        return True

    @api.model
    def generate_journals(self, chart_template_id, acc_template_ref, company_id):
        """
        This method is used for creating journals.

        :param chart_temp_id: Chart Template Id.
        :param acc_template_ref: Account templates reference.
        :param company_id: company_id selected from wizard.multi.charts.accounts.
        :returns: True
        """
        journal_data = self._prepare_all_journals(chart_template_id, acc_template_ref, company_id)
        for vals_journal in journal_data:
            self.check_created_journals(vals_journal, company_id)
        return True

    @api.model
    def _prepare_all_journals(self, chart_template_id, acc_template_ref, company_id):
        def _get_analytic_journal(journal_type):
            # Get the analytic journal
            data = False
            try:
                if journal_type == 'sale':
                    data = self.env.ref('account.analytic_journal_sale')
                elif journal_type == 'purchase':
                    data = self.env.ref('account.exp')
                elif journal_type == 'general':
                    pass
            except ValueError:
                pass
            return data and data.id or False

        def _get_default_account(journal_type, type='debit'):
            # Get the default accounts
            default_account = False
            if journal_type == 'sale':
                default_account = acc_template_ref.get(template.property_account_income_categ.id)
            elif journal_type == 'purchase':
                default_account = acc_template_ref.get(template.property_account_expense_categ.id)
            elif journal_type == 'situation':
                if type == 'debit':
                    default_account = acc_template_ref.get(template.property_account_expense_opening.id)
                else:
                    default_account = acc_template_ref.get(template.property_account_income_opening.id)
            return default_account

        journal_names = {
            'sale': _('Sales Journal'),
            'purchase': _('Purchase Journal'),
            'general': _('Miscellaneous Journal'),
            'situation': _('Opening Entries Journal'),
        }
        journal_codes = {
            'sale': _('SAJ'),
            'purchase': _('EXJ'),
            'general': _('MISC'),
            'situation': _('OPEJ'),
        }

        template = self.env['account.chart.template'].browse(chart_template_id)

        journal_data = []
        for journal_type in ['sale', 'purchase', 'general', 'situation']:
            vals = {
                'type': journal_type,
                'name': journal_names[journal_type],
                'code': journal_codes[journal_type],
                'company_id': company_id,
                'analytic_journal_id': _get_analytic_journal(journal_type),
                'default_credit_account_id': _get_default_account(journal_type, 'credit'),
                'default_debit_account_id': _get_default_account(journal_type, 'debit'),
                'refund_sequence': True,
            }
            journal_data.append(vals)
        return journal_data

    @api.model
    def generate_properties(self, chart_template_id, acc_template_ref, company_id):
        """
        This method used for creating properties.

        :param chart_template_id: id of the current chart template for which we need to create properties
        :param acc_template_ref: Mapping between ids of account templates and real accounts created from them
        :param company_id: company_id selected from wizard.multi.charts.accounts.
        :returns: True
        """
        PropertyObj = self.env['ir.property']
        todo_list = [
            ('property_account_receivable', 'res.partner','account.account'),
            ('property_account_payable', 'res.partner','account.account'),
            ('property_account_expense_categ', 'product.category','account.account'),
            ('property_account_income_categ', 'product.category','account.account'),
            ('property_account_expense', 'product.template','account.account'),
            ('property_account_income', 'product.template','account.account'),
        ]
        template = self.env['account.chart.template'].browse(chart_template_id)
        for record in todo_list:
            account = getattr(template, record[0])
            value = account and 'account.account,' + str(acc_template_ref[account.id]) or False
            if value:
                field = self.env['ir.model.fields'].search([('name', '=', record[0]), ('model', '=', record[1]), ('relation', '=', record[2])], limit=1)
                vals = {
                    'name': record[0],
                    'company_id': company_id,
                    'fields_id': field.id,
                    'value': value,
                }
                property_ids = PropertyObj.search([('name','=', record[0]), ('company_id', '=', company_id)])
                if property_ids:
                    #the property exist: modify it
                    property_ids.write(vals)
                else:
                    #create the property
                    PropertyObj.create(vals)
        return True

    @api.model
    def _install_template(self, template_id, company_id, code_digits=None, obj_wizard=None, acc_ref=None, taxes_ref=None):
        '''
        This function recursively loads the template objects and create the real objects from them.

        :param template_id: id of the chart template to load
        :param company_id: id of the company the wizard is running for
        :param code_digits: integer that depicts the number of digits the accounts code should have in the COA
        :param obj_wizard: the current wizard for generating the COA from the templates
        :param acc_ref: Mapping between ids of account templates and real accounts created from them
        :param taxes_ref: Mapping between ids of tax templates and real taxes created from them
        :returns: return a tuple with a dictionary containing
            * the mapping between the account template ids and the ids of the real accounts that have been generated
              from them, as first item,
            * a similar dictionary for mapping the tax templates and taxes, as second item,
        :rtype: tuple(dict, dict, dict)
        '''
        if acc_ref is None:
            acc_ref = {}
        if taxes_ref is None:
            taxes_ref = {}
        template = self.env['account.chart.template'].browse(template_id)
        if template.parent_id:
            tmp1, tmp2 = self._install_template(template.parent_id.id, company_id, code_digits=code_digits, acc_ref=acc_ref, taxes_ref=taxes_ref)
            acc_ref.update(tmp1)
            taxes_ref.update(tmp2)
        tmp1, tmp2 = self._load_template(template_id, company_id, code_digits=code_digits, obj_wizard=obj_wizard, account_ref=acc_ref, taxes_ref=taxes_ref)
        acc_ref.update(tmp1)
        taxes_ref.update(tmp2)
        return acc_ref, taxes_ref

    @api.model
    def _load_template(self, template_id, company_id, code_digits=None, obj_wizard=None, account_ref=None, taxes_ref=None):
        '''
        This function generates all the objects from the templates

        :param template_id: id of the chart template to load
        :param company_id: id of the company the wizard is running for
        :param code_digits: integer that depicts the number of digits the accounts code should have in the COA
        :param obj_wizard: the current wizard for generating the COA from the templates
        :param acc_ref: Mapping between ids of account templates and real accounts created from them
        :param taxes_ref: Mapping between ids of tax templates and real taxes created from them
        :returns: return a tuple with a dictionary containing
            * the mapping between the account template ids and the ids of the real accounts that have been generated
              from them, as first item,
            * a similar dictionary for mapping the tax templates and taxes, as second item,
        :rtype: tuple(dict, dict, dict)
        '''
        if account_ref is None:
            account_ref = {}
        if taxes_ref is None:
            taxes_ref = {}
        template = self.env['account.chart.template'].browse(template_id)
        AccountTaxObj = self.env['account.tax']

        # Generate taxes from templates.
        generated_tax_res = template.tax_template_ids._generate_tax(company_id)
        taxes_ref.update(generated_tax_res['tax_template_to_tax'])

        # Generating Accounts from templates.
        account_template_ref = self.env['account.account.template'].generate_account(template_id, taxes_ref, account_ref, code_digits, company_id)
        account_ref.update(account_template_ref)

        # writing account values on tax after creation of accounts
        for key, value in generated_tax_res['account_dict'].items():
            if value['account_id'] or value['refund_account_id']:
                AccountTaxObj.browse(key).write({
                    'account_id': account_ref.get(value['account_id'], False),
                    'refund_account_id': account_ref.get(value['refund_account_id'], False),
                })

        # Create Journals
        self.generate_journals(template_id, account_ref, company_id)

        # generate properties function
        self.generate_properties(template_id, account_ref, company_id)

        # Generate Fiscal Position , Fiscal Position Accounts and Fiscal Position Taxes from templates
        self.env['account.fiscal.position.template'].generate_fiscal_position(template_id, taxes_ref, account_ref, company_id)

        return account_ref, taxes_ref

    @api.one
    def _create_tax_templates_from_rates(self, company_id):
        '''
        This function checks if the chosen chart template is configured as containing a full set of taxes, and if
        it's not the case, it creates the templates for account.tax object accordingly to the provided sale/purchase rates.
        Then it saves the new tax templates as default taxes to use for this chart template.

        :param company_id: id of the company for wich the wizard is running
        :return: True
        '''
        obj_tax_temp = self.env['account.tax.template']
        all_parents = self._get_chart_parent_ids(self.chart_template_id)
        # create tax templates from purchase_tax_rate and sale_tax_rate fields
        if not self.chart_template_id.complete_tax_set:
            value = self.sale_tax_rate
            ref_tax_ids = obj_tax_temp.search([('type_tax_use','=','sale'), ('chart_template_id', 'in', all_parents)], order="sequence, id desc", limit=1)
            ref_tax_ids.write({'amount': value/100.0, 'name': _('Tax %.2f%%') % value})
            value = self.purchase_tax_rate
            ref_tax_ids = obj_tax_temp.search([('type_tax_use','=','purchase'), ('chart_template_id', 'in', all_parents)], order="sequence, id desc", limit=1)
            ref_tax_ids.write({'amount': value/100.0, 'name': _('Purchase Tax %.2f%%') % value})
        return True

    @api.multi
    def execute(self):
        '''
        This function is called at the confirmation of the wizard to generate the COA from the templates. It will read
        all the provided information to create the accounts, the banks, the journals, the taxes, the
        accounting properties... accordingly for the chosen company.
        '''
        if self._uid != self.sudo()._uid and not self.env.user.has_group('base.group_erp_manager'):
            raise openerp.exceptions.AccessError(_("Only administrators can change the settings"))
        ir_values_obj = self.env['ir.values']
        company_id = self.company_id.id

        self.company_id.write({'currency_id': self.currency_id.id, 'accounts_code_digits': self.code_digits})

        # When we install the CoA of first company, set the currency to price types and pricelists
        if company_id==1:
            for reference in ['product.list_price', 'product.standard_price', 'product.list0', 'purchase.list0']:
                try:
                    tmp2 = self.env.ref(reference).write({'currency_id': self.currency_id.id})
                except ValueError:
                    pass

        # If the floats for sale/purchase rates have been filled, create templates from them
        self._create_tax_templates_from_rates(company_id)

        # Install all the templates objects and generate the real objects
        acc_template_ref, taxes_ref = self._install_template(self.chart_template_id.id, company_id, code_digits=self.code_digits, obj_wizard=self)

        # write values of default taxes for product as super user
        if self.sale_tax and taxes_ref:
            ir_values_obj.sudo().set_default('product.template', "taxes_id", [taxes_ref[self.sale_tax.id]], for_all_users=True, company_id=company_id)
        if self.purchase_tax and taxes_ref:
            ir_values_obj.sudo().set_default('product.template', "supplier_taxes_id", [taxes_ref[self.purchase_tax.id]], for_all_users=True, company_id=company_id)

        # Create Bank journals
        self._create_bank_journals_from_o2m(company_id, acc_template_ref)
        return {}

    @api.model
    def _prepare_bank_journal(self, company, line, default_account_id):
        '''
        This function prepares the value to use for the creation of a bank journal created through the wizard of
        generating COA from templates.

        :param line: dictionary containing the values encoded by the user related to his bank account
        :param default_account_id: id of the default debit.credit account created before for this journal.
        :param company_id: id of the company for which the wizard is running
        :return: mapping of field names and values
        :rtype: dict
        '''
        # we need to loop to find next number for journal code
        for num in xrange(1, 100):
            # journal_code has a maximal size of 5, hence we can enforce the boundary num < 100
            journal_code = _('BNK')[:3] + str(num)
            ids = obj_journal.search(cr, uid, [('code', '=', journal_code), ('company_id', '=', company.id)], context=context)
            if not ids:
                break
        else:
            raise UserError(_('Cannot generate an unused journal code.'))

        return {
                'name': line['acc_name'],
                'code': journal_code,
                'type': line['account_type'] == 'cash' and 'cash' or 'bank',
                'company_id': company.id,
                'analytic_journal_id': False,
                'currency': line['currency_id'] or False,
                'default_credit_account_id': default_account_id,
                'default_debit_account_id': default_account_id,
        }

    @api.model
    def _prepare_bank_account(self, company, line, acc_template_ref=False, ref_acc_bank=False):
        '''
        This function prepares the value to use for the creation of the default debit and credit accounts of a
        bank journal created through the wizard of generating COA from templates.

        :param company: company for which the wizard is running
        :param line: dictionary containing the values encoded by the user related to his bank account
        :param acc_template_ref: the dictionary containing the mapping between the ids of account templates and the ids
            of the accounts that have been generated from them.
        :param ref_acc_bank: browse record of the account template set as root of all bank accounts for the chosen
            template
        :return: mapping of field names and values
        :rtype: dict
        '''

        # Seek the next available number for the account code
        code_digits = company.accounts_code_digits or 0
        bank_account_code_char = company.bank_account_code_char or ''
        for num in xrange(1, 100):
            new_code = str(bank_account_code_char.ljust(code_digits - 1, '0')) + str(num)
            ids = obj_acc.search(cr, uid, [('code', '=', new_code), ('company_id', '=', company.id)])
            if not ids:
                break
        else:
            raise UserError(_('Cannot generate an unused account code.'))

        # Get the id of the user types fr-or cash and bank
        tmp = obj_data.get_object_reference(cr, uid, 'account', 'data_account_type_cash')
        cash_type = tmp and tmp[1] or False
        tmp = obj_data.get_object_reference(cr, uid, 'account', 'data_account_type_bank')
        bank_type = tmp and tmp[1] or False
        parent_id = False
        if acc_template_ref:
            parent_id = acc_template_ref[ref_acc_bank.id]
        else:
            tmp = self.pool.get('account.account').search(cr, uid, [('code', '=', company.bank_account_code_char)], context=context)
            if tmp:
                parent_id = tmp[0]
        
        return {
                'name': line['acc_name'],
                'currency_id': line['currency_id'] or False,
                'code': new_code,
                'type': 'liquidity',
                'user_type': line['account_type'] == 'cash' and cash_type or bank_type,
                'company_id': company.id,
        }

    @api.one
    def _create_bank_journals_from_o2m(self, company_id, acc_template_ref):
        '''
        This function creates bank journals and its accounts for each line encoded in the field bank_accounts_id of the
        wizard.

        :param company_id: the id of the company for which the wizard is running.
        :param acc_template_ref: the dictionary containing the mapping between the ids of account templates and the ids
            of the accounts that have been generated from them.
        :return: True
        '''
        company = self.env['res.company'].browse(company_id)

        # Build a list with all the data to process
        journal_data = []
        if self.bank_accounts_id:
            for acc in self.bank_accounts_id:
                vals = {
                    'acc_name': acc.acc_name,
                    'account_type': acc.account_type,
                    'currency_id': acc.currency_id.id,
                }
                journal_data.append(vals)
        ref_acc_bank = self.chart_template_id.bank_account_view_id
        if journal_data and not ref_acc_bank.code:
            raise UserError(_('You have to set a code for the bank account defined on the selected chart of accounts.'))
        company.write({'bank_account_code_char': ref_acc_bank.code})

        for line in journal_data:
            # Create the default debit/credit accounts for this bank journal
            vals = self._prepare_bank_account(company, line, acc_template_ref, ref_acc_bank)
            default_account  = self.env['account.account'].create(vals)

            #create the bank journal
            vals_journal = self._prepare_bank_journal(company, line, default_account.id)
            self.env['account.journal'].create(vals_journal)
        return True


class account_bank_accounts_wizard(models.TransientModel):
    _name='account.bank.accounts.wizard'

    acc_name = fields.Char(string='Account Name.', required=True)
    bank_account_id = fields.Many2one('wizard.multi.charts.accounts', string='Bank Account', required=True, ondelete='cascade')
    currency_id = fields.Many2one('res.currency', string='Secondary Currency',
        help="Forces all moves for this account to have this secondary currency.")
    account_type = fields.Selection([('cash', 'Cash'), ('check', 'Check'), ('bank', 'Bank')], string='Account Type')


class account_operation_template(models.Model):
    _name = "account.operation.template"
    _description = "Preset to create journal entries during a invoices and payments matching"

    # TODO :
    # - wait for account.analytic.account to ckeck that domain=[('state','not in',('close','cancelled'))] is correct

    name = fields.Char(string='Button Label', required=True)
    sequence = fields.Integer(required=True, default=10)
    has_second_line = fields.Boolean(string='Second line', default=False)
    company_id = fields.Many2one('res.company', string='Company', required=True, default=lambda self: self.env.user.company_id)

    account_id = fields.Many2one('account.account', string='Account', ondelete='cascade', domain=[('deprecated', '=', False), ('internal_type', '!=', 'consolidation')])
    journal_id = fields.Many2one('account.journal', string='Journal', ondelete='cascade', help="This field is ignored in a bank statement reconciliation.")
    label = fields.Char(string='Journal Item Label')
    amount_type = fields.Selection([
        ('fixed', 'Fixed'),
        ('percentage', 'Percentage of amount')
        ], string='Amount type', required=True, default='percentage')
    amount = fields.Float(digits=0, required=True, default=100.0, help="Fixed amount will count as a debit if it is negative, as a credit if it is positive.")
    tax_id = fields.Many2one('account.tax', string='Tax', ondelete='restrict', domain=[('type_tax_use','=','purchase')])
    analytic_account_id = fields.Many2one('account.analytic.account', string='Analytic Account', ondelete='set null', domain=[('state','not in',('close','cancelled'))])

    second_account_id = fields.Many2one('account.account', string='Account', ondelete='cascade', domain=[('deprecated', '=', False), ('internal_type','!=','consolidation')])
    second_journal_id = fields.Many2one('account.journal', string='Journal', ondelete='cascade', help="This field is ignored in a bank statement reconciliation.")
    second_label = fields.Char(string='Journal Item Label')
    second_amount_type = fields.Selection([
        ('fixed', 'Fixed'),
        ('percentage', 'Percentage of amount')
        ], string='Amount type', required=True, default='percentage')
    second_amount = fields.Float(string='Amount', digits=0, required=True, default=100.0, help="Fixed amount will count as a debit if it is negative, as a credit if it is positive.")
    second_tax_id = fields.Many2one('account.tax', string='Tax', ondelete='restrict', domain=[('type_tax_use','=','purchase')])
    second_analytic_account_id = fields.Many2one('account.analytic.account', string='Analytic Account', ondelete='set null', domain=[('state','not in',('close','cancelled'))])<|MERGE_RESOLUTION|>--- conflicted
+++ resolved
@@ -436,12 +436,9 @@
     narration = fields.Text(string='Internal Note')
     company_id = fields.Many2one('res.company', related='journal_id.company_id', string='Company', store=True, readonly=True,
         default=lambda self: self.env.user.company_id)
-<<<<<<< HEAD
     reconciled_percentage = fields.Float('Percentage Reconciled', compute='_compute_reconcile_percentage', digits=0, store=True, readonly=True)
-=======
     statement_line_id = fields.Many2one('account.bank.statement.line', string='Bank statement line reconciled with this entry', copy=False, readonly=True)
     to_check = fields.Boolean('To Review', help='Check this box if you are unsure of that journal entry and if you want to note it as \'to be reviewed\' by an accounting expert.')
->>>>>>> 53f2138e
 
     @api.multi
     def post(self):
