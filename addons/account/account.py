# -*- coding: utf-8 -*-
##############################################################################
#
#    OpenERP, Open Source Management Solution
#    Copyright (C) 2004-2009 Tiny SPRL (<http://tiny.be>).
#
#    This program is free software: you can redistribute it and/or modify
#    it under the terms of the GNU Affero General Public License as
#    published by the Free Software Foundation, either version 3 of the
#    License, or (at your option) any later version.
#
#    This program is distributed in the hope that it will be useful,
#    but WITHOUT ANY WARRANTY; without even the implied warranty of
#    MERCHANTABILITY or FITNESS FOR A PARTICULAR PURPOSE.  See the
#    GNU Affero General Public License for more details.
#
#    You should have received a copy of the GNU Affero General Public License
#    along with this program.  If not, see <http://www.gnu.org/licenses/>.
#
##############################################################################

import time
import netsvc

from osv import fields, osv

from tools.misc import currency
from tools.translate import _
import pooler
import mx.DateTime
from mx.DateTime import RelativeDateTime, now, DateTime, localtime

from tools import config

class account_payment_term(osv.osv):
    _name = "account.payment.term"
    _description = "Payment Term"
    _columns = {
        'name': fields.char('Payment Term', size=64, translate=True, required=True),
        'active': fields.boolean('Active'),
        'note': fields.text('Description', translate=True),
        'line_ids': fields.one2many('account.payment.term.line', 'payment_id', 'Terms'),
    }
    _defaults = {
        'active': lambda *a: 1,
    }
    _order = "name"

    def compute(self, cr, uid, id, value, date_ref=False, context={}):
        if not date_ref:
            date_ref = now().strftime('%Y-%m-%d')
        pt = self.browse(cr, uid, id, context)
        amount = value
        result = []
        for line in pt.line_ids:
            if line.value == 'fixed':
                amt = round(line.value_amount, int(config['price_accuracy']))
            elif line.value == 'procent':
                amt = round(value * line.value_amount, int(config['price_accuracy']))
            elif line.value == 'balance':
                amt = round(amount, int(config['price_accuracy']))
            if amt:
                next_date = mx.DateTime.strptime(date_ref, '%Y-%m-%d') + RelativeDateTime(days=line.days)
                if line.days2 < 0:
                    next_date += RelativeDateTime(day=line.days2)
                if line.days2 > 0:
                    next_date += RelativeDateTime(day=line.days2, months=1)
                result.append( (next_date.strftime('%Y-%m-%d'), amt) )
                amount -= amt
        return result

account_payment_term()

class account_payment_term_line(osv.osv):
    _name = "account.payment.term.line"
    _description = "Payment Term Line"
    _columns = {
        'name': fields.char('Line Name', size=32, required=True),
        'sequence': fields.integer('Sequence', required=True, help="The sequence field is used to order the payment term lines from the lowest sequences to the higher ones"),
        'value': fields.selection([('procent', 'Percent'), ('balance', 'Balance'), ('fixed', 'Fixed Amount')], 'Value', required=True, help="""Example: 14 days 2%, 30 days net
1. Line 1: percent 0.02 14 days
2. Line 2: balance 30 days"""),

        'value_amount': fields.float('Value Amount', help="For Value percent enter % ratio between 0-1."),
        'days': fields.integer('Number of Days', required=True, help="Number of days to add before computation of the day of month." \
            "If Date=15/01, Number of Days=22, Day of Month=-1, then the due date is 28/02."),
        'days2': fields.integer('Day of the Month', required=True, help="Day of the month, set -1 for the last day of the current month. If it's positive, it gives the day of the next month. Set 0 for net days (otherwise it's based on the beginning of the month)."),
        'payment_id': fields.many2one('account.payment.term', 'Payment Term', required=True, select=True),
    }
    _defaults = {
        'value': lambda *a: 'balance',
        'sequence': lambda *a: 5,
        'days2': lambda *a: 0,
    }
    _order = "sequence"

    def _check_percent(self, cr, uid, ids, context={}):
        obj = self.browse(cr, uid, ids[0])
        if obj.value == 'procent' and ( obj.value_amount < 0.0 or obj.value_amount > 1.0):
            return False
        return True

    _constraints = [
        (_check_percent, _('Percentages for Payment Term Line must be between 0 and 1, Example: 0.02 for 2% '), ['value_amount']),
    ]

account_payment_term_line()


class account_account_type(osv.osv):
    _name = "account.account.type"
    _description = "Account Type"
    _columns = {
        'name': fields.char('Acc. Type Name', size=64, required=True, translate=True),
        'code': fields.char('Code', size=32, required=True),
        'sequence': fields.integer('Sequence', help="Gives the sequence order when displaying a list of account types."),
        'partner_account': fields.boolean('Partner account'),
        'close_method': fields.selection([('none', 'None'), ('balance', 'Balance'), ('detail', 'Detail'), ('unreconciled', 'Unreconciled')], 'Deferral Method', required=True),
        'sign': fields.selection([(-1, 'Negative'), (1, 'Positive')], 'Sign on Reports', required=True, help='Allows you to change the sign of the balance amount displayed in the reports, so that you can see positive figures instead of negative ones in expenses accounts.'),
    }
    _defaults = {
        'close_method': lambda *a: 'none',
        'sequence': lambda *a: 5,
        'sign': lambda *a: 1,
    }
    _order = "sequence"
account_account_type()

def _code_get(self, cr, uid, context={}):
    acc_type_obj = self.pool.get('account.account.type')
    ids = acc_type_obj.search(cr, uid, [])
    res = acc_type_obj.read(cr, uid, ids, ['code', 'name'], context)
    return [(r['code'], r['name']) for r in res]

#----------------------------------------------------------
# Accounts
#----------------------------------------------------------

class account_tax(osv.osv):
    _name = 'account.tax'
account_tax()

class account_account(osv.osv):
    _order = "parent_left"
    _parent_order = "code"
    _name = "account.account"
    _description = "Account"
    _parent_store = True

    def search(self, cr, uid, args, offset=0, limit=None, order=None,
            context=None, count=False):
        if context is None:
            context = {}
        pos = 0

        while pos < len(args):

            if args[pos][0] == 'code' and args[pos][1] in ('like', 'ilike') and args[pos][2]:
                args[pos] = ('code', '=like', str(args[pos][2].replace('%', ''))+'%')
            if args[pos][0] == 'journal_id':
                if not args[pos][2]:
                    del args[pos]
                    continue
                jour = self.pool.get('account.journal').browse(cr, uid, args[pos][2])
                if (not (jour.account_control_ids or jour.type_control_ids)) or not args[pos][2]:
                    args[pos] = ('type','not in',('consolidation','view'))
                    continue
                ids3 = map(lambda x: x.id, jour.type_control_ids)
                ids1 = super(account_account, self).search(cr, uid, [('user_type', 'in', ids3)])
                ids1 += map(lambda x: x.id, jour.account_control_ids)
                args[pos] = ('id', 'in', ids1)
            pos += 1

        if context and context.has_key('consolidate_childs'): #add consolidated childs of accounts
            ids = super(account_account, self).search(cr, uid, args, offset, limit,
                order, context=context, count=count)
            for consolidate_child in self.browse(cr, uid, context['account_id']).child_consol_ids:
                ids.append(consolidate_child.id)
            return ids

        return super(account_account, self).search(cr, uid, args, offset, limit,
                order, context=context, count=count)

    def _get_children_and_consol(self, cr, uid, ids, context={}):
        #this function search for all the children and all consolidated children (recursively) of the given account ids
        ids2 = self.search(cr, uid, [('parent_id', 'child_of', ids)], context=context)
        ids3 = []
        for rec in self.browse(cr, uid, ids2, context=context):
            for child in rec.child_consol_ids:
                ids3.append(child.id)
        if ids3:
            ids3 = self._get_children_and_consol(cr, uid, ids3, context)
        return ids2 + ids3

    def __compute(self, cr, uid, ids, field_names, arg, context={}, query=''):
        #compute the balance/debit/credit accordingly to the value of field_name for the given account ids
        mapping = {
            'balance': "COALESCE(SUM(l.debit),0) - COALESCE(SUM(l.credit), 0) as balance ",
            'debit': "COALESCE(SUM(l.debit), 0) as debit ",
            'credit': "COALESCE(SUM(l.credit), 0) as credit "
        }
        #get all the necessary accounts
        ids2 = self._get_children_and_consol(cr, uid, ids, context)
        acc_set = ",".join(map(str, ids2))
        #compute for each account the balance/debit/credit from the move lines
        accounts = {}
        if ids2:
            query = self.pool.get('account.move.line')._query_get(cr, uid,
                    context=context)
            cr.execute(("SELECT l.account_id as id, " +\
                    ' , '.join(map(lambda x: mapping[x], field_names)) +
                    "FROM " \
                        "account_move_line l " \
                    "WHERE " \
                        "l.account_id IN (%s) " \
                        "AND " + query + " " \
                    "GROUP BY l.account_id") % (acc_set, ))

            for res in cr.dictfetchall():
                accounts[res['id']] = res

        #for the asked accounts, get from the dictionnary 'accounts' the value of it
        res = {}
        for id in ids:
            res[id] = self._get_account_values(cr, uid, id, accounts, field_names, context)
        return res

    def _get_account_values(self, cr, uid, id, accounts, field_names, context={}):
        res = {}.fromkeys(field_names, 0.0)
        browse_rec = self.browse(cr, uid, id)
        if browse_rec.type == 'consolidation':
            ids2 = self.read(cr, uid, [browse_rec.id], ['child_consol_ids'], context)[0]['child_consol_ids']
            for t in self.search(cr, uid, [('parent_id', 'child_of', [browse_rec.id])]):
                if t not in ids2 and t != browse_rec.id:
                    ids2.append(t)
            for i in ids2:
                tmp = self._get_account_values(cr, uid, i, accounts, field_names, context)
                for a in field_names:
                    res[a] += tmp[a]
        else:
            ids2 = self.search(cr, uid, [('parent_id', 'child_of', [browse_rec.id])])
            for i in ids2:
                for a in field_names:
                    res[a] += accounts.get(i, {}).get(a, 0.0)
        return res

    def _get_company_currency(self, cr, uid, ids, field_name, arg, context={}):
        result = {}
        for rec in self.browse(cr, uid, ids, context):
            result[rec.id] = (rec.company_id.currency_id.id,rec.company_id.currency_id.code)
        return result

    def _get_child_ids(self, cr, uid, ids, field_name, arg, context={}):
        result = {}
        for record in self.browse(cr, uid, ids, context):
            if record.child_parent_ids:
                result[record.id] = [x.id for x in record.child_parent_ids]
            else:
                result[record.id] = []

            if record.child_consol_ids:
                for acc in record.child_consol_ids:
                    result[record.id].append(acc.id)

        return result

    _columns = {
        'name': fields.char('Name', size=128, required=True, select=True),
        'currency_id': fields.many2one('res.currency', 'Secondary Currency', help="Force all moves for this account to have this secondary currency."),
        'code': fields.char('Code', size=64, required=True),
        'type': fields.selection([
            ('receivable', 'Receivable'),
            ('payable', 'Payable'),
            ('view', 'View'),
            ('consolidation', 'Consolidation'),
            ('other', 'Others'),
            ('closed', 'Closed'),
        ], 'Internal Type', required=True,),

        'user_type': fields.many2one('account.account.type', 'Account Type', required=True),
        'parent_id': fields.many2one('account.account', 'Parent', ondelete='cascade'),
        'child_parent_ids': fields.one2many('account.account','parent_id','Children'),
        'child_consol_ids': fields.many2many('account.account', 'account_account_consol_rel', 'child_id', 'parent_id', 'Consolidated Children'),
        'child_id': fields.function(_get_child_ids, method=True, type='many2many', relation="account.account", string="Child Accounts"),
        'balance': fields.function(__compute, digits=(16, int(config['price_accuracy'])), method=True, string='Balance', multi='balance'),
        'credit': fields.function(__compute, digits=(16, int(config['price_accuracy'])), method=True, string='Credit', multi='balance'),
        'debit': fields.function(__compute, digits=(16, int(config['price_accuracy'])), method=True, string='Debit', multi='balance'),
        'reconcile': fields.boolean('Reconcile', help="Check this if the user is allowed to reconcile entries in this account."),
        'shortcut': fields.char('Shortcut', size=12),
        'tax_ids': fields.many2many('account.tax', 'account_account_tax_default_rel',
            'account_id', 'tax_id', 'Default Taxes'),
        'note': fields.text('Note'),
        'company_currency_id': fields.function(_get_company_currency, method=True, type='many2one', relation='res.currency', string='Company Currency'),
        'company_id': fields.many2one('res.company', 'Company', required=True),
        'active': fields.boolean('Active', select=2),

        'parent_left': fields.integer('Parent Left', select=1),
        'parent_right': fields.integer('Parent Right', select=1),
        'currency_mode': fields.selection([('current', 'At Date'), ('average', 'Average Rate')], 'Outgoing Currencies Rate',
            help=
            'This will select how the current currency rate for outgoing transactions is computed. '\
            'In most countries the legal method is "average" but only a few software systems are able to '\
            'manage this. So if you import from another software system you may have to use the rate at date. ' \
            'Incoming transactions always use the rate at date.', \
            required=True),
        'check_history': fields.boolean('Display History',
            help="Check this box if you want to print all entries when printing the General Ledger, "\
            "otherwise it will only print its balance."),
    }

    def _default_company(self, cr, uid, context={}):
        user = self.pool.get('res.users').browse(cr, uid, uid, context=context)
        if user.company_id:
            return user.company_id.id
        return self.pool.get('res.company').search(cr, uid, [('parent_id', '=', False)])[0]

    _defaults = {
        'type': lambda *a : 'view',
        'reconcile': lambda *a: False,
        'company_id': _default_company,
        'active': lambda *a: True,
        'check_history': lambda *a: True,
        'currency_mode': lambda *a: 'current'
    }

    def _check_recursion(self, cr, uid, ids):
        obj_self = self.browse(cr, uid, ids[0])
        p_id = obj_self.parent_id and obj_self.parent_id.id
        if (obj_self in obj_self.child_consol_ids) or (p_id and (p_id is obj_self.id)):
            return False
        while(ids):
            cr.execute('select distinct child_id from account_account_consol_rel where parent_id in ('+','.join(map(str, ids))+')')
            child_ids = filter(None, map(lambda x: x[0], cr.fetchall()))
            c_ids = child_ids
            if (p_id and (p_id in c_ids)) or (obj_self.id in c_ids):
                return False
            while len(c_ids):
                s_ids = self.search(cr, uid, [('parent_id', 'in', c_ids)])
                if p_id and (p_id in s_ids):
                    return False
                c_ids = s_ids
            ids = child_ids
        return True

    _constraints = [
        (_check_recursion, 'Error ! You can not create recursive accounts.', ['parent_id'])
    ]
    _sql_constraints = [
        ('code_company_uniq', 'unique (code,company_id)', 'The code of the account must be unique per company !')
    ]
    def name_search(self, cr, user, name, args=None, operator='ilike', context=None, limit=80):
        if not args:
            args = []
        if not context:
            context = {}
        args = args[:]
        ids = []
        try:
            if name and str(name).startswith('partner:'):
                part_id = int(name.split(':')[1])
                part = self.pool.get('res.partner').browse(cr, user, part_id, context)
                args += [('id', 'in', (part.property_account_payable.id, part.property_account_receivable.id))]
                name = False
            if name and str(name).startswith('type:'):
                type = name.split(':')[1]
                args += [('type', '=', type)]
                name = False
        except:
            pass
        if name:
            ids = self.search(cr, user, [('code', '=like', name+"%")]+args, limit=limit)
            if not ids:
                ids = self.search(cr, user, [('shortcut', '=', name)]+ args, limit=limit)
            if not ids:
                ids = self.search(cr, user, [('name', operator, name)]+ args, limit=limit)
        else:
            ids = self.search(cr, user, args, context=context, limit=limit)
        return self.name_get(cr, user, ids, context=context)

    def name_get(self, cr, uid, ids, context={}):
        if not len(ids):
            return []
        reads = self.read(cr, uid, ids, ['name', 'code'], context)
        res = []
        for record in reads:
            name = record['name']
            if record['code']:
                name = record['code'] + ' '+name
            res.append((record['id'], name))
        return res

    def copy(self, cr, uid, id, default={}, context={}, done_list=[], local=False):
        account = self.browse(cr, uid, id, context=context)
        new_child_ids = []
        if not default:
            default = {}
        default = default.copy()
        default['code'] = (account['code'] or '') + '(copy)'
        if not local:
            done_list = []
        if account.id in done_list:
            return False
        done_list.append(account.id)
        if account:
            for child in account.child_id:
                child_ids = self.copy(cr, uid, child.id, default, context=context, done_list=done_list, local=True)
                if child_ids:
                    new_child_ids.append(child_ids)
            default['child_parent_ids'] = [(6, 0, new_child_ids)]
        else:
            default['child_parent_ids'] = False
        return super(account_account, self).copy(cr, uid, id, default, context=context)

    def write(self, cr, uid, ids, vals, context=None):
        if not context:
            context = {}
        if 'active' in vals and not vals['active']:
            line_obj = self.pool.get('account.move.line')
            account_ids = self.search(cr, uid, [('id', 'child_of', ids)])
            if line_obj.search(cr, uid, [('account_id', 'in', account_ids)]):
                raise osv.except_osv(_('Error !'), _('You can not deactivate an account that contains Ledger Postings.'))
        return super(account_account, self).write(cr, uid, ids, vals, context=context)
account_account()

class account_journal_view(osv.osv):
    _name = "account.journal.view"
    _description = "Journal View"
    _columns = {
        'name': fields.char('Journal View', size=64, required=True),
        'columns_id': fields.one2many('account.journal.column', 'view_id', 'Columns')
    }
    _order = "name"
account_journal_view()


class account_journal_column(osv.osv):
    def _col_get(self, cr, user, context={}):
        result = []
        cols = self.pool.get('account.move.line')._columns
        for col in cols:
            result.append( (col, cols[col].string) )
        result.sort()
        return result
    _name = "account.journal.column"
    _description = "Journal Column"
    _columns = {
        'name': fields.char('Column Name', size=64, required=True),
        'field': fields.selection(_col_get, 'Field Name', method=True, required=True, size=32),
        'view_id': fields.many2one('account.journal.view', 'Journal View', select=True),
        'sequence': fields.integer('Sequence'),
        'required': fields.boolean('Required'),
        'readonly': fields.boolean('Readonly'),
    }
    _order = "sequence"
account_journal_column()

class account_journal(osv.osv):
    _name = "account.journal"
    _description = "Journal"
    _columns = {
        'name': fields.char('Journal Name', size=64, required=True, translate=True),
        'code': fields.char('Code', size=16),
        'type': fields.selection([('sale', 'Sale'), ('purchase', 'Purchase'), ('cash', 'Cash'), ('general', 'General'), ('situation', 'Situation')], 'Type', size=32, required=True),
        'refund_journal': fields.boolean('Refund Journal'),

        'type_control_ids': fields.many2many('account.account.type', 'account_journal_type_rel', 'journal_id','type_id', 'Type Controls', domain=[('code','<>','view'), ('code', '<>', 'closed')]),
        'account_control_ids': fields.many2many('account.account', 'account_account_type_rel', 'journal_id','account_id', 'Account', domain=[('type','<>','view'), ('type', '<>', 'closed')]),

        'active': fields.boolean('Active'),
        'view_id': fields.many2one('account.journal.view', 'View', required=True, help="Gives the view used when writing or browsing entries in this journal. The view tell Open ERP which fields should be visible, required or readonly and in which order. You can create your own view for a faster encoding in each journal."),
        'default_credit_account_id': fields.many2one('account.account', 'Default Credit Account', domain="[('type','!=','view')]"),
        'default_debit_account_id': fields.many2one('account.account', 'Default Debit Account', domain="[('type','!=','view')]"),
        'centralisation': fields.boolean('Centralised counterpart', help="Check this box to determine that each entry of this journal won't create a new counterpart but will share the same counterpart. This is used in fiscal year closing."),
        'update_posted': fields.boolean('Allow Cancelling Entries'),
        'group_invoice_lines': fields.boolean('Group invoice lines', help="If this box is checked, the system will try to group the accounting lines when generating them from invoices."),
        'sequence_id': fields.many2one('ir.sequence', 'Entry Sequence', help="The sequence gives the display order for a list of journals", required=True),
        'user_id': fields.many2one('res.users', 'User', help="The user responsible for this journal"),
        'groups_id': fields.many2many('res.groups', 'account_journal_group_rel', 'journal_id', 'group_id', 'Groups'),
        'currency': fields.many2one('res.currency', 'Currency', help='The currency used to enter statement'),
<<<<<<< HEAD
        'entry_posted': fields.boolean('Skip \'Draft\' State for Created Entries', help='Check this box if you don\'t want new Ledger Postings to pass through the \'draft\' state and instead goes directly to the \'posted state\' without any manual validation.'),
        'company_id': fields.related('default_credit_account_id','company_id',type='many2one', relation="res.company", string="Company"),
=======
        'entry_posted': fields.boolean('Skip \'Draft\' State for Created Entries', help='Check this box if you don\'t want new account moves to pass through the \'draft\' state and instead goes directly to the \'posted state\' without any manual validation.'),
        #'company_id': fields.related('default_credit_account_id','company_id',type='many2one', relation="res.company", string="Company"),
        'company_id': fields.many2one('res.company', 'Company', required=True,select=1),
>>>>>>> d8dc0571
        'invoice_sequence_id': fields.many2one('ir.sequence', 'Invoice Sequence', \
            help="The sequence used for invoice numbers in this journal."),
    }

    _defaults = {
        'active': lambda *a: 1,
        'user_id': lambda self,cr,uid,context: uid,
        'company_id': lambda self,cr,uid,c: self.pool.get('res.users').browse(cr, uid, uid, c).company_id.id,
    }
    def create(self, cr, uid, vals, context={}):
        journal_id = super(account_journal, self).create(cr, uid, vals, context)
#       journal_name = self.browse(cr, uid, [journal_id])[0].code
#       periods = self.pool.get('account.period')
#       ids = periods.search(cr, uid, [('date_stop','>=',time.strftime('%Y-%m-%d'))])
#       for period in periods.browse(cr, uid, ids):
#           self.pool.get('account.journal.period').create(cr, uid, {
#               'name': (journal_name or '')+':'+(period.code or ''),
#               'journal_id': journal_id,
#               'period_id': period.id
#           })
        return journal_id

    def name_search(self, cr, user, name, args=None, operator='ilike', context=None, limit=80):
        if not args:
            args=[]
        if not context:
            context={}
        ids = []
        if name:
            ids = self.search(cr, user, [('code','ilike',name)]+ args, limit=limit)
        if not ids:
            ids = self.search(cr, user, [('name',operator,name)]+ args, limit=limit)
        return self.name_get(cr, user, ids, context=context)
account_journal()

class account_fiscalyear(osv.osv):
    _name = "account.fiscalyear"
    _description = "Fiscal Year"
    _columns = {
        'name': fields.char('Fiscal Year', size=64, required=True),
        'code': fields.char('Code', size=6, required=True),
        'company_id': fields.many2one('res.company', 'Company',
            help="Keep empty if the fiscal year belongs to several companies.", required=True),
        'date_start': fields.date('Start Date', required=True),
        'date_stop': fields.date('End Date', required=True),
        'period_ids': fields.one2many('account.period', 'fiscalyear_id', 'Periods'),
        'state': fields.selection([('draft','Draft'), ('done','Done')], 'State', readonly=True,
                                  help='When fiscal year is created. The state is \'Draft\'. At the end of the year it is in \'Done\' state.'),
    }

    _defaults = {
        'state': lambda *a: 'draft',
        'company_id': lambda self,cr,uid,c: self.pool.get('res.users').browse(cr, uid, uid, c).company_id.id,
    }
    _order = "date_start"

    def _check_duration(self,cr,uid,ids):
        obj_fy=self.browse(cr,uid,ids[0])
        if obj_fy.date_stop < obj_fy.date_start:
            return False
        return True

    _constraints = [
        (_check_duration, 'Error ! The duration of the Fiscal Year is invalid. ', ['date_stop'])
    ]

    def create_period3(self,cr, uid, ids, context={}):
        return self.create_period(cr, uid, ids, context, 3)

    def create_period(self,cr, uid, ids, context={}, interval=1):
        for fy in self.browse(cr, uid, ids, context):
            ds = mx.DateTime.strptime(fy.date_start, '%Y-%m-%d')
            while ds.strftime('%Y-%m-%d')<fy.date_stop:
                de = ds + RelativeDateTime(months=interval, days=-1)

                if de.strftime('%Y-%m-%d')>fy.date_stop:
                    de=mx.DateTime.strptime(fy.date_stop, '%Y-%m-%d')

                self.pool.get('account.period').create(cr, uid, {
                    'name': ds.strftime('%m/%Y'),
                    'code': ds.strftime('%m/%Y'),
                    'date_start': ds.strftime('%Y-%m-%d'),
                    'date_stop': de.strftime('%Y-%m-%d'),
                    'fiscalyear_id': fy.id,
                })
                ds = ds + RelativeDateTime(months=interval)
        return True

    def find(self, cr, uid, dt=None, exception=True, context={}):
        if not dt:
            dt = time.strftime('%Y-%m-%d')
        ids = self.search(cr, uid, [('date_start', '<=', dt), ('date_stop', '>=', dt)])
        if not ids:
            if exception:
                raise osv.except_osv(_('Error !'), _('No fiscal year defined for this date !\nPlease create one.'))
            else:
                return False
        return ids[0]
account_fiscalyear()

class account_period(osv.osv):
    _name = "account.period"
    _description = "Account period"
    _columns = {
        'name': fields.char('Period Name', size=64, required=True),
        'code': fields.char('Code', size=12),
        'special': fields.boolean('Opening/Closing Period', size=12,
            help="These periods can overlap."),
        'date_start': fields.date('Start of Period', required=True, states={'done':[('readonly',True)]}),
        'date_stop': fields.date('End of Period', required=True, states={'done':[('readonly',True)]}),
        'fiscalyear_id': fields.many2one('account.fiscalyear', 'Fiscal Year', required=True, states={'done':[('readonly',True)]}, select=True),
        'state': fields.selection([('draft','Draft'), ('done','Done')], 'State', readonly=True,
                                  help='When monthly periods are created. The state is \'Draft\'. At the end of monthly period it is in \'Done\' state.'),
        'company_id': fields.many2one('res.company', 'Company', required=True)
    }
    _defaults = {
        'state': lambda *a: 'draft',
        'company_id': lambda self,cr,uid,c: self.pool.get('res.users').browse(cr, uid, uid, c).company_id.id,
    }
    _order = "date_start"

    def _check_duration(self,cr,uid,ids,context={}):
        obj_period=self.browse(cr,uid,ids[0])
        if obj_period.date_stop < obj_period.date_start:
            return False
        return True

    def _check_year_limit(self,cr,uid,ids,context={}):
        for obj_period in self.browse(cr,uid,ids):
            if obj_period.special:
                continue

            if obj_period.fiscalyear_id.date_stop < obj_period.date_stop or \
               obj_period.fiscalyear_id.date_stop < obj_period.date_start or \
               obj_period.fiscalyear_id.date_start > obj_period.date_start or \
               obj_period.fiscalyear_id.date_start > obj_period.date_stop:
                return False

            pids = self.search(cr, uid, [('date_stop','>=',obj_period.date_start),('date_start','<=',obj_period.date_stop),('special','=',False),('id','<>',obj_period.id)])
            for period in self.browse(cr, uid, pids):
                if period.fiscalyear_id.company_id.id==obj_period.fiscalyear_id.company_id.id:
                    return False
        return True

    _constraints = [
        (_check_duration, 'Error ! The duration of the Period(s) is/are invalid. ', ['date_stop']),
        (_check_year_limit, 'Invalid period ! Some periods overlap or the date period is not in the scope of the fiscal year. ', ['date_stop'])
    ]

    def next(self, cr, uid, period, step, context={}):
        ids = self.search(cr, uid, [('date_start','>',period.date_start)])
        if len(ids)>=step:
            return ids[step-1]
        return False

    def find(self, cr, uid, dt=None, context={}):
        if not dt:
            dt = time.strftime('%Y-%m-%d')
#CHECKME: shouldn't we check the state of the period?
        ids = self.search(cr, uid, [('date_start','<=',dt),('date_stop','>=',dt)])
        if not ids:
            raise osv.except_osv(_('Error !'), _('No period defined for this date !\nPlease create a fiscal year.'))
        return ids

    def action_draft(self, cr, uid, ids, *args):
        users_roles = self.pool.get('res.users').browse(cr, uid, uid).roles_id
        for role in users_roles:
            if role.name=='Period':
                mode = 'draft'
                for id in ids:
                    cr.execute('update account_journal_period set state=%s where period_id=%s', (mode, id))
                    cr.execute('update account_period set state=%s where id=%s', (mode, id))
        return True

account_period()

class account_journal_period(osv.osv):
    _name = "account.journal.period"
    _description = "Journal - Period"

    def _icon_get(self, cr, uid, ids, field_name, arg=None, context={}):
        result = {}.fromkeys(ids, 'STOCK_NEW')
        for r in self.read(cr, uid, ids, ['state']):
            result[r['id']] = {
                'draft': 'STOCK_NEW',
                'printed': 'STOCK_PRINT_PREVIEW',
                'done': 'STOCK_DIALOG_AUTHENTICATION',
            }.get(r['state'], 'STOCK_NEW')
        return result

    _columns = {
        'name': fields.char('Journal-Period Name', size=64, required=True),
        'journal_id': fields.many2one('account.journal', 'Journal', required=True, ondelete="cascade"),
        'period_id': fields.many2one('account.period', 'Period', required=True, ondelete="cascade"),
        'icon': fields.function(_icon_get, method=True, string='Icon', type='char', size=32),
        'active': fields.boolean('Active', required=True),
        'state': fields.selection([('draft','Draft'), ('printed','Printed'), ('done','Done')], 'State', required=True, readonly=True,
                                  help='When journal period is created. The state is \'Draft\'. If a report is printed it comes to \'Printed\' state. When all transactions are done, it comes in \'Done\' state.'),
        'fiscalyear_id': fields.related('period_id', 'fiscalyear_id', string='Fiscal Year', type='many2one', relation='account.fiscalyear'),
        'company_id' : fields.many2one('res.company', 'Company')
    }

    def _check(self, cr, uid, ids, context={}):
        for obj in self.browse(cr, uid, ids, context):
            cr.execute('select * from account_move_line where journal_id=%s and period_id=%s limit 1', (obj.journal_id.id, obj.period_id.id))
            res = cr.fetchall()
            if res:
                raise osv.except_osv(_('Error !'), _('You can not modify/delete a journal with entries for this period !'))
        return True

    def write(self, cr, uid, ids, vals, context={}):
        self._check(cr, uid, ids, context)
        return super(account_journal_period, self).write(cr, uid, ids, vals, context)

    def create(self, cr, uid, vals, context={}):
        period_id=vals.get('period_id',False)
        if period_id:
            period = self.pool.get('account.period').browse(cr, uid,period_id)
            vals['state']=period.state
        return super(account_journal_period, self).create(cr, uid, vals, context)

    def unlink(self, cr, uid, ids, context={}):
        self._check(cr, uid, ids, context)
        return super(account_journal_period, self).unlink(cr, uid, ids, context)

    _defaults = {
        'state': lambda *a: 'draft',
        'active': lambda *a: True,
        'company_id': lambda self,cr,uid,c: self.pool.get('res.users').browse(cr, uid, uid, c).company_id.id,
    }
    _order = "period_id"

account_journal_period()

class account_fiscalyear(osv.osv):
    _inherit = "account.fiscalyear"
    _description = "Fiscal Year"
    _columns = {
        'end_journal_period_id':fields.many2one('account.journal.period','End of Year Entries Journal', readonly=True),
    }

account_fiscalyear()
#----------------------------------------------------------
# Entries
#----------------------------------------------------------
class account_move(osv.osv):
    _name = "account.move"
    _description = "Account Entry"
    _order = 'id desc'

    def name_get(self, cursor, user, ids, context=None):
        if not len(ids):
            return []
        res=[]
        data_move = self.pool.get('account.move').browse(cursor,user,ids)
        for move in data_move:
            if move.state=='draft':
                name = '*' + str(move.id)
            else:
                name = move.name
            res.append((move.id, name))
        return res


    def _get_period(self, cr, uid, context):
        periods = self.pool.get('account.period').find(cr, uid)
        if periods:
            return periods[0]
        else:
            return False

    def _amount_compute(self, cr, uid, ids, name, args, context, where =''):
        if not ids: return {}
        cr.execute('select move_id,sum(debit) from account_move_line where move_id in ('+','.join(map(str,map(int, ids)))+') group by move_id')
        result = dict(cr.fetchall())
        for id in ids:
            result.setdefault(id, 0.0)
        return result

    _columns = {
        'name': fields.char('Number', size=64, required=True),
        'ref': fields.char('Ref', size=64),
        'period_id': fields.many2one('account.period', 'Period', required=True, states={'posted':[('readonly',True)]}),
        'journal_id': fields.many2one('account.journal', 'Journal', required=True, states={'posted':[('readonly',True)]}),
        'state': fields.selection([('draft','Draft'), ('posted','Posted')], 'State', required=True, readonly=True,
                                  help='When new account move is created the state will be \'Draft\'. When all the payments are done it will be in \'Posted\' state.'),
        'line_id': fields.one2many('account.move.line', 'move_id', 'Entries', states={'posted':[('readonly',True)]}),
        'to_check': fields.boolean('To Be Verified'),
        'partner_id': fields.related('line_id', 'partner_id', type="many2one", relation="res.partner", string="Partner"),
        'amount': fields.function(_amount_compute, method=True, string='Amount', digits=(16,int(config['price_accuracy']))),
        'date': fields.date('Date', required=True),
        'type': fields.selection([
            ('pay_voucher','Cash Payment'),
            ('bank_pay_voucher','Bank Payment'),
            ('rec_voucher','Cash Receipt'),
            ('bank_rec_voucher','Bank Receipt'),
            ('cont_voucher','Contra'),
            ('journal_sale_vou','Journal Sale'),
            ('journal_pur_voucher','Journal Purchase'),
            ('journal_voucher','Journal Voucher'),
        ],'Type', readonly=True, select=True, states={'draft':[('readonly',False)]}),
        'company_id': fields.many2one('res.company', 'Company', required=True),
    }
    _defaults = {
        'name': lambda *a: '/',
        'state': lambda *a: 'draft',
        'period_id': _get_period,
        'type' : lambda *a : 'journal_voucher',
        'date': lambda *a:time.strftime('%Y-%m-%d'),
        'company_id': lambda self,cr,uid,c: self.pool.get('res.users').browse(cr, uid, uid, c).company_id.id,
    }

    def _check_centralisation(self, cursor, user, ids):
        for move in self.browse(cursor, user, ids):
            if move.journal_id.centralisation:
                move_ids = self.search(cursor, user, [
                    ('period_id', '=', move.period_id.id),
                    ('journal_id', '=', move.journal_id.id),
                    ])
                if len(move_ids) > 1:
                    return False
        return True

    def _check_period_journal(self, cursor, user, ids):
        for move in self.browse(cursor, user, ids):
            for line in move.line_id:
                if line.period_id.id != move.period_id.id:
                    return False
                if line.journal_id.id != move.journal_id.id:
                    return False
        return True

    _constraints = [
        (_check_centralisation,
            'You cannot create more than one move per period on centralized journal',
            ['journal_id']),
        (_check_period_journal,
            'You cannot create entries on different periods/journals in the same move',
            ['line_id']),
    ]
    def post(self, cr, uid, ids, context=None):
        if self.validate(cr, uid, ids, context) and len(ids):
            for move in self.browse(cr, uid, ids):
                if move.name =='/':
                    new_name = False
                    journal = move.journal_id
                    if journal.sequence_id:
                        c = {'fiscalyear_id': move.period_id.fiscalyear_id.id}
                        new_name = self.pool.get('ir.sequence').get_id(cr, uid, journal.sequence_id.id, context=c)
                    else:
                        raise osv.except_osv(_('Error'), _('No sequence defined in the journal !'))
                    if new_name:
                        self.write(cr, uid, [move.id], {'name':new_name})

            cr.execute('update account_move set state=%s where id in ('+','.join(map(str, ids))+')', ('posted',))
        else:
            raise osv.except_osv(_('Integrity Error !'), _('You can not validate a non-balanced entry !'))
        return True

    def button_validate(self, cursor, user, ids, context=None):
        return self.post(cursor, user, ids, context=context)

    def button_cancel(self, cr, uid, ids, context={}):
        for line in self.browse(cr, uid, ids, context):
            if not line.journal_id.update_posted:
                raise osv.except_osv(_('Error !'), _('You can not modify a posted entry of this journal !\nYou should set the journal to allow cancelling entries if you want to do that.'))
        if len(ids):
            cr.execute('update account_move set state=%s where id in ('+','.join(map(str, ids))+')', ('draft',))
        return True

    def write(self, cr, uid, ids, vals, context={}):
        c = context.copy()
        c['novalidate'] = True
        result = super(osv.osv, self).write(cr, uid, ids, vals, c)
        self.validate(cr, uid, ids, context)
        return result

    #
    # TODO: Check if period is closed !
    #
    def create(self, cr, uid, vals, context={}):
        if 'line_id' in vals:
            if 'journal_id' in vals:
                for l in vals['line_id']:
                    if not l[0]:
                        l[2]['journal_id'] = vals['journal_id']
                context['journal_id'] = vals['journal_id']
            if 'period_id' in vals:
                for l in vals['line_id']:
                    if not l[0]:
                        l[2]['period_id'] = vals['period_id']
                context['period_id'] = vals['period_id']
            else:
                default_period = self._get_period(cr, uid, context)
                for l in vals['line_id']:
                    if not l[0]:
                        l[2]['period_id'] = default_period
                context['period_id'] = default_period

        accnt_journal = self.pool.get('account.journal').browse(cr, uid, vals['journal_id'])
        if 'line_id' in vals:
            c = context.copy()
            c['novalidate'] = True
            result = super(account_move, self).create(cr, uid, vals, c)
            self.validate(cr, uid, [result], context)
        else:
            result = super(account_move, self).create(cr, uid, vals, context)
        return result

    def copy(self, cr, uid, id, default=None, context=None):
        if default is None:
            default = {}
        default = default.copy()
        default.update({'state':'draft', 'name':'/',})
        return super(account_move, self).copy(cr, uid, id, default, context)

    def unlink(self, cr, uid, ids, context={}, check=True):
        toremove = []
        for move in self.browse(cr, uid, ids, context):
            if move['state'] != 'draft':
                raise osv.except_osv(_('UserError'),
                        _('You can not delete posted movement: "%s"!') % \
                                move['name'])
            line_ids = map(lambda x: x.id, move.line_id)
            context['journal_id'] = move.journal_id.id
            context['period_id'] = move.period_id.id
            self.pool.get('account.move.line')._update_check(cr, uid, line_ids, context)
            self.pool.get('account.move.line').unlink(cr, uid, line_ids, context=context)
            toremove.append(move.id)
        result = super(account_move, self).unlink(cr, uid, toremove, context)
        return result

    def _compute_balance(self, cr, uid, id, context={}):
        move = self.browse(cr, uid, [id])[0]
        amount = 0
        for line in move.line_id:
            amount+= (line.debit - line.credit)
        return amount

    def _centralise(self, cr, uid, move, mode):
        if mode=='credit':
            account_id = move.journal_id.default_debit_account_id.id
            mode2 = 'debit'
            if not account_id:
                raise osv.except_osv(_('UserError'),
                        _('There is no default default debit account defined \n' \
                                'on journal "%s"') % move.journal_id.name)
        else:
            account_id = move.journal_id.default_credit_account_id.id
            mode2 = 'credit'
            if not account_id:
                raise osv.except_osv(_('UserError'),
                        _('There is no default default credit account defined \n' \
                                'on journal "%s"') % move.journal_id.name)

        # find the first line of this move with the current mode
        # or create it if it doesn't exist
        cr.execute('select id from account_move_line where move_id=%s and centralisation=%s limit 1', (move.id, mode))
        res = cr.fetchone()
        if res:
            line_id = res[0]
        else:
            line_id = self.pool.get('account.move.line').create(cr, uid, {
                'name': 'Centralisation '+mode,
                'centralisation': mode,
                'account_id': account_id,
                'move_id': move.id,
                'journal_id': move.journal_id.id,
                'period_id': move.period_id.id,
                'date': move.period_id.date_stop,
                'debit': 0.0,
                'credit': 0.0,
            }, {'journal_id': move.journal_id.id, 'period_id': move.period_id.id})

        # find the first line of this move with the other mode
        # so that we can exclude it from our calculation
        cr.execute('select id from account_move_line where move_id=%s and centralisation=%s limit 1', (move.id, mode2))
        res = cr.fetchone()
        if res:
            line_id2 = res[0]
        else:
            line_id2 = 0

        cr.execute('select sum('+mode+') from account_move_line where move_id=%s and id<>%s', (move.id, line_id2))
        result = cr.fetchone()[0] or 0.0
        cr.execute('update account_move_line set '+mode2+'=%s where id=%s', (result, line_id))
        return True

    #
    # Validate a balanced move. If it is a centralised journal, create a move.
    #
    def validate(self, cr, uid, ids, context={}):
        if context and ('__last_update' in context):
            del context['__last_update']
        ok = True
        for move in self.browse(cr, uid, ids, context):
            #unlink analytic lines on move_lines
            for obj_line in move.line_id:
                for obj in obj_line.analytic_lines:
                    self.pool.get('account.analytic.line').unlink(cr,uid,obj.id)

            journal = move.journal_id
            amount = 0
            line_ids = []
            line_draft_ids = []
            company_id=None
            for line in move.line_id:
                amount += line.debit - line.credit
                line_ids.append(line.id)
                if line.state=='draft':
                    line_draft_ids.append(line.id)

                if not company_id:
                    company_id = line.account_id.company_id.id
                if not company_id == line.account_id.company_id.id:
                    raise osv.except_osv(_('Error'), _("Couldn't create move between different companies"))

                if line.account_id.currency_id:
                    if line.account_id.currency_id.id != line.currency_id.id and (line.account_id.currency_id.id != line.account_id.company_id.currency_id.id or line.currency_id):
                        raise osv.except_osv(_('Error'), _("""Couldn't create move with currency different from the secondary currency of the account "%s - %s". Clear the secondary currency field of the account definition if you want to accept all currencies.""" % (line.account_id.code, line.account_id.name)))

            if abs(amount) < 0.0001:
                if not len(line_draft_ids):
                    continue
                self.pool.get('account.move.line').write(cr, uid, line_draft_ids, {
                    'journal_id': move.journal_id.id,
                    'period_id': move.period_id.id,
                    'state': 'valid'
                }, context, check=False)
                todo = []
                account = {}
                account2 = {}
                if journal.type not in ('purchase','sale'):
                    continue

                for line in move.line_id:
                    code = amount = 0
                    key = (line.account_id.id, line.tax_code_id.id)
                    if key in account2:
                        code = account2[key][0]
                        amount = account2[key][1] * (line.debit + line.credit)
                    elif line.account_id.id in account:
                        code = account[line.account_id.id][0]
                        amount = account[line.account_id.id][1] * (line.debit + line.credit)
                    if (code or amount) and not (line.tax_code_id or line.tax_amount):
                        self.pool.get('account.move.line').write(cr, uid, [line.id], {
                            'tax_code_id': code,
                            'tax_amount': amount
                        }, context, check=False)
                #
                # Compute VAT
                #
                continue
            if journal.centralisation:
                self._centralise(cr, uid, move, 'debit')
                self._centralise(cr, uid, move, 'credit')
                self.pool.get('account.move.line').write(cr, uid, line_draft_ids, {
                    'state': 'valid'
                }, context, check=False)
                continue
            else:
                self.pool.get('account.move.line').write(cr, uid, line_ids, {
                    'journal_id': move.journal_id.id,
                    'period_id': move.period_id.id,
                    #'tax_code_id': False,
                    #'tax_amount': False,
                    'state': 'draft'
                }, context, check=False)
                ok = False
        if ok:
            list_ids = []
            for tmp in move.line_id:
                list_ids.append(tmp.id)
            self.pool.get('account.move.line').create_analytic_lines(cr, uid, list_ids, context)
        return ok
account_move()

class account_move_reconcile(osv.osv):
    _name = "account.move.reconcile"
    _description = "Account Reconciliation"
    _columns = {
        'name': fields.char('Name', size=64, required=True),
        'type': fields.char('Type', size=16, required=True),
        'line_id': fields.one2many('account.move.line', 'reconcile_id', 'Entry Lines'),
        'line_partial_ids': fields.one2many('account.move.line', 'reconcile_partial_id', 'Partial Entry lines'),
        'create_date': fields.date('Creation date', readonly=True),
    }
    _defaults = {
        'name': lambda self,cr,uid,ctx={}: self.pool.get('ir.sequence').get(cr, uid, 'account.reconcile') or '/',
    }
    def reconcile_partial_check(self, cr, uid, ids, type='auto', context={}):
        for rec in self.browse(cr, uid, ids, context):
            total = 0.0
            for line in rec.line_partial_ids:
                total += (line.debit or 0.0) - (line.credit or 0.0)
        if not total:
            self.pool.get('account.move.line').write(cr, uid,
                map(lambda x: x.id, rec.line_partial_ids),
                {'reconcile_id': rec.id }
            )
        return True

    def name_get(self, cr, uid, ids, context=None):
        if not len(ids):
            return []
        result = []
        for r in self.browse(cr, uid, ids, context):
            total = reduce(lambda y,t: (t.debit or 0.0) - (t.credit or 0.0) + y, r.line_partial_ids, 0.0)
            if total:
                name = '%s (%.2f)' % (r.name, total)
                result.append((r.id,name))
            else:
                result.append((r.id,r.name))
        return result


account_move_reconcile()

#----------------------------------------------------------
# Tax
#----------------------------------------------------------
"""
a documenter
child_depend: la taxe depend des taxes filles
"""
class account_tax_code(osv.osv):
    """
    A code for the tax object.

    This code is used for some tax declarations.
    """
    def _sum(self, cr, uid, ids, name, args, context, where =''):
        ids2 = self.search(cr, uid, [('parent_id', 'child_of', ids)])
        acc_set = ",".join(map(str, ids2))
        if context.get('based_on', 'invoices') == 'payments':
            cr.execute('SELECT line.tax_code_id, sum(line.tax_amount) \
                    FROM account_move_line AS line, \
                        account_move AS move \
                        LEFT JOIN account_invoice invoice ON \
                            (invoice.move_id = move.id) \
                    WHERE line.tax_code_id in ('+acc_set+') '+where+' \
                        AND move.id = line.move_id \
                        AND ((invoice.state = \'paid\') \
                            OR (invoice.id IS NULL)) \
                    GROUP BY line.tax_code_id')
        else:
            cr.execute('SELECT line.tax_code_id, sum(line.tax_amount) \
                    FROM account_move_line AS line \
                    WHERE line.tax_code_id in ('+acc_set+') '+where+' \
                    GROUP BY line.tax_code_id')
        res=dict(cr.fetchall())
        for record in self.browse(cr, uid, ids, context):
            def _rec_get(record):
                amount = res.get(record.id, 0.0)
                for rec in record.child_ids:
                    amount += _rec_get(rec) * rec.sign
                return amount
            res[record.id] = round(_rec_get(record), int(config['price_accuracy']))
        return res

    def _sum_year(self, cr, uid, ids, name, args, context):
        if 'fiscalyear_id' in context and context['fiscalyear_id']:
            fiscalyear_id = context['fiscalyear_id']
        else:
            fiscalyear_id = self.pool.get('account.fiscalyear').find(cr, uid, exception=False)
        where = ''
        if fiscalyear_id:
            pids = map(lambda x: str(x.id), self.pool.get('account.fiscalyear').browse(cr, uid, fiscalyear_id).period_ids)
            if pids:
                where = ' and period_id in (' + (','.join(pids))+')'
        return self._sum(cr, uid, ids, name, args, context,
                where=where)

    def _sum_period(self, cr, uid, ids, name, args, context):
        if 'period_id' in context and context['period_id']:
            period_id = context['period_id']
        else:
            period_id = self.pool.get('account.period').find(cr, uid)
            if not len(period_id):
                return dict.fromkeys(ids, 0.0)
            period_id = period_id[0]
        return self._sum(cr, uid, ids, name, args, context,
                where=' and line.period_id='+str(period_id))

    _name = 'account.tax.code'
    _description = 'Tax Code'
    _rec_name = 'code'
    _columns = {
        'name': fields.char('Tax Case Name', size=64, required=True),
        'code': fields.char('Case Code', size=64),
        'info': fields.text('Description'),
        'sum': fields.function(_sum_year, method=True, string="Year Sum"),
        'sum_period': fields.function(_sum_period, method=True, string="Period Sum"),
        'parent_id': fields.many2one('account.tax.code', 'Parent Code', select=True),
        'child_ids': fields.one2many('account.tax.code', 'parent_id', 'Child Codes'),
        'line_ids': fields.one2many('account.move.line', 'tax_code_id', 'Lines'),
        'company_id': fields.many2one('res.company', 'Company', required=True),
        'sign': fields.float('Sign for parent', required=True),
        'notprintable':fields.boolean("Not Printable in Invoice", help="Check this box if you don't want any VAT related to this Tax Code to appear on invoices"),
    }


    def name_get(self, cr, uid, ids, context=None):
        if not len(ids):
            return []
        if isinstance(ids, (int, long)):
            ids = [ids]
        reads = self.read(cr, uid, ids, ['name','code'], context, load='_classic_write')
        return [(x['id'], (x['code'] and x['code'] + ' - ' or '') + x['name']) \
                for x in reads]

    def _default_company(self, cr, uid, context={}):
        user = self.pool.get('res.users').browse(cr, uid, uid, context=context)
        if user.company_id:
            return user.company_id.id
        return self.pool.get('res.company').search(cr, uid, [('parent_id', '=', False)])[0]
    _defaults = {
        'company_id': _default_company,
        'sign': lambda *args: 1.0,
        'notprintable': lambda *a: False,
    }
    def _check_recursion(self, cr, uid, ids):
        level = 100
        while len(ids):
            cr.execute('select distinct parent_id from account_tax_code where id in ('+','.join(map(str, ids))+')')
            ids = filter(None, map(lambda x:x[0], cr.fetchall()))
            if not level:
                return False
            level -= 1
        return True

    _constraints = [
        (_check_recursion, 'Error ! You can not create recursive accounts.', ['parent_id'])
    ]
    _order = 'code,name'
account_tax_code()

class account_tax(osv.osv):
    """
    A tax object.

    Type: percent, fixed, none, code
        PERCENT: tax = price * amount
        FIXED: tax = price + amount
        NONE: no tax line
        CODE: execute python code. localcontext = {'price_unit':pu, 'address':address_object}
            return result in the context
            Ex: result=round(price_unit*0.21,4)
    """
    _name = 'account.tax'
    _description = 'Tax'
    _columns = {
        'name': fields.char('Tax Name', size=64, required=True, translate=True, help="This name will be displayed on reports"),
        'sequence': fields.integer('Sequence', required=True, help="The sequence field is used to order the tax lines from the lowest sequences to the higher ones. The order is important if you have a tax with several tax children. In this case, the evaluation order is important."),
        'amount': fields.float('Amount', required=True, digits=(14,4), help="For Tax Type percent enter % ratio between 0-1."),
        'active': fields.boolean('Active'),
        'type': fields.selection( [('percent','Percent'), ('fixed','Fixed'), ('none','None'), ('code','Python Code'),('balance','Balance')], 'Tax Type', required=True,
            help="The computation method for the tax amount."),
        'applicable_type': fields.selection( [('true','True'), ('code','Python Code')], 'Applicable Type', required=True,
            help="If not applicable (computed through a Python code), the tax won't appear on the invoice."),
        'domain':fields.char('Domain', size=32, help="This field is only used if you develop your own module allowing developers to create specific taxes in a custom domain."),
        'account_collected_id':fields.many2one('account.account', 'Invoice Tax Account'),
        'account_paid_id':fields.many2one('account.account', 'Refund Tax Account'),
        'parent_id':fields.many2one('account.tax', 'Parent Tax Account', select=True),
        'child_ids':fields.one2many('account.tax', 'parent_id', 'Child Tax Accounts'),
        'child_depend':fields.boolean('Tax on Children', help="Set if the tax computation is based on the computation of child taxes rather than on the total amount."),
        'python_compute':fields.text('Python Code'),
        'python_compute_inv':fields.text('Python Code (reverse)'),
        'python_applicable':fields.text('Python Code'),
        'tax_group': fields.selection([('vat','VAT'),('other','Other')], 'Tax Group', help="If a default tax is given in the partner it only overrides taxes from accounts (or products) in the same group."),

        #
        # Fields used for the VAT declaration
        #
        'base_code_id': fields.many2one('account.tax.code', 'Base Code', help="Use this code for the VAT declaration."),
        'tax_code_id': fields.many2one('account.tax.code', 'Tax Code', help="Use this code for the VAT declaration."),
        'base_sign': fields.float('Base Code Sign', help="Usually 1 or -1."),
        'tax_sign': fields.float('Tax Code Sign', help="Usually 1 or -1."),

        # Same fields for refund invoices

        'ref_base_code_id': fields.many2one('account.tax.code', 'Refund Base Code', help="Use this code for the VAT declaration."),
        'ref_tax_code_id': fields.many2one('account.tax.code', 'Refund Tax Code', help="Use this code for the VAT declaration."),
        'ref_base_sign': fields.float('Base Code Sign', help="Usually 1 or -1."),
        'ref_tax_sign': fields.float('Tax Code Sign', help="Usually 1 or -1."),
        'include_base_amount': fields.boolean('Include in base amount', help="Indicate if the amount of tax must be included in the base amount for the computation of the next taxes"),
        'company_id': fields.many2one('res.company', 'Company', required=True),
        'description': fields.char('Tax Code',size=32),
        'price_include': fields.boolean('Tax Included in Price', help="Check this if the price you use on the product and invoices includes this tax."),
        'type_tax_use': fields.selection([('sale','Sale'),('purchase','Purchase'),('all','All')], 'Tax Application', required=True)

    }
    def search(self, cr, uid, args, offset=0, limit=None, order=None,
            context=None, count=False):
        if context and context.has_key('type'):
            if context['type'] in ('out_invoice','out_refund'):
                args.append(('type_tax_use','in',['sale','all']))
            elif context['type'] in ('in_invoice','in_refund'):
                args.append(('type_tax_use','in',['purchase','all']))
        return super(account_tax, self).search(cr, uid, args, offset, limit, order, context, count)

    def name_get(self, cr, uid, ids, context={}):
        if not len(ids):
            return []
        res = []
        for record in self.read(cr, uid, ids, ['description','name'], context):
            name = record['description'] and record['description'] or record['name']
            res.append((record['id'],name ))
        return res

    def _default_company(self, cr, uid, context={}):
        user = self.pool.get('res.users').browse(cr, uid, uid, context=context)
        if user.company_id:
            return user.company_id.id
        return self.pool.get('res.company').search(cr, uid, [('parent_id', '=', False)])[0]
    _defaults = {
        'python_compute': lambda *a: '''# price_unit\n# address : res.partner.address object or False\n# product : product.product object or None\n# partner : res.partner object or None\n\nresult = price_unit * 0.10''',
        'python_compute_inv': lambda *a: '''# price_unit\n# address : res.partner.address object or False\n# product : product.product object or False\n\nresult = price_unit * 0.10''',
        'applicable_type': lambda *a: 'true',
        'type': lambda *a: 'percent',
        'amount': lambda *a: 0,
        'price_include': lambda *a: 0,
        'active': lambda *a: 1,
        'type_tax_use': lambda *a: 'all',
        'sequence': lambda *a: 1,
        'tax_group': lambda *a: 'vat',
        'ref_tax_sign': lambda *a: 1,
        'ref_base_sign': lambda *a: 1,
        'tax_sign': lambda *a: 1,
        'base_sign': lambda *a: 1,
        'include_base_amount': lambda *a: False,
        'company_id': _default_company,
    }
    _order = 'sequence'

    def _applicable(self, cr, uid, taxes, price_unit, address_id=None, product=None, partner=None):
        res = []
        for tax in taxes:
            if tax.applicable_type=='code':
                localdict = {'price_unit':price_unit, 'address':self.pool.get('res.partner.address').browse(cr, uid, address_id), 'product':product, 'partner':partner}
                exec tax.python_applicable in localdict
                if localdict.get('result', False):
                    res.append(tax)
            else:
                res.append(tax)
        return res

    def _unit_compute(self, cr, uid, taxes, price_unit, address_id=None, product=None, partner=None, quantity=0):
        taxes = self._applicable(cr, uid, taxes, price_unit, address_id, product, partner)

        res = []
        cur_price_unit=price_unit
        for tax in taxes:
            # we compute the amount for the current tax object and append it to the result

            data = {'id':tax.id,
                            'name':tax.description and tax.description + " - " + tax.name or tax.name,
                            'account_collected_id':tax.account_collected_id.id,
                            'account_paid_id':tax.account_paid_id.id,
                            'base_code_id': tax.base_code_id.id,
                            'ref_base_code_id': tax.ref_base_code_id.id,
                            'sequence': tax.sequence,
                            'base_sign': tax.base_sign,
                            'tax_sign': tax.tax_sign,
                            'ref_base_sign': tax.ref_base_sign,
                            'ref_tax_sign': tax.ref_tax_sign,
                            'price_unit': cur_price_unit,
                            'tax_code_id': tax.tax_code_id.id,
                            'ref_tax_code_id': tax.ref_tax_code_id.id,
            }
            res.append(data)
            if tax.type=='percent':
                amount = cur_price_unit * tax.amount
                data['amount'] = amount

            elif tax.type=='fixed':
                data['amount'] = tax.amount
                data['tax_amount']=quantity
               # data['amount'] = quantity
            elif tax.type=='code':
                address = address_id and self.pool.get('res.partner.address').browse(cr, uid, address_id) or None
                localdict = {'price_unit':cur_price_unit, 'address':address, 'product':product, 'partner':partner}
                exec tax.python_compute in localdict
                amount = localdict['result']
                data['amount'] = amount
            elif tax.type=='balance':
                data['amount'] = cur_price_unit - reduce(lambda x,y: y.get('amount',0.0)+x, res, 0.0)
                data['balance'] = cur_price_unit

            amount2 = data['amount']
            if len(tax.child_ids):
                if tax.child_depend:
                    latest = res.pop()
                amount = amount2
                child_tax = self._unit_compute(cr, uid, tax.child_ids, amount, address_id, product, partner, quantity)
                res.extend(child_tax)
                if tax.child_depend:
                    for r in res:
                        for name in ('base','ref_base'):
                            if latest[name+'_code_id'] and latest[name+'_sign'] and not r[name+'_code_id']:
                                r[name+'_code_id'] = latest[name+'_code_id']
                                r[name+'_sign'] = latest[name+'_sign']
                                r['price_unit'] = latest['price_unit']
                                latest[name+'_code_id'] = False
                        for name in ('tax','ref_tax'):
                            if latest[name+'_code_id'] and latest[name+'_sign'] and not r[name+'_code_id']:
                                r[name+'_code_id'] = latest[name+'_code_id']
                                r[name+'_sign'] = latest[name+'_sign']
                                r['amount'] = data['amount']
                                latest[name+'_code_id'] = False
            if tax.include_base_amount:
                cur_price_unit+=amount2
        return res

    def compute(self, cr, uid, taxes, price_unit, quantity, address_id=None, product=None, partner=None):

        """
        Compute tax values for given PRICE_UNIT, QUANTITY and a buyer/seller ADDRESS_ID.

        RETURN:
            [ tax ]
            tax = {'name':'', 'amount':0.0, 'account_collected_id':1, 'account_paid_id':2}
            one tax for each tax id in IDS and their childs
        """
        res = self._unit_compute(cr, uid, taxes, price_unit, address_id, product, partner, quantity)
        total = 0.0
        for r in res:
            if r.get('balance',False):
                r['amount'] = round(r['balance'] * quantity, int(config['price_accuracy'])) - total
            else:
                r['amount'] = round(r['amount'] * quantity, int(config['price_accuracy']))
                total += r['amount']

        return res

    def _unit_compute_inv(self, cr, uid, taxes, price_unit, address_id=None, product=None, partner=None):
        taxes = self._applicable(cr, uid, taxes, price_unit, address_id, product, partner)

        res = []
        taxes.reverse()
        cur_price_unit = price_unit

        tax_parent_tot = 0.0
        for tax in taxes:
            if (tax.type=='percent') and not tax.include_base_amount:
                tax_parent_tot += tax.amount

        for tax in taxes:
            if (tax.type=='fixed') and not tax.include_base_amount:
                cur_price_unit -= tax.amount

        for tax in taxes:
            if tax.type=='percent':
                if tax.include_base_amount:
                    amount = cur_price_unit - (cur_price_unit / (1 + tax.amount))
                else:
                    amount = (cur_price_unit / (1 + tax_parent_tot)) * tax.amount

            elif tax.type=='fixed':
                amount = tax.amount

            elif tax.type=='code':
                address = address_id and self.pool.get('res.partner.address').browse(cr, uid, address_id) or None
                localdict = {'price_unit':cur_price_unit, 'address':address, 'product':product, 'partner':partner}
                exec tax.python_compute_inv in localdict
                amount = localdict['result']
            elif tax.type=='balance':
                data['amount'] = cur_price_unit - reduce(lambda x,y: y.get('amount',0.0)+x, res, 0.0)
                data['balance'] = cur_price_unit


            if tax.include_base_amount:
                cur_price_unit -= amount
                todo = 0
            else:
                todo = 1
            res.append({
                'id': tax.id,
                'todo': todo,
                'name': tax.name,
                'amount': amount,
                'account_collected_id': tax.account_collected_id.id,
                'account_paid_id': tax.account_paid_id.id,
                'base_code_id': tax.base_code_id.id,
                'ref_base_code_id': tax.ref_base_code_id.id,
                'sequence': tax.sequence,
                'base_sign': tax.base_sign,
                'tax_sign': tax.tax_sign,
                'ref_base_sign': tax.ref_base_sign,
                'ref_tax_sign': tax.ref_tax_sign,
                'price_unit': cur_price_unit,
                'tax_code_id': tax.tax_code_id.id,
                'ref_tax_code_id': tax.ref_tax_code_id.id,
            })
            if len(tax.child_ids):
                if tax.child_depend:
                    del res[-1]
                    amount = price_unit

            parent_tax = self._unit_compute_inv(cr, uid, tax.child_ids, amount, address_id, product, partner)
            res.extend(parent_tax)

        total = 0.0
        for r in res:
            if r['todo']:
                total += r['amount']
        for r in res:
            r['price_unit'] -= total
            r['todo'] = 0
        return res

    def compute_inv(self, cr, uid, taxes, price_unit, quantity, address_id=None, product=None, partner=None):
        """
        Compute tax values for given PRICE_UNIT, QUANTITY and a buyer/seller ADDRESS_ID.
        Price Unit is a VAT included price

        RETURN:
            [ tax ]
            tax = {'name':'', 'amount':0.0, 'account_collected_id':1, 'account_paid_id':2}
            one tax for each tax id in IDS and their childs
        """
        res = self._unit_compute_inv(cr, uid, taxes, price_unit, address_id, product, partner=None)
        total = 0.0
        for r in res:
            if r.get('balance',False):
                r['amount'] = round(r['balance'] * quantity, int(config['price_accuracy'])) - total
            else:
                r['amount'] = round(r['amount'] * quantity, int(config['price_accuracy']))
                total += r['amount']
        return res
account_tax()

# ---------------------------------------------------------
# Account Entries Models
# ---------------------------------------------------------

class account_model(osv.osv):
    _name = "account.model"
    _description = "Account Model"
    _columns = {
        'name': fields.char('Model Name', size=64, required=True, help="This is a model for recurring accounting entries"),
        'ref': fields.char('Ref', size=64),
        'journal_id': fields.many2one('account.journal', 'Journal', required=True),
        'lines_id': fields.one2many('account.model.line', 'model_id', 'Model Entries'),
        'legend' :fields.text('Legend',readonly=True,size=100),
    }

    _defaults = {
        'legend': lambda self, cr, uid, context:_('You can specify year, month and date in the name of the model using the following labels:\n\n%(year)s : To Specify Year \n%(month)s : To Specify Month \n%(date)s : Current Date\n\ne.g. My model on %(date)s'),
    }
    def generate(self, cr, uid, ids, datas={}, context={}):
        move_ids = []
        for model in self.browse(cr, uid, ids, context):
            period_id = self.pool.get('account.period').find(cr,uid, context=context)
            if not period_id:
                raise osv.except_osv(_('No period found !'), _('Unable to find a valid period !'))
            period_id = period_id[0]
            move_id = self.pool.get('account.move').create(cr, uid, {
                'ref': model.ref,
                'period_id': period_id,
                'journal_id': model.journal_id.id,
            })
            move_ids.append(move_id)
            for line in model.lines_id:
                val = {
                    'move_id': move_id,
                    'journal_id': model.journal_id.id,
                    'period_id': period_id
                }
                val.update({
                    'name': line.name,
                    'quantity': line.quantity,
                    'debit': line.debit,
                    'credit': line.credit,
                    'account_id': line.account_id.id,
                    'move_id': move_id,
                    'ref': line.ref,
                    'partner_id': line.partner_id.id,
                    'date': time.strftime('%Y-%m-%d'),
                    'date_maturity': time.strftime('%Y-%m-%d')
                })
                c = context.copy()
                c.update({'journal_id': model.journal_id.id,'period_id': period_id})
                self.pool.get('account.move.line').create(cr, uid, val, context=c)
        return move_ids
account_model()

class account_model_line(osv.osv):
    _name = "account.model.line"
    _description = "Account Model Entries"
    _columns = {
        'name': fields.char('Name', size=64, required=True),
        'sequence': fields.integer('Sequence', required=True, help="The sequence field is used to order the resources from lower sequences to higher ones"),
        'quantity': fields.float('Quantity', digits=(16, int(config['price_accuracy'])), help="The optional quantity on entries"),
        'debit': fields.float('Debit', digits=(16, int(config['price_accuracy']))),
        'credit': fields.float('Credit', digits=(16, int(config['price_accuracy']))),

        'account_id': fields.many2one('account.account', 'Account', required=True, ondelete="cascade"),

        'model_id': fields.many2one('account.model', 'Model', required=True, ondelete="cascade", select=True),

        'ref': fields.char('Ref.', size=16),

        'amount_currency': fields.float('Amount Currency', help="The amount expressed in an optional other currency."),
        'currency_id': fields.many2one('res.currency', 'Currency'),

        'partner_id': fields.many2one('res.partner', 'Partner Ref.'),
        'date_maturity': fields.selection([('today','Date of the day'), ('partner','Partner Payment Term')], 'Maturity date', help="The maturity date of the generated entries for this model. You can chosse between the date of the creation action or the the date of the creation of the entries plus the partner payment terms."),
        'date': fields.selection([('today','Date of the day'), ('partner','Partner Payment Term')], 'Current Date', required=True, help="The date of the generated entries"),
    }
    _defaults = {
        'date': lambda *a: 'today'
    }
    _order = 'sequence'
    _sql_constraints = [
        ('credit_debit1', 'CHECK (credit*debit=0)',  'Wrong credit or debit value in model !'),
        ('credit_debit2', 'CHECK (credit+debit>=0)', 'Wrong credit or debit value in model !'),
    ]
account_model_line()

# ---------------------------------------------------------
# Account Subscription
# ---------------------------------------------------------


class account_subscription(osv.osv):
    _name = "account.subscription"
    _description = "Account Subscription"
    _columns = {
        'name': fields.char('Name', size=64, required=True),
        'ref': fields.char('Ref', size=16),
        'model_id': fields.many2one('account.model', 'Model', required=True),

        'date_start': fields.date('Start Date', required=True),
        'period_total': fields.integer('Number of Periods', required=True),
        'period_nbr': fields.integer('Period', required=True),
        'period_type': fields.selection([('day','days'),('month','month'),('year','year')], 'Period Type', required=True),
        'state': fields.selection([('draft','Draft'),('running','Running'),('done','Done')], 'State', required=True, readonly=True),

        'lines_id': fields.one2many('account.subscription.line', 'subscription_id', 'Subscription Lines')
    }
    _defaults = {
        'date_start': lambda *a: time.strftime('%Y-%m-%d'),
        'period_type': lambda *a: 'month',
        'period_total': lambda *a: 12,
        'period_nbr': lambda *a: 1,
        'state': lambda *a: 'draft',
    }
    def state_draft(self, cr, uid, ids, context={}):
        self.write(cr, uid, ids, {'state':'draft'})
        return False

    def check(self, cr, uid, ids, context={}):
        todone = []
        for sub in self.browse(cr, uid, ids, context):
            ok = True
            for line in sub.lines_id:
                if not line.move_id.id:
                    ok = False
                    break
            if ok:
                todone.append(sub.id)
        if len(todone):
            self.write(cr, uid, todone, {'state':'done'})
        return False

    def remove_line(self, cr, uid, ids, context={}):
        toremove = []
        for sub in self.browse(cr, uid, ids, context):
            for line in sub.lines_id:
                if not line.move_id.id:
                    toremove.append(line.id)
        if len(toremove):
            self.pool.get('account.subscription.line').unlink(cr, uid, toremove)
        self.write(cr, uid, ids, {'state':'draft'})
        return False

    def compute(self, cr, uid, ids, context={}):
        for sub in self.browse(cr, uid, ids, context):
            ds = sub.date_start
            for i in range(sub.period_total):
                self.pool.get('account.subscription.line').create(cr, uid, {
                    'date': ds,
                    'subscription_id': sub.id,
                })
                if sub.period_type=='day':
                    ds = (mx.DateTime.strptime(ds, '%Y-%m-%d') + RelativeDateTime(days=sub.period_nbr)).strftime('%Y-%m-%d')
                if sub.period_type=='month':
                    ds = (mx.DateTime.strptime(ds, '%Y-%m-%d') + RelativeDateTime(months=sub.period_nbr)).strftime('%Y-%m-%d')
                if sub.period_type=='year':
                    ds = (mx.DateTime.strptime(ds, '%Y-%m-%d') + RelativeDateTime(years=sub.period_nbr)).strftime('%Y-%m-%d')
        self.write(cr, uid, ids, {'state':'running'})
        return True
account_subscription()

class account_subscription_line(osv.osv):
    _name = "account.subscription.line"
    _description = "Account Subscription Line"
    _columns = {
        'subscription_id': fields.many2one('account.subscription', 'Subscription', required=True, select=True),
        'date': fields.date('Date', required=True),
        'move_id': fields.many2one('account.move', 'Entry'),
    }
    _defaults = {
    }
    def move_create(self, cr, uid, ids, context={}):
        tocheck = {}
        for line in self.browse(cr, uid, ids, context):
            datas = {
                'date': line.date,
            }
            ids = self.pool.get('account.model').generate(cr, uid, [line.subscription_id.model_id.id], datas, context)
            tocheck[line.subscription_id.id] = True
            self.write(cr, uid, [line.id], {'move_id':ids[0]})
        if tocheck:
            self.pool.get('account.subscription').check(cr, uid, tocheck.keys(), context)
        return True
    _rec_name = 'date'
account_subscription_line()


class account_config_wizard(osv.osv_memory):
    _name = 'account.config.wizard'

    def _get_charts(self, cr, uid, context):
        module_obj=self.pool.get('ir.module.module')
        ids=module_obj.search(cr, uid, [('category_id', '=', 'Account Charts'), ('state', '<>', 'installed')])
        res=[(m.id, m.shortdesc) for m in module_obj.browse(cr, uid, ids)]
        res.append((-1, 'None'))
        res.sort(key=lambda x: x[1])
        return res

    _columns = {
        'name':fields.char('Name', required=True, size=64, help="Name of the fiscal year as displayed on screens."),
        'code':fields.char('Code', required=True, size=64, help="Name of the fiscal year as displayed in reports."),
        'date1': fields.date('Start Date', required=True),
        'date2': fields.date('End Date', required=True),
        'period':fields.selection([('month','Month'),('3months','3 Months')], 'Periods', required=True),
        'charts' : fields.selection(_get_charts, 'Charts of Account',required=True)
    }
    _defaults = {
        'code': lambda *a: time.strftime('%Y'),
        'name': lambda *a: time.strftime('%Y'),
        'date1': lambda *a: time.strftime('%Y-01-01'),
        'date2': lambda *a: time.strftime('%Y-12-31'),
        'period':lambda *a:'month',
    }
    def action_cancel(self,cr,uid,ids,conect=None):
        return {
                'view_type': 'form',
                "view_mode": 'form',
                'res_model': 'ir.actions.configuration.wizard',
                'type': 'ir.actions.act_window',
                'target':'new',
        }

    def install_account_chart(self, cr, uid, ids, context=None):
        for res in self.read(cr,uid,ids):
            chart_id = res['charts']
            if chart_id > 0:
                mod_obj = self.pool.get('ir.module.module')
                mod_obj.button_install(cr, uid, [chart_id], context=context)
        cr.commit()
        db, pool = pooler.restart_pool(cr.dbname, update_module=True)

    def action_create(self, cr, uid,ids, context=None):
        for res in self.read(cr,uid,ids):
            if 'date1' in res and 'date2' in res:
                res_obj = self.pool.get('account.fiscalyear')
                start_date=res['date1']
                end_date=res['date2']
                name=res['name']#DateTime.strptime(start_date, '%Y-%m-%d').strftime('%m.%Y') + '-' + DateTime.strptime(end_date, '%Y-%m-%d').strftime('%m.%Y')
                vals={
                    'name':name,
                    'code':name,
                    'date_start':start_date,
                    'date_stop':end_date,
                }
                new_id=res_obj.create(cr, uid, vals, context=context)
                if res['period']=='month':
                    res_obj.create_period(cr,uid,[new_id])
                elif res['period']=='3months':
                    res_obj.create_period3(cr,uid,[new_id])
        self.install_account_chart(cr,uid,ids)
        return {
                'view_type': 'form',
                "view_mode": 'form',
                'res_model': 'ir.actions.configuration.wizard',
                'type': 'ir.actions.act_window',
                'target':'new',
        }



account_config_wizard()


#  ---------------------------------------------------------------
#   Account Templates : Account, Tax, Tax Code and chart. + Wizard
#  ---------------------------------------------------------------

class account_tax_template(osv.osv):
    _name = 'account.tax.template'
account_tax_template()

class account_account_template(osv.osv):
    _order = "code"
    _name = "account.account.template"
    _description ='Templates for Accounts'

    _columns = {
        'name': fields.char('Name', size=128, required=True, select=True),
        'currency_id': fields.many2one('res.currency', 'Secondary Currency', help="Force all moves for this account to have this secondary currency."),
        'code': fields.char('Code', size=64),
        'type': fields.selection([
            ('receivable','Receivable'),
            ('payable','Payable'),
            ('view','View'),
            ('consolidation','Consolidation'),
            ('other','Others'),
            ('closed','Closed'),
            ], 'Internal Type', required=True,help="This type is used to differenciate types with "\
            "special effects in Open ERP: view can not have entries, consolidation are accounts that "\
            "can have children accounts for multi-company consolidations, payable/receivable are for "\
            "partners accounts (for debit/credit computations), closed for deprecated accounts."),
        'user_type': fields.many2one('account.account.type', 'Account Type', required=True,
            help="These types are defined according to your country. The type contain more information "\
            "about the account and it's specificities."),
        'reconcile': fields.boolean('Allow Reconciliation', help="Check this option if you want the user to reconcile entries in this account."),
        'shortcut': fields.char('Shortcut', size=12),
        'note': fields.text('Note'),
        'parent_id': fields.many2one('account.account.template','Parent Account Template', ondelete='cascade'),
        'child_parent_ids':fields.one2many('account.account.template','parent_id','Children'),
        'tax_ids': fields.many2many('account.tax.template', 'account_account_template_tax_rel','account_id','tax_id', 'Default Taxes'),
    }

    _defaults = {
        'reconcile': lambda *a: False,
        'type' : lambda *a :'view',
    }

    def _check_recursion(self, cr, uid, ids):
        level = 100
        while len(ids):
            cr.execute('select parent_id from account_account_template where id in ('+','.join(map(str, ids))+')')
            ids = filter(None, map(lambda x:x[0], cr.fetchall()))
            if not level:
                return False
            level -= 1
        return True

    _constraints = [
        (_check_recursion, 'Error ! You can not create recursive account templates.', ['parent_id'])
    ]


    def name_get(self, cr, uid, ids, context={}):
        if not len(ids):
            return []
        reads = self.read(cr, uid, ids, ['name','code'], context)
        res = []
        for record in reads:
            name = record['name']
            if record['code']:
                name = record['code']+' '+name
            res.append((record['id'],name ))
        return res

account_account_template()

class account_tax_code_template(osv.osv):

    _name = 'account.tax.code.template'
    _description = 'Tax Code Template'
    _order = 'code'
    _rec_name = 'code'
    _columns = {
        'name': fields.char('Tax Case Name', size=64, required=True),
        'code': fields.char('Case Code', size=64),
        'info': fields.text('Description'),
        'parent_id': fields.many2one('account.tax.code.template', 'Parent Code', select=True),
        'child_ids': fields.one2many('account.tax.code.template', 'parent_id', 'Child Codes'),
        'sign': fields.float('Sign for parent', required=True),
        'notprintable':fields.boolean("Not Printable in Invoice", help="Check this box if you don't want any VAT related to this Tax Code to appear on invoices"),
    }

    _defaults = {
        'sign': lambda *args: 1.0,
        'notprintable': lambda *a: False,
    }

    def name_get(self, cr, uid, ids, context=None):
        if not len(ids):
            return []
        if isinstance(ids, (int, long)):
            ids = [ids]
        reads = self.read(cr, uid, ids, ['name','code'], context, load='_classic_write')
        return [(x['id'], (x['code'] and x['code'] + ' - ' or '') + x['name']) \
                for x in reads]

    def _check_recursion(self, cr, uid, ids):
        level = 100
        while len(ids):
            cr.execute('select distinct parent_id from account_tax_code_template where id in ('+','.join(map(str, ids))+')')
            ids = filter(None, map(lambda x:x[0], cr.fetchall()))
            if not level:
                return False
            level -= 1
        return True

    _constraints = [
        (_check_recursion, 'Error ! You can not create recursive Tax Codes.', ['parent_id'])
    ]
    _order = 'code,name'
account_tax_code_template()


class account_chart_template(osv.osv):
    _name="account.chart.template"
    _description= "Templates for Account Chart"

    _columns={
        'name': fields.char('Name', size=64, required=True),
        'account_root_id': fields.many2one('account.account.template','Root Account',required=True,domain=[('parent_id','=',False)]),
        'tax_code_root_id': fields.many2one('account.tax.code.template','Root Tax Code',required=True,domain=[('parent_id','=',False)]),
        'tax_template_ids': fields.one2many('account.tax.template', 'chart_template_id', 'Tax Template List', help='List of all the taxes that have to be installed by the wizard'),
        'bank_account_view_id': fields.many2one('account.account.template','Bank Account',required=True),
        'property_account_receivable': fields.many2one('account.account.template','Receivable Account'),
        'property_account_payable': fields.many2one('account.account.template','Payable Account'),
        'property_account_expense_categ': fields.many2one('account.account.template','Expense Category Account'),
        'property_account_income_categ': fields.many2one('account.account.template','Income Category Account'),
        'property_account_expense': fields.many2one('account.account.template','Expense Account on Product Template'),
        'property_account_income': fields.many2one('account.account.template','Income Account on Product Template'),
    }

account_chart_template()

class account_tax_template(osv.osv):

    _name = 'account.tax.template'
    _description = 'Templates for Taxes'

    _columns = {
        'chart_template_id': fields.many2one('account.chart.template', 'Chart Template', required=True),
        'name': fields.char('Tax Name', size=64, required=True),
        'sequence': fields.integer('Sequence', required=True, help="The sequence field is used to order the taxes lines from lower sequences to higher ones. The order is important if you have a tax that has several tax children. In this case, the evaluation order is important."),
        'amount': fields.float('Amount', required=True, digits=(14,4)),
        'type': fields.selection( [('percent','Percent'), ('fixed','Fixed'), ('none','None'), ('code','Python Code')], 'Tax Type', required=True),
        'applicable_type': fields.selection( [('true','True'), ('code','Python Code')], 'Applicable Type', required=True),
        'domain':fields.char('Domain', size=32, help="This field is only used if you develop your own module allowing developers to create specific taxes in a custom domain."),
        'account_collected_id':fields.many2one('account.account.template', 'Invoice Tax Account'),
        'account_paid_id':fields.many2one('account.account.template', 'Refund Tax Account'),
        'parent_id':fields.many2one('account.tax.template', 'Parent Tax Account', select=True),
        'child_depend':fields.boolean('Tax on Children', help="Indicate if the tax computation is based on the value computed for the computation of child taxes or based on the total amount."),
        'python_compute':fields.text('Python Code'),
        'python_compute_inv':fields.text('Python Code (reverse)'),
        'python_applicable':fields.text('Python Code'),
        'tax_group': fields.selection([('vat','VAT'),('other','Other')], 'Tax Group', help="If a default tax if given in the partner it only override taxes from account (or product) of the same group."),

        #
        # Fields used for the VAT declaration
        #
        'base_code_id': fields.many2one('account.tax.code.template', 'Base Code', help="Use this code for the VAT declaration."),
        'tax_code_id': fields.many2one('account.tax.code.template', 'Tax Code', help="Use this code for the VAT declaration."),
        'base_sign': fields.float('Base Code Sign', help="Usually 1 or -1."),
        'tax_sign': fields.float('Tax Code Sign', help="Usually 1 or -1."),

        # Same fields for refund invoices

        'ref_base_code_id': fields.many2one('account.tax.code.template', 'Refund Base Code', help="Use this code for the VAT declaration."),
        'ref_tax_code_id': fields.many2one('account.tax.code.template', 'Refund Tax Code', help="Use this code for the VAT declaration."),
        'ref_base_sign': fields.float('Base Code Sign', help="Usually 1 or -1."),
        'ref_tax_sign': fields.float('Tax Code Sign', help="Usually 1 or -1."),
        'include_base_amount': fields.boolean('Include in Base Amount', help="Set if the amount of tax must be included in the base amount before computing the next taxes."),
        'description': fields.char('Internal Name', size=32),
        'type_tax_use': fields.selection([('sale','Sale'),('purchase','Purchase'),('all','All')], 'Tax Use In', required=True,)
    }

    def name_get(self, cr, uid, ids, context={}):
        if not len(ids):
            return []
        res = []
        for record in self.read(cr, uid, ids, ['description','name'], context):
            name = record['description'] and record['description'] or record['name']
            res.append((record['id'],name ))
        return res

    def _default_company(self, cr, uid, context={}):
        user = self.pool.get('res.users').browse(cr, uid, uid, context=context)
        if user.company_id:
            return user.company_id.id
        return self.pool.get('res.company').search(cr, uid, [('parent_id', '=', False)])[0]

    _defaults = {
        'python_compute': lambda *a: '''# price_unit\n# address : res.partner.address object or False\n# product : product.product object or None\n# partner : res.partner object or None\n\nresult = price_unit * 0.10''',
        'python_compute_inv': lambda *a: '''# price_unit\n# address : res.partner.address object or False\n# product : product.product object or False\n\nresult = price_unit * 0.10''',
        'applicable_type': lambda *a: 'true',
        'type': lambda *a: 'percent',
        'amount': lambda *a: 0,
        'sequence': lambda *a: 1,
        'tax_group': lambda *a: 'vat',
        'ref_tax_sign': lambda *a: 1,
        'ref_base_sign': lambda *a: 1,
        'tax_sign': lambda *a: 1,
        'base_sign': lambda *a: 1,
        'include_base_amount': lambda *a: False,
        'type_tax_use': lambda *a: 'all',
    }
    _order = 'sequence'


account_tax_template()

# Fiscal Position Templates

class account_fiscal_position_template(osv.osv):
    _name = 'account.fiscal.position.template'
    _description = 'Template for Fiscal Position'

    _columns = {
        'name': fields.char('Fiscal Position Template', size=64, translate=True, required=True),
        'chart_template_id': fields.many2one('account.chart.template', 'Chart Template', required=True),
        'account_ids': fields.one2many('account.fiscal.position.account.template', 'position_id', 'Account Mapping'),
        'tax_ids': fields.one2many('account.fiscal.position.tax.template', 'position_id', 'Tax Mapping')
    }

account_fiscal_position_template()

class account_fiscal_position_tax_template(osv.osv):
    _name = 'account.fiscal.position.tax.template'
    _description = 'Fiscal Position Template Tax Mapping'
    _rec_name = 'position_id'

    _columns = {
        'position_id': fields.many2one('account.fiscal.position.template', 'Fiscal Position', required=True, ondelete='cascade'),
        'tax_src_id': fields.many2one('account.tax.template', 'Tax Source', required=True),
        'tax_dest_id': fields.many2one('account.tax.template', 'Replacement Tax')
    }

account_fiscal_position_tax_template()

class account_fiscal_position_account_template(osv.osv):
    _name = 'account.fiscal.position.account.template'
    _description = 'Fiscal Position Template Account Mapping'
    _rec_name = 'position_id'
    _columns = {
        'position_id': fields.many2one('account.fiscal.position.template', 'Fiscal Position', required=True, ondelete='cascade'),
        'account_src_id': fields.many2one('account.account.template', 'Account Source', domain=[('type','<>','view')], required=True),
        'account_dest_id': fields.many2one('account.account.template', 'Account Destination', domain=[('type','<>','view')], required=True)
    }

account_fiscal_position_account_template()

    # Multi charts of Accounts wizard

class wizard_multi_charts_accounts(osv.osv_memory):
    """
    Create a new account chart for a company.
    Wizards ask for:
        * a company
        * an account chart template
        * a number of digits for formatting code of non-view accounts
        * a list of bank accounts owned by the company
    Then, the wizard:
        * generates all accounts from the template and assigns them to the right company
        * generates all taxes and tax codes, changing account assignations
        * generates all accounting properties and assigns them correctly
    """
    _name='wizard.multi.charts.accounts'

    _columns = {
        'company_id':fields.many2one('res.company','Company',required=True),
        'chart_template_id': fields.many2one('account.chart.template','Chart Template',required=True),
        'bank_accounts_id': fields.one2many('account.bank.accounts.wizard', 'bank_account_id', 'Bank Accounts',required=True),
        'code_digits':fields.integer('# of Digits',required=True,help="No. of Digits to use for account code"),
        'seq_journal':fields.boolean('Separated Journal Sequences',help="Check this box if you want to use a different sequence for each created journal. Otherwise, all will use the same sequence."),
    }

    def _get_chart(self, cr, uid, context={}):
        ids = self.pool.get('account.chart.template').search(cr, uid, [], context=context)
        if ids:
            return ids[0]
        return False
    _defaults = {
        'company_id': lambda self, cr, uid, c: self.pool.get('res.users').browse(cr,uid,[uid],c)[0].company_id.id,
        'chart_template_id': _get_chart,
        'code_digits': lambda *a:6,
    }

    def action_create(self, cr, uid, ids, context=None):
        obj_multi = self.browse(cr,uid,ids[0])
        obj_acc = self.pool.get('account.account')
        obj_acc_tax = self.pool.get('account.tax')
        obj_journal = self.pool.get('account.journal')
        obj_sequence = self.pool.get('ir.sequence')
        obj_acc_template = self.pool.get('account.account.template')
        obj_fiscal_position_template = self.pool.get('account.fiscal.position.template')
        obj_fiscal_position = self.pool.get('account.fiscal.position')

        # Creating Account
        obj_acc_root = obj_multi.chart_template_id.account_root_id
        tax_code_root_id = obj_multi.chart_template_id.tax_code_root_id.id
        company_id = obj_multi.company_id.id

        #new code
        acc_template_ref = {}
        tax_template_ref = {}
        tax_code_template_ref = {}
        todo_dict = {}

        #create all the tax code
        children_tax_code_template = self.pool.get('account.tax.code.template').search(cr, uid, [('parent_id','child_of',[tax_code_root_id])], order='id')
        for tax_code_template in self.pool.get('account.tax.code.template').browse(cr, uid, children_tax_code_template):
            vals={
                'name': (tax_code_root_id == tax_code_template.id) and obj_multi.company_id.name or tax_code_template.name,
                'code': tax_code_template.code,
                'info': tax_code_template.info,
                'parent_id': tax_code_template.parent_id and ((tax_code_template.parent_id.id in tax_code_template_ref) and tax_code_template_ref[tax_code_template.parent_id.id]) or False,
                'company_id': company_id,
                'sign': tax_code_template.sign,
            }
            new_tax_code = self.pool.get('account.tax.code').create(cr,uid,vals)
            #recording the new tax code to do the mapping
            tax_code_template_ref[tax_code_template.id] = new_tax_code

        #create all the tax
        for tax in obj_multi.chart_template_id.tax_template_ids:
            #create it
            vals_tax = {
                'name':tax.name,
                'sequence': tax.sequence,
                'amount':tax.amount,
                'type':tax.type,
                'applicable_type': tax.applicable_type,
                'domain':tax.domain,
                'parent_id': tax.parent_id and ((tax.parent_id.id in tax_template_ref) and tax_template_ref[tax.parent_id.id]) or False,
                'child_depend': tax.child_depend,
                'python_compute': tax.python_compute,
                'python_compute_inv': tax.python_compute_inv,
                'python_applicable': tax.python_applicable,
                'tax_group':tax.tax_group,
                'base_code_id': tax.base_code_id and ((tax.base_code_id.id in tax_code_template_ref) and tax_code_template_ref[tax.base_code_id.id]) or False,
                'tax_code_id': tax.tax_code_id and ((tax.tax_code_id.id in tax_code_template_ref) and tax_code_template_ref[tax.tax_code_id.id]) or False,
                'base_sign': tax.base_sign,
                'tax_sign': tax.tax_sign,
                'ref_base_code_id': tax.ref_base_code_id and ((tax.ref_base_code_id.id in tax_code_template_ref) and tax_code_template_ref[tax.ref_base_code_id.id]) or False,
                'ref_tax_code_id': tax.ref_tax_code_id and ((tax.ref_tax_code_id.id in tax_code_template_ref) and tax_code_template_ref[tax.ref_tax_code_id.id]) or False,
                'ref_base_sign': tax.ref_base_sign,
                'ref_tax_sign': tax.ref_tax_sign,
                'include_base_amount': tax.include_base_amount,
                'description':tax.description,
                'company_id': company_id,
                'type_tax_use': tax.type_tax_use
            }
            new_tax = obj_acc_tax.create(cr,uid,vals_tax)
            #as the accounts have not been created yet, we have to wait before filling these fields
            todo_dict[new_tax] = {
                'account_collected_id': tax.account_collected_id and tax.account_collected_id.id or False,
                'account_paid_id': tax.account_paid_id and tax.account_paid_id.id or False,
            }
            tax_template_ref[tax.id] = new_tax

        #deactivate the parent_store functionnality on account_account for rapidity purpose
        self.pool._init = True

        children_acc_template = obj_acc_template.search(cr, uid, [('parent_id','child_of',[obj_acc_root.id])])
        children_acc_template.sort()
        for account_template in obj_acc_template.browse(cr, uid, children_acc_template):
            tax_ids = []
            for tax in account_template.tax_ids:
                tax_ids.append(tax_template_ref[tax.id])
            #create the account_account

            dig = obj_multi.code_digits
            code_main = account_template.code and len(account_template.code) or 0
            code_acc = account_template.code or ''
            if code_main>0 and code_main<=dig and account_template.type != 'view':
                code_acc=str(code_acc) + (str('0'*(dig-code_main)))
            vals={
                'name': (obj_acc_root.id == account_template.id) and obj_multi.company_id.name or account_template.name,
                #'sign': account_template.sign,
                'currency_id': account_template.currency_id and account_template.currency_id.id or False,
                'code': code_acc,
                'type': account_template.type,
                'user_type': account_template.user_type and account_template.user_type.id or False,
                'reconcile': account_template.reconcile,
                'shortcut': account_template.shortcut,
                'note': account_template.note,
                'parent_id': account_template.parent_id and ((account_template.parent_id.id in acc_template_ref) and acc_template_ref[account_template.parent_id.id]) or False,
                'tax_ids': [(6,0,tax_ids)],
                'company_id': company_id,
            }
            new_account = obj_acc.create(cr,uid,vals)
            acc_template_ref[account_template.id] = new_account
        #reactivate the parent_store functionnality on account_account
        self.pool._init = False
        self.pool.get('account.account')._parent_store_compute(cr)

        for key,value in todo_dict.items():
            if value['account_collected_id'] or value['account_paid_id']:
                obj_acc_tax.write(cr, uid, [key], {
                    'account_collected_id': acc_template_ref[value['account_collected_id']],
                    'account_paid_id': acc_template_ref[value['account_paid_id']],
                })

        # Creating Journals
        vals_journal={}
        view_id = self.pool.get('account.journal.view').search(cr,uid,[('name','=','Journal View')])[0]
        seq_id = obj_sequence.search(cr,uid,[('name','=','Account Journal')])[0]

        if obj_multi.seq_journal:
            seq_id_sale = obj_sequence.search(cr,uid,[('name','=','Sale Journal')])[0]
            seq_id_purchase = obj_sequence.search(cr,uid,[('name','=','Purchase Journal')])[0]
        else:
            seq_id_sale = seq_id
            seq_id_purchase = seq_id

        vals_journal['view_id'] = view_id

        #Sales Journal
        vals_journal['name'] = _('Sales Journal')
        vals_journal['type'] = 'sale'
        vals_journal['code'] = _('SAJ')
        vals_journal['sequence_id'] = seq_id_sale

        if obj_multi.chart_template_id.property_account_receivable:
            vals_journal['default_credit_account_id'] = acc_template_ref[obj_multi.chart_template_id.property_account_income_categ.id]
            vals_journal['default_debit_account_id'] = acc_template_ref[obj_multi.chart_template_id.property_account_income_categ.id]

        obj_journal.create(cr,uid,vals_journal)

        # Purchase Journal
        vals_journal['name'] = _('Purchase Journal')
        vals_journal['type'] = 'purchase'
        vals_journal['code'] = _('EXJ')
        vals_journal['sequence_id'] = seq_id_purchase

        if obj_multi.chart_template_id.property_account_payable:
            vals_journal['default_credit_account_id'] = acc_template_ref[obj_multi.chart_template_id.property_account_expense_categ.id]
            vals_journal['default_debit_account_id'] = acc_template_ref[obj_multi.chart_template_id.property_account_expense_categ.id]

        obj_journal.create(cr,uid,vals_journal)

        # Bank Journals
        view_id_cash = self.pool.get('account.journal.view').search(cr,uid,[('name','=','Cash Journal View')])[0]
        view_id_cur = self.pool.get('account.journal.view').search(cr,uid,[('name','=','Multi-Currency Cash Journal View')])[0]
        ref_acc_bank = obj_multi.chart_template_id.bank_account_view_id

        current_num = 1
        for line in obj_multi.bank_accounts_id:
            #create the account_account for this bank journal
            tmp = self.pool.get('res.partner.bank').name_get(cr, uid, [line.acc_no.id])[0][1]
            dig = obj_multi.code_digits
            if ref_acc_bank.code:
                try:
                    new_code = str(int(ref_acc_bank.code.ljust(dig,'0')) + current_num)
                except Exception,e:
                    new_code = str(ref_acc_bank.code.ljust(dig-len(str(current_num)),'0')) + str(current_num)
            vals = {
                'name': line.acc_no.bank and line.acc_no.bank.name+' '+tmp or tmp,
                'currency_id': line.currency_id and line.currency_id.id or False,
                'code': new_code,
                'type': 'other',
                'user_type': account_template.user_type and account_template.user_type.id or False,
                'reconcile': True,
                'parent_id': acc_template_ref[ref_acc_bank.id] or False,
                'company_id': company_id,
            }
            acc_cash_id  = obj_acc.create(cr,uid,vals)

            if obj_multi.seq_journal:
                vals_seq={
                        'name': _('Bank Journal ') + vals['name'],
                        'code': 'account.journal',
                }
                seq_id = obj_sequence.create(cr,uid,vals_seq)

            #create the bank journal
            vals_journal['name']= vals['name']
            vals_journal['code']= _('BNK') + str(current_num)
            vals_journal['sequence_id'] = seq_id
            vals_journal['type'] = 'cash'
            if line.currency_id:
                vals_journal['view_id'] = view_id_cur
                vals_journal['currency'] = line.currency_id.id
            else:
                vals_journal['view_id'] = view_id_cash
            vals_journal['default_credit_account_id'] = acc_cash_id
            vals_journal['default_debit_account_id'] = acc_cash_id
            obj_journal.create(cr,uid,vals_journal)

            current_num += 1

        #create the properties
        property_obj = self.pool.get('ir.property')
        fields_obj = self.pool.get('ir.model.fields')

        todo_list = [
            ('property_account_receivable','res.partner','account.account'),
            ('property_account_payable','res.partner','account.account'),
            ('property_account_expense_categ','product.category','account.account'),
            ('property_account_income_categ','product.category','account.account'),
            ('property_account_expense','product.template','account.account'),
            ('property_account_income','product.template','account.account')
        ]
        for record in todo_list:
            r = []
            r = property_obj.search(cr, uid, [('name','=', record[0] ),('company_id','=',company_id)])
            account = getattr(obj_multi.chart_template_id, record[0])
            field = fields_obj.search(cr, uid, [('name','=',record[0]),('model','=',record[1]),('relation','=',record[2])])
            vals = {
                'name': record[0],
                'company_id': company_id,
                'fields_id': field[0],
                'value': account and 'account.account,'+str(acc_template_ref[account.id]) or False,
            }
            if r:
                #the property exist: modify it
                property_obj.write(cr, uid, r, vals)
            else:
                #create the property
                property_obj.create(cr, uid, vals)

        fp_ids = obj_fiscal_position_template.search(cr, uid,[('chart_template_id', '=', obj_multi.chart_template_id.id)])

        if fp_ids:
            for position in obj_fiscal_position_template.browse(cr, uid, fp_ids):

                vals_fp = {
                           'company_id' : company_id,
                           'name' : position.name,
                           }
                new_fp = obj_fiscal_position.create(cr, uid, vals_fp)

                obj_tax_fp = self.pool.get('account.fiscal.position.tax')
                obj_ac_fp = self.pool.get('account.fiscal.position.account')

                for tax in position.tax_ids:
                    vals_tax = {
                                'tax_src_id' : tax_template_ref[tax.tax_src_id.id],
                                'tax_dest_id' : tax.tax_dest_id and tax_template_ref[tax.tax_dest_id.id] or False,
                                'position_id' : new_fp,
                                }
                    obj_tax_fp.create(cr, uid, vals_tax)

                for acc in position.account_ids:
                    vals_acc = {
                                'account_src_id' : acc_template_ref[acc.account_src_id.id],
                                'account_dest_id' : acc_template_ref[acc.account_dest_id.id],
                                'position_id' : new_fp,
                                }
                    obj_ac_fp.create(cr, uid, vals_acc)

        return {
                'view_type': 'form',
                "view_mode": 'form',
                'res_model': 'ir.actions.configuration.wizard',
                'type': 'ir.actions.act_window',
                'target':'new',
        }
    def action_cancel(self,cr,uid,ids,conect=None):
        return {
                'view_type': 'form',
                "view_mode": 'form',
                'res_model': 'ir.actions.configuration.wizard',
                'type': 'ir.actions.act_window',
                'target':'new',
        }


wizard_multi_charts_accounts()

class account_bank_accounts_wizard(osv.osv_memory):
    _name='account.bank.accounts.wizard'

    _columns = {
        'acc_no':fields.many2one('res.partner.bank','Account No.',required=True),
        'bank_account_id':fields.many2one('wizard.multi.charts.accounts', 'Bank Account', required=True),
        'currency_id':fields.many2one('res.currency', 'Currency'),
    }

account_bank_accounts_wizard()

# vim:expandtab:smartindent:tabstop=4:softtabstop=4:shiftwidth=4:
<|MERGE_RESOLUTION|>--- conflicted
+++ resolved
@@ -477,14 +477,9 @@
         'user_id': fields.many2one('res.users', 'User', help="The user responsible for this journal"),
         'groups_id': fields.many2many('res.groups', 'account_journal_group_rel', 'journal_id', 'group_id', 'Groups'),
         'currency': fields.many2one('res.currency', 'Currency', help='The currency used to enter statement'),
-<<<<<<< HEAD
-        'entry_posted': fields.boolean('Skip \'Draft\' State for Created Entries', help='Check this box if you don\'t want new Ledger Postings to pass through the \'draft\' state and instead goes directly to the \'posted state\' without any manual validation.'),
-        'company_id': fields.related('default_credit_account_id','company_id',type='many2one', relation="res.company", string="Company"),
-=======
         'entry_posted': fields.boolean('Skip \'Draft\' State for Created Entries', help='Check this box if you don\'t want new account moves to pass through the \'draft\' state and instead goes directly to the \'posted state\' without any manual validation.'),
         #'company_id': fields.related('default_credit_account_id','company_id',type='many2one', relation="res.company", string="Company"),
         'company_id': fields.many2one('res.company', 'Company', required=True,select=1),
->>>>>>> d8dc0571
         'invoice_sequence_id': fields.many2one('ir.sequence', 'Invoice Sequence', \
             help="The sequence used for invoice numbers in this journal."),
     }
