--- conflicted
+++ resolved
@@ -586,7 +586,7 @@
         for col in cols:
             if col in ('period_id', 'journal_id'):
                 continue
-                
+
             result.append( (col, cols[col].string) )
         result.sort()
         return result
@@ -771,11 +771,7 @@
         'fiscalyear_id': fields.many2one('account.fiscalyear', 'Fiscal Year', required=True, states={'done':[('readonly',True)]}, select=True),
         'state': fields.selection([('draft','Draft'), ('done','Done')], 'State', readonly=True,
                                   help='When monthly periods are created. The state is \'Draft\'. At the end of monthly period it is in \'Done\' state.'),
-<<<<<<< HEAD
-        'company_id': fields.related('fiscalyear_id', 'company_id', type='many2one', relation='res.company', string='Company', store=True)
-=======
         'company_id': fields.related('fiscalyear_id', 'company_id', type='many2one', relation='res.company', string='Company'),
->>>>>>> ab578523
     }
     _defaults = {
         'state': lambda *a: 'draft',
