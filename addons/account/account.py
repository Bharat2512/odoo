--- conflicted
+++ resolved
@@ -664,11 +664,6 @@
         @param context: context arguments, like lang, time zone
         @return: return a result
         """
-
-<<<<<<< HEAD
-        seq_pool = self.pool.get('ir.sequence')
-        seq_typ_pool = self.pool.get('ir.sequence.type')
-=======
         journal_type = ('sale', 'sale_refund', 'purchase', 'purchase_refund')
         journal_seq = {
             'sale':'seq_out_invoice',
@@ -680,7 +675,6 @@
         seq_pool = self.pool.get('ir.sequence')
         seq_typ_pool = self.pool.get('ir.sequence.type')
         date_pool = self.pool.get('ir.model.data')
->>>>>>> 0abd2431
 
         result = True
 
@@ -708,12 +702,6 @@
                 'sequence_id':seq_id
             })
 
-<<<<<<< HEAD
-        if not journal.invoice_sequence_id:
-            res.update({
-                'invoice_sequence_id':seq_id
-            })
-=======
 #        if journal.type in journal_type and not journal.invoice_sequence_id:
 #            res_ids = date_pool.search(cr, uid, [('model','=','ir.sequence'), ('name','=',journal_seq.get(journal.type, 'sale'))])
 #            inv_seq_id = date_pool.browse(cr, uid, res_ids[0]).res_id
@@ -721,7 +709,6 @@
 #            res.update({
 #                'invoice_sequence_id':inv_seq_id
 #            })
->>>>>>> 0abd2431
 
         result = self.write(cr, uid, [journal.id], res)
 
@@ -1066,13 +1053,13 @@
         ids = []
         if name:
             ids += self.search(cr, user, [('name','ilike',name)]+args, limit=limit, context=context)
-        
+
         if not ids and name and type(name) == int:
             ids += self.search(cr, user, [('id','=',name)]+args, limit=limit, context=context)
 
         if not ids:
             ids += self.search(cr, user, args, limit=limit, context=context)
-        
+
         return self.name_get(cr, user, ids, context=context)
 
     def name_get(self, cursor, user, ids, context=None):
@@ -1182,7 +1169,7 @@
                 if move.name =='/':
                     new_name = False
                     journal = move.journal_id
-                    
+
                     if invoice and invoice.internal_number:
                         new_name = invoice.internal_number
                     else:
@@ -2685,10 +2672,6 @@
         data_id = data_pool.search(cr, uid, [('model','=','account.journal.view'), ('name','=','account_journal_bank_view')])
         data = data_pool.browse(cr, uid, data_id[0])
         view_id_cash = data.res_id
-<<<<<<< HEAD
-        #view_id_cash = self.pool.get('account.journal.view').search(cr, uid, [('name','=','Bank/Cash Journal View')])[0] #TOFIX: why put  fix name
-=======
->>>>>>> 0abd2431
 
         data_id = data_pool.search(cr, uid, [('model','=','account.journal.view'), ('name','=','account_journal_bank_view_multi')])
         data = data_pool.browse(cr, uid, data_id[0])
