# -*- coding: utf-8 -*-

import logging
from datetime import datetime
from dateutil.relativedelta import relativedelta
import time
import math

import openerp
from openerp.osv import expression
from openerp.tools.float_utils import float_round as round
<<<<<<< HEAD
from openerp.tools import DEFAULT_SERVER_DATETIME_FORMAT
=======
from openerp.exceptions import UserError
>>>>>>> 704de944

import openerp.addons.decimal_precision as dp

from openerp import api, fields, models, _
from openerp.exceptions import Warning

_logger = logging.getLogger(__name__)


class res_company(models.Model):
    _inherit = "res.company"

    currency_exchange_journal_id = fields.Many2one('account.journal', string="Currency Adjustments Journal", domain=[('type', '=', 'general')])
    income_currency_exchange_account_id = fields.Many2one('account.account', related='currency_exchange_journal_id.default_credit_account_id',
        string="Gain Exchange Rate Account", domain=[('internal_type', '=', 'other'), ('deprecated', '=', False)])
    expense_currency_exchange_account_id = fields.Many2one('account.account', related='currency_exchange_journal_id.default_debit_account_id',
        string="Loss Exchange Rate Account", domain=[('internal_type', '=', 'other'), ('deprecated', '=', False)])


class account_payment_term(models.Model):
    _name = "account.payment.term"
    _description = "Payment Term"
    _order = "name"

    name = fields.Char(string='Payment Term', translate=True, required=True)
    active = fields.Boolean(string='Active', default=True,
        help="If the active field is set to False, it will allow you to hide the payment term without removing it.")
    note = fields.Text(string='Description', translate=True)
    line_ids = fields.One2many('account.payment.term.line', 'payment_id', string='Terms', copy=True)
    company_id = fields.Many2one('res.company', string='Company', required=True, default=lambda self: self.env.user.company_id)

    @api.one
    def compute(self, value, date_ref=False):
        date_ref = date_ref or datetime.now().strftime('%Y-%m-%d')
        amount = value
        result = []
        prec = self.company_id.currency_id.decimal_places
        for line in self.line_ids:
            if line.value == 'fixed':
                amt = round(line.value_amount, prec)
            elif line.value == 'percent':
                amt = round(value * (line.value_amount / 100.0), prec)
            elif line.value == 'balance':
                amt = round(amount, prec)
            if amt:
                next_date = (datetime.strptime(date_ref, '%Y-%m-%d') + relativedelta(days=line.days))
                if line.days2 < 0:
                    next_first_date = next_date + relativedelta(day=1, months=1)  # Getting 1st of next month
                    next_date = next_first_date + relativedelta(days=line.days2)
                if line.days2 > 0:
                    next_date += relativedelta(day=line.days2, months=1)
                result.append((next_date.strftime('%Y-%m-%d'), amt))
                amount -= amt

        amount = reduce(lambda x,y: x + y[1], result, 0.0)
        dist = round(value - amount, prec)
        if dist:
            last_date = result and result[-1][0] or time.strftime('%Y-%m-%d')
            result.append((last_date, dist))
        return result


class account_payment_term_line(models.Model):
    _name = "account.payment.term.line"
    _description = "Payment Term Line"
    _order = "days"

    value = fields.Selection([
            ('balance', 'Balance'),
            ('percent', 'Percent'),
            ('fixed', 'Fixed Amount')
        ], string='Computation', required=True, default='balance',
        help="Select here the kind of valuation related to this payment term line. Note that you should have your last "
            "line with the type 'Balance' to ensure that the whole amount will be treated.")
    value_amount = fields.Float(string='Amount To Pay', digits=dp.get_precision('Payment Term'), help="For percent enter a ratio between 0-100.")
    days = fields.Integer(string='Number of Days', required=True, default=30, help="Number of days to add before computation of the day of month." \
        "If Date=15/01, Number of Days=22, Day of Month=-1, then the due date is 28/02.")
    days2 = fields.Integer(string='Day of the Month', required=True, default='0',
        help="Day of the month, set -1 for the last day of the current month. If it's positive, it gives the day of the next month. "
            "Set 0 for net days (otherwise it's based on the beginning of the month).")
    payment_id = fields.Many2one('account.payment.term', string='Payment Term', required=True, index=True, ondelete='cascade')

    @api.one
    @api.constrains('value', 'value_amount')
    def _check_percent(self):
        if self.value == 'percent' and (self.value_amount < 0.0 or self.value_amount > 100.0):
            raise Warning(_('Percentages for Payment Term Line must be between 0 and 100.'))


class account_account_type(models.Model):
    _name = "account.account.type"
    _description = "Account Type"

    name = fields.Char(string='Account Type', required=True, translate=True)
    close_method = fields.Selection([('none', 'None'), ('balance', 'Balance')],
        string='Deferral Method', required=True, default='none')
    report_type = fields.Selection([
        ('none','/'),
        ('income', _('Profit & Loss (Income account)')),
        ('expense', _('Profit & Loss (Expense account)')),
        ('asset', _('Balance Sheet (Asset account)')),
        ('liability', _('Balance Sheet (Liability account)'))
        ],
        default='none',string='P&L / BS Category', help="This field is used to generate legal reports: profit and loss, balance sheet.", required=True)
    type = fields.Selection([
        ('other', 'Regular'),
        ('receivable', 'Receivable'),
        ('payable', 'Payable'),
        ('liquidity','Liquidity'),
        ('consolidation', 'Consolidation'),
        ], string='Type', required=True, default='other',
        help="The 'Internal Type' is used for features available on "\
        "different types of accounts: consolidation are accounts that "\
        "can have children accounts for multi-company consolidations, payable/receivable are for "\
        "partners accounts (for debit/credit computations).")
    note = fields.Text(string='Description')

<<<<<<< HEAD
=======
    def _get_current_report_type(self, cr, uid, ids, name, arg, context=None):
        res = {}
        financial_report_ref = self._get_financial_report_ref(cr, uid, context=context)
        for record in self.browse(cr, uid, ids, context=context):
            res[record.id] = 'none'
            for key, financial_report in financial_report_ref.items():
                list_ids = [x.id for x in financial_report.account_type_ids]
                if record.id in list_ids:
                    res[record.id] = key
        return res

    def _save_report_type(self, cr, uid, account_type_id, field_name, field_value, arg, context=None):
        field_value = field_value or 'none'
        obj_financial_report = self.pool.get('account.financial.report')
        #unlink if it exists somewhere in the financial reports related to BS or PL
        financial_report_ref = self._get_financial_report_ref(cr, uid, context=context)
        for key, financial_report in financial_report_ref.items():
            list_ids = [x.id for x in financial_report.account_type_ids]
            if account_type_id in list_ids:
                obj_financial_report.write(cr, uid, [financial_report.id], {'account_type_ids': [(3, account_type_id)]})
        #write it in the good place
        if field_value != 'none':
            return obj_financial_report.write(cr, uid, [financial_report_ref[field_value].id], {'account_type_ids': [(4, account_type_id)]})

    _columns = {
        'name': fields.char('Account Type', required=True, translate=True),
        'code': fields.char('Code', size=32, required=True, select=True),
        'close_method': fields.selection([('none', 'None'), ('balance', 'Balance'), ('detail', 'Detail'), ('unreconciled', 'Unreconciled')], 'Carry Forward Method', required=True, help="""Set here the method that will be used to generate the end of year journal entries for all the accounts of this type.

 'None' means that nothing will be done.
 'Balance' will generally be used for cash accounts.
 'Detail' will copy each existing journal item of the previous year, even the reconciled ones.
 'Unreconciled' will copy only the journal items that were unreconciled on the first day of the new fiscal year."""),
        'report_type': fields.function(_get_current_report_type, fnct_inv=_save_report_type, type='selection', string='P&L / BS Category', store=True,
            selection= [('none','/'),
                        ('income', _('Profit & Loss (Income account)')),
                        ('expense', _('Profit & Loss (Expense account)')),
                        ('asset', _('Balance Sheet (Asset account)')),
                        ('liability', _('Balance Sheet (Liability account)'))], help="This field is used to generate legal reports: profit and loss, balance sheet.", required=True),
        'note': fields.text('Description'),
    }
    _defaults = {
        'close_method': 'none',
        'report_type': 'none',
    }
    _order = "code"


def _code_get(self, cr, uid, context=None):
    acc_type_obj = self.pool.get('account.account.type')
    ids = acc_type_obj.search(cr, uid, [])
    res = acc_type_obj.read(cr, uid, ids, ['code', 'name'], context=context)
    return [(r['code'], r['name']) for r in res]
>>>>>>> 704de944

#----------------------------------------------------------
# Accounts
#----------------------------------------------------------
class account_account(models.Model):
    _name = "account.account"
    _description = "Account"
<<<<<<< HEAD
=======
    _parent_store = True

    def search(self, cr, uid, args, offset=0, limit=None, order=None,
            context=None, count=False):
        if context is None:
            context = {}
        pos = 0

        while pos < len(args):

            if args[pos][0] == 'code' and args[pos][1] in ('like', 'ilike') and args[pos][2]:
                args[pos] = ('code', '=like', tools.ustr(args[pos][2].replace('%', ''))+'%')
            if args[pos][0] == 'journal_id':
                if not args[pos][2]:
                    del args[pos]
                    continue
                jour = self.pool.get('account.journal').browse(cr, uid, args[pos][2], context=context)
                if (not (jour.account_control_ids or jour.type_control_ids)) or not args[pos][2]:
                    args[pos] = ('type','not in',('consolidation','view'))
                    continue
                ids3 = map(lambda x: x.id, jour.type_control_ids)
                ids1 = super(account_account, self).search(cr, uid, [('user_type', 'in', ids3)])
                ids1 += map(lambda x: x.id, jour.account_control_ids)
                args[pos] = ('id', 'in', ids1)
            pos += 1

        if context and context.has_key('consolidate_children'): #add consolidated children of accounts
            ids = super(account_account, self).search(cr, uid, args, offset, limit,
                order, context=context, count=count)
            for consolidate_child in self.browse(cr, uid, context['account_id'], context=context).child_consol_ids:
                ids.append(consolidate_child.id)
            return ids

        return super(account_account, self).search(cr, uid, args, offset, limit,
                order, context=context, count=count)

    def _get_children_and_consol(self, cr, uid, ids, context=None):
        #this function search for all the children and all consolidated children (recursively) of the given account ids
        ids2 = self.search(cr, uid, [('parent_id', 'child_of', ids)], context=context)
        ids3 = []
        for rec in self.browse(cr, uid, ids2, context=context):
            for child in rec.child_consol_ids:
                ids3.append(child.id)
        if ids3:
            ids3 = self._get_children_and_consol(cr, uid, ids3, context)
        return ids2 + ids3

    def __compute(self, cr, uid, ids, field_names, arg=None, context=None,
                  query='', query_params=()):
        """ compute the balance, debit and/or credit for the provided
        account ids
        Arguments:
        `ids`: account ids
        `field_names`: the fields to compute (a list of any of
                       'balance', 'debit' and 'credit')
        `arg`: unused fields.function stuff
        `query`: additional query filter (as a string)
        `query_params`: parameters for the provided query string
                        (__compute will handle their escaping) as a
                        tuple
        """
        mapping = {
            'balance': "COALESCE(SUM(l.debit),0) - COALESCE(SUM(l.credit), 0) as balance",
            'debit': "COALESCE(SUM(l.debit), 0) as debit",
            'credit': "COALESCE(SUM(l.credit), 0) as credit",
            # by convention, foreign_balance is 0 when the account has no secondary currency, because the amounts may be in different currencies
            'foreign_balance': "(SELECT CASE WHEN currency_id IS NULL THEN 0 ELSE COALESCE(SUM(l.amount_currency), 0) END FROM account_account WHERE id IN (l.account_id)) as foreign_balance",
        }
        #get all the necessary accounts
        children_and_consolidated = self._get_children_and_consol(cr, uid, ids, context=context)
        #compute for each account the balance/debit/credit from the move lines
        accounts = {}
        res = {}
        null_result = dict((fn, 0.0) for fn in field_names)
        if children_and_consolidated:
            aml_query = self.pool.get('account.move.line')._query_get(cr, uid, context=context)

            wheres = [""]
            if query.strip():
                wheres.append(query.strip())
            if aml_query.strip():
                wheres.append(aml_query.strip())
            filters = " AND ".join(wheres)
            # IN might not work ideally in case there are too many
            # children_and_consolidated, in that case join on a
            # values() e.g.:
            # SELECT l.account_id as id FROM account_move_line l
            # INNER JOIN (VALUES (id1), (id2), (id3), ...) AS tmp (id)
            # ON l.account_id = tmp.id
            # or make _get_children_and_consol return a query and join on that
            request = ("SELECT l.account_id as id, " +\
                       ', '.join(mapping.values()) +
                       " FROM account_move_line l" \
                       " WHERE l.account_id IN %s " \
                            + filters +
                       " GROUP BY l.account_id")
            params = (tuple(children_and_consolidated),) + query_params
            cr.execute(request, params)

            for row in cr.dictfetchall():
                accounts[row['id']] = row

            # consolidate accounts with direct children
            children_and_consolidated.reverse()
            brs = list(self.browse(cr, uid, children_and_consolidated, context=context))
            sums = {}
            currency_obj = self.pool.get('res.currency')
            while brs:
                current = brs.pop(0)
#                can_compute = True
#                for child in current.child_id:
#                    if child.id not in sums:
#                        can_compute = False
#                        try:
#                            brs.insert(0, brs.pop(brs.index(child)))
#                        except ValueError:
#                            brs.insert(0, child)
#                if can_compute:
                for fn in field_names:
                    sums.setdefault(current.id, {})[fn] = accounts.get(current.id, {}).get(fn, 0.0)
                    for child in current.child_id:
                        if child.company_id.currency_id.id == current.company_id.currency_id.id:
                            sums[current.id][fn] += sums[child.id][fn]
                        else:
                            sums[current.id][fn] += currency_obj.compute(cr, uid, child.company_id.currency_id.id, current.company_id.currency_id.id, sums[child.id][fn], context=context)

                # as we have to relay on values computed before this is calculated separately than previous fields
                if current.currency_id and current.exchange_rate and \
                            ('adjusted_balance' in field_names or 'unrealized_gain_loss' in field_names):
                    # Computing Adjusted Balance and Unrealized Gains and losses
                    # Adjusted Balance = Foreign Balance / Exchange Rate
                    # Unrealized Gains and losses = Adjusted Balance - Balance
                    adj_bal = sums[current.id].get('foreign_balance', 0.0) / current.exchange_rate
                    sums[current.id].update({'adjusted_balance': adj_bal, 'unrealized_gain_loss': adj_bal - sums[current.id].get('balance', 0.0)})

            for id in ids:
                res[id] = sums.get(id, null_result)
        else:
            for id in ids:
                res[id] = null_result
        return res

    def _get_company_currency(self, cr, uid, ids, field_name, arg, context=None):
        result = {}
        for rec in self.browse(cr, uid, ids, context=context):
            result[rec.id] = (rec.company_id.currency_id.id,rec.company_id.currency_id.symbol)
        return result

    def _get_child_ids(self, cr, uid, ids, field_name, arg, context=None):
        result = {}
        for record in self.browse(cr, uid, ids, context=context):
            if record.child_parent_ids:
                result[record.id] = [x.id for x in record.child_parent_ids]
            else:
                result[record.id] = []

            if record.child_consol_ids:
                for acc in record.child_consol_ids:
                    if acc.id not in result[record.id]:
                        result[record.id].append(acc.id)

        return result

    def _get_level(self, cr, uid, ids, field_name, arg, context=None):
        res = {}
        for account in self.browse(cr, uid, ids, context=context):
            #we may not know the level of the parent at the time of computation, so we
            # can't simply do res[account.id] = account.parent_id.level + 1
            level = 0
            parent = account.parent_id
            while parent:
                level += 1
                parent = parent.parent_id
            res[account.id] = level
        return res

    def _set_credit_debit(self, cr, uid, account_id, name, value, arg, context=None):
        if context.get('config_invisible', True):
            return True

        account = self.browse(cr, uid, account_id, context=context)
        diff = value - getattr(account,name)
        if not diff:
            return True

        journal_obj = self.pool.get('account.journal')
        jids = journal_obj.search(cr, uid, [('type','=','situation'),('centralisation','=',1),('company_id','=',account.company_id.id)], context=context)
        if not jids:
            raise UserError(_("You need an Opening journal with centralisation checked to set the initial balance."))

        period_obj = self.pool.get('account.period')
        pids = period_obj.search(cr, uid, [('special','=',True),('company_id','=',account.company_id.id)], context=context)
        if not pids:
            raise UserError(_("There is no opening/closing period defined, please create one to set the initial balance."))

        move_obj = self.pool.get('account.move.line')
        move_id = move_obj.search(cr, uid, [
            ('journal_id','=',jids[0]),
            ('period_id','=',pids[0]),
            ('account_id','=', account_id),
            (name,'>', 0.0),
            ('name','=', _('Opening Balance'))
        ], context=context)
        if move_id:
            move = move_obj.browse(cr, uid, move_id[0], context=context)
            move_obj.write(cr, uid, move_id[0], {
                name: diff+getattr(move,name)
            }, context=context)
        else:
            if diff<0.0:
                raise UserError(_("Unable to adapt the initial balance (negative value)."))
            nameinv = (name=='credit' and 'debit') or 'credit'
            move_id = move_obj.create(cr, uid, {
                'name': _('Opening Balance'),
                'account_id': account_id,
                'journal_id': jids[0],
                'period_id': pids[0],
                name: diff,
                nameinv: 0.0
            }, context=context)
        return True

    _columns = {
        'name': fields.char('Name', required=True, select=True),
        'currency_id': fields.many2one('res.currency', 'Secondary Currency', help="Forces all moves for this account to have this secondary currency."),
        'code': fields.char('Code', size=64, required=True, select=1),
        'type': fields.selection([
            ('view', 'View'),
            ('other', 'Regular'),
            ('receivable', 'Receivable'),
            ('payable', 'Payable'),
            ('liquidity','Liquidity'),
            ('consolidation', 'Consolidation'),
            ('closed', 'Closed'),
        ], 'Internal Type', required=True, help="The 'Internal Type' is used for features available on "\
            "different types of accounts: view can not have journal items, consolidation are accounts that "\
            "can have children accounts for multi-company consolidations, payable/receivable are for "\
            "partners accounts (for debit/credit computations), closed for depreciated accounts."),
        'user_type': fields.many2one('account.account.type', 'Account Type', required=True,
            help="Account Type is used for information purpose, to generate "
              "country-specific legal reports, and set the rules to close a fiscal year and generate opening entries."),
        'financial_report_ids': fields.many2many('account.financial.report', 'account_account_financial_report', 'account_id', 'report_line_id', 'Financial Reports'),
        'parent_id': fields.many2one('account.account', 'Parent', ondelete='cascade', domain=[('type','=','view')]),
        'child_parent_ids': fields.one2many('account.account','parent_id','Children'),
        'child_consol_ids': fields.many2many('account.account', 'account_account_consol_rel', 'child_id', 'parent_id', 'Consolidated Children'),
        'child_id': fields.function(_get_child_ids, type='many2many', relation="account.account", string="Child Accounts"),
        'balance': fields.function(__compute, digits_compute=dp.get_precision('Account'), string='Balance', multi='balance'),
        'credit': fields.function(__compute, fnct_inv=_set_credit_debit, digits_compute=dp.get_precision('Account'), string='Credit', multi='balance'),
        'debit': fields.function(__compute, fnct_inv=_set_credit_debit, digits_compute=dp.get_precision('Account'), string='Debit', multi='balance'),
        'foreign_balance': fields.function(__compute, digits_compute=dp.get_precision('Account'), string='Foreign Balance', multi='balance',
                                           help="Total amount (in Secondary currency) for transactions held in secondary currency for this account."),
        'adjusted_balance': fields.function(__compute, digits_compute=dp.get_precision('Account'), string='Adjusted Balance', multi='balance',
                                            help="Total amount (in Company currency) for transactions held in secondary currency for this account."),
        'unrealized_gain_loss': fields.function(__compute, digits_compute=dp.get_precision('Account'), string='Unrealized Gain or Loss', multi='balance',
                                                help="Value of Loss or Gain due to changes in exchange rate when doing multi-currency transactions."),
        'reconcile': fields.boolean('Allow Reconciliation', help="Check this box if this account allows reconciliation of journal items."),
        'exchange_rate': fields.related('currency_id', 'rate', type='float', string='Exchange Rate', digits=(12,6)),
        'shortcut': fields.char('Shortcut', size=12),
        'tax_ids': fields.many2many('account.tax', 'account_account_tax_default_rel',
            'account_id', 'tax_id', 'Default Taxes'),
        'note': fields.text('Internal Notes'),
        'company_currency_id': fields.function(_get_company_currency, type='many2one', relation='res.currency', string='Company Currency'),
        'company_id': fields.many2one('res.company', 'Company', required=True),
        'active': fields.boolean('Active', select=2, help="If the active field is set to False, it will allow you to hide the account without removing it."),

        'parent_left': fields.integer('Parent Left', select=1),
        'parent_right': fields.integer('Parent Right', select=1),
        'currency_mode': fields.selection([('current', 'At Date'), ('average', 'Average Rate')], 'Outgoing Currencies Rate',
            help=
            'This will select how the current currency rate for outgoing transactions is computed. '\
            'In most countries the legal method is "average" but only a few software systems are able to '\
            'manage this. So if you import from another software system you may have to use the rate at date. ' \
            'Incoming transactions always use the rate at date.', \
            required=True),
        'level': fields.function(_get_level, string='Level', method=True, type='integer',
             store={
                    'account.account': (_get_children_and_consol, ['level', 'parent_id'], 10),
                   }),
    }

    _defaults = {
        'type': 'other',
        'reconcile': False,
        'active': True,
        'currency_mode': 'current',
        'company_id': lambda s, cr, uid, c: s.pool.get('res.company')._company_default_get(cr, uid, 'account.account', context=c),
    }

    def _check_recursion(self, cr, uid, ids, context=None):
        obj_self = self.browse(cr, uid, ids[0], context=context)
        p_id = obj_self.parent_id and obj_self.parent_id.id
        if (obj_self in obj_self.child_consol_ids) or (p_id and (p_id is obj_self.id)):
            return False
        while(ids):
            cr.execute('SELECT DISTINCT child_id '\
                       'FROM account_account_consol_rel '\
                       'WHERE parent_id IN %s', (tuple(ids),))
            child_ids = map(itemgetter(0), cr.fetchall())
            c_ids = child_ids
            if (p_id and (p_id in c_ids)) or (obj_self.id in c_ids):
                return False
            while len(c_ids):
                s_ids = self.search(cr, uid, [('parent_id', 'in', c_ids)])
                if p_id and (p_id in s_ids):
                    return False
                c_ids = s_ids
            ids = child_ids
        return True
>>>>>>> 704de944

    @api.model
    def search(self, args, offset=0, limit=None, order=None, count=False):
        context = dict(self._context or {})
        if context.get('journal_id', False):
            jour = self.env['account.journal'].browse(context['journal_id'])
            if jour.account_control_ids:
                args.append(('id', 'in', map(lambda x: x.id, jour.account_control_ids)))
            if jour.type_control_ids:
                args.append(('user_type', 'in', map(lambda x: x.id, jour.type_control_ids)))
        return super(account_account, self).search(args, offset, limit, order, count=count)

    @api.multi
    def _get_children_and_consol(self):
        #this function search for all the consolidated children (recursively) of the given account ids
        children_ids = set(self.ids)
        for rec in self:
            this_rec_children = []
            if rec.child_consol_ids:
                this_rec_children = rec.child_consol_ids._get_children_and_consol()
            children_ids |= set(this_rec_children)
        return list(children_ids)


    name = fields.Char(required=True, index=True)
    currency_id = fields.Many2one('res.currency', string='Secondary Currency',
        help="Forces all moves for this account to have this secondary currency.")
    code = fields.Char(size=64, required=True, index=True)
    deprecated = fields.Boolean(index=True, default=False)
    user_type = fields.Many2one('account.account.type', string='Type', required=True,
        help="Account Type is used for information purpose, to generate country-specific legal reports, and set the rules to close a fiscal year and generate opening entries.")
    internal_type = fields.Selection(related='user_type.type', store=True)
    child_consol_ids = fields.Many2many('account.account', 'account_account_consol_rel', 'child_id', 'parent_id', string='Consolidated Children', domain=[('deprecated', '=', False)])
    last_time_entries_checked = fields.Datetime(string='Latest Invoices & Payments Matching Date', readonly=True, copy=False,
        help='Last time the invoices & payments matching was performed on this account. It is set either if there\'s not at least '\
        'an unreconciled debit and an unreconciled credit Or if you click the "Done" button.')

    reconcile = fields.Boolean(string='Allow Invoices & Payments Matching', default=False,
        help="Check this box if this account allows invoices & payments matching of journal items.")
    tax_ids = fields.Many2many('account.tax', 'account_account_tax_default_rel',
        'account_id', 'tax_id', string='Default Taxes')
    note = fields.Text('Internal Notes')
    company_id = fields.Many2one('res.company', string='Company', required=True,
        default=lambda self: self.env['res.company']._company_default_get('account.account'))

<<<<<<< HEAD
=======
    def _check_account_type(self, cr, uid, ids, context=None):
        for account in self.browse(cr, uid, ids, context=context):
            if account.type in ('receivable', 'payable') and account.user_type.close_method != 'unreconciled':
                return False
        return True

    def _check_company_account(self, cr, uid, ids, context=None):
        for account in self.browse(cr, uid, ids, context=context):
            if account.parent_id:
                if account.company_id != account.parent_id.company_id:
                    return False
        return True

    _constraints = [
        (_check_recursion, 'Error!\nYou cannot create recursive accounts.', ['parent_id']),
        (_check_type, 'Configuration Error!\nYou cannot define children to an account with internal type different of "View".', ['type']),
        (_check_account_type, 'Configuration Error!\nYou cannot select an account type with a `carry forward` method different of "Unreconciled" for accounts with internal type "Payable/Receivable".', ['user_type','type']),
        (_check_company_account, 'Error!\nYou cannot create an account which has parent account of different company.', ['parent_id']),
    ]
>>>>>>> 704de944
    _sql_constraints = [
        ('code_company_uniq', 'unique (code,company_id)', 'The code of the account must be unique per company !')
    ]

    @api.model
    def name_search(self, name, args=None, operator='ilike', limit=100):
        args = args or []
        domain = []
        if name:
            domain = ['|', ('code', '=ilike', name+'%'), ('name', operator, name)]
            if operator in expression.NEGATIVE_TERM_OPERATORS:
                domain = ['&'] + domain
        accounts = self.search(domain+args, limit=limit)
        return accounts.name_get()

    @api.multi
    @api.depends('name', 'code')
    def name_get(self):
        result = []
        for account in self:
            name = account.code + ' ' + account.name
            result.append((account.id, name))
        return result

<<<<<<< HEAD
    @api.one
    def copy(self, default=None):
        default = dict(default or {})
        default.update(code=_("%s (copy)") % (self.code or ''))
        return super(account_account, self).copy(default)

    @api.multi
    def write(self, vals):
        # Dont allow changing the company_id when account_move_line already exist
        if vals.get('company_id', False):
            move_lines = self.env['account.move.line'].search([('account_id', 'in', self.ids)], limit=1)
            for account in self:
                if (account.company_id.id <> vals['company_id']) and move_lines:
                    raise Warning(_('You cannot change the owner company of an account that already contains journal items.'))
        return super(account_account, self).write(vals)

    @api.multi
    def unlink(self):
        if self.env['account.move.line'].search([('account_id', 'in', self.ids)], limit=1):
            raise Warning(_('You cannot do that on an account that contains journal items.'))
=======
    def copy(self, cr, uid, id, default=None, context=None, done_list=None, local=False):
        default = {} if default is None else default.copy()
        if done_list is None:
            done_list = []
        account = self.browse(cr, uid, id, context=context)
        new_child_ids = []
        default.update(code=_("%s (copy)") % (account['code'] or ''))
        if not local:
            done_list = []
        if account.id in done_list:
            return False
        done_list.append(account.id)
        if account:
            for child in account.child_id:
                child_ids = self.copy(cr, uid, child.id, default, context=context, done_list=done_list, local=True)
                if child_ids:
                    new_child_ids.append(child_ids)
            default['child_parent_ids'] = [(6, 0, new_child_ids)]
        else:
            default['child_parent_ids'] = False
        return super(account_account, self).copy(cr, uid, id, default, context=context)

    def _check_moves(self, cr, uid, ids, method, context=None):
        line_obj = self.pool.get('account.move.line')
        account_ids = self.search(cr, uid, [('id', 'child_of', ids)], context=context)

        if line_obj.search(cr, uid, [('account_id', 'in', account_ids)], context=context):
            if method == 'write':
                raise UserError(_('You cannot deactivate an account that contains journal items.'))
            elif method == 'unlink':
                raise UserError(_('You cannot remove an account that contains journal items.'))
>>>>>>> 704de944
        #Checking whether the account is set as a property to any Partner or not
        values = ['account.account,%s' % (account_id,) for account_id in self.ids]
        partner_prop_acc = self.env['ir.property'].search([('value_reference','in', values)], limit=1)
        if partner_prop_acc:
<<<<<<< HEAD
            raise Warning(_('You cannot remove/deactivate an account which is set on a customer or supplier.'))
        return super(account_account, self).unlink()

    @api.multi
    def mark_as_reconciled(self):
        return self.write({'last_time_entries_checked': time.strftime(DEFAULT_SERVER_DATETIME_FORMAT)})
=======
            raise UserError(_('You cannot remove/deactivate an account which is set on a customer or supplier.'))
        return True

    def _check_allow_type_change(self, cr, uid, ids, new_type, context=None):
        restricted_groups = ['consolidation','view']
        line_obj = self.pool.get('account.move.line')
        for account in self.browse(cr, uid, ids, context=context):
            old_type = account.type
            account_ids = self.search(cr, uid, [('id', 'child_of', [account.id])])
            if line_obj.search(cr, uid, [('account_id', 'in', account_ids)]):
                #Check for 'Closed' type
                if old_type == 'closed' and new_type !='closed':
                    raise UserError(_("You cannot change the type of account from 'Closed' to any other type as it contains journal items!"))
                # Forbid to change an account type for restricted_groups as it contains journal items (or if one of its children does)
                if (new_type in restricted_groups):
                    raise UserError(_("You cannot change the type of account to '%s' type as it contains journal items!") % (new_type,))

        return True

    # For legal reason (forbiden to modify journal entries which belongs to a closed fy or period), Forbid to modify
    # the code of an account if journal entries have been already posted on this account. This cannot be simply
    # 'configurable' since it can lead to a lack of confidence in Odoo and this is what we want to change.
    def _check_allow_code_change(self, cr, uid, ids, context=None):
        line_obj = self.pool.get('account.move.line')
        for account in self.browse(cr, uid, ids, context=context):
            account_ids = self.search(cr, uid, [('id', 'child_of', [account.id])], context=context)
            if line_obj.search(cr, uid, [('account_id', 'in', account_ids)], context=context):
                raise UserError(_("You cannot change the code of account which contains journal items!"))
        return True
>>>>>>> 704de944


<<<<<<< HEAD
class account_journal(models.Model):
=======
        # Dont allow changing the company_id when account_move_line already exist
        if 'company_id' in vals:
            move_lines = self.pool.get('account.move.line').search(cr, uid, [('account_id', 'in', ids)], context=context)
            if move_lines:
                # Allow the write if the value is the same
                for i in [i['company_id'][0] for i in self.read(cr,uid,ids,['company_id'], context=context)]:
                    if vals['company_id']!=i:
                        raise UserError(_('You cannot change the owner company of an account that already contains journal items.'))
        if 'active' in vals and not vals['active']:
            self._check_moves(cr, uid, ids, "write", context=context)
        if 'type' in vals.keys():
            self._check_allow_type_change(cr, uid, ids, vals['type'], context=context)
        if 'code' in vals.keys():
            self._check_allow_code_change(cr, uid, ids, context=context)
        return super(account_account, self).write(cr, uid, ids, vals, context=context)

    def unlink(self, cr, uid, ids, context=None):
        self._check_moves(cr, uid, ids, "unlink", context=context)
        return super(account_account, self).unlink(cr, uid, ids, context=context)

class account_journal(osv.osv):
>>>>>>> 704de944
    _name = "account.journal"
    _description = "Journal"
    _order = 'sequence, code'

    name = fields.Char(string='Journal Name', required=True)
    code = fields.Char(string='Code', size=5, required=True, help="The code will be displayed on reports.")
    type = fields.Selection([
            ('sale', 'Sale'),
            ('purchase', 'Purchase'),
            ('cash', 'Cash'),
            ('bank', 'Bank and Checks'),
            ('general', 'General'),
            ('situation', 'Opening/Closing Situation')
        ], string='Type', required=True,
        help="Select 'Sale' for customer invoices journals."\
        " Select 'Purchase' for supplier invoices journals."\
        " Select 'Cash' or 'Bank' for journals that are used in customer or supplier payments."\
        " Select 'General' for miscellaneous operations journals."\
        " Select 'Opening/Closing Situation' for entries generated for new fiscal years.")
    type_control_ids = fields.Many2many('account.account.type', 'account_journal_type_rel', 'journal_id', 'type_id', string='Type Controls')
    account_control_ids = fields.Many2many('account.account', 'account_account_type_rel', 'journal_id', 'account_id', string='Account',
        domain=[('deprecated', '=', False)])
    default_credit_account_id = fields.Many2one('account.account', string='Default Credit Account',
        domain=[('deprecated', '=', False)], help="It acts as a default account for credit amount")
    default_debit_account_id = fields.Many2one('account.account', string='Default Debit Account',
        domain=[('deprecated', '=', False)], help="It acts as a default account for debit amount")
    update_posted = fields.Boolean(string='Allow Cancelling Entries',
        help="Check this box if you want to allow the cancellation the entries related to this journal or of the invoice related to this journal")
    group_invoice_lines = fields.Boolean(string='Group Invoice Lines',
        help="If this box is checked, the system will try to group the accounting lines when generating them from invoices.")
    sequence_id = fields.Many2one('ir.sequence', string='Entry Sequence',
        help="This field contains the information related to the numbering of the journal entries of this journal.", required=True, copy=False)
    refund_sequence_id = fields.Many2one('ir.sequence', string='Refund Entry Sequence',
        help="This field contains the information related to the numbering of the refund entries of this journal.", copy=False)
    sequence= fields.Integer(string='Sequence', help='Used to order Journals')

    groups_id = fields.Many2many('res.groups', 'account_journal_group_rel', 'journal_id', 'group_id', string='Groups')
    currency = fields.Many2one('res.currency', string='Currency', help='The currency used to enter statement')
    entry_posted = fields.Boolean(string='Autopost Created Moves',
        help="Check this box to automatically post entries of this journal. Note that legally, some entries may be automatically posted when the "
            "source document is validated (Invoices), whatever the status of this field.")
    company_id = fields.Many2one('res.company', string='Company', required=True, index=1, default=lambda self: self.env.user.company_id,
        help="Company related to this journal")

    analytic_journal_id = fields.Many2one('account.analytic.journal', string='Analytic Journal', help="Journal for analytic entries")
    refund_sequence = fields.Boolean(string='Dedicated Refund Sequence', help="Check this box if you don't want to share the same sequence for invoices and refunds made from this journal")

    _sql_constraints = [
        ('code_company_uniq', 'unique (code, name, company_id)', 'The code and name of the journal must be unique per company !'),
    ]

    @api.one
    @api.constrains('currency', 'default_credit_account_id', 'default_debit_account_id')
    def _check_currency(self):
        if self.currency:
            if self.default_credit_account_id and not self.default_credit_account_id.currency_id.id == self.currency.id:
                raise Warning(_('Configuration error!\nThe currency of the journal should be the same than the default credit account.'))
            if self.default_debit_account_id and not self.default_debit_account_id.currency_id.id == self.currency.id:
                raise Warning(_('Configuration error!\nThe currency of the journal should be the same than the default debit account.'))

    @api.one
    def copy(self, default=None):
        default = dict(default or {})
        default.update(
            code=_("%s (copy)") % (self.code or ''),
            name=_("%s (copy)") % (self.name or ''))
        return super(account_journal, self).copy(default)

    @api.multi
    def write(self, vals):
        for journal in self:
            if 'company_id' in vals and journal.company_id.id != vals['company_id']:
<<<<<<< HEAD
                if self.env['account.move.line'].search([('journal_id', 'in', self.ids)], limit=1):
                    raise Warning(_('This journal already contains items, therefore you cannot modify its company field.'))
        return super(account_journal, self).write(vals)
=======
                move_lines = self.pool.get('account.move.line').search(cr, uid, [('journal_id', 'in', ids)])
                if move_lines:
                    raise UserError(_('This journal already contains items, therefore you cannot modify its company field.'))
        return super(account_journal, self).write(cr, uid, ids, vals, context=context)
>>>>>>> 704de944

    @api.model
    def _create_sequence(self, vals, refund=False):
        """ Create new no_gap entry sequence for every new Joural
        """
        prefix = vals['code'].upper()
        if refund:
            prefix = 'R' + prefix
        seq = {
            'name': vals['name'],
            'implementation': 'no_gap',
            'prefix': prefix + '/%(year)s/',
            'padding': 4,
            'number_increment': 1,
            'use_date_range': True,
        }

        if 'company_id' in vals:
            seq['company_id'] = vals['company_id']
        return self.env['ir.sequence'].create(seq)

    @api.model
    def create(self, vals):
        # We just need to create the relevant sequences according to the chosen options
        if not vals.get('sequence_id'):
            vals.update({'sequence_id': self.sudo()._create_sequence(vals).id})
        if vals.get('refund_sequence') and not vals.get('refund_sequence_id'):
            vals.update({'refund_sequence_id': self.sudo()._create_sequence(vals, refund=True).id})
        return super(account_journal, self).create(vals)

    @api.multi
    @api.depends('name', 'currency', 'company_id', 'company_id.currency_id')
    def name_get(self):
        res = []
        for journal in self:
            currency = journal.currency or journal.company_id.currency_id
            name = "%s (%s)" % (journal.name, currency.name)
            res += [(journal.id, name)]
        return res


class account_fiscalyear(models.Model):
    _name = "account.fiscalyear"
    _description = "Fiscal Year"
    _order = "date_start, id"

    name = fields.Char(string='Fiscal Year', required=True)
    company_id = fields.Many2one('res.company', string='Company', required=True, default=lambda self: self.env.user.company_id)
    date_start = fields.Date(string='Start Date', required=True)
    date_stop = fields.Date(string='End Date', required=True)
    state = fields.Selection([('draft','Open'), ('done','Closed')], string='Status', readonly=True, copy=False, default='draft')
    freeze_date = fields.Date(string='Freeze Date')

<<<<<<< HEAD
    @api.one
    @api.constrains('date_start', 'date_stop')
    def _check_duration(self):
        if self.date_stop < self.date_start:
            raise Warning(_('Error!\nThe start date of a fiscal year must precede its end date.'))
=======
    def _check_duration(self, cr, uid, ids, context=None):
        obj_fy = self.browse(cr, uid, ids[0], context=context)
        if obj_fy.date_stop < obj_fy.date_start:
            return False
        return True

    _constraints = [
        (_check_duration, 'Error!\nThe start date of a fiscal year must precede its end date.', ['date_start','date_stop'])
    ]

    def create_period3(self, cr, uid, ids, context=None):
        return self.create_period(cr, uid, ids, context, 3)

    def create_period(self, cr, uid, ids, context=None, interval=1):
        period_obj = self.pool.get('account.period')
        for fy in self.browse(cr, uid, ids, context=context):
            ds = datetime.strptime(fy.date_start, '%Y-%m-%d')
            period_obj.create(cr, uid, {
                    'name':  "%s %s" % (_('Opening Period'), ds.strftime('%Y')),
                    'code': ds.strftime('00/%Y'),
                    'date_start': ds,
                    'date_stop': ds,
                    'special': True,
                    'fiscalyear_id': fy.id,
                })
            while ds.strftime('%Y-%m-%d') < fy.date_stop:
                de = ds + relativedelta(months=interval, days=-1)

                if de.strftime('%Y-%m-%d') > fy.date_stop:
                    de = datetime.strptime(fy.date_stop, '%Y-%m-%d')

                period_obj.create(cr, uid, {
                    'name': ds.strftime('%m/%Y'),
                    'code': ds.strftime('%m/%Y'),
                    'date_start': ds.strftime('%Y-%m-%d'),
                    'date_stop': de.strftime('%Y-%m-%d'),
                    'fiscalyear_id': fy.id,
                })
                ds = ds + relativedelta(months=interval)
        return True

    def find(self, cr, uid, dt=None, exception=True, context=None):
        res = self.finds(cr, uid, dt, exception, context=context)
        return res and res[0] or False

    def finds(self, cr, uid, dt=None, exception=True, context=None):
        if context is None: context = {}
        if not dt:
            dt = fields.date.context_today(self,cr,uid,context=context)
        args = [('date_start', '<=' ,dt), ('date_stop', '>=', dt)]
        if context.get('company_id', False):
            company_id = context['company_id']
        else:
            company_id = self.pool.get('res.users').browse(cr, uid, uid, context=context).company_id.id
        args.append(('company_id', '=', company_id))
        ids = self.search(cr, uid, args, context=context)
        if not ids:
            if exception:
                model, action_id = self.pool['ir.model.data'].get_object_reference(cr, uid, 'account', 'action_account_fiscalyear')
                msg = _('No accounting period is covering this date: %s.') % dt
                raise openerp.exceptions.RedirectWarning(msg, action_id, _(' Configure Fiscal Year Now'))
            else:
                return []
        return ids

    def name_search(self, cr, user, name, args=None, operator='ilike', context=None, limit=80):
        if args is None:
            args = []
        if operator in expression.NEGATIVE_TERM_OPERATORS:
            domain = [('code', operator, name), ('name', operator, name)]
        else:
            domain = ['|', ('code', operator, name), ('name', operator, name)]
        ids = self.search(cr, user, expression.AND([domain, args]), limit=limit, context=context)
        return self.name_get(cr, user, ids, context=context)


class account_period(osv.osv):
    _name = "account.period"
    _description = "Account period"
    _columns = {
        'name': fields.char('Period Name', required=True),
        'code': fields.char('Code', size=12),
        'special': fields.boolean('Opening/Closing Period',help="These periods can overlap."),
        'date_start': fields.date('Start of Period', required=True, states={'done':[('readonly',True)]}),
        'date_stop': fields.date('End of Period', required=True, states={'done':[('readonly',True)]}),
        'fiscalyear_id': fields.many2one('account.fiscalyear', 'Fiscal Year', required=True, states={'done':[('readonly',True)]}, select=True),
        'state': fields.selection([('draft','Open'), ('done','Closed')], 'Status', readonly=True, copy=False,
                                  help='When monthly periods are created. The status is \'Draft\'. At the end of monthly period it is in \'Done\' status.'),
        'company_id': fields.related('fiscalyear_id', 'company_id', type='many2one', relation='res.company', string='Company', store=True, readonly=True)
    }
    _defaults = {
        'state': 'draft',
    }
    _order = "date_start, special desc"
    _sql_constraints = [
        ('name_company_uniq', 'unique(name, company_id)', 'The name of the period must be unique per company!'),
    ]

    def _check_duration(self,cr,uid,ids,context=None):
        obj_period = self.browse(cr, uid, ids[0], context=context)
        if obj_period.date_stop < obj_period.date_start:
            return False
        return True

    def _check_year_limit(self,cr,uid,ids,context=None):
        for obj_period in self.browse(cr, uid, ids, context=context):
            if obj_period.special:
                continue

            if obj_period.fiscalyear_id.date_stop < obj_period.date_stop or \
               obj_period.fiscalyear_id.date_stop < obj_period.date_start or \
               obj_period.fiscalyear_id.date_start > obj_period.date_start or \
               obj_period.fiscalyear_id.date_start > obj_period.date_stop:
                return False

            pids = self.search(cr, uid, [('date_stop','>=',obj_period.date_start),('date_start','<=',obj_period.date_stop),('special','=',False),('id','<>',obj_period.id)])
            for period in self.browse(cr, uid, pids):
                if period.fiscalyear_id.company_id.id==obj_period.fiscalyear_id.company_id.id:
                    return False
        return True

    _constraints = [
        (_check_duration, 'Error!\nThe duration of the Period(s) is/are invalid.', ['date_stop']),
        (_check_year_limit, 'Error!\nThe period is invalid. Either some periods are overlapping or the period\'s dates are not matching the scope of the fiscal year.', ['date_stop'])
    ]

    @api.returns('self')
    def next(self, cr, uid, period, step, context=None):
        ids = self.search(cr, uid, [('date_start','>',period.date_start)])
        if len(ids)>=step:
            return ids[step-1]
        return False

    @api.returns('self')
    def find(self, cr, uid, dt=None, context=None):
        if context is None: context = {}
        if not dt:
            dt = fields.date.context_today(self, cr, uid, context=context)
        args = [('date_start', '<=' ,dt), ('date_stop', '>=', dt)]
        if context.get('company_id', False):
            args.append(('company_id', '=', context['company_id']))
        else:
            company_id = self.pool.get('res.users').browse(cr, uid, uid, context=context).company_id.id
            args.append(('company_id', '=', company_id))
        result = []
        if context.get('account_period_prefer_normal', True):
            # look for non-special periods first, and fallback to all if no result is found
            result = self.search(cr, uid, args + [('special', '=', False)], context=context)
        if not result:
            result = self.search(cr, uid, args, context=context)
        if not result:
            model, action_id = self.pool['ir.model.data'].get_object_reference(cr, uid, 'account', 'action_account_period')
            msg = _('No accounting period is covering this date: %s.') % dt
            raise openerp.exceptions.RedirectWarning(msg, action_id, _('Configure Periods Now'))
        return result

    def action_draft(self, cr, uid, ids, context=None):
        mode = 'draft'
        for period in self.browse(cr, uid, ids):
            if period.fiscalyear_id.state == 'done':
                raise UserError(_('You can not re-open a period which belongs to closed fiscal year'))
        cr.execute('update account_journal_period set state=%s where period_id in %s', (mode, tuple(ids),))
        cr.execute('update account_period set state=%s where id in %s', (mode, tuple(ids),))
        self.invalidate_cache(cr, uid, context=context)
        return True

    def name_search(self, cr, user, name, args=None, operator='ilike', context=None, limit=100):
        if args is None:
            args = []
        if operator in expression.NEGATIVE_TERM_OPERATORS:
            domain = [('code', operator, name), ('name', operator, name)]
        else:
            domain = ['|', ('code', operator, name), ('name', operator, name)]
        ids = self.search(cr, user, expression.AND([domain, args]), limit=limit, context=context)
        return self.name_get(cr, user, ids, context=context)

    def write(self, cr, uid, ids, vals, context=None):
        if 'company_id' in vals:
            move_lines = self.pool.get('account.move.line').search(cr, uid, [('period_id', 'in', ids)])
            if move_lines:
                raise UserError(_('This journal already contains items for this period, therefore you cannot modify its company field.'))
        return super(account_period, self).write(cr, uid, ids, vals, context=context)

    def build_ctx_periods(self, cr, uid, period_from_id, period_to_id):
        if period_from_id == period_to_id:
            return [period_from_id]
        period_from = self.browse(cr, uid, period_from_id)
        period_date_start = period_from.date_start
        company1_id = period_from.company_id.id
        period_to = self.browse(cr, uid, period_to_id)
        period_date_stop = period_to.date_stop
        company2_id = period_to.company_id.id
        if company1_id != company2_id:
            raise UserError(_('You should choose the periods that belong to the same company.'))
        if period_date_start > period_date_stop:
            raise UserError(_('Start period should precede then end period.'))

        # /!\ We do not include a criterion on the company_id field below, to allow producing consolidated reports
        # on multiple companies. It will only work when start/end periods are selected and no fiscal year is chosen.

        #for period from = january, we want to exclude the opening period (but it has same date_from, so we have to check if period_from is special or not to include that clause or not in the search).
        if period_from.special:
            return self.search(cr, uid, [('date_start', '>=', period_date_start), ('date_stop', '<=', period_date_stop)])
        return self.search(cr, uid, [('date_start', '>=', period_date_start), ('date_stop', '<=', period_date_stop), ('special', '=', False)])


class account_journal_period(osv.osv):
    _name = "account.journal.period"
    _description = "Journal Period"

    def _icon_get(self, cr, uid, ids, field_name, arg=None, context=None):
        result = {}.fromkeys(ids, 'STOCK_NEW')
        for r in self.read(cr, uid, ids, ['state']):
            result[r['id']] = {
                'draft': 'STOCK_NEW',
                'printed': 'STOCK_PRINT_PREVIEW',
                'done': 'STOCK_DIALOG_AUTHENTICATION',
            }.get(r['state'], 'STOCK_NEW')
        return result

    _columns = {
        'name': fields.char('Journal-Period Name', required=True),
        'journal_id': fields.many2one('account.journal', 'Journal', required=True, ondelete="cascade"),
        'period_id': fields.many2one('account.period', 'Period', required=True, ondelete="cascade"),
        'icon': fields.function(_icon_get, string='Icon', type='char'),
        'active': fields.boolean('Active', help="If the active field is set to False, it will allow you to hide the journal period without removing it."),
        'state': fields.selection([('draft','Draft'), ('printed','Printed'), ('done','Done')], 'Status', required=True, readonly=True,
                                  help='When journal period is created. The status is \'Draft\'. If a report is printed it comes to \'Printed\' status. When all transactions are done, it comes in \'Done\' status.'),
        'fiscalyear_id': fields.related('period_id', 'fiscalyear_id', string='Fiscal Year', type='many2one', relation='account.fiscalyear'),
        'company_id': fields.related('journal_id', 'company_id', type='many2one', relation='res.company', string='Company', store=True, readonly=True)
    }

    def _check(self, cr, uid, ids, context=None):
        for obj in self.browse(cr, uid, ids, context=context):
            cr.execute('select * from account_move_line where journal_id=%s and period_id=%s limit 1', (obj.journal_id.id, obj.period_id.id))
            res = cr.fetchall()
            if res:
                raise UserError(_('You cannot modify/delete a journal with entries for this period.'))
        return True
>>>>>>> 704de944


#----------------------------------------------------------
# Entries
#----------------------------------------------------------
class account_move(models.Model):
    _name = "account.move"
    _description = "Account Entry"
    _order = 'id desc'

    @api.multi
    @api.depends('name', 'state')
    def name_get(self):
        result = []
        for move in self:
            if move.state == 'draft':
                name = '* ' + str(move.id)
            else:
                name = move.name
            result.append((move.id, name))
        return result

<<<<<<< HEAD
    @api.multi
    @api.depends('line_id.debit','line_id.credit')
    def _amount_compute(self):
        for move in self:
            total = 0.0
            for line in move.line_id:
                total += line.debit
            move.amount = total

    name = fields.Char(string='Number', required=True, copy=False, default='/')
    ref = fields.Char(string='Reference', copy=False)
    date = fields.Date(string='Date', required=True, states={'posted': [('readonly', True)]}, index=True, default=fields.Date.context_today)
    journal_id = fields.Many2one('account.journal', string='Journal', required=True, states={'posted': [('readonly', True)]})
    rate_diff_partial_rec_id = fields.Many2one('account.partial.reconcile', string='Exchange Rate Entry of')
    state = fields.Selection([('draft', 'Unposted'), ('posted', 'Posted')], string='Status',
      required=True, readonly=True, copy=False, default='draft',
      help='All manually created new journal entries are usually in the status \'Unposted\', '
           'but you can set the option to skip that status on the related journal. '
           'In that case, they will behave as journal entries automatically created by the '
           'system on document validation (invoices, bank statements...) and will be created '
           'in \'Posted\' status.')
    line_id = fields.One2many('account.move.line', 'move_id', string='Journal Items',
        states={'posted': [('readonly', True)]}, copy=True)
    partner_id = fields.Many2one('res.partner', related='line_id.partner_id', string="Partner", store=True)
    amount = fields.Float(compute='_amount_compute', string='Amount', digits=0, store=True)
    narration = fields.Text(string='Internal Note')
    company_id = fields.Many2one('res.company', related='journal_id.company_id', string='Company', store=True, readonly=True,
        default=lambda self: self.env.user.company_id)

    @api.multi
    def post(self):
        invoice = self._context.get('invoice', False)
        self._post_validate()

        for move in self:
            move.line_id.create_analytic_lines()
=======
    def _search_amount(self, cr, uid, obj, name, args, context):
        ids = set()
        for cond in args:
            amount = cond[2]
            if isinstance(cond[2],(list,tuple)):
                if cond[1] in ['in','not in']:
                    amount = tuple(cond[2])
                else:
                    continue
            else:
                if cond[1] in ['=like', 'like', 'not like', 'ilike', 'not ilike', 'in', 'not in', 'child_of']:
                    continue

            cr.execute("select move_id from account_move_line group by move_id having sum(debit) %s %%s" % (cond[1]),(amount,))
            res_ids = set(id[0] for id in cr.fetchall())
            ids = ids and (ids & res_ids) or res_ids
        if ids:
            return [('id', 'in', tuple(ids))]
        return [('id', '=', '0')]

    def _get_move_from_lines(self, cr, uid, ids, context=None):
        line_obj = self.pool.get('account.move.line')
        return [line.move_id.id for line in line_obj.browse(cr, uid, ids, context=context)]

    _columns = {
        'name': fields.char('Number', required=True, copy=False),
        'ref': fields.char('Reference', copy=False),
        'period_id': fields.many2one('account.period', 'Period', required=True, states={'posted':[('readonly',True)]}),
        'journal_id': fields.many2one('account.journal', 'Journal', required=True, states={'posted':[('readonly',True)]}),
        'state': fields.selection(
              [('draft','Unposted'), ('posted','Posted')], 'Status',
              required=True, readonly=True, copy=False,
              help='All manually created new journal entries are usually in the status \'Unposted\', '
                   'but you can set the option to skip that status on the related journal. '
                   'In that case, they will behave as journal entries automatically created by the '
                   'system on document validation (invoices, bank statements...) and will be created '
                   'in \'Posted\' status.'),
        'line_id': fields.one2many('account.move.line', 'move_id', 'Entries',
                                   states={'posted':[('readonly',True)]},
                                   copy=True),
        'to_check': fields.boolean('To Review', help='Check this box if you are unsure of that journal entry and if you want to note it as \'to be reviewed\' by an accounting expert.'),
        'partner_id': fields.related('line_id', 'partner_id', type="many2one", relation="res.partner", string="Partner", store={
            _name: (lambda self, cr,uid,ids,c: ids, ['line_id'], 10),
            'account.move.line': (_get_move_from_lines, ['partner_id'],10)
            }),
        'amount': fields.function(_amount_compute, string='Amount', digits_compute=dp.get_precision('Account'), type='float', fnct_search=_search_amount),
        'date': fields.date('Date', required=True, states={'posted':[('readonly',True)]}, select=True),
        'narration':fields.text('Internal Note'),
        'company_id': fields.related('journal_id','company_id',type='many2one',relation='res.company',string='Company', store=True, readonly=True),
        'balance': fields.float('balance', digits_compute=dp.get_precision('Account'), help="This is a field only used for internal purpose and shouldn't be displayed"),
        'statement_line_id': fields.many2one('account.bank.statement.line', 'Bank statement line reconciled with this entry', copy=False, readonly=True)
    }

    _defaults = {
        'name': '/',
        'state': 'draft',
        'period_id': _get_period,
        'date': fields.date.context_today,
        'company_id': lambda self, cr, uid, c: self.pool.get('res.users').browse(cr, uid, uid, c).company_id.id,
    }

    def _check_centralisation(self, cursor, user, ids, context=None):
        for move in self.browse(cursor, user, ids, context=context):
            if move.journal_id.centralisation:
                move_ids = self.search(cursor, user, [
                    ('period_id', '=', move.period_id.id),
                    ('journal_id', '=', move.journal_id.id),
                    ])
                if len(move_ids) > 1:
                    return False
        return True

    _constraints = [
        (_check_centralisation,
            'You cannot create more than one move per period on a centralized journal.',
            ['journal_id']),
    ]

    def post(self, cr, uid, ids, context=None):
        if context is None:
            context = {}
        invoice = context.get('invoice', False)
        valid_moves = self.validate(cr, uid, ids, context)

        if not valid_moves:
            raise UserError(_('You cannot validate a non-balanced entry.\nMake sure you have configured payment terms properly.\nThe latest payment term line should be of the "Balance" type.'))
        obj_sequence = self.pool.get('ir.sequence')
        for move in self.browse(cr, uid, valid_moves, context=context):
>>>>>>> 704de944
            if move.name =='/':
                new_name = False
                journal = move.journal_id

                if invoice and invoice.internal_number:
                    new_name = invoice.internal_number
                else:
                    if journal.sequence_id:
                        # If invoice is actually refund and journal has a refund_sequence then use that one or use the regular one
                        sequence = journal.sequence_id
                        if invoice and invoice.type in ['out_refund', 'in_refund'] and journal.refund_sequence:
                            sequence = journal.refund_sequence_id
                        new_name = sequence.with_context(ir_sequence_date=move.date).next_by_id()
                    else:
<<<<<<< HEAD
                        raise Warning(_('Please define a sequence on the journal.'))
=======
                        raise UserError(_('Please define a sequence on the journal.'))
>>>>>>> 704de944

                if new_name:
                    move.name = new_name

        self._cr.execute('UPDATE account_move '\
                   'SET state=%s '\
                   'WHERE id IN %s',
                   ('posted', tuple(self.ids),))
        self.invalidate_cache()
        return True

<<<<<<< HEAD
    @api.multi
    def button_validate(self):
        return self.post()

    @api.multi
    def button_cancel(self):
        for move in self:
            if not move.journal_id.update_posted:
                raise Warning(_('You cannot modify a posted entry of this journal.\nFirst you should set the journal to allow cancelling entries.'))
        if self.ids:
            self._cr.execute('UPDATE account_move '\
=======
    def button_validate(self, cursor, user, ids, context=None):
        for move in self.browse(cursor, user, ids, context=context):
            # check that all accounts have the same topmost ancestor
            top_common = None
            for line in move.line_id:
                account = line.account_id
                top_account = account
                while top_account.parent_id:
                    top_account = top_account.parent_id
                if not top_common:
                    top_common = top_account
                elif top_account.id != top_common.id:
                    raise UserError(_('You cannot validate this journal entry because account "%s" does not belong to chart of accounts "%s".') % (account.name, top_common.name))
        return self.post(cursor, user, ids, context=context)

    def button_cancel(self, cr, uid, ids, context=None):
        for line in self.browse(cr, uid, ids, context=context):
            if not line.journal_id.update_posted:
                raise UserError(_('You cannot modify a posted entry of this journal.\nFirst you should set the journal to allow cancelling entries.'))
        if ids:
            cr.execute('UPDATE account_move '\
>>>>>>> 704de944
                       'SET state=%s '\
                       'WHERE id IN %s', ('draft', tuple(self.ids),))
            self.invalidate_cache()
        return True

    @api.multi
    def unlink(self, check=True):
        for move in self:
            if move['state'] != 'draft':
<<<<<<< HEAD
                raise Warning(_('You cannot delete a posted journal entry "%s".') % move['name'])
            move.line_id._update_check()
            move.line_id.unlink()
        return super(account_move, self).unlink()

    # TODO: check if date is not closed, otherwise raise exception
    @api.multi
    def _post_validate(self):
        for move in self:
=======
                raise UserError(_('You cannot delete a posted journal entry "%s".') %  move['name'])
            for line in move.line_id:
                if line.invoice:
                    raise UserError(_("Move cannot be deleted if linked to an invoice. (Invoice: %s - Move ID:%s)") % (line.invoice.number,move.name))
            line_ids = map(lambda x: x.id, move.line_id)
            context['journal_id'] = move.journal_id.id
            context['period_id'] = move.period_id.id
            obj_move_line._update_check(cr, uid, line_ids, context)
            obj_move_line.unlink(cr, uid, line_ids, context=context)
            toremove.append(move.id)
        result = super(account_move, self).unlink(cr, uid, toremove, context)
        return result

    def _compute_balance(self, cr, uid, id, context=None):
        move = self.browse(cr, uid, id, context=context)
        amount = 0
        for line in move.line_id:
            amount+= (line.debit - line.credit)
        return amount

    def _centralise(self, cr, uid, move, mode, context=None):
        assert mode in ('debit', 'credit'), 'Invalid Mode' #to prevent sql injection
        currency_obj = self.pool.get('res.currency')
        account_move_line_obj = self.pool.get('account.move.line')
        context = dict(context or {})

        if mode=='credit':
            account_id = move.journal_id.default_debit_account_id.id
            mode2 = 'debit'
            if not account_id:
                raise UserError(_('There is no default debit account defined \non journal "%s".') % move.journal_id.name)
        else:
            account_id = move.journal_id.default_credit_account_id.id
            mode2 = 'credit'
            if not account_id:
                raise UserError(_('There is no default credit account defined \non journal "%s".') % move.journal_id.name)

        # find the first line of this move with the current mode
        # or create it if it doesn't exist
        cr.execute('select id from account_move_line where move_id=%s and centralisation=%s limit 1', (move.id, mode))
        res = cr.fetchone()
        if res:
            line_id = res[0]
        else:
            context.update({'journal_id': move.journal_id.id, 'period_id': move.period_id.id})
            line_id = account_move_line_obj.create(cr, uid, {
                'name': _(mode.capitalize()+' Centralisation'),
                'centralisation': mode,
                'partner_id': False,
                'account_id': account_id,
                'move_id': move.id,
                'journal_id': move.journal_id.id,
                'period_id': move.period_id.id,
                'date': move.period_id.date_stop,
                'debit': 0.0,
                'credit': 0.0,
            }, context)

        # find the first line of this move with the other mode
        # so that we can exclude it from our calculation
        cr.execute('select id from account_move_line where move_id=%s and centralisation=%s limit 1', (move.id, mode2))
        res = cr.fetchone()
        if res:
            line_id2 = res[0]
        else:
            line_id2 = 0

        cr.execute('SELECT SUM(%s) FROM account_move_line WHERE move_id=%%s AND id!=%%s' % (mode,), (move.id, line_id2))
        result = cr.fetchone()[0] or 0.0
        cr.execute('update account_move_line set '+mode2+'=%s where id=%s', (result, line_id))
        account_move_line_obj.invalidate_cache(cr, uid, [mode2], [line_id], context=context)

        #adjust also the amount in currency if needed
        cr.execute("select currency_id, sum(amount_currency) as amount_currency from account_move_line where move_id = %s and currency_id is not null group by currency_id", (move.id,))
        for row in cr.dictfetchall():
            currency_id = currency_obj.browse(cr, uid, row['currency_id'], context=context)
            if not currency_obj.is_zero(cr, uid, currency_id, row['amount_currency']):
                amount_currency = row['amount_currency'] * -1
                account_id = amount_currency > 0 and move.journal_id.default_debit_account_id.id or move.journal_id.default_credit_account_id.id
                cr.execute('select id from account_move_line where move_id=%s and centralisation=\'currency\' and currency_id = %slimit 1', (move.id, row['currency_id']))
                res = cr.fetchone()
                if res:
                    cr.execute('update account_move_line set amount_currency=%s , account_id=%s where id=%s', (amount_currency, account_id, res[0]))
                    account_move_line_obj.invalidate_cache(cr, uid, ['amount_currency', 'account_id'], [res[0]], context=context)
                else:
                    context.update({'journal_id': move.journal_id.id, 'period_id': move.period_id.id})
                    line_id = account_move_line_obj.create(cr, uid, {
                        'name': _('Currency Adjustment'),
                        'centralisation': 'currency',
                        'partner_id': False,
                        'account_id': account_id,
                        'move_id': move.id,
                        'journal_id': move.journal_id.id,
                        'period_id': move.period_id.id,
                        'date': move.period_id.date_stop,
                        'debit': 0.0,
                        'credit': 0.0,
                        'currency_id': row['currency_id'],
                        'amount_currency': amount_currency,
                    }, context)

        return True

    #
    # Validate a balanced move. If it is a centralised journal, create a move.
    #
    def validate(self, cr, uid, ids, context=None):
        if context and ('__last_update' in context):
            del context['__last_update']

        valid_moves = [] #Maintains a list of moves which can be responsible to create analytic entries
        obj_analytic_line = self.pool.get('account.analytic.line')
        obj_move_line = self.pool.get('account.move.line')
        for move in self.browse(cr, uid, ids, context):
            journal = move.journal_id
>>>>>>> 704de944
            amount = 0
            for line in move.line_id:
                amount += line.debit - line.credit
<<<<<<< HEAD
                if not move.company_id.id == line.account_id.company_id.id:
                    raise Warning(_("Cannot create moves for different companies."))
                if line.account_id.currency_id and line.currency_id:
                    if line.account_id.currency_id.id != line.currency_id.id and (line.account_id.currency_id.id != line.account_id.company_id.currency_id.id):
                        raise Warning(_("""Cannot create move with currency different from ..""") % (line.account_id.code, line.account_id.name))
            if abs(amount) > 10 ** -4:
                raise Warning(_('You cannot validate a non-balanced entry.'))
        return True

    @api.model
    def account_assert_balanced(self):
        self._cr.execute("""\
            SELECT      move_id
            FROM        account_move_line
            GROUP BY    move_id
            HAVING      abs(sum(debit) - sum(credit)) > 0.00001
            """)
        assert len(self._cr.fetchall()) == 0, \
            "For all Journal Items, the state is valid implies that the sum " \
            "of credits equals the sum of debits"
=======
                line_ids.append(line.id)
                if line.state=='draft':
                    line_draft_ids.append(line.id)

                if not company_id:
                    company_id = line.account_id.company_id.id
                if not company_id == line.account_id.company_id.id:
                    raise UserError(_("Cannot create moves for different companies."))

                if line.account_id.currency_id and line.currency_id:
                    if line.account_id.currency_id.id != line.currency_id.id and (line.account_id.currency_id.id != line.account_id.company_id.currency_id.id):
                        raise UserError(_("""Cannot create move with currency different from ..""") % (line.account_id.code, line.account_id.name))

            if abs(amount) < 10 ** -4:
                # If the move is balanced
                # Add to the list of valid moves
                # (analytic lines will be created later for valid moves)
                valid_moves.append(move)

                # Check whether the move lines are confirmed

                if not line_draft_ids:
                    continue
                # Update the move lines (set them as valid)

                obj_move_line.write(cr, uid, line_draft_ids, {
                    'state': 'valid'
                }, context, check=False)

                account = {}
                account2 = {}

                if journal.type in ('purchase','sale'):
                    for line in move.line_id:
                        code = amount = 0
                        key = (line.account_id.id, line.tax_code_id.id)
                        if key in account2:
                            code = account2[key][0]
                            amount = account2[key][1] * (line.debit + line.credit)
                        elif line.account_id.id in account:
                            code = account[line.account_id.id][0]
                            amount = account[line.account_id.id][1] * (line.debit + line.credit)
                        if (code or amount) and not (line.tax_code_id or line.tax_amount):
                            obj_move_line.write(cr, uid, [line.id], {
                                'tax_code_id': code,
                                'tax_amount': amount
                            }, context, check=False)
            elif journal.centralisation:
                # If the move is not balanced, it must be centralised...

                # Add to the list of valid moves
                # (analytic lines will be created later for valid moves)
                valid_moves.append(move)

                #
                # Update the move lines (set them as valid)
                #
                self._centralise(cr, uid, move, 'debit', context=context)
                self._centralise(cr, uid, move, 'credit', context=context)
                obj_move_line.write(cr, uid, line_draft_ids, {
                    'state': 'valid'
                }, context, check=False)
            else:
                # We can't validate it (it's unbalanced)
                # Setting the lines as draft
                not_draft_line_ids = list(set(line_ids) - set(line_draft_ids))
                if not_draft_line_ids:
                    obj_move_line.write(cr, uid, not_draft_line_ids, {
                        'state': 'draft'
                    }, context, check=False)
        # Create analytic lines for the valid moves
        for record in valid_moves:
            obj_move_line.create_analytic_lines(cr, uid, [line.id for line in record.line_id], context)

        valid_moves = [move.id for move in valid_moves]
        return len(valid_moves) > 0 and valid_moves or False


class account_move_reconcile(osv.osv):
    _name = "account.move.reconcile"
    _description = "Account Reconciliation"
    _columns = {
        'name': fields.char('Name', required=True),
        'type': fields.char('Type', required=True),
        'line_id': fields.one2many('account.move.line', 'reconcile_id', 'Entry Lines'),
        'line_partial_ids': fields.one2many('account.move.line', 'reconcile_partial_id', 'Partial Entry lines'),
        'create_date': fields.date('Creation date', readonly=True),
        'opening_reconciliation': fields.boolean('Opening Entries Reconciliation', help="Is this reconciliation produced by the opening of a new fiscal year ?."),
    }
    _defaults = {
        'name': lambda self,cr,uid,ctx=None: self.pool.get('ir.sequence').next_by_code(cr, uid, 'account.reconcile', context=ctx) or '/',
    }

    # You cannot unlink a reconciliation if it is a opening_reconciliation one,
    # you should use the generate opening entries wizard for that
    def unlink(self, cr, uid, ids, context=None):
        for move_rec in self.browse(cr, uid, ids, context=context):
            if move_rec.opening_reconciliation:
                raise UserError(_('You cannot unreconcile journal items if they has been generated by the opening/closing fiscal year process.'))
        return super(account_move_reconcile, self).unlink(cr, uid, ids, context=context)

    # Look in the line_id and line_partial_ids to ensure the partner is the same or empty
    # on all lines. We allow that only for opening/closing period
    def _check_same_partner(self, cr, uid, ids, context=None):
        for reconcile in self.browse(cr, uid, ids, context=context):
            move_lines = []
            if not reconcile.opening_reconciliation:
                if reconcile.line_id:
                    first_partner = reconcile.line_id[0].partner_id.id
                    move_lines = reconcile.line_id
                elif reconcile.line_partial_ids:
                    first_partner = reconcile.line_partial_ids[0].partner_id.id
                    move_lines = reconcile.line_partial_ids
                if any([(line.account_id.type in ('receivable', 'payable') and line.partner_id.id != first_partner) for line in move_lines]):
                    return False
        return True

    _constraints = [
        (_check_same_partner, 'You can only reconcile journal items with the same partner.', ['line_id', 'line_partial_ids']),
    ]

    def reconcile_partial_check(self, cr, uid, ids, type='auto', context=None):
        total = 0.0
        for rec in self.browse(cr, uid, ids, context=context):
            for line in rec.line_partial_ids:
                if line.account_id.currency_id:
                    total += line.amount_currency
                else:
                    total += (line.debit or 0.0) - (line.credit or 0.0)
        if not total:
            self.pool.get('account.move.line').write(cr, uid,
                map(lambda x: x.id, rec.line_partial_ids),
                {'reconcile_id': rec.id },
                context=context
            )
>>>>>>> 704de944
        return True

    @api.model
    def get_centralisation_move(self, period, journal):
        """ We use a single centralisation move by period - journal couple """
        # TODO : Since we remove the concept of period in favor of a freezing date, this
        # method will have to be written while doing this task. It probably should :
        # - return the move (of course)
        # - raise a warning if the centralisation move is posted (and offer to create it ?)

#----------------------------------------------------------
# Tax
#----------------------------------------------------------

class account_tax(models.Model):
    _name = 'account.tax'
    _description = 'Tax'
<<<<<<< HEAD
    _order = 'sequence'

    name = fields.Char(string='Tax Name', required=True, translate=True)
    type_tax_use = fields.Selection([('sale', 'Sales'), ('purchase', 'Purchases'), ('none', 'None')], string='Tax Scope', required=True, default="sale",
        help="Determines where the tax is selectable. Note : 'None' means a tax can't be used by itself, however it can still be used in a group.")
    amount_type = fields.Selection(default='percent', string="Tax Computation", required=True,
        selection=[('group', 'Group of Taxes'), ('fixed', 'Fixed'), ('percent', 'Percentage of Price'), ('division', 'Percentage of Price Tax Included')])
    active = fields.Boolean(default=True, help="Set active to false to hide the tax without removing it.")
    company_id = fields.Many2one('res.company', string='Company', required=True, default=lambda self: self.env.user.company_id)
    children_tax_ids = fields.Many2many('account.tax', 'account_tax_filiation_rel', 'parent_tax', 'child_tax', string='Children Taxes')
    sequence = fields.Integer(required=True, default=1,
        help="The sequence field is used to define order in which the tax lines are applied.")
    amount = fields.Float(required=True, digits=(16, 3))
    account_id = fields.Many2one('account.account', domain=[('deprecated', '=', False)], string='Tax Account', ondelete='restrict',
        help="Account that will be set on invoice tax lines for invoices. Leave empty to use the expense account.")
    refund_account_id = fields.Many2one('account.account', domain=[('deprecated', '=', False)], string='Tax Account on Refunds', ondelete='restrict',
        help="Account that will be set on invoice tax lines for refunds. Leave empty to use the expense account.")
    description = fields.Char(string='Display on Invoices')
    price_include = fields.Boolean(string='Included in Price', default=False,
        help="Check this if the price you use on the product and invoices includes this tax.")
    include_base_amount = fields.Boolean(string='Affect Subsequent Taxes', default=False,
        help="If set, taxes which are computed after this one will be computed based on the price tax included.")
    analytic = fields.Boolean(string="Analytic Cost", help="If set, the amount computed by this tax will be assigned to the same analytic account as the invoice line (if any)")

=======
    _columns = {
        'name': fields.char('Tax Name', required=True, translate=True, help="This name will be displayed on reports"),
        'sequence': fields.integer('Sequence', required=True, help="The sequence field is used to order the tax lines from the lowest sequences to the higher ones. The order is important if you have a tax with several tax children. In this case, the evaluation order is important."),
        'amount': fields.float('Amount', required=True, digits_compute=get_precision_tax(), help="For taxes of type percentage, enter % ratio between 0-1."),
        'active': fields.boolean('Active', help="If the active field is set to False, it will allow you to hide the tax without removing it."),
        'type': fields.selection( [('percent','Percentage'), ('fixed','Fixed Amount'), ('none','None'), ('code','Python Code'), ('balance','Balance')], 'Tax Type', required=True,
            help="The computation method for the tax amount."),
        'applicable_type': fields.selection( [('true','Always'), ('code','Given by Python Code')], 'Applicability', required=True,
            help="If not applicable (computed through a Python code), the tax won't appear on the invoice."),
        'domain':fields.char('Domain', help="This field is only used if you develop your own module allowing developers to create specific taxes in a custom domain."),
        'account_collected_id':fields.many2one('account.account', 'Invoice Tax Account', ondelete='restrict', help="Set the account that will be set by default on invoice tax lines for invoices. Leave empty to use the expense account."),
        'account_paid_id':fields.many2one('account.account', 'Refund Tax Account', ondelete='restrict', help="Set the account that will be set by default on invoice tax lines for refunds. Leave empty to use the expense account."),
        'account_analytic_collected_id':fields.many2one('account.analytic.account', 'Invoice Tax Analytic Account', help="Set the analytic account that will be used by default on the invoice tax lines for invoices. Leave empty if you don't want to use an analytic account on the invoice tax lines by default."),
        'account_analytic_paid_id':fields.many2one('account.analytic.account', 'Refund Tax Analytic Account', help="Set the analytic account that will be used by default on the invoice tax lines for refunds. Leave empty if you don't want to use an analytic account on the invoice tax lines by default."),
        'parent_id':fields.many2one('account.tax', 'Parent Tax Account', select=True),
        'child_ids':fields.one2many('account.tax', 'parent_id', 'Child Tax Accounts'),
        'child_depend':fields.boolean('Tax on Children', help="Set if the tax computation is based on the computation of child taxes rather than on the total amount."),
        'python_compute':fields.text('Python Code'),
        'python_compute_inv':fields.text('Python Code (reverse)'),
        'python_applicable':fields.text('Applicable Code'),

        #
        # Fields used for the Tax declaration
        #
        'base_code_id': fields.many2one('account.tax.code', 'Account Base Code', help="Use this code for the tax declaration."),
        'tax_code_id': fields.many2one('account.tax.code', 'Account Tax Code', help="Use this code for the tax declaration."),
        'base_sign': fields.float('Base Code Sign', help="Usually 1 or -1.", digits_compute=get_precision_tax()),
        'tax_sign': fields.float('Tax Code Sign', help="Usually 1 or -1.", digits_compute=get_precision_tax()),

        # Same fields for refund invoices

        'ref_base_code_id': fields.many2one('account.tax.code', 'Refund Base Code', help="Use this code for the tax declaration."),
        'ref_tax_code_id': fields.many2one('account.tax.code', 'Refund Tax Code', help="Use this code for the tax declaration."),
        'ref_base_sign': fields.float('Refund Base Code Sign', help="Usually 1 or -1.", digits_compute=get_precision_tax()),
        'ref_tax_sign': fields.float('Refund Tax Code Sign', help="Usually 1 or -1.", digits_compute=get_precision_tax()),
        'include_base_amount': fields.boolean('Included in base amount', help="Indicates if the amount of tax must be included in the base amount for the computation of the next taxes"),
        'company_id': fields.many2one('res.company', 'Company', required=True),
        'description': fields.char('Tax Code'),
        'price_include': fields.boolean('Tax Included in Price', help="Check this if the price you use on the product and invoices includes this tax."),
        'type_tax_use': fields.selection([('sale','Sale'),('purchase','Purchase'),('all','All')], 'Tax Application', required=True)

    }
>>>>>>> 704de944
    _sql_constraints = [
        ('name_company_uniq', 'unique(name, company_id)', 'Tax names must be unique !'),
    ]

    @api.one
    @api.constrains('children_tax_ids', 'type_tax_use')
    def _check_children_scope(self):
        if not all(child.type_tax_use in ('none', self.type_tax_use) for child in self.children_tax_ids):
            raise Warning(_('The application scope of taxes in a group must be either the same as the group or "None".'))

    @api.one
    def copy(self, default=None):
        default = dict(default or {}, name=_("%s (Copy)") % self.name)
        return super(account_tax, self).copy(default=default)

    @api.model
    def name_search(self, name, args=None, operator='ilike', limit=80):
        """ Returns a list of tupples containing id, name, as internally it is called {def name_get}
            result format: {[(id, name), (id, name), ...]}
        """
        args = args or []
        if operator in expression.NEGATIVE_TERM_OPERATORS:
            domain = [('description', operator, name), ('name', operator, name)]
        else:
            domain = ['|', ('description', operator, name), ('name', operator, name)]
        taxes = self.search(expression.AND([domain, args]), limit=limit)
        return taxes.name_get()

    @api.model
    def search(self, args, offset=0, limit=None, order=None, count=False):
        context = dict(self._context or {})

        if context.get('type'):
            if context.get('type') in ('out_invoice', 'out_refund'):
                args += [('type_tax_use', '=', 'sale')]
            elif context.get('type') in ('in_invoice', 'in_refund'):
                args += [('type_tax_use', '=', 'purchase')]

        if context.get('journal_id'):
            journal = self.env['account.journal'].browse(context.get('journal_id'))
            if journal.type in ('sale', 'purchase'):
                args += [('type_tax_use', '=', journal.type)]

        return super(account_tax, self).search(args, offset, limit, order, count=count)

    @api.multi
    @api.depends('name', 'description')
    def name_get(self):
        res = []
        for record in self:
            name = record.description and record.description or record.name
            res.append((record.id, name))
        return res

    @api.onchange('amount')
    def onchange_amount(self):
        if self.amount_type in ('percent', 'division') and self.amount != 0.0:
            self.description = "{0:.4g}%".format(self.amount)

    @api.onchange('account_id')
    def onchange_account_id(self):
        self.refund_account_id = self.account_id

    @api.onchange('price_include')
    def onchange_price_include(self):
        if self.price_include == True:
            self.include_base_amount = True

    @api.multi
    def normalized_set(self):
        """ Returns a recordset where groups are replaced by their children and each tax appears only once sorted by default sort order (sequence).
            Warning : It might make more sense to first filter out first-level taxes that appear in groups.
            Eg. considering letters as taxes and alphabetic order as sequence :
            [G, B([A, D, F]), E, C] sould become [A, C, D, E, F, G] or [A, D, F, C, E, G] ? """
        return self.mapped(lambda r: r.amount_type == 'group' and r.children_tax_ids or r).sorted()

    def _compute_amount(self, base_amount, price_unit, quantity=1.0, product=None, partner=None):
        """ Returns the amount of a single tax. base_amount is the actual amount on which the tax is applied, which is
            price_unit * quantity eventually affected by previous taxes (if tax is include_base_amount XOR price_include)
        """
        self.ensure_one()
        if self.amount_type == 'fixed':
            return math.copysign(self.amount, base_amount)
        if (self.amount_type == 'percent' and not self.price_include) or (self.amount_type == 'division' and self.price_include):
            return base_amount * self.amount / 100
        if self.amount_type == 'percent' and self.price_include:
            return base_amount - (base_amount / (1 + self.amount / 100))
        if self.amount_type == 'division' and not self.price_include:
            return base_amount / (1 - self.amount / 100) - base_amount

    @api.v8
    def compute_all(self, price_unit, currency=None, quantity=1.0, product=None, partner=None):
        """ Returns all information required to apply taxes (in self + their children in case of a tax goup).

<<<<<<< HEAD
        RETURN: {
            'total_excluded': 0.0,    # Total without taxes
            'total_included': 0.0,    # Total with taxes
            'taxes': [{               # One dict for each tax in self and their children
                'id': int,
                'name': str,
                'amount': float,
                'sequence': int,
                'account_id': int,
                'refund_account_id': int,
                'analytic': boolean,
            }]
        } """
        if not currency:
            currency = self.company_id.currency_id
        taxes = []
        prec = currency.decimal_places
        total_excluded = total_included = base = round(price_unit * quantity, prec)

        for tax in self:
            if tax.amount_type == 'group':
                ret = tax.children_tax_ids.compute_all(price_unit, currency, quantity, product, partner)
                total_excluded = ret['total_excluded']
                base = ret['total_excluded']
                total_included = ret['total_included']
                tax_amount = total_included - total_excluded
                taxes += ret['taxes']
                continue
=======
    def compute(self, cr, uid, taxes, price_unit, quantity,  product=None, partner=None):
        _logger.info("Deprecated, use compute_all(...)['taxes'] instead of compute(...) to manage prices with tax included.")
        return self._compute(cr, uid, taxes, price_unit, quantity, product, partner)
>>>>>>> 704de944

            tax_amount = tax._compute_amount(base, price_unit, quantity, product, partner)
            tax_amount = currency.round(tax_amount)

            if tax.price_include:
                total_excluded -= tax_amount
                base -= tax_amount
            else:
                total_included += tax_amount

            if tax.include_base_amount:
                base += tax_amount

            taxes.append({
                'id': tax.id,
                'name': tax.name,
                'amount': tax_amount,
                'sequence': tax.sequence,
<<<<<<< HEAD
                'account_id': tax.account_id.id,
                'refund_account_id': tax.refund_account_id.id,
                'analytic': tax.analytic,
            })
=======
                'base_sign': tax.base_sign,
                'tax_sign': tax.tax_sign,
                'ref_base_sign': tax.ref_base_sign,
                'ref_tax_sign': tax.ref_tax_sign,
                'price_unit': cur_price_unit,
                'tax_code_id': tax.tax_code_id.id,
                'ref_tax_code_id': tax.ref_tax_code_id.id,
            })
            if tax.child_ids:
                if tax.child_depend:
                    del res[-1]
                    amount = price_unit

            parent_tax = self._unit_compute_inv(cr, uid, tax.child_ids, amount, product, partner)
            res.extend(parent_tax)

        total = 0.0
        for r in res:
            if r['todo']:
                total += r['amount']
        for r in res:
            r['price_unit'] -= total
            r['todo'] = 0
        return res

    def compute_inv(self, cr, uid, taxes, price_unit, quantity, product=None, partner=None, precision=None):
        """
        Compute tax values for given PRICE_UNIT, QUANTITY and a buyer/seller ADDRESS_ID.
        Price Unit is a Tax included price

        RETURN:
            [ tax ]
            tax = {'name':'', 'amount':0.0, 'account_collected_id':1, 'account_paid_id':2}
            one tax for each tax id in IDS and their children
        """
        if not precision:
            precision = self.pool.get('decimal.precision').precision_get(cr, uid, 'Account')
        res = self._unit_compute_inv(cr, uid, taxes, price_unit, product, partner=None)
        total = 0.0
        for r in res:
            if r.get('balance',False):
                r['amount'] = round(r['balance'] * quantity, precision) - total
            else:
                r['amount'] = round(r['amount'] * quantity, precision)
                total += r['amount']
        return res


# ---------------------------------------------------------
# Account Entries Models
# ---------------------------------------------------------

class account_model(osv.osv):
    _name = "account.model"
    _description = "Account Model"
    _columns = {
        'name': fields.char('Model Name', required=True, help="This is a model for recurring accounting entries"),
        'journal_id': fields.many2one('account.journal', 'Journal', required=True),
        'company_id': fields.related('journal_id', 'company_id', type='many2one', relation='res.company', string='Company', store=True, readonly=True),
        'lines_id': fields.one2many('account.model.line', 'model_id', 'Model Entries', copy=True),
        'legend': fields.text('Legend', readonly=True, size=100),
    }

    _defaults = {
        'legend': lambda self, cr, uid, context:_('You can specify year, month and date in the name of the model using the following labels:\n\n%(year)s: To Specify Year \n%(month)s: To Specify Month \n%(date)s: Current Date\n\ne.g. My model on %(date)s'),
    }

    def generate(self, cr, uid, ids, data=None, context=None):
        if data is None:
            data = {}
        move_ids = []
        entry = {}
        account_move_obj = self.pool.get('account.move')
        account_move_line_obj = self.pool.get('account.move.line')
        pt_obj = self.pool.get('account.payment.term')
        period_obj = self.pool.get('account.period')

        if context is None:
            context = {}

        if data.get('date', False):
            context = dict(context)
            context.update({'date': data['date']})

        move_date = context.get('date', time.strftime('%Y-%m-%d'))
        move_date = datetime.strptime(move_date,"%Y-%m-%d")
        for model in self.browse(cr, uid, ids, context=context):
            ctx = context.copy()
            ctx.update({'company_id': model.company_id.id})
            period_ids = period_obj.find(cr, uid, dt=context.get('date', False), context=ctx)
            period_id = period_ids and period_ids[0] or False
            ctx.update({'journal_id': model.journal_id.id,'period_id': period_id})
            try:
                entry['name'] = model.name%{'year': move_date.strftime('%Y'), 'month': move_date.strftime('%m'), 'date': move_date.strftime('%Y-%m')}
            except:
                raise UserError(_('You have a wrong expression "%(...)s" in your model!'))
            move_id = account_move_obj.create(cr, uid, {
                'ref': entry['name'],
                'period_id': period_id,
                'journal_id': model.journal_id.id,
                'date': context.get('date', fields.date.context_today(self,cr,uid,context=context))
            })
            move_ids.append(move_id)
            for line in model.lines_id:
                analytic_account_id = False
                if line.analytic_account_id:
                    if not model.journal_id.analytic_journal_id:
                        raise UserError(_("You have to define an analytic journal on the '%s' journal!") % (model.journal_id.name,))
                    analytic_account_id = line.analytic_account_id.id
                val = {
                    'move_id': move_id,
                    'journal_id': model.journal_id.id,
                    'period_id': period_id,
                    'analytic_account_id': analytic_account_id
                }

                date_maturity = context.get('date',time.strftime('%Y-%m-%d'))
                if line.date_maturity == 'partner':
                    if not line.partner_id:
                        raise UserError(_("Maturity date of entry line generated by model line '%s' of model '%s' is based on partner payment term!" \
                                                                "\nPlease define partner on it!")%(line.name, model.name))

                    payment_term_id = False
                    if model.journal_id.type in ('purchase', 'purchase_refund') and line.partner_id.property_supplier_payment_term:
                        payment_term_id = line.partner_id.property_supplier_payment_term.id
                    elif line.partner_id.property_payment_term:
                        payment_term_id = line.partner_id.property_payment_term.id
                    if payment_term_id:
                        pterm_list = pt_obj.compute(cr, uid, payment_term_id, value=1, date_ref=date_maturity)
                        if pterm_list:
                            pterm_list = [l[0] for l in pterm_list]
                            pterm_list.sort()
                            date_maturity = pterm_list[-1]

                val.update({
                    'name': line.name,
                    'quantity': line.quantity,
                    'debit': line.debit,
                    'credit': line.credit,
                    'account_id': line.account_id.id,
                    'move_id': move_id,
                    'partner_id': line.partner_id.id,
                    'date': context.get('date', fields.date.context_today(self,cr,uid,context=context)),
                    'date_maturity': date_maturity
                })
                account_move_line_obj.create(cr, uid, val, context=ctx)

        return move_ids

    def onchange_journal_id(self, cr, uid, ids, journal_id, context=None):
        company_id = False

        if journal_id:
            journal = self.pool.get('account.journal').browse(cr, uid, journal_id, context=context)
            if journal.company_id.id:
                company_id = journal.company_id.id

        return {'value': {'company_id': company_id}}


class account_model_line(osv.osv):
    _name = "account.model.line"
    _description = "Account Model Entries"
    _columns = {
        'name': fields.char('Name', required=True),
        'sequence': fields.integer('Sequence', required=True, help="The sequence field is used to order the resources from lower sequences to higher ones."),
        'quantity': fields.float('Quantity', digits_compute=dp.get_precision('Account'), help="The optional quantity on entries."),
        'debit': fields.float('Debit', digits_compute=dp.get_precision('Account')),
        'credit': fields.float('Credit', digits_compute=dp.get_precision('Account')),
        'account_id': fields.many2one('account.account', 'Account', required=True, ondelete="cascade"),
        'analytic_account_id': fields.many2one('account.analytic.account', 'Analytic Account', ondelete="cascade"),
        'model_id': fields.many2one('account.model', 'Model', required=True, ondelete="cascade", select=True),
        'amount_currency': fields.float('Amount Currency', help="The amount expressed in an optional other currency."),
        'currency_id': fields.many2one('res.currency', 'Currency'),
        'partner_id': fields.many2one('res.partner', 'Partner'),
        'date_maturity': fields.selection([('today','Date of the day'), ('partner','Partner Payment Term')], 'Maturity Date', help="The maturity date of the generated entries for this model. You can choose between the creation date or the creation date of the entries plus the partner payment terms."),
    }
    _order = 'sequence'
    _sql_constraints = [
        ('credit_debit1', 'CHECK (credit*debit=0)',  'Wrong credit or debit value in model, they must be positive!'),
        ('credit_debit2', 'CHECK (credit+debit>=0)', 'Wrong credit or debit value in model, they must be positive!'),
    ]

# ---------------------------------------------------------
# Account Subscription
# ---------------------------------------------------------
>>>>>>> 704de944

        return {
            'taxes': taxes,
            'total_excluded': currency.round(total_excluded),
            'total_included': currency.round(total_included),
        }

    @api.v7
    def compute_all(self, cr, uid, ids, price_unit, currency_id=None, quantity=1.0, product_id=None, partner_id=None, context=None):
        currency = currency_id and self.pool.get('res.currency').browse(cr, uid, currency_id, context=context) or None
        product = product_id and self.pool.get('product.product').browse(cr, uid, product_id, context=context) or None
        partner = partner_id and self.pool.get('res.partner').browse(cr, uid, partner_id, context=context) or None
        ids = isinstance(ids, (int, long)) and [ids] or ids
        recs = self.browse(cr, uid, ids, context=context)
        return recs.compute_all(price_unit, currency, quantity, product, partner)

#  ---------------------------------------------------------------
#   Account Templates: Account, Tax, Tax Code and chart. + Wizard
#  ---------------------------------------------------------------

class account_account_template(models.Model):
    _name = "account.account.template"
    _description ='Templates for Accounts'
    _order = "code"

    name = fields.Char(string='Name', required=True, index=True)
    currency_id = fields.Many2one('res.currency', string='Secondary Currency', help="Forces all moves for this account to have this secondary currency.")
    code = fields.Char(string='Code', size=64, required=True, index=True)
    user_type = fields.Many2one('account.account.type', string='Type', required=True,
        help="These types are defined according to your country. The type contains more information "\
        "about the account and its specificities.")
    reconcile = fields.Boolean(string='Allow Invoices & payments Matching', default=False,
        help="Check this option if you want the user to reconcile entries in this account.")
    note = fields.Text(string='Note')
    tax_ids = fields.Many2many('account.tax.template', 'account_account_template_tax_rel', 'account_id', 'tax_id', string='Default Taxes')
    nocreate = fields.Boolean(string='Optional Create', default=False,
        help="If checked, the new chart of accounts will not contain this by default.")
    chart_template_id = fields.Many2one('account.chart.template', string='Chart Template',
        help="This optional field allow you to link an account template to a specific chart template that may differ from the one its root parent belongs to. This allow you "
            "to define chart templates that extend another and complete it with few new accounts (You don't need to define the whole structure that is common to both several times).")

    @api.multi
    @api.depends('name', 'code')
    def name_get(self):
        res = []
        for record in self:
            name = record.name
            if record.code:
                name = record.code + ' ' + name
            res.append((record.id, name))
        return res

    @api.model
    def generate_account(self, chart_template_id, tax_template_ref, acc_template_ref, code_digits, company_id):
        """
        This method for generating accounts from templates.

        :param chart_template_id: id of the chart template chosen in the wizard
        :param tax_template_ref: Taxes templates reference for write taxes_id in account_account.
        :paramacc_template_ref: dictionary with the mappping between the account templates and the real accounts.
        :param code_digits: number of digits got from wizard.multi.charts.accounts, this is use for account code.
        :param company_id: company_id selected from wizard.multi.charts.accounts.
        :returns: return acc_template_ref for reference purpose.
        :rtype: dict
        """

        company_name = self.env['res.company'].browse(company_id).name
        template = self.env['account.chart.template'].browse(chart_template_id)
        acc_template = self.search([('nocreate', '!=', True), '|', ('chart_template_id', '=', chart_template_id), ('chart_template_id', '=', False)], order='id')
        for account_template in acc_template:
            tax_ids = []
            for tax in account_template.tax_ids:
                tax_ids.append(tax_template_ref[tax.id])

            code_main = account_template.code and len(account_template.code) or 0
            code_acc = account_template.code or ''
            if code_main > 0 and code_main <= code_digits:
                code_acc = str(code_acc) + (str('0'*(code_digits-code_main)))
            vals={
                'name': company_name or account_template.name,
                'currency_id': account_template.currency_id and account_template.currency_id.id or False,
                'code': code_acc,
                'user_type': account_template.user_type and account_template.user_type.id or False,
                'reconcile': account_template.reconcile,
                'note': account_template.note,
                'tax_ids': [(6,0,tax_ids)],
                'company_id': company_id,
            }
            new_account = self.env['account.account'].create(vals)
            acc_template_ref[account_template.id] = new_account.id

        return acc_template_ref


class account_add_tmpl_wizard(models.TransientModel):
    """Add one more account from the template.

    With the 'nocreate' option, some accounts may not be created. Use this to add them later."""
    _name = 'account.addtmpl.wizard'

    @api.model
    def _get_def_cparent(self):
        context = dict(self._context or {})
        tmpl_obj = self.env['account.account.template']

        tids = tmpl_obj.read([context['tmpl_ids']], ['parent_id'])
        if not tids or not tids[0]['parent_id']:
            return False
        ptids = tmpl_obj.read([tids[0]['parent_id'][0]], ['code'])
        account = False
        if not ptids or not ptids[0]['code']:
<<<<<<< HEAD
            raise Warning(_('There is no parent code for the template account.'))
            account = self.env['account.account'].search([('code', '=', ptids[0]['code'])], limit=1)
        return account

    cparent_id = fields.Many2one('account.account', string='Parent target', default=lambda self: self._get_def_cparent(),
        help="Creates an account with the selected template under this existing parent.", required=True, domain=[('deprecated', '=', False)])

    @api.multi
    def action_create(self):
        context = dict(self._context or {})
        AccountObj = self.env['account.account']
        data = self.read()[0]
        company_id = AccountObj.read([data['cparent_id'][0]], ['company_id'])[0]['company_id'][0]
        account_template = self.env['account.account.template'].browse(context['tmpl_ids'])
=======
            raise UserError(_('There is no parent code for the template account.'))
            res = acc_obj.search(cr, uid, [('code','=',ptids[0]['code'])])
        return res and res[0] or False

    _columns = {
        'cparent_id':fields.many2one('account.account', 'Parent target', help="Creates an account with the selected template under this existing parent.", required=True),
    }
    _defaults = {
        'cparent_id': _get_def_cparent,
    }

    def action_create(self,cr,uid,ids,context=None):
        if context is None:
            context = {}
        acc_obj = self.pool.get('account.account')
        tmpl_obj = self.pool.get('account.account.template')
        data = self.read(cr, uid, ids)[0]
        company_id = acc_obj.read(cr, uid, [data['cparent_id'][0]], ['company_id'])[0]['company_id'][0]
        account_template = tmpl_obj.browse(cr, uid, context['tmpl_ids'])
>>>>>>> 704de944
        vals = {
            'name': account_template.name,
            'currency_id': account_template.currency_id and account_template.currency_id.id or False,
            'code': account_template.code,
            'type': account_template.type,
            'user_type': account_template.user_type and account_template.user_type.id or False,
            'reconcile': account_template.reconcile,
            'note': account_template.note,
            'parent_id': data['cparent_id'][0],
            'company_id': company_id,
            }
        AccountObj.create(vals)
        return {'type':'state', 'state': 'end' }

    @api.multi
    def action_cancel(self):
        return { 'type': 'state', 'state': 'end' }


class account_chart_template(models.Model):
    _name="account.chart.template"
    _description= "Templates for Account Chart"

    name = fields.Char(string='Name', required=True)
    company_id = fields.Many2one('res.company', string='Root Tax Code')
    parent_id = fields.Many2one('account.chart.template', string='Parent Chart Template')
    code_digits = fields.Integer(string='# of Digits', required=True, default=6, help="No. of Digits to use for account code")
    visible = fields.Boolean(string='Can be Visible?', default=True,
        help="Set this to False if you don't want this template to be used actively in the wizard that generate Chart of Accounts from "
            "templates, this is useful when you want to generate accounts of this template only when loading its child template.")
    currency_id = fields.Many2one('res.currency', string='Currency')
    complete_tax_set = fields.Boolean(string='Complete Set of Taxes', default=True,
        help="This boolean helps you to choose if you want to propose to the user to encode the sale and purchase rates or choose from list "
            "of taxes. This last choice assumes that the set of tax defined on this template is complete")
    account_root_id = fields.Many2one('account.account.template', string='Root Account')
    tax_template_ids = fields.One2many('account.tax.template', 'chart_template_id', string='Tax Template List',
        help='List of all the taxes that have to be installed by the wizard')
    bank_account_view_id = fields.Many2one('account.account.template', string='Bank Account')
    property_account_receivable = fields.Many2one('account.account.template', string='Receivable Account')
    property_account_payable = fields.Many2one('account.account.template', string='Payable Account')
    property_account_expense_categ = fields.Many2one('account.account.template', string='Expense Category Account')
    property_account_income_categ = fields.Many2one('account.account.template', string='Income Category Account')
    property_account_expense = fields.Many2one('account.account.template', string='Expense Account on Product Template')
    property_account_income = fields.Many2one('account.account.template', string='Income Account on Product Template')
    property_account_income_opening = fields.Many2one('account.account.template', string='Opening Entries Income Account')
    property_account_expense_opening = fields.Many2one('account.account.template', string='Opening Entries Expense Account')


class account_tax_template(models.Model):
    _name = 'account.tax.template'
    _description = 'Templates for Taxes'
    _order = 'id'

    chart_template_id = fields.Many2one('account.chart.template', string='Chart Template', required=True)
    name = fields.Char(string='Tax Name', required=True, translate=True)
    type_tax_use = fields.Selection([('sale', 'Sales'), ('purchase', 'Purchases'), ('none', 'Only in Tax Group')], string='Tax Scope', required=True, default="sale",
        help="Determines where the tax is selectable. Choose 'Only in Tax Group' if it shouldn't be used outside a group of tax.")
    amount_type = fields.Selection(default='percent', string="Tax Computation", required=True,
        selection=[('group', 'Group of Taxes'), ('fixed', 'Fixed'), ('percent', 'Percentage of Price'), ('division', 'Percentage of Price Tax Included')])
    active = fields.Boolean(default=True,
        help="Set active to false to hide the tax without removing it.")
    company_id = fields.Many2one('res.company', string='Company', required=True, default=lambda self: self.env.user.company_id)

    children_tax_ids = fields.Many2many('account.tax', 'account_tax_filiation_rel', 'parent_tax', 'child_tax', string='Children Taxes')

    sequence = fields.Integer(required=True, default=1,
        help="The sequence field is used to define order in which the tax lines are applied.")
    amount = fields.Float(required=True, digits=(16, 3))
    account_id = fields.Many2one('account.account', domain=[('deprecated', '=', False)], string='Tax Account',
        help="Account that will be set on invoice tax lines for invoices or refund. Leave empty to use the expense account.")
    refund_account_id = fields.Many2one('account.account', domain=[('deprecated', '=', False)], string='Tax Account on Refunds',
        help="Account that will be set on invoice tax lines for invoices or refund. Leave empty to use the expense account.")
    description = fields.Char(string='Display on Invoices')
    price_include = fields.Boolean(string='Included in Price', default=False,
        help="Check this if the price you use on the product and invoices includes this tax.")
    include_base_amount = fields.Boolean(string='Affect subsequent taxes', default=False,
        help="If set, taxes which are computed after this one will be computed based on the price tax included.")
    analytic_cost = fields.Boolean(string="Analytic Cost")

    _sql_constraints = [
        ('name_company_uniq', 'unique(name, company_id)', 'Tax names must be unique !'),
    ]

    @api.multi
    @api.depends('name', 'description')
    def name_get(self):
        res = []
        for record in self:
            name = record.description and record.description or record.name
            res.append((record.id, name))
        return res

    @api.multi
    def _generate_tax(self, company_id):
        """
        This method generate taxes from templates.

        :param company_id: id of the company the wizard is running for
        :returns:
            {
            'tax_template_to_tax': mapping between tax template and the newly generated taxes corresponding,
            'account_dict': dictionary containing a to-do list with all the accounts to assign on new taxes
            }
        """
        res = {}
        todo_dict = {}
        tax_template_to_tax = {}
        for tax in self:
            vals_tax = {
                'name': tax.name,
                'type_tax_use': tax.type_tax_use,
                'amount_type': tax.amount_type,
                'active': tax.active,
                'company_id': tax.company_id.id,
                'children_tax_ids': tax.children_tax_ids,
                'sequence': tax.sequence,
                'amount': tax.amount,
                'description': tax.description,
                'price_include': tax.price_include,
                'include_base_amount': tax.include_base_amount,
                'analytic_cost': tax.analytic_cost,
            }
            new_tax = self.env['account.tax'].create(vals_tax)
            tax_template_to_tax[tax.id] = new_tax.id
            # Since the accounts have not been created yet, we have to wait before filling these fields
            todo_dict[new_tax.id] = {
                'account_id': tax.account_id,
                'refund_account_id': tax.refund_account_id,
            }
        res.update({'tax_template_to_tax': tax_template_to_tax, 'account_dict': todo_dict})
        return res


# Fiscal Position Templates

class account_fiscal_position_template(models.Model):
    _name = 'account.fiscal.position.template'
    _description = 'Template for Fiscal Position'

    name = fields.Char(string='Fiscal Position Template', required=True)
    chart_template_id = fields.Many2one('account.chart.template', string='Chart Template', required=True)
    account_ids = fields.One2many('account.fiscal.position.account.template', 'position_id', string='Account Mapping')
    tax_ids = fields.One2many('account.fiscal.position.tax.template', 'position_id', string='Tax Mapping')
    note = fields.Text(string='Notes')

    @api.model
    def generate_fiscal_position(self, chart_temp_id, tax_template_ref, acc_template_ref, company_id):
        """
        This method generate Fiscal Position, Fiscal Position Accounts and Fiscal Position Taxes from templates.

        :param chart_temp_id: Chart Template Id.
        :param taxes_ids: Taxes templates reference for generating account.fiscal.position.tax.
        :param acc_template_ref: Account templates reference for generating account.fiscal.position.account.
        :param company_id: company_id selected from wizard.multi.charts.accounts.
        :returns: True
        """
        positions = self.search([('chart_template_id', '=', chart_temp_id)])
        for position in positions:
            new_fp = self.env['account.fiscal.position'].create({'company_id': company_id, 'name': position.name, 'note': position.note})
            for tax in position.tax_ids:
                self.env['account.fiscal.position.tax'].create({
                    'tax_src_id': tax_template_ref[tax.tax_src_id.id],
                    'tax_dest_id': tax.tax_dest_id and tax_template_ref[tax.tax_dest_id.id] or False,
                    'position_id': new_fp.id
                })
            for acc in position.account_ids:
                self.env['account.fiscal.position.account'].create({
                    'account_src_id': acc_template_ref[acc.account_src_id.id],
                    'account_dest_id': acc_template_ref[acc.account_dest_id.id],
                    'position_id': new_fp.id
                })
        return True


class account_fiscal_position_tax_template(models.Model):
    _name = 'account.fiscal.position.tax.template'
    _description = 'Template Tax Fiscal Position'
    _rec_name = 'position_id'

    position_id = fields.Many2one('account.fiscal.position.template', string='Fiscal Position', required=True, ondelete='cascade')
    tax_src_id = fields.Many2one('account.tax.template', string='Tax Source', required=True)
    tax_dest_id = fields.Many2one('account.tax.template', string='Replacement Tax')


class account_fiscal_position_account_template(models.Model):
    _name = 'account.fiscal.position.account.template'
    _description = 'Template Account Fiscal Mapping'
    _rec_name = 'position_id'

    position_id = fields.Many2one('account.fiscal.position.template', string='Fiscal Mapping', required=True, ondelete='cascade')
    account_src_id = fields.Many2one('account.account.template', string='Account Source', required=True)
    account_dest_id = fields.Many2one('account.account.template', string='Account Destination', required=True)


# ---------------------------------------------------------
# Account generation from template wizards
# ---------------------------------------------------------
class wizard_multi_charts_accounts(models.TransientModel):
    """
    Create a new account chart for a company.
    Wizards ask for:
        * a company
        * an account chart template
        * a number of digits for formatting code of non-view accounts
        * a list of bank accounts owned by the company
    Then, the wizard:
        * generates all accounts from the template and assigns them to the right company
        * generates all taxes and tax codes, changing account assignations
        * generates all accounting properties and assigns them correctly
    """

    _name='wizard.multi.charts.accounts'
    _inherit = 'res.config'

    company_id = fields.Many2one('res.company', string='Company', required=True)
    currency_id = fields.Many2one('res.currency', string='Currency', help="Currency as per company's country.")
    only_one_chart_template = fields.Boolean(string='Only One Chart Template Available')
    chart_template_id = fields.Many2one('account.chart.template', string='Chart Template', required=True)
    bank_accounts_id = fields.One2many('account.bank.accounts.wizard', 'bank_account_id', string='Cash and Banks', required=True)
    code_digits = fields.Integer(string='# of Digits', required=True, help="No. of Digits to use for account code")
    sale_tax = fields.Many2one('account.tax.template', string='Default Sale Tax')
    purchase_tax = fields.Many2one('account.tax.template', string='Default Purchase Tax')
    sale_tax_rate = fields.Float(string='Sales Tax(%)')
    purchase_tax_rate = fields.Float(string='Purchase Tax(%)')
    complete_tax_set = fields.Boolean('Complete Set of Taxes',
        help="This boolean helps you to choose if you want to propose to the user to encode the sales and purchase rates or use "
            "the usual m2o fields. This last choice assumes that the set of tax defined for the chosen template is complete")

    @api.model
    def _get_chart_parent_ids(self, chart_template):
        """ Returns the IDs of all ancestor charts, including the chart itself.
            (inverse of child_of operator)

            :param browse_record chart_template: the account.chart.template record
            :return: the IDS of all ancestor charts, including the chart itself.
        """
        result = [chart_template.id]
        while chart_template.parent_id:
            chart_template = chart_template.parent_id
            result.append(chart_template.id)
        return result

    @api.onchange('sale_tax_rate')
    def onchange_tax_rate(self):
        self.purchase_tax_rate = self.sale_tax_rate or False

    @api.onchange('chart_template_id')
    def onchange_chart_template_id(self):
        res = {}
        tax_templ_obj = self.env['account.tax.template']
        res['value'] = {'complete_tax_set': False, 'sale_tax': False, 'purchase_tax': False}
        if self.chart_template_id:
            currency_id = self.chart_template_id.currency_id and self.chart_template_id.currency_id.id or self.env.user.company_id.currency_id.id
            res['value'].update({'complete_tax_set': self.chart_template_id.complete_tax_set, 'currency_id': currency_id})
            if self.chart_template_id.complete_tax_set:
            # default tax is given by the lowest sequence. For same sequence we will take the latest created as it will be the case for tax created while isntalling the generic chart of account
                chart_ids = self._get_chart_parent_ids(self.chart_template_id)
                base_tax_domain = [('chart_template_id', 'in', chart_ids)]
                sale_tax_domain = base_tax_domain + [('type_tax_use', '=', 'sale')]
                purchase_tax_domain = base_tax_domain + [('type_tax_use', '=', 'purchase')]
                sale_taxes = tax_templ_obj.search(sale_tax_domain, order="sequence, id desc", limit=1)
                purchase_taxes = tax_templ_obj.search(purchase_tax_domain, order="sequence, id desc", limit=1)
                res['value']['sale_tax'] = sale_taxes.ids and sale_taxes.ids[0] or False
                res['value']['purchase_tax'] = purchase_taxes.ids and purchase_taxes.ids[0] or False
                res.setdefault('domain', {})
                res['domain']['sale_tax'] = repr(sale_tax_domain)
                res['domain']['purchase_tax'] = repr(purchase_tax_domain)
            if self.chart_template_id.code_digits:
               res['value']['code_digits'] = self.chart_template_id.code_digits
        return res

    @api.model
    def default_get(self, fields):
        context = dict(self._context or {})
        res = super(wizard_multi_charts_accounts, self).default_get(fields)
        tax_templ_obj = self.env['account.tax.template']
        account_chart_template = self.env['account.chart.template']

        if 'bank_accounts_id' in fields:
            res.update({'bank_accounts_id': [{'acc_name': _('Cash'), 'account_type': 'cash'}, {'acc_name': _('Bank'), 'account_type': 'bank'}]})
        if 'company_id' in fields:
            res.update({'company_id': self.env.user.company_id.id})
        if 'currency_id' in fields:
            company_id = res.get('company_id') or False
            if company_id:
                company = self.env['res.company'].browse(company_id)
                currency_id = company.on_change_country(company.country_id.id)['value']['currency_id']
                res.update({'currency_id': currency_id})

        chart_templates = account_chart_template.search([('visible', '=', True)])
        if chart_templates:
            #in order to set default chart which was last created set max of ids.
            chart_id = max(chart_templates.ids)
            if context.get("default_charts"):
                model_data = self.env['ir.model.data'].search_read([('model', '=', 'account.chart.template'), ('module', '=', context.get("default_charts"))], ['res_id'])
                if model_data:
                    chart_id = model_data[0]['res_id']
<<<<<<< HEAD
            chart = account_chart_template.browse(chart_id)
            chart_hierarchy_ids = self._get_chart_parent_ids(chart)
=======
            chart = account_chart_template.browse(cr, uid, chart_id, context=context)
            chart_hierarchy_ids = self._get_chart_parent_ids(cr, uid, chart, context=context)
>>>>>>> 704de944
            if 'chart_template_id' in fields:
                res.update({'only_one_chart_template': len(chart_templates) == 1,
                            'chart_template_id': chart_id})
            if 'sale_tax' in fields:
                sale_tax = tax_templ_obj.search([('chart_template_id', 'in', chart_hierarchy_ids),
                                                              ('type_tax_use', '=', 'sale')], limit=1, order='sequence')
                res.update({'sale_tax': sale_tax and sale_tax.id or False})
            if 'purchase_tax' in fields:
                purchase_tax = tax_templ_obj.search([('chart_template_id', 'in', chart_hierarchy_ids),
                                                                  ('type_tax_use', '=', 'purchase')], limit=1, order='sequence')
                res.update({'purchase_tax': purchase_tax and purchase_tax.id or False})
        res.update({
            'purchase_tax_rate': 15.0,
            'sale_tax_rate': 15.0,
        })
        return res

    @api.model
    def fields_view_get(self, view_id=None, view_type='form', toolbar=False, submenu=False):
        context = dict(self._context or {})
        res = super(wizard_multi_charts_accounts, self).fields_view_get(view_id=view_id, view_type=view_type, toolbar=toolbar, submenu=False)
        cmp_select = []
        CompanyObj = self.env['res.company']

        companies = CompanyObj.search([])
        #display in the widget selection of companies, only the companies that haven't been configured yet (but don't care about the demo chart of accounts)
        self._cr.execute("SELECT company_id FROM account_account WHERE deprecated = 'f' AND name != 'Chart For Automated Tests' AND name NOT LIKE '%(test)'")
        configured_cmp = [r[0] for r in self._cr.fetchall()]
        unconfigured_cmp = list(set(companies.ids) - set(configured_cmp))
        for field in res['fields']:
            if field == 'company_id':
                res['fields'][field]['domain'] = [('id', 'in', unconfigured_cmp)]
                res['fields'][field]['selection'] = [('', '')]
                if unconfigured_cmp:
                    cmp_select = [(line.id, line.name) for line in CompanyObj.browse(unconfigured_cmp)]
                    res['fields'][field]['selection'] = cmp_select
        return res

    @api.model
    def check_created_journals(self, vals_journal, company_id):
        """
        This method used for checking journals already created or not. If not then create new journal.
        """
        JournalObj = self.env['account.journal']
        rec_list = JournalObj.search([('name', '=', vals_journal['name']), ('company_id', '=', company_id)], limit=1)
        if not rec_list:
            JournalObj.create(vals_journal)
        return True

    @api.model
    def generate_journals(self, chart_template_id, acc_template_ref, company_id):
        """
        This method is used for creating journals.

        :param chart_temp_id: Chart Template Id.
        :param acc_template_ref: Account templates reference.
        :param company_id: company_id selected from wizard.multi.charts.accounts.
        :returns: True
        """
        journal_data = self._prepare_all_journals(chart_template_id, acc_template_ref, company_id)
        for vals_journal in journal_data:
            self.check_created_journals(vals_journal, company_id)
        return True

    @api.model
    def _prepare_all_journals(self, chart_template_id, acc_template_ref, company_id):
        def _get_analytic_journal(journal_type):
            # Get the analytic journal
            data = False
            try:
                if journal_type == 'sale':
                    data = self.env.ref('account.analytic_journal_sale')
                elif journal_type == 'purchase':
                    data = self.env.ref('account.exp')
                elif journal_type == 'general':
                    pass
            except ValueError:
                pass
            return data and data.id or False

        def _get_default_account(journal_type, type='debit'):
            # Get the default accounts
            default_account = False
            if journal_type == 'sale':
                default_account = acc_template_ref.get(template.property_account_income_categ.id)
            elif journal_type == 'purchase':
                default_account = acc_template_ref.get(template.property_account_expense_categ.id)
            elif journal_type == 'situation':
                if type == 'debit':
                    default_account = acc_template_ref.get(template.property_account_expense_opening.id)
                else:
                    default_account = acc_template_ref.get(template.property_account_income_opening.id)
            return default_account

        journal_names = {
            'sale': _('Sales Journal'),
            'purchase': _('Purchase Journal'),
            'general': _('Miscellaneous Journal'),
            'situation': _('Opening Entries Journal'),
        }
        journal_codes = {
            'sale': _('SAJ'),
            'purchase': _('EXJ'),
            'general': _('MISC'),
            'situation': _('OPEJ'),
        }

        template = self.env['account.chart.template'].browse(chart_template_id)

        journal_data = []
        for journal_type in ['sale', 'purchase', 'general', 'situation']:
            vals = {
                'type': journal_type,
                'name': journal_names[journal_type],
                'code': journal_codes[journal_type],
                'company_id': company_id,
                'analytic_journal_id': _get_analytic_journal(journal_type),
                'default_credit_account_id': _get_default_account(journal_type, 'credit'),
                'default_debit_account_id': _get_default_account(journal_type, 'debit'),
                'refund_sequence': True,
            }
            journal_data.append(vals)
        return journal_data

    @api.model
    def generate_properties(self, chart_template_id, acc_template_ref, company_id):
        """
        This method used for creating properties.

        :param chart_template_id: id of the current chart template for which we need to create properties
        :param acc_template_ref: Mapping between ids of account templates and real accounts created from them
        :param company_id: company_id selected from wizard.multi.charts.accounts.
        :returns: True
        """
        PropertyObj = self.env['ir.property']
        todo_list = [
            ('property_account_receivable', 'res.partner','account.account'),
            ('property_account_payable', 'res.partner','account.account'),
            ('property_account_expense_categ', 'product.category','account.account'),
            ('property_account_income_categ', 'product.category','account.account'),
            ('property_account_expense', 'product.template','account.account'),
            ('property_account_income', 'product.template','account.account'),
        ]
        template = self.env['account.chart.template'].browse(chart_template_id)
        for record in todo_list:
            account = getattr(template, record[0])
            value = account and 'account.account,' + str(acc_template_ref[account.id]) or False
            if value:
                field = self.env['ir.model.fields'].search([('name', '=', record[0]), ('model', '=', record[1]), ('relation', '=', record[2])], limit=1)
                vals = {
                    'name': record[0],
                    'company_id': company_id,
                    'fields_id': field.id,
                    'value': value,
                }
                property_ids = PropertyObj.search([('name','=', record[0]), ('company_id', '=', company_id)])
                if property_ids:
                    #the property exist: modify it
                    property_ids.write(vals)
                else:
                    #create the property
                    PropertyObj.create(vals)
        return True

    @api.model
    def _install_template(self, template_id, company_id, code_digits=None, obj_wizard=None, acc_ref=None, taxes_ref=None):
        '''
        This function recursively loads the template objects and create the real objects from them.

        :param template_id: id of the chart template to load
        :param company_id: id of the company the wizard is running for
        :param code_digits: integer that depicts the number of digits the accounts code should have in the COA
        :param obj_wizard: the current wizard for generating the COA from the templates
        :param acc_ref: Mapping between ids of account templates and real accounts created from them
        :param taxes_ref: Mapping between ids of tax templates and real taxes created from them
        :returns: return a tuple with a dictionary containing
            * the mapping between the account template ids and the ids of the real accounts that have been generated
              from them, as first item,
            * a similar dictionary for mapping the tax templates and taxes, as second item,
        :rtype: tuple(dict, dict, dict)
        '''
        if acc_ref is None:
            acc_ref = {}
        if taxes_ref is None:
            taxes_ref = {}
        template = self.env['account.chart.template'].browse(template_id)
        if template.parent_id:
            tmp1, tmp2 = self._install_template(template.parent_id.id, company_id, code_digits=code_digits, acc_ref=acc_ref, taxes_ref=taxes_ref)
            acc_ref.update(tmp1)
            taxes_ref.update(tmp2)
        tmp1, tmp2 = self._load_template(template_id, company_id, code_digits=code_digits, obj_wizard=obj_wizard, account_ref=acc_ref, taxes_ref=taxes_ref)
        acc_ref.update(tmp1)
        taxes_ref.update(tmp2)
        return acc_ref, taxes_ref

    @api.model
    def _load_template(self, template_id, company_id, code_digits=None, obj_wizard=None, account_ref=None, taxes_ref=None):
        '''
        This function generates all the objects from the templates

        :param template_id: id of the chart template to load
        :param company_id: id of the company the wizard is running for
        :param code_digits: integer that depicts the number of digits the accounts code should have in the COA
        :param obj_wizard: the current wizard for generating the COA from the templates
        :param acc_ref: Mapping between ids of account templates and real accounts created from them
        :param taxes_ref: Mapping between ids of tax templates and real taxes created from them
        :returns: return a tuple with a dictionary containing
            * the mapping between the account template ids and the ids of the real accounts that have been generated
              from them, as first item,
            * a similar dictionary for mapping the tax templates and taxes, as second item,
        :rtype: tuple(dict, dict, dict)
        '''
        if account_ref is None:
            account_ref = {}
        if taxes_ref is None:
            taxes_ref = {}
        template = self.env['account.chart.template'].browse(template_id)
        AccountTaxObj = self.env['account.tax']

        # Generate taxes from templates.
        generated_tax_res = template.tax_template_ids._generate_tax(company_id)
        taxes_ref.update(generated_tax_res['tax_template_to_tax'])

        # Generating Accounts from templates.
        account_template_ref = self.env['account.account.template'].generate_account(template_id, taxes_ref, account_ref, code_digits, company_id)
        account_ref.update(account_template_ref)

        # writing account values on tax after creation of accounts
        for key, value in generated_tax_res['account_dict'].items():
            if value['account_id'] or value['refund_account_id']:
                AccountTaxObj.browse(key).write({
                    'account_id': account_ref.get(value['account_id'], False),
                    'refund_account_id': account_ref.get(value['refund_account_id'], False),
                })

        # Create Journals
        self.generate_journals(template_id, account_ref, company_id)

        # generate properties function
        self.generate_properties(template_id, account_ref, company_id)

        # Generate Fiscal Position , Fiscal Position Accounts and Fiscal Position Taxes from templates
        self.env['account.fiscal.position.template'].generate_fiscal_position(template_id, taxes_ref, account_ref, company_id)

        return account_ref, taxes_ref

    @api.one
    def _create_tax_templates_from_rates(self, company_id):
        '''
        This function checks if the chosen chart template is configured as containing a full set of taxes, and if
        it's not the case, it creates the templates for account.tax object accordingly to the provided sale/purchase rates.
        Then it saves the new tax templates as default taxes to use for this chart template.

        :param company_id: id of the company for wich the wizard is running
        :return: True
        '''
        obj_tax_temp = self.env['account.tax.template']
        all_parents = self._get_chart_parent_ids(self.chart_template_id)
        # create tax templates from purchase_tax_rate and sale_tax_rate fields
        if not self.chart_template_id.complete_tax_set:
            value = self.sale_tax_rate
            ref_tax_ids = obj_tax_temp.search([('type_tax_use','=','sale'), ('chart_template_id', 'in', all_parents)], order="sequence, id desc", limit=1)
            ref_tax_ids.write({'amount': value/100.0, 'name': _('Tax %.2f%%') % value})
            value = self.purchase_tax_rate
            ref_tax_ids = obj_tax_temp.search([('type_tax_use','=','purchase'), ('chart_template_id', 'in', all_parents)], order="sequence, id desc", limit=1)
            ref_tax_ids.write({'amount': value/100.0, 'name': _('Purchase Tax %.2f%%') % value})
        return True

    @api.multi
    def execute(self):
        '''
        This function is called at the confirmation of the wizard to generate the COA from the templates. It will read
        all the provided information to create the accounts, the banks, the journals, the taxes, the
        accounting properties... accordingly for the chosen company.
        '''
        if self._uid != self.sudo()._uid and not self.env.user.has_group('base.group_erp_manager'):
            raise openerp.exceptions.AccessError(_("Only administrators can change the settings"))
        ir_values_obj = self.env['ir.values']
        company_id = self.company_id.id

<<<<<<< HEAD
        self.company_id.write({'currency_id': self.currency_id.id})
        self.company_id.write({'accounts_code_digits': self.code_digits})
=======
        self.pool.get('res.company').write(cr, uid, [company_id], {'currency_id': obj_wizard.currency_id.id, 'accounts_code_digits': obj_wizard.code_digits}, context=context)
>>>>>>> 704de944

        # When we install the CoA of first company, set the currency to price types and pricelists
        if company_id==1:
            for reference in ['product.list_price', 'product.standard_price', 'product.list0', 'purchase.list0']:
                try:
<<<<<<< HEAD
                    tmp2 = self.env.ref(reference).write({'currency_id': self.currency_id.id})
=======
                    tmp2 = obj_data.get_object_reference(cr, uid, *ref)
                    if tmp2:
                        self.pool[tmp2[0]].write(cr, uid, tmp2[1], {
                            'currency_id': obj_wizard.currency_id.id
                        })
>>>>>>> 704de944
                except ValueError:
                    pass

        # If the floats for sale/purchase rates have been filled, create templates from them
        self._create_tax_templates_from_rates(company_id)

        # Install all the templates objects and generate the real objects
        acc_template_ref, taxes_ref = self._install_template(self.chart_template_id.id, company_id, code_digits=self.code_digits, obj_wizard=self)

        # write values of default taxes for product as super user
        if self.sale_tax and taxes_ref:
            ir_values_obj.sudo().set_default('product.template', "taxes_id", [taxes_ref[self.sale_tax.id]], for_all_users=True, company_id=company_id)
        if self.purchase_tax and taxes_ref:
            ir_values_obj.sudo().set_default('product.template', "supplier_taxes_id", [taxes_ref[self.purchase_tax.id]], for_all_users=True, company_id=company_id)

        # Create Bank journals
        self._create_bank_journals_from_o2m(company_id, acc_template_ref)
        return {}

<<<<<<< HEAD
    @api.model
    def _prepare_bank_journal(self, company, line, default_account_id):
=======
    def _prepare_bank_journal(self, cr, uid, company, line, default_account_id, context=None):
>>>>>>> 704de944
        '''
        This function prepares the value to use for the creation of a bank journal created through the wizard of
        generating COA from templates.

        :param line: dictionary containing the values encoded by the user related to his bank account
        :param default_account_id: id of the default debit.credit account created before for this journal.
        :param company_id: id of the company for which the wizard is running
        :return: mapping of field names and values
        :rtype: dict
        '''
<<<<<<< HEAD

=======
        obj_journal = self.pool.get('account.journal')
        
>>>>>>> 704de944
        # we need to loop to find next number for journal code
        for num in xrange(1, 100):
            # journal_code has a maximal size of 5, hence we can enforce the boundary num < 100
            journal_code = _('BNK')[:3] + str(num)
<<<<<<< HEAD
            Journals = self.env['account.journal'].search([('code', '=', journal_code), ('company_id', '=', company.id)], limit=1)
            if not Journals:
                break
        else:
            raise Warning(_('Cannot generate an unused journal code.'))
=======
            ids = obj_journal.search(cr, uid, [('code', '=', journal_code), ('company_id', '=', company.id)], context=context)
            if not ids:
                break
        else:
            raise UserError(_('Cannot generate an unused journal code.'))
>>>>>>> 704de944

        return {
                'name': line['acc_name'],
                'code': journal_code,
                'type': line['account_type'] == 'cash' and 'cash' or 'bank',
                'company_id': company.id,
                'analytic_journal_id': False,
                'currency': line['currency_id'] or False,
                'default_credit_account_id': default_account_id,
                'default_debit_account_id': default_account_id,
<<<<<<< HEAD
        }

    @api.model
    def _prepare_bank_account(self, company, line, acc_template_ref=False, ref_acc_bank=False):
=======
        }        

    def _prepare_bank_account(self, cr, uid, company, line, acc_template_ref=False, ref_acc_bank=False, context=None):
>>>>>>> 704de944
        '''
        This function prepares the value to use for the creation of the default debit and credit accounts of a
        bank journal created through the wizard of generating COA from templates.

        :param company: company for which the wizard is running
        :param line: dictionary containing the values encoded by the user related to his bank account
        :param acc_template_ref: the dictionary containing the mapping between the ids of account templates and the ids
            of the accounts that have been generated from them.
        :param ref_acc_bank: browse record of the account template set as root of all bank accounts for the chosen
            template
        :return: mapping of field names and values
        :rtype: dict
        '''
<<<<<<< HEAD
=======
        obj_data = self.pool.get('ir.model.data')
        obj_acc = self.pool.get('account.account')
>>>>>>> 704de944

        # Seek the next available number for the account code
        code_digits = company.accounts_code_digits or 0
        bank_account_code_char = company.bank_account_code_char or ''
<<<<<<< HEAD
        available_digits = abs(code_digits - len(bank_account_code_char))
        for num in xrange(1, pow(10, available_digits)):
            new_code = str(bank_account_code_char.ljust(code_digits-len(str(num)), '0')) + str(num)
            recs = self.env['account.account'].search([('code', '=', new_code), ('company_id', '=', company.id)])
            if not recs:
                break
        else:
            raise Warning(_('Error!'), _('Cannot generate an unused account code.'))

        # Get the id of the user types fr-or cash and bank
        cash_type = self.env.ref('account.data_account_type_cash') or False
        bank_type = self.env.ref('account.data_account_type_bank') or False
=======
        for num in xrange(1, 100):
            new_code = str(bank_account_code_char.ljust(code_digits - 1, '0')) + str(num)
            ids = obj_acc.search(cr, uid, [('code', '=', new_code), ('company_id', '=', company.id)])
            if not ids:
                break
        else:
            raise UserError(_('Cannot generate an unused account code.'))

        # Get the id of the user types fr-or cash and bank
        tmp = obj_data.get_object_reference(cr, uid, 'account', 'data_account_type_cash')
        cash_type = tmp and tmp[1] or False
        tmp = obj_data.get_object_reference(cr, uid, 'account', 'data_account_type_bank')
        bank_type = tmp and tmp[1] or False
        parent_id = False
        if acc_template_ref:
            parent_id = acc_template_ref[ref_acc_bank.id]
        else:
            tmp = self.pool.get('account.account').search(cr, uid, [('code', '=', company.bank_account_code_char)], context=context)
            if tmp:
                parent_id = tmp[0]
        
>>>>>>> 704de944
        return {
                'name': line['acc_name'],
                'currency_id': line['currency_id'] or False,
                'code': new_code,
                'type': 'liquidity',
<<<<<<< HEAD
                'user_type': line['account_type'] == 'cash' and cash_type.id or bank_type.id,
=======
                'user_type': line['account_type'] == 'cash' and cash_type or bank_type,
                # TODO: refactor when parent_id removed from account.account
                'parent_id': parent_id,
>>>>>>> 704de944
                'company_id': company.id,
        }

    @api.one
    def _create_bank_journals_from_o2m(self, company_id, acc_template_ref):
        '''
        This function creates bank journals and its accounts for each line encoded in the field bank_accounts_id of the
        wizard.

        :param company_id: the id of the company for which the wizard is running.
        :param acc_template_ref: the dictionary containing the mapping between the ids of account templates and the ids
            of the accounts that have been generated from them.
        :return: True
        '''
<<<<<<< HEAD
        company = self.env['res.company'].browse(company_id)
=======
        obj_acc = self.pool.get('account.account')
        obj_journal = self.pool.get('account.journal')
        company = self.pool.get('res.company').browse(cr, uid, company_id, context=context)
>>>>>>> 704de944

        # Build a list with all the data to process
        journal_data = []
        if self.bank_accounts_id:
            for acc in self.bank_accounts_id:
                vals = {
                    'acc_name': acc.acc_name,
                    'account_type': acc.account_type,
                    'currency_id': acc.currency_id.id,
                }
                journal_data.append(vals)
<<<<<<< HEAD
        ref_acc_bank = self.chart_template_id.bank_account_view_id
        if journal_data and not ref_acc_bank.code:
            raise Warning(_('You have to set a code for the bank account defined on the selected chart of accounts.'))
        company.write({'bank_account_code_char': ref_acc_bank.code})

        for line in journal_data:
            # Create the default debit/credit accounts for this bank journal
            vals = self._prepare_bank_account(company, line, acc_template_ref, ref_acc_bank)
            default_account  = self.env['account.account'].create(vals)

            #create the bank journal
            vals_journal = self._prepare_bank_journal(company, line, default_account.id)
            self.env['account.journal'].create(vals_journal)
=======
        
        ref_acc_bank = obj_wizard.chart_template_id.bank_account_view_id
        if journal_data and not ref_acc_bank.code:
            raise UserError(_('You have to set a code for the bank account defined on the selected chart of accounts.'))
        self.pool.get('res.company').write(cr, uid, [company.id], {'bank_account_code_char': ref_acc_bank.code}, context=context)

        for line in journal_data:
            # Create the default debit/credit accounts for this bank journal
            vals = self._prepare_bank_account(cr, uid, company, line, acc_template_ref, ref_acc_bank, context=context)
            default_account_id  = obj_acc.create(cr, uid, vals, context=context)

            #create the bank journal
            vals_journal = self._prepare_bank_journal(cr, uid, company, line, default_account_id, context=context)
            obj_journal.create(cr, uid, vals_journal)
>>>>>>> 704de944
        return True


class account_bank_accounts_wizard(models.TransientModel):
    _name='account.bank.accounts.wizard'

<<<<<<< HEAD
    acc_name = fields.Char(string='Account Name.', required=True)
    bank_account_id = fields.Many2one('wizard.multi.charts.accounts', string='Bank Account', required=True, ondelete='cascade')
    currency_id = fields.Many2one('res.currency', string='Secondary Currency',
        help="Forces all moves for this account to have this secondary currency.")
    account_type = fields.Selection([('cash', 'Cash'), ('check', 'Check'), ('bank', 'Bank')], string='Account Type')


class account_operation_template(models.Model):
    _name = "account.operation.template"
    _description = "Preset to create journal entries during a invoices and payments matching"

    # TODO :
    # - wait for account.analytic.account to ckeck that domain=[('state','not in',('close','cancelled'))] is correct

    name = fields.Char(string='Button Label', required=True)
    sequence = fields.Integer(required=True, default=10)
    has_second_line = fields.Boolean(string='Second line', default=False)
    company_id = fields.Many2one('res.company', string='Company', required=True, default=lambda self: self.env.user.company_id)

    account_id = fields.Many2one('account.account', string='Account', ondelete='cascade', domain=[('deprecated', '=', False), ('internal_type', '!=', 'consolidation')])
    journal_id = fields.Many2one('account.journal', string='Journal', ondelete='cascade', help="This field is ignored in a bank statement reconciliation.")
    label = fields.Char(string='Journal Item Label')
    amount_type = fields.Selection([
        ('fixed', 'Fixed'),
        ('percentage', 'Percentage of amount')
        ], string='Amount type', required=True, default='percentage')
    amount = fields.Float(digits=0, required=True, default=100.0, help="Fixed amount will count as a debit if it is negative, as a credit if it is positive.")
    tax_id = fields.Many2one('account.tax', string='Tax', ondelete='restrict', domain=[('type_tax_use','=','purchase')])
    analytic_account_id = fields.Many2one('account.analytic.account', string='Analytic Account', ondelete='set null', domain=[('state','not in',('close','cancelled'))])

    second_account_id = fields.Many2one('account.account', string='Account', ondelete='cascade', domain=[('deprecated', '=', False), ('internal_type','!=','consolidation')])
    second_journal_id = fields.Many2one('account.journal', string='Journal', ondelete='cascade', help="This field is ignored in a bank statement reconciliation.")
    second_label = fields.Char(string='Journal Item Label')
    second_amount_type = fields.Selection([
        ('fixed', 'Fixed'),
        ('percentage', 'Percentage of amount')
        ], string='Amount type', required=True, default='percentage')
    second_amount = fields.Float(string='Amount', digits=0, required=True, default=100.0, help="Fixed amount will count as a debit if it is negative, as a credit if it is positive.")
    second_tax_id = fields.Many2one('account.tax', string='Tax', ondelete='restrict', domain=[('type_tax_use','=','purchase')])
    second_analytic_account_id = fields.Many2one('account.analytic.account', string='Analytic Account', ondelete='set null', domain=[('state','not in',('close','cancelled'))])
=======
    _columns = {
        'acc_name': fields.char('Account Name.', required=True),
        'bank_account_id': fields.many2one('wizard.multi.charts.accounts', 'Bank Account', required=True, ondelete='cascade'),
        'currency_id': fields.many2one('res.currency', 'Secondary Currency', help="Forces all moves for this account to have this secondary currency."),
        'account_type': fields.selection([('cash','Cash'), ('check','Check'), ('bank','Bank')], 'Account Type'),
    }
>>>>>>> 704de944
<|MERGE_RESOLUTION|>--- conflicted
+++ resolved
@@ -9,11 +9,8 @@
 import openerp
 from openerp.osv import expression
 from openerp.tools.float_utils import float_round as round
-<<<<<<< HEAD
 from openerp.tools import DEFAULT_SERVER_DATETIME_FORMAT
-=======
 from openerp.exceptions import UserError
->>>>>>> 704de944
 
 import openerp.addons.decimal_precision as dp
 
@@ -100,7 +97,7 @@
     @api.constrains('value', 'value_amount')
     def _check_percent(self):
         if self.value == 'percent' and (self.value_amount < 0.0 or self.value_amount > 100.0):
-            raise Warning(_('Percentages for Payment Term Line must be between 0 and 100.'))
+            raise UserError(_('Percentages for Payment Term Line must be between 0 and 100.'))
 
 
 class account_account_type(models.Model):
@@ -131,62 +128,6 @@
         "partners accounts (for debit/credit computations).")
     note = fields.Text(string='Description')
 
-<<<<<<< HEAD
-=======
-    def _get_current_report_type(self, cr, uid, ids, name, arg, context=None):
-        res = {}
-        financial_report_ref = self._get_financial_report_ref(cr, uid, context=context)
-        for record in self.browse(cr, uid, ids, context=context):
-            res[record.id] = 'none'
-            for key, financial_report in financial_report_ref.items():
-                list_ids = [x.id for x in financial_report.account_type_ids]
-                if record.id in list_ids:
-                    res[record.id] = key
-        return res
-
-    def _save_report_type(self, cr, uid, account_type_id, field_name, field_value, arg, context=None):
-        field_value = field_value or 'none'
-        obj_financial_report = self.pool.get('account.financial.report')
-        #unlink if it exists somewhere in the financial reports related to BS or PL
-        financial_report_ref = self._get_financial_report_ref(cr, uid, context=context)
-        for key, financial_report in financial_report_ref.items():
-            list_ids = [x.id for x in financial_report.account_type_ids]
-            if account_type_id in list_ids:
-                obj_financial_report.write(cr, uid, [financial_report.id], {'account_type_ids': [(3, account_type_id)]})
-        #write it in the good place
-        if field_value != 'none':
-            return obj_financial_report.write(cr, uid, [financial_report_ref[field_value].id], {'account_type_ids': [(4, account_type_id)]})
-
-    _columns = {
-        'name': fields.char('Account Type', required=True, translate=True),
-        'code': fields.char('Code', size=32, required=True, select=True),
-        'close_method': fields.selection([('none', 'None'), ('balance', 'Balance'), ('detail', 'Detail'), ('unreconciled', 'Unreconciled')], 'Carry Forward Method', required=True, help="""Set here the method that will be used to generate the end of year journal entries for all the accounts of this type.
-
- 'None' means that nothing will be done.
- 'Balance' will generally be used for cash accounts.
- 'Detail' will copy each existing journal item of the previous year, even the reconciled ones.
- 'Unreconciled' will copy only the journal items that were unreconciled on the first day of the new fiscal year."""),
-        'report_type': fields.function(_get_current_report_type, fnct_inv=_save_report_type, type='selection', string='P&L / BS Category', store=True,
-            selection= [('none','/'),
-                        ('income', _('Profit & Loss (Income account)')),
-                        ('expense', _('Profit & Loss (Expense account)')),
-                        ('asset', _('Balance Sheet (Asset account)')),
-                        ('liability', _('Balance Sheet (Liability account)'))], help="This field is used to generate legal reports: profit and loss, balance sheet.", required=True),
-        'note': fields.text('Description'),
-    }
-    _defaults = {
-        'close_method': 'none',
-        'report_type': 'none',
-    }
-    _order = "code"
-
-
-def _code_get(self, cr, uid, context=None):
-    acc_type_obj = self.pool.get('account.account.type')
-    ids = acc_type_obj.search(cr, uid, [])
-    res = acc_type_obj.read(cr, uid, ids, ['code', 'name'], context=context)
-    return [(r['code'], r['name']) for r in res]
->>>>>>> 704de944
 
 #----------------------------------------------------------
 # Accounts
@@ -194,317 +135,6 @@
 class account_account(models.Model):
     _name = "account.account"
     _description = "Account"
-<<<<<<< HEAD
-=======
-    _parent_store = True
-
-    def search(self, cr, uid, args, offset=0, limit=None, order=None,
-            context=None, count=False):
-        if context is None:
-            context = {}
-        pos = 0
-
-        while pos < len(args):
-
-            if args[pos][0] == 'code' and args[pos][1] in ('like', 'ilike') and args[pos][2]:
-                args[pos] = ('code', '=like', tools.ustr(args[pos][2].replace('%', ''))+'%')
-            if args[pos][0] == 'journal_id':
-                if not args[pos][2]:
-                    del args[pos]
-                    continue
-                jour = self.pool.get('account.journal').browse(cr, uid, args[pos][2], context=context)
-                if (not (jour.account_control_ids or jour.type_control_ids)) or not args[pos][2]:
-                    args[pos] = ('type','not in',('consolidation','view'))
-                    continue
-                ids3 = map(lambda x: x.id, jour.type_control_ids)
-                ids1 = super(account_account, self).search(cr, uid, [('user_type', 'in', ids3)])
-                ids1 += map(lambda x: x.id, jour.account_control_ids)
-                args[pos] = ('id', 'in', ids1)
-            pos += 1
-
-        if context and context.has_key('consolidate_children'): #add consolidated children of accounts
-            ids = super(account_account, self).search(cr, uid, args, offset, limit,
-                order, context=context, count=count)
-            for consolidate_child in self.browse(cr, uid, context['account_id'], context=context).child_consol_ids:
-                ids.append(consolidate_child.id)
-            return ids
-
-        return super(account_account, self).search(cr, uid, args, offset, limit,
-                order, context=context, count=count)
-
-    def _get_children_and_consol(self, cr, uid, ids, context=None):
-        #this function search for all the children and all consolidated children (recursively) of the given account ids
-        ids2 = self.search(cr, uid, [('parent_id', 'child_of', ids)], context=context)
-        ids3 = []
-        for rec in self.browse(cr, uid, ids2, context=context):
-            for child in rec.child_consol_ids:
-                ids3.append(child.id)
-        if ids3:
-            ids3 = self._get_children_and_consol(cr, uid, ids3, context)
-        return ids2 + ids3
-
-    def __compute(self, cr, uid, ids, field_names, arg=None, context=None,
-                  query='', query_params=()):
-        """ compute the balance, debit and/or credit for the provided
-        account ids
-        Arguments:
-        `ids`: account ids
-        `field_names`: the fields to compute (a list of any of
-                       'balance', 'debit' and 'credit')
-        `arg`: unused fields.function stuff
-        `query`: additional query filter (as a string)
-        `query_params`: parameters for the provided query string
-                        (__compute will handle their escaping) as a
-                        tuple
-        """
-        mapping = {
-            'balance': "COALESCE(SUM(l.debit),0) - COALESCE(SUM(l.credit), 0) as balance",
-            'debit': "COALESCE(SUM(l.debit), 0) as debit",
-            'credit': "COALESCE(SUM(l.credit), 0) as credit",
-            # by convention, foreign_balance is 0 when the account has no secondary currency, because the amounts may be in different currencies
-            'foreign_balance': "(SELECT CASE WHEN currency_id IS NULL THEN 0 ELSE COALESCE(SUM(l.amount_currency), 0) END FROM account_account WHERE id IN (l.account_id)) as foreign_balance",
-        }
-        #get all the necessary accounts
-        children_and_consolidated = self._get_children_and_consol(cr, uid, ids, context=context)
-        #compute for each account the balance/debit/credit from the move lines
-        accounts = {}
-        res = {}
-        null_result = dict((fn, 0.0) for fn in field_names)
-        if children_and_consolidated:
-            aml_query = self.pool.get('account.move.line')._query_get(cr, uid, context=context)
-
-            wheres = [""]
-            if query.strip():
-                wheres.append(query.strip())
-            if aml_query.strip():
-                wheres.append(aml_query.strip())
-            filters = " AND ".join(wheres)
-            # IN might not work ideally in case there are too many
-            # children_and_consolidated, in that case join on a
-            # values() e.g.:
-            # SELECT l.account_id as id FROM account_move_line l
-            # INNER JOIN (VALUES (id1), (id2), (id3), ...) AS tmp (id)
-            # ON l.account_id = tmp.id
-            # or make _get_children_and_consol return a query and join on that
-            request = ("SELECT l.account_id as id, " +\
-                       ', '.join(mapping.values()) +
-                       " FROM account_move_line l" \
-                       " WHERE l.account_id IN %s " \
-                            + filters +
-                       " GROUP BY l.account_id")
-            params = (tuple(children_and_consolidated),) + query_params
-            cr.execute(request, params)
-
-            for row in cr.dictfetchall():
-                accounts[row['id']] = row
-
-            # consolidate accounts with direct children
-            children_and_consolidated.reverse()
-            brs = list(self.browse(cr, uid, children_and_consolidated, context=context))
-            sums = {}
-            currency_obj = self.pool.get('res.currency')
-            while brs:
-                current = brs.pop(0)
-#                can_compute = True
-#                for child in current.child_id:
-#                    if child.id not in sums:
-#                        can_compute = False
-#                        try:
-#                            brs.insert(0, brs.pop(brs.index(child)))
-#                        except ValueError:
-#                            brs.insert(0, child)
-#                if can_compute:
-                for fn in field_names:
-                    sums.setdefault(current.id, {})[fn] = accounts.get(current.id, {}).get(fn, 0.0)
-                    for child in current.child_id:
-                        if child.company_id.currency_id.id == current.company_id.currency_id.id:
-                            sums[current.id][fn] += sums[child.id][fn]
-                        else:
-                            sums[current.id][fn] += currency_obj.compute(cr, uid, child.company_id.currency_id.id, current.company_id.currency_id.id, sums[child.id][fn], context=context)
-
-                # as we have to relay on values computed before this is calculated separately than previous fields
-                if current.currency_id and current.exchange_rate and \
-                            ('adjusted_balance' in field_names or 'unrealized_gain_loss' in field_names):
-                    # Computing Adjusted Balance and Unrealized Gains and losses
-                    # Adjusted Balance = Foreign Balance / Exchange Rate
-                    # Unrealized Gains and losses = Adjusted Balance - Balance
-                    adj_bal = sums[current.id].get('foreign_balance', 0.0) / current.exchange_rate
-                    sums[current.id].update({'adjusted_balance': adj_bal, 'unrealized_gain_loss': adj_bal - sums[current.id].get('balance', 0.0)})
-
-            for id in ids:
-                res[id] = sums.get(id, null_result)
-        else:
-            for id in ids:
-                res[id] = null_result
-        return res
-
-    def _get_company_currency(self, cr, uid, ids, field_name, arg, context=None):
-        result = {}
-        for rec in self.browse(cr, uid, ids, context=context):
-            result[rec.id] = (rec.company_id.currency_id.id,rec.company_id.currency_id.symbol)
-        return result
-
-    def _get_child_ids(self, cr, uid, ids, field_name, arg, context=None):
-        result = {}
-        for record in self.browse(cr, uid, ids, context=context):
-            if record.child_parent_ids:
-                result[record.id] = [x.id for x in record.child_parent_ids]
-            else:
-                result[record.id] = []
-
-            if record.child_consol_ids:
-                for acc in record.child_consol_ids:
-                    if acc.id not in result[record.id]:
-                        result[record.id].append(acc.id)
-
-        return result
-
-    def _get_level(self, cr, uid, ids, field_name, arg, context=None):
-        res = {}
-        for account in self.browse(cr, uid, ids, context=context):
-            #we may not know the level of the parent at the time of computation, so we
-            # can't simply do res[account.id] = account.parent_id.level + 1
-            level = 0
-            parent = account.parent_id
-            while parent:
-                level += 1
-                parent = parent.parent_id
-            res[account.id] = level
-        return res
-
-    def _set_credit_debit(self, cr, uid, account_id, name, value, arg, context=None):
-        if context.get('config_invisible', True):
-            return True
-
-        account = self.browse(cr, uid, account_id, context=context)
-        diff = value - getattr(account,name)
-        if not diff:
-            return True
-
-        journal_obj = self.pool.get('account.journal')
-        jids = journal_obj.search(cr, uid, [('type','=','situation'),('centralisation','=',1),('company_id','=',account.company_id.id)], context=context)
-        if not jids:
-            raise UserError(_("You need an Opening journal with centralisation checked to set the initial balance."))
-
-        period_obj = self.pool.get('account.period')
-        pids = period_obj.search(cr, uid, [('special','=',True),('company_id','=',account.company_id.id)], context=context)
-        if not pids:
-            raise UserError(_("There is no opening/closing period defined, please create one to set the initial balance."))
-
-        move_obj = self.pool.get('account.move.line')
-        move_id = move_obj.search(cr, uid, [
-            ('journal_id','=',jids[0]),
-            ('period_id','=',pids[0]),
-            ('account_id','=', account_id),
-            (name,'>', 0.0),
-            ('name','=', _('Opening Balance'))
-        ], context=context)
-        if move_id:
-            move = move_obj.browse(cr, uid, move_id[0], context=context)
-            move_obj.write(cr, uid, move_id[0], {
-                name: diff+getattr(move,name)
-            }, context=context)
-        else:
-            if diff<0.0:
-                raise UserError(_("Unable to adapt the initial balance (negative value)."))
-            nameinv = (name=='credit' and 'debit') or 'credit'
-            move_id = move_obj.create(cr, uid, {
-                'name': _('Opening Balance'),
-                'account_id': account_id,
-                'journal_id': jids[0],
-                'period_id': pids[0],
-                name: diff,
-                nameinv: 0.0
-            }, context=context)
-        return True
-
-    _columns = {
-        'name': fields.char('Name', required=True, select=True),
-        'currency_id': fields.many2one('res.currency', 'Secondary Currency', help="Forces all moves for this account to have this secondary currency."),
-        'code': fields.char('Code', size=64, required=True, select=1),
-        'type': fields.selection([
-            ('view', 'View'),
-            ('other', 'Regular'),
-            ('receivable', 'Receivable'),
-            ('payable', 'Payable'),
-            ('liquidity','Liquidity'),
-            ('consolidation', 'Consolidation'),
-            ('closed', 'Closed'),
-        ], 'Internal Type', required=True, help="The 'Internal Type' is used for features available on "\
-            "different types of accounts: view can not have journal items, consolidation are accounts that "\
-            "can have children accounts for multi-company consolidations, payable/receivable are for "\
-            "partners accounts (for debit/credit computations), closed for depreciated accounts."),
-        'user_type': fields.many2one('account.account.type', 'Account Type', required=True,
-            help="Account Type is used for information purpose, to generate "
-              "country-specific legal reports, and set the rules to close a fiscal year and generate opening entries."),
-        'financial_report_ids': fields.many2many('account.financial.report', 'account_account_financial_report', 'account_id', 'report_line_id', 'Financial Reports'),
-        'parent_id': fields.many2one('account.account', 'Parent', ondelete='cascade', domain=[('type','=','view')]),
-        'child_parent_ids': fields.one2many('account.account','parent_id','Children'),
-        'child_consol_ids': fields.many2many('account.account', 'account_account_consol_rel', 'child_id', 'parent_id', 'Consolidated Children'),
-        'child_id': fields.function(_get_child_ids, type='many2many', relation="account.account", string="Child Accounts"),
-        'balance': fields.function(__compute, digits_compute=dp.get_precision('Account'), string='Balance', multi='balance'),
-        'credit': fields.function(__compute, fnct_inv=_set_credit_debit, digits_compute=dp.get_precision('Account'), string='Credit', multi='balance'),
-        'debit': fields.function(__compute, fnct_inv=_set_credit_debit, digits_compute=dp.get_precision('Account'), string='Debit', multi='balance'),
-        'foreign_balance': fields.function(__compute, digits_compute=dp.get_precision('Account'), string='Foreign Balance', multi='balance',
-                                           help="Total amount (in Secondary currency) for transactions held in secondary currency for this account."),
-        'adjusted_balance': fields.function(__compute, digits_compute=dp.get_precision('Account'), string='Adjusted Balance', multi='balance',
-                                            help="Total amount (in Company currency) for transactions held in secondary currency for this account."),
-        'unrealized_gain_loss': fields.function(__compute, digits_compute=dp.get_precision('Account'), string='Unrealized Gain or Loss', multi='balance',
-                                                help="Value of Loss or Gain due to changes in exchange rate when doing multi-currency transactions."),
-        'reconcile': fields.boolean('Allow Reconciliation', help="Check this box if this account allows reconciliation of journal items."),
-        'exchange_rate': fields.related('currency_id', 'rate', type='float', string='Exchange Rate', digits=(12,6)),
-        'shortcut': fields.char('Shortcut', size=12),
-        'tax_ids': fields.many2many('account.tax', 'account_account_tax_default_rel',
-            'account_id', 'tax_id', 'Default Taxes'),
-        'note': fields.text('Internal Notes'),
-        'company_currency_id': fields.function(_get_company_currency, type='many2one', relation='res.currency', string='Company Currency'),
-        'company_id': fields.many2one('res.company', 'Company', required=True),
-        'active': fields.boolean('Active', select=2, help="If the active field is set to False, it will allow you to hide the account without removing it."),
-
-        'parent_left': fields.integer('Parent Left', select=1),
-        'parent_right': fields.integer('Parent Right', select=1),
-        'currency_mode': fields.selection([('current', 'At Date'), ('average', 'Average Rate')], 'Outgoing Currencies Rate',
-            help=
-            'This will select how the current currency rate for outgoing transactions is computed. '\
-            'In most countries the legal method is "average" but only a few software systems are able to '\
-            'manage this. So if you import from another software system you may have to use the rate at date. ' \
-            'Incoming transactions always use the rate at date.', \
-            required=True),
-        'level': fields.function(_get_level, string='Level', method=True, type='integer',
-             store={
-                    'account.account': (_get_children_and_consol, ['level', 'parent_id'], 10),
-                   }),
-    }
-
-    _defaults = {
-        'type': 'other',
-        'reconcile': False,
-        'active': True,
-        'currency_mode': 'current',
-        'company_id': lambda s, cr, uid, c: s.pool.get('res.company')._company_default_get(cr, uid, 'account.account', context=c),
-    }
-
-    def _check_recursion(self, cr, uid, ids, context=None):
-        obj_self = self.browse(cr, uid, ids[0], context=context)
-        p_id = obj_self.parent_id and obj_self.parent_id.id
-        if (obj_self in obj_self.child_consol_ids) or (p_id and (p_id is obj_self.id)):
-            return False
-        while(ids):
-            cr.execute('SELECT DISTINCT child_id '\
-                       'FROM account_account_consol_rel '\
-                       'WHERE parent_id IN %s', (tuple(ids),))
-            child_ids = map(itemgetter(0), cr.fetchall())
-            c_ids = child_ids
-            if (p_id and (p_id in c_ids)) or (obj_self.id in c_ids):
-                return False
-            while len(c_ids):
-                s_ids = self.search(cr, uid, [('parent_id', 'in', c_ids)])
-                if p_id and (p_id in s_ids):
-                    return False
-                c_ids = s_ids
-            ids = child_ids
-        return True
->>>>>>> 704de944
 
     @api.model
     def search(self, args, offset=0, limit=None, order=None, count=False):
@@ -550,28 +180,6 @@
     company_id = fields.Many2one('res.company', string='Company', required=True,
         default=lambda self: self.env['res.company']._company_default_get('account.account'))
 
-<<<<<<< HEAD
-=======
-    def _check_account_type(self, cr, uid, ids, context=None):
-        for account in self.browse(cr, uid, ids, context=context):
-            if account.type in ('receivable', 'payable') and account.user_type.close_method != 'unreconciled':
-                return False
-        return True
-
-    def _check_company_account(self, cr, uid, ids, context=None):
-        for account in self.browse(cr, uid, ids, context=context):
-            if account.parent_id:
-                if account.company_id != account.parent_id.company_id:
-                    return False
-        return True
-
-    _constraints = [
-        (_check_recursion, 'Error!\nYou cannot create recursive accounts.', ['parent_id']),
-        (_check_type, 'Configuration Error!\nYou cannot define children to an account with internal type different of "View".', ['type']),
-        (_check_account_type, 'Configuration Error!\nYou cannot select an account type with a `carry forward` method different of "Unreconciled" for accounts with internal type "Payable/Receivable".', ['user_type','type']),
-        (_check_company_account, 'Error!\nYou cannot create an account which has parent account of different company.', ['parent_id']),
-    ]
->>>>>>> 704de944
     _sql_constraints = [
         ('code_company_uniq', 'unique (code,company_id)', 'The code of the account must be unique per company !')
     ]
@@ -596,7 +204,6 @@
             result.append((account.id, name))
         return result
 
-<<<<<<< HEAD
     @api.one
     def copy(self, default=None):
         default = dict(default or {})
@@ -610,115 +217,26 @@
             move_lines = self.env['account.move.line'].search([('account_id', 'in', self.ids)], limit=1)
             for account in self:
                 if (account.company_id.id <> vals['company_id']) and move_lines:
-                    raise Warning(_('You cannot change the owner company of an account that already contains journal items.'))
+                    raise UserError(_('You cannot change the owner company of an account that already contains journal items.'))
         return super(account_account, self).write(vals)
 
     @api.multi
     def unlink(self):
         if self.env['account.move.line'].search([('account_id', 'in', self.ids)], limit=1):
-            raise Warning(_('You cannot do that on an account that contains journal items.'))
-=======
-    def copy(self, cr, uid, id, default=None, context=None, done_list=None, local=False):
-        default = {} if default is None else default.copy()
-        if done_list is None:
-            done_list = []
-        account = self.browse(cr, uid, id, context=context)
-        new_child_ids = []
-        default.update(code=_("%s (copy)") % (account['code'] or ''))
-        if not local:
-            done_list = []
-        if account.id in done_list:
-            return False
-        done_list.append(account.id)
-        if account:
-            for child in account.child_id:
-                child_ids = self.copy(cr, uid, child.id, default, context=context, done_list=done_list, local=True)
-                if child_ids:
-                    new_child_ids.append(child_ids)
-            default['child_parent_ids'] = [(6, 0, new_child_ids)]
-        else:
-            default['child_parent_ids'] = False
-        return super(account_account, self).copy(cr, uid, id, default, context=context)
-
-    def _check_moves(self, cr, uid, ids, method, context=None):
-        line_obj = self.pool.get('account.move.line')
-        account_ids = self.search(cr, uid, [('id', 'child_of', ids)], context=context)
-
-        if line_obj.search(cr, uid, [('account_id', 'in', account_ids)], context=context):
-            if method == 'write':
-                raise UserError(_('You cannot deactivate an account that contains journal items.'))
-            elif method == 'unlink':
-                raise UserError(_('You cannot remove an account that contains journal items.'))
->>>>>>> 704de944
+            raise UserError(_('You cannot do that on an account that contains journal items.'))
         #Checking whether the account is set as a property to any Partner or not
         values = ['account.account,%s' % (account_id,) for account_id in self.ids]
         partner_prop_acc = self.env['ir.property'].search([('value_reference','in', values)], limit=1)
         if partner_prop_acc:
-<<<<<<< HEAD
-            raise Warning(_('You cannot remove/deactivate an account which is set on a customer or supplier.'))
+            raise UserError(_('You cannot remove/deactivate an account which is set on a customer or supplier.'))
         return super(account_account, self).unlink()
 
     @api.multi
     def mark_as_reconciled(self):
         return self.write({'last_time_entries_checked': time.strftime(DEFAULT_SERVER_DATETIME_FORMAT)})
-=======
-            raise UserError(_('You cannot remove/deactivate an account which is set on a customer or supplier.'))
-        return True
-
-    def _check_allow_type_change(self, cr, uid, ids, new_type, context=None):
-        restricted_groups = ['consolidation','view']
-        line_obj = self.pool.get('account.move.line')
-        for account in self.browse(cr, uid, ids, context=context):
-            old_type = account.type
-            account_ids = self.search(cr, uid, [('id', 'child_of', [account.id])])
-            if line_obj.search(cr, uid, [('account_id', 'in', account_ids)]):
-                #Check for 'Closed' type
-                if old_type == 'closed' and new_type !='closed':
-                    raise UserError(_("You cannot change the type of account from 'Closed' to any other type as it contains journal items!"))
-                # Forbid to change an account type for restricted_groups as it contains journal items (or if one of its children does)
-                if (new_type in restricted_groups):
-                    raise UserError(_("You cannot change the type of account to '%s' type as it contains journal items!") % (new_type,))
-
-        return True
-
-    # For legal reason (forbiden to modify journal entries which belongs to a closed fy or period), Forbid to modify
-    # the code of an account if journal entries have been already posted on this account. This cannot be simply
-    # 'configurable' since it can lead to a lack of confidence in Odoo and this is what we want to change.
-    def _check_allow_code_change(self, cr, uid, ids, context=None):
-        line_obj = self.pool.get('account.move.line')
-        for account in self.browse(cr, uid, ids, context=context):
-            account_ids = self.search(cr, uid, [('id', 'child_of', [account.id])], context=context)
-            if line_obj.search(cr, uid, [('account_id', 'in', account_ids)], context=context):
-                raise UserError(_("You cannot change the code of account which contains journal items!"))
-        return True
->>>>>>> 704de944
-
-
-<<<<<<< HEAD
+
+
 class account_journal(models.Model):
-=======
-        # Dont allow changing the company_id when account_move_line already exist
-        if 'company_id' in vals:
-            move_lines = self.pool.get('account.move.line').search(cr, uid, [('account_id', 'in', ids)], context=context)
-            if move_lines:
-                # Allow the write if the value is the same
-                for i in [i['company_id'][0] for i in self.read(cr,uid,ids,['company_id'], context=context)]:
-                    if vals['company_id']!=i:
-                        raise UserError(_('You cannot change the owner company of an account that already contains journal items.'))
-        if 'active' in vals and not vals['active']:
-            self._check_moves(cr, uid, ids, "write", context=context)
-        if 'type' in vals.keys():
-            self._check_allow_type_change(cr, uid, ids, vals['type'], context=context)
-        if 'code' in vals.keys():
-            self._check_allow_code_change(cr, uid, ids, context=context)
-        return super(account_account, self).write(cr, uid, ids, vals, context=context)
-
-    def unlink(self, cr, uid, ids, context=None):
-        self._check_moves(cr, uid, ids, "unlink", context=context)
-        return super(account_account, self).unlink(cr, uid, ids, context=context)
-
-class account_journal(osv.osv):
->>>>>>> 704de944
     _name = "account.journal"
     _description = "Journal"
     _order = 'sequence, code'
@@ -775,9 +293,9 @@
     def _check_currency(self):
         if self.currency:
             if self.default_credit_account_id and not self.default_credit_account_id.currency_id.id == self.currency.id:
-                raise Warning(_('Configuration error!\nThe currency of the journal should be the same than the default credit account.'))
+                raise UserError(_('Configuration error!\nThe currency of the journal should be the same than the default credit account.'))
             if self.default_debit_account_id and not self.default_debit_account_id.currency_id.id == self.currency.id:
-                raise Warning(_('Configuration error!\nThe currency of the journal should be the same than the default debit account.'))
+                raise UserError(_('Configuration error!\nThe currency of the journal should be the same than the default debit account.'))
 
     @api.one
     def copy(self, default=None):
@@ -791,16 +309,9 @@
     def write(self, vals):
         for journal in self:
             if 'company_id' in vals and journal.company_id.id != vals['company_id']:
-<<<<<<< HEAD
                 if self.env['account.move.line'].search([('journal_id', 'in', self.ids)], limit=1):
-                    raise Warning(_('This journal already contains items, therefore you cannot modify its company field.'))
+                    raise UserError(_('This journal already contains items, therefore you cannot modify its company field.'))
         return super(account_journal, self).write(vals)
-=======
-                move_lines = self.pool.get('account.move.line').search(cr, uid, [('journal_id', 'in', ids)])
-                if move_lines:
-                    raise UserError(_('This journal already contains items, therefore you cannot modify its company field.'))
-        return super(account_journal, self).write(cr, uid, ids, vals, context=context)
->>>>>>> 704de944
 
     @api.model
     def _create_sequence(self, vals, refund=False):
@@ -854,253 +365,11 @@
     state = fields.Selection([('draft','Open'), ('done','Closed')], string='Status', readonly=True, copy=False, default='draft')
     freeze_date = fields.Date(string='Freeze Date')
 
-<<<<<<< HEAD
     @api.one
     @api.constrains('date_start', 'date_stop')
     def _check_duration(self):
         if self.date_stop < self.date_start:
-            raise Warning(_('Error!\nThe start date of a fiscal year must precede its end date.'))
-=======
-    def _check_duration(self, cr, uid, ids, context=None):
-        obj_fy = self.browse(cr, uid, ids[0], context=context)
-        if obj_fy.date_stop < obj_fy.date_start:
-            return False
-        return True
-
-    _constraints = [
-        (_check_duration, 'Error!\nThe start date of a fiscal year must precede its end date.', ['date_start','date_stop'])
-    ]
-
-    def create_period3(self, cr, uid, ids, context=None):
-        return self.create_period(cr, uid, ids, context, 3)
-
-    def create_period(self, cr, uid, ids, context=None, interval=1):
-        period_obj = self.pool.get('account.period')
-        for fy in self.browse(cr, uid, ids, context=context):
-            ds = datetime.strptime(fy.date_start, '%Y-%m-%d')
-            period_obj.create(cr, uid, {
-                    'name':  "%s %s" % (_('Opening Period'), ds.strftime('%Y')),
-                    'code': ds.strftime('00/%Y'),
-                    'date_start': ds,
-                    'date_stop': ds,
-                    'special': True,
-                    'fiscalyear_id': fy.id,
-                })
-            while ds.strftime('%Y-%m-%d') < fy.date_stop:
-                de = ds + relativedelta(months=interval, days=-1)
-
-                if de.strftime('%Y-%m-%d') > fy.date_stop:
-                    de = datetime.strptime(fy.date_stop, '%Y-%m-%d')
-
-                period_obj.create(cr, uid, {
-                    'name': ds.strftime('%m/%Y'),
-                    'code': ds.strftime('%m/%Y'),
-                    'date_start': ds.strftime('%Y-%m-%d'),
-                    'date_stop': de.strftime('%Y-%m-%d'),
-                    'fiscalyear_id': fy.id,
-                })
-                ds = ds + relativedelta(months=interval)
-        return True
-
-    def find(self, cr, uid, dt=None, exception=True, context=None):
-        res = self.finds(cr, uid, dt, exception, context=context)
-        return res and res[0] or False
-
-    def finds(self, cr, uid, dt=None, exception=True, context=None):
-        if context is None: context = {}
-        if not dt:
-            dt = fields.date.context_today(self,cr,uid,context=context)
-        args = [('date_start', '<=' ,dt), ('date_stop', '>=', dt)]
-        if context.get('company_id', False):
-            company_id = context['company_id']
-        else:
-            company_id = self.pool.get('res.users').browse(cr, uid, uid, context=context).company_id.id
-        args.append(('company_id', '=', company_id))
-        ids = self.search(cr, uid, args, context=context)
-        if not ids:
-            if exception:
-                model, action_id = self.pool['ir.model.data'].get_object_reference(cr, uid, 'account', 'action_account_fiscalyear')
-                msg = _('No accounting period is covering this date: %s.') % dt
-                raise openerp.exceptions.RedirectWarning(msg, action_id, _(' Configure Fiscal Year Now'))
-            else:
-                return []
-        return ids
-
-    def name_search(self, cr, user, name, args=None, operator='ilike', context=None, limit=80):
-        if args is None:
-            args = []
-        if operator in expression.NEGATIVE_TERM_OPERATORS:
-            domain = [('code', operator, name), ('name', operator, name)]
-        else:
-            domain = ['|', ('code', operator, name), ('name', operator, name)]
-        ids = self.search(cr, user, expression.AND([domain, args]), limit=limit, context=context)
-        return self.name_get(cr, user, ids, context=context)
-
-
-class account_period(osv.osv):
-    _name = "account.period"
-    _description = "Account period"
-    _columns = {
-        'name': fields.char('Period Name', required=True),
-        'code': fields.char('Code', size=12),
-        'special': fields.boolean('Opening/Closing Period',help="These periods can overlap."),
-        'date_start': fields.date('Start of Period', required=True, states={'done':[('readonly',True)]}),
-        'date_stop': fields.date('End of Period', required=True, states={'done':[('readonly',True)]}),
-        'fiscalyear_id': fields.many2one('account.fiscalyear', 'Fiscal Year', required=True, states={'done':[('readonly',True)]}, select=True),
-        'state': fields.selection([('draft','Open'), ('done','Closed')], 'Status', readonly=True, copy=False,
-                                  help='When monthly periods are created. The status is \'Draft\'. At the end of monthly period it is in \'Done\' status.'),
-        'company_id': fields.related('fiscalyear_id', 'company_id', type='many2one', relation='res.company', string='Company', store=True, readonly=True)
-    }
-    _defaults = {
-        'state': 'draft',
-    }
-    _order = "date_start, special desc"
-    _sql_constraints = [
-        ('name_company_uniq', 'unique(name, company_id)', 'The name of the period must be unique per company!'),
-    ]
-
-    def _check_duration(self,cr,uid,ids,context=None):
-        obj_period = self.browse(cr, uid, ids[0], context=context)
-        if obj_period.date_stop < obj_period.date_start:
-            return False
-        return True
-
-    def _check_year_limit(self,cr,uid,ids,context=None):
-        for obj_period in self.browse(cr, uid, ids, context=context):
-            if obj_period.special:
-                continue
-
-            if obj_period.fiscalyear_id.date_stop < obj_period.date_stop or \
-               obj_period.fiscalyear_id.date_stop < obj_period.date_start or \
-               obj_period.fiscalyear_id.date_start > obj_period.date_start or \
-               obj_period.fiscalyear_id.date_start > obj_period.date_stop:
-                return False
-
-            pids = self.search(cr, uid, [('date_stop','>=',obj_period.date_start),('date_start','<=',obj_period.date_stop),('special','=',False),('id','<>',obj_period.id)])
-            for period in self.browse(cr, uid, pids):
-                if period.fiscalyear_id.company_id.id==obj_period.fiscalyear_id.company_id.id:
-                    return False
-        return True
-
-    _constraints = [
-        (_check_duration, 'Error!\nThe duration of the Period(s) is/are invalid.', ['date_stop']),
-        (_check_year_limit, 'Error!\nThe period is invalid. Either some periods are overlapping or the period\'s dates are not matching the scope of the fiscal year.', ['date_stop'])
-    ]
-
-    @api.returns('self')
-    def next(self, cr, uid, period, step, context=None):
-        ids = self.search(cr, uid, [('date_start','>',period.date_start)])
-        if len(ids)>=step:
-            return ids[step-1]
-        return False
-
-    @api.returns('self')
-    def find(self, cr, uid, dt=None, context=None):
-        if context is None: context = {}
-        if not dt:
-            dt = fields.date.context_today(self, cr, uid, context=context)
-        args = [('date_start', '<=' ,dt), ('date_stop', '>=', dt)]
-        if context.get('company_id', False):
-            args.append(('company_id', '=', context['company_id']))
-        else:
-            company_id = self.pool.get('res.users').browse(cr, uid, uid, context=context).company_id.id
-            args.append(('company_id', '=', company_id))
-        result = []
-        if context.get('account_period_prefer_normal', True):
-            # look for non-special periods first, and fallback to all if no result is found
-            result = self.search(cr, uid, args + [('special', '=', False)], context=context)
-        if not result:
-            result = self.search(cr, uid, args, context=context)
-        if not result:
-            model, action_id = self.pool['ir.model.data'].get_object_reference(cr, uid, 'account', 'action_account_period')
-            msg = _('No accounting period is covering this date: %s.') % dt
-            raise openerp.exceptions.RedirectWarning(msg, action_id, _('Configure Periods Now'))
-        return result
-
-    def action_draft(self, cr, uid, ids, context=None):
-        mode = 'draft'
-        for period in self.browse(cr, uid, ids):
-            if period.fiscalyear_id.state == 'done':
-                raise UserError(_('You can not re-open a period which belongs to closed fiscal year'))
-        cr.execute('update account_journal_period set state=%s where period_id in %s', (mode, tuple(ids),))
-        cr.execute('update account_period set state=%s where id in %s', (mode, tuple(ids),))
-        self.invalidate_cache(cr, uid, context=context)
-        return True
-
-    def name_search(self, cr, user, name, args=None, operator='ilike', context=None, limit=100):
-        if args is None:
-            args = []
-        if operator in expression.NEGATIVE_TERM_OPERATORS:
-            domain = [('code', operator, name), ('name', operator, name)]
-        else:
-            domain = ['|', ('code', operator, name), ('name', operator, name)]
-        ids = self.search(cr, user, expression.AND([domain, args]), limit=limit, context=context)
-        return self.name_get(cr, user, ids, context=context)
-
-    def write(self, cr, uid, ids, vals, context=None):
-        if 'company_id' in vals:
-            move_lines = self.pool.get('account.move.line').search(cr, uid, [('period_id', 'in', ids)])
-            if move_lines:
-                raise UserError(_('This journal already contains items for this period, therefore you cannot modify its company field.'))
-        return super(account_period, self).write(cr, uid, ids, vals, context=context)
-
-    def build_ctx_periods(self, cr, uid, period_from_id, period_to_id):
-        if period_from_id == period_to_id:
-            return [period_from_id]
-        period_from = self.browse(cr, uid, period_from_id)
-        period_date_start = period_from.date_start
-        company1_id = period_from.company_id.id
-        period_to = self.browse(cr, uid, period_to_id)
-        period_date_stop = period_to.date_stop
-        company2_id = period_to.company_id.id
-        if company1_id != company2_id:
-            raise UserError(_('You should choose the periods that belong to the same company.'))
-        if period_date_start > period_date_stop:
-            raise UserError(_('Start period should precede then end period.'))
-
-        # /!\ We do not include a criterion on the company_id field below, to allow producing consolidated reports
-        # on multiple companies. It will only work when start/end periods are selected and no fiscal year is chosen.
-
-        #for period from = january, we want to exclude the opening period (but it has same date_from, so we have to check if period_from is special or not to include that clause or not in the search).
-        if period_from.special:
-            return self.search(cr, uid, [('date_start', '>=', period_date_start), ('date_stop', '<=', period_date_stop)])
-        return self.search(cr, uid, [('date_start', '>=', period_date_start), ('date_stop', '<=', period_date_stop), ('special', '=', False)])
-
-
-class account_journal_period(osv.osv):
-    _name = "account.journal.period"
-    _description = "Journal Period"
-
-    def _icon_get(self, cr, uid, ids, field_name, arg=None, context=None):
-        result = {}.fromkeys(ids, 'STOCK_NEW')
-        for r in self.read(cr, uid, ids, ['state']):
-            result[r['id']] = {
-                'draft': 'STOCK_NEW',
-                'printed': 'STOCK_PRINT_PREVIEW',
-                'done': 'STOCK_DIALOG_AUTHENTICATION',
-            }.get(r['state'], 'STOCK_NEW')
-        return result
-
-    _columns = {
-        'name': fields.char('Journal-Period Name', required=True),
-        'journal_id': fields.many2one('account.journal', 'Journal', required=True, ondelete="cascade"),
-        'period_id': fields.many2one('account.period', 'Period', required=True, ondelete="cascade"),
-        'icon': fields.function(_icon_get, string='Icon', type='char'),
-        'active': fields.boolean('Active', help="If the active field is set to False, it will allow you to hide the journal period without removing it."),
-        'state': fields.selection([('draft','Draft'), ('printed','Printed'), ('done','Done')], 'Status', required=True, readonly=True,
-                                  help='When journal period is created. The status is \'Draft\'. If a report is printed it comes to \'Printed\' status. When all transactions are done, it comes in \'Done\' status.'),
-        'fiscalyear_id': fields.related('period_id', 'fiscalyear_id', string='Fiscal Year', type='many2one', relation='account.fiscalyear'),
-        'company_id': fields.related('journal_id', 'company_id', type='many2one', relation='res.company', string='Company', store=True, readonly=True)
-    }
-
-    def _check(self, cr, uid, ids, context=None):
-        for obj in self.browse(cr, uid, ids, context=context):
-            cr.execute('select * from account_move_line where journal_id=%s and period_id=%s limit 1', (obj.journal_id.id, obj.period_id.id))
-            res = cr.fetchall()
-            if res:
-                raise UserError(_('You cannot modify/delete a journal with entries for this period.'))
-        return True
->>>>>>> 704de944
+            raise UserError(_('Error!\nThe start date of a fiscal year must precede its end date.'))
 
 
 #----------------------------------------------------------
@@ -1123,7 +392,6 @@
             result.append((move.id, name))
         return result
 
-<<<<<<< HEAD
     @api.multi
     @api.depends('line_id.debit','line_id.credit')
     def _amount_compute(self):
@@ -1152,6 +420,7 @@
     narration = fields.Text(string='Internal Note')
     company_id = fields.Many2one('res.company', related='journal_id.company_id', string='Company', store=True, readonly=True,
         default=lambda self: self.env.user.company_id)
+    statement_line_id = fields.Many2one('account.bank.statement.line', string='Bank statement line reconciled with this entry', copy=False, readonly=True)
 
     @api.multi
     def post(self):
@@ -1160,96 +429,6 @@
 
         for move in self:
             move.line_id.create_analytic_lines()
-=======
-    def _search_amount(self, cr, uid, obj, name, args, context):
-        ids = set()
-        for cond in args:
-            amount = cond[2]
-            if isinstance(cond[2],(list,tuple)):
-                if cond[1] in ['in','not in']:
-                    amount = tuple(cond[2])
-                else:
-                    continue
-            else:
-                if cond[1] in ['=like', 'like', 'not like', 'ilike', 'not ilike', 'in', 'not in', 'child_of']:
-                    continue
-
-            cr.execute("select move_id from account_move_line group by move_id having sum(debit) %s %%s" % (cond[1]),(amount,))
-            res_ids = set(id[0] for id in cr.fetchall())
-            ids = ids and (ids & res_ids) or res_ids
-        if ids:
-            return [('id', 'in', tuple(ids))]
-        return [('id', '=', '0')]
-
-    def _get_move_from_lines(self, cr, uid, ids, context=None):
-        line_obj = self.pool.get('account.move.line')
-        return [line.move_id.id for line in line_obj.browse(cr, uid, ids, context=context)]
-
-    _columns = {
-        'name': fields.char('Number', required=True, copy=False),
-        'ref': fields.char('Reference', copy=False),
-        'period_id': fields.many2one('account.period', 'Period', required=True, states={'posted':[('readonly',True)]}),
-        'journal_id': fields.many2one('account.journal', 'Journal', required=True, states={'posted':[('readonly',True)]}),
-        'state': fields.selection(
-              [('draft','Unposted'), ('posted','Posted')], 'Status',
-              required=True, readonly=True, copy=False,
-              help='All manually created new journal entries are usually in the status \'Unposted\', '
-                   'but you can set the option to skip that status on the related journal. '
-                   'In that case, they will behave as journal entries automatically created by the '
-                   'system on document validation (invoices, bank statements...) and will be created '
-                   'in \'Posted\' status.'),
-        'line_id': fields.one2many('account.move.line', 'move_id', 'Entries',
-                                   states={'posted':[('readonly',True)]},
-                                   copy=True),
-        'to_check': fields.boolean('To Review', help='Check this box if you are unsure of that journal entry and if you want to note it as \'to be reviewed\' by an accounting expert.'),
-        'partner_id': fields.related('line_id', 'partner_id', type="many2one", relation="res.partner", string="Partner", store={
-            _name: (lambda self, cr,uid,ids,c: ids, ['line_id'], 10),
-            'account.move.line': (_get_move_from_lines, ['partner_id'],10)
-            }),
-        'amount': fields.function(_amount_compute, string='Amount', digits_compute=dp.get_precision('Account'), type='float', fnct_search=_search_amount),
-        'date': fields.date('Date', required=True, states={'posted':[('readonly',True)]}, select=True),
-        'narration':fields.text('Internal Note'),
-        'company_id': fields.related('journal_id','company_id',type='many2one',relation='res.company',string='Company', store=True, readonly=True),
-        'balance': fields.float('balance', digits_compute=dp.get_precision('Account'), help="This is a field only used for internal purpose and shouldn't be displayed"),
-        'statement_line_id': fields.many2one('account.bank.statement.line', 'Bank statement line reconciled with this entry', copy=False, readonly=True)
-    }
-
-    _defaults = {
-        'name': '/',
-        'state': 'draft',
-        'period_id': _get_period,
-        'date': fields.date.context_today,
-        'company_id': lambda self, cr, uid, c: self.pool.get('res.users').browse(cr, uid, uid, c).company_id.id,
-    }
-
-    def _check_centralisation(self, cursor, user, ids, context=None):
-        for move in self.browse(cursor, user, ids, context=context):
-            if move.journal_id.centralisation:
-                move_ids = self.search(cursor, user, [
-                    ('period_id', '=', move.period_id.id),
-                    ('journal_id', '=', move.journal_id.id),
-                    ])
-                if len(move_ids) > 1:
-                    return False
-        return True
-
-    _constraints = [
-        (_check_centralisation,
-            'You cannot create more than one move per period on a centralized journal.',
-            ['journal_id']),
-    ]
-
-    def post(self, cr, uid, ids, context=None):
-        if context is None:
-            context = {}
-        invoice = context.get('invoice', False)
-        valid_moves = self.validate(cr, uid, ids, context)
-
-        if not valid_moves:
-            raise UserError(_('You cannot validate a non-balanced entry.\nMake sure you have configured payment terms properly.\nThe latest payment term line should be of the "Balance" type.'))
-        obj_sequence = self.pool.get('ir.sequence')
-        for move in self.browse(cr, uid, valid_moves, context=context):
->>>>>>> 704de944
             if move.name =='/':
                 new_name = False
                 journal = move.journal_id
@@ -1264,11 +443,7 @@
                             sequence = journal.refund_sequence_id
                         new_name = sequence.with_context(ir_sequence_date=move.date).next_by_id()
                     else:
-<<<<<<< HEAD
-                        raise Warning(_('Please define a sequence on the journal.'))
-=======
                         raise UserError(_('Please define a sequence on the journal.'))
->>>>>>> 704de944
 
                 if new_name:
                     move.name = new_name
@@ -1280,7 +455,6 @@
         self.invalidate_cache()
         return True
 
-<<<<<<< HEAD
     @api.multi
     def button_validate(self):
         return self.post()
@@ -1289,32 +463,9 @@
     def button_cancel(self):
         for move in self:
             if not move.journal_id.update_posted:
-                raise Warning(_('You cannot modify a posted entry of this journal.\nFirst you should set the journal to allow cancelling entries.'))
+                raise UserError(_('You cannot modify a posted entry of this journal.\nFirst you should set the journal to allow cancelling entries.'))
         if self.ids:
             self._cr.execute('UPDATE account_move '\
-=======
-    def button_validate(self, cursor, user, ids, context=None):
-        for move in self.browse(cursor, user, ids, context=context):
-            # check that all accounts have the same topmost ancestor
-            top_common = None
-            for line in move.line_id:
-                account = line.account_id
-                top_account = account
-                while top_account.parent_id:
-                    top_account = top_account.parent_id
-                if not top_common:
-                    top_common = top_account
-                elif top_account.id != top_common.id:
-                    raise UserError(_('You cannot validate this journal entry because account "%s" does not belong to chart of accounts "%s".') % (account.name, top_common.name))
-        return self.post(cursor, user, ids, context=context)
-
-    def button_cancel(self, cr, uid, ids, context=None):
-        for line in self.browse(cr, uid, ids, context=context):
-            if not line.journal_id.update_posted:
-                raise UserError(_('You cannot modify a posted entry of this journal.\nFirst you should set the journal to allow cancelling entries.'))
-        if ids:
-            cr.execute('UPDATE account_move '\
->>>>>>> 704de944
                        'SET state=%s '\
                        'WHERE id IN %s', ('draft', tuple(self.ids),))
             self.invalidate_cache()
@@ -1324,8 +475,7 @@
     def unlink(self, check=True):
         for move in self:
             if move['state'] != 'draft':
-<<<<<<< HEAD
-                raise Warning(_('You cannot delete a posted journal entry "%s".') % move['name'])
+                raise UserError(_('You cannot delete a posted journal entry "%s".') %  move['name'])
             move.line_id._update_check()
             move.line_id.unlink()
         return super(account_move, self).unlink()
@@ -1334,134 +484,16 @@
     @api.multi
     def _post_validate(self):
         for move in self:
-=======
-                raise UserError(_('You cannot delete a posted journal entry "%s".') %  move['name'])
-            for line in move.line_id:
-                if line.invoice:
-                    raise UserError(_("Move cannot be deleted if linked to an invoice. (Invoice: %s - Move ID:%s)") % (line.invoice.number,move.name))
-            line_ids = map(lambda x: x.id, move.line_id)
-            context['journal_id'] = move.journal_id.id
-            context['period_id'] = move.period_id.id
-            obj_move_line._update_check(cr, uid, line_ids, context)
-            obj_move_line.unlink(cr, uid, line_ids, context=context)
-            toremove.append(move.id)
-        result = super(account_move, self).unlink(cr, uid, toremove, context)
-        return result
-
-    def _compute_balance(self, cr, uid, id, context=None):
-        move = self.browse(cr, uid, id, context=context)
-        amount = 0
-        for line in move.line_id:
-            amount+= (line.debit - line.credit)
-        return amount
-
-    def _centralise(self, cr, uid, move, mode, context=None):
-        assert mode in ('debit', 'credit'), 'Invalid Mode' #to prevent sql injection
-        currency_obj = self.pool.get('res.currency')
-        account_move_line_obj = self.pool.get('account.move.line')
-        context = dict(context or {})
-
-        if mode=='credit':
-            account_id = move.journal_id.default_debit_account_id.id
-            mode2 = 'debit'
-            if not account_id:
-                raise UserError(_('There is no default debit account defined \non journal "%s".') % move.journal_id.name)
-        else:
-            account_id = move.journal_id.default_credit_account_id.id
-            mode2 = 'credit'
-            if not account_id:
-                raise UserError(_('There is no default credit account defined \non journal "%s".') % move.journal_id.name)
-
-        # find the first line of this move with the current mode
-        # or create it if it doesn't exist
-        cr.execute('select id from account_move_line where move_id=%s and centralisation=%s limit 1', (move.id, mode))
-        res = cr.fetchone()
-        if res:
-            line_id = res[0]
-        else:
-            context.update({'journal_id': move.journal_id.id, 'period_id': move.period_id.id})
-            line_id = account_move_line_obj.create(cr, uid, {
-                'name': _(mode.capitalize()+' Centralisation'),
-                'centralisation': mode,
-                'partner_id': False,
-                'account_id': account_id,
-                'move_id': move.id,
-                'journal_id': move.journal_id.id,
-                'period_id': move.period_id.id,
-                'date': move.period_id.date_stop,
-                'debit': 0.0,
-                'credit': 0.0,
-            }, context)
-
-        # find the first line of this move with the other mode
-        # so that we can exclude it from our calculation
-        cr.execute('select id from account_move_line where move_id=%s and centralisation=%s limit 1', (move.id, mode2))
-        res = cr.fetchone()
-        if res:
-            line_id2 = res[0]
-        else:
-            line_id2 = 0
-
-        cr.execute('SELECT SUM(%s) FROM account_move_line WHERE move_id=%%s AND id!=%%s' % (mode,), (move.id, line_id2))
-        result = cr.fetchone()[0] or 0.0
-        cr.execute('update account_move_line set '+mode2+'=%s where id=%s', (result, line_id))
-        account_move_line_obj.invalidate_cache(cr, uid, [mode2], [line_id], context=context)
-
-        #adjust also the amount in currency if needed
-        cr.execute("select currency_id, sum(amount_currency) as amount_currency from account_move_line where move_id = %s and currency_id is not null group by currency_id", (move.id,))
-        for row in cr.dictfetchall():
-            currency_id = currency_obj.browse(cr, uid, row['currency_id'], context=context)
-            if not currency_obj.is_zero(cr, uid, currency_id, row['amount_currency']):
-                amount_currency = row['amount_currency'] * -1
-                account_id = amount_currency > 0 and move.journal_id.default_debit_account_id.id or move.journal_id.default_credit_account_id.id
-                cr.execute('select id from account_move_line where move_id=%s and centralisation=\'currency\' and currency_id = %slimit 1', (move.id, row['currency_id']))
-                res = cr.fetchone()
-                if res:
-                    cr.execute('update account_move_line set amount_currency=%s , account_id=%s where id=%s', (amount_currency, account_id, res[0]))
-                    account_move_line_obj.invalidate_cache(cr, uid, ['amount_currency', 'account_id'], [res[0]], context=context)
-                else:
-                    context.update({'journal_id': move.journal_id.id, 'period_id': move.period_id.id})
-                    line_id = account_move_line_obj.create(cr, uid, {
-                        'name': _('Currency Adjustment'),
-                        'centralisation': 'currency',
-                        'partner_id': False,
-                        'account_id': account_id,
-                        'move_id': move.id,
-                        'journal_id': move.journal_id.id,
-                        'period_id': move.period_id.id,
-                        'date': move.period_id.date_stop,
-                        'debit': 0.0,
-                        'credit': 0.0,
-                        'currency_id': row['currency_id'],
-                        'amount_currency': amount_currency,
-                    }, context)
-
-        return True
-
-    #
-    # Validate a balanced move. If it is a centralised journal, create a move.
-    #
-    def validate(self, cr, uid, ids, context=None):
-        if context and ('__last_update' in context):
-            del context['__last_update']
-
-        valid_moves = [] #Maintains a list of moves which can be responsible to create analytic entries
-        obj_analytic_line = self.pool.get('account.analytic.line')
-        obj_move_line = self.pool.get('account.move.line')
-        for move in self.browse(cr, uid, ids, context):
-            journal = move.journal_id
->>>>>>> 704de944
             amount = 0
             for line in move.line_id:
                 amount += line.debit - line.credit
-<<<<<<< HEAD
                 if not move.company_id.id == line.account_id.company_id.id:
-                    raise Warning(_("Cannot create moves for different companies."))
+                    raise UserError(_("Cannot create moves for different companies."))
                 if line.account_id.currency_id and line.currency_id:
                     if line.account_id.currency_id.id != line.currency_id.id and (line.account_id.currency_id.id != line.account_id.company_id.currency_id.id):
-                        raise Warning(_("""Cannot create move with currency different from ..""") % (line.account_id.code, line.account_id.name))
+                        raise UserError(_("""Cannot create move with currency different from ..""") % (line.account_id.code, line.account_id.name))
             if abs(amount) > 10 ** -4:
-                raise Warning(_('You cannot validate a non-balanced entry.'))
+                raise UserError(_('You cannot validate a non-balanced entry.'))
         return True
 
     @api.model
@@ -1475,143 +507,6 @@
         assert len(self._cr.fetchall()) == 0, \
             "For all Journal Items, the state is valid implies that the sum " \
             "of credits equals the sum of debits"
-=======
-                line_ids.append(line.id)
-                if line.state=='draft':
-                    line_draft_ids.append(line.id)
-
-                if not company_id:
-                    company_id = line.account_id.company_id.id
-                if not company_id == line.account_id.company_id.id:
-                    raise UserError(_("Cannot create moves for different companies."))
-
-                if line.account_id.currency_id and line.currency_id:
-                    if line.account_id.currency_id.id != line.currency_id.id and (line.account_id.currency_id.id != line.account_id.company_id.currency_id.id):
-                        raise UserError(_("""Cannot create move with currency different from ..""") % (line.account_id.code, line.account_id.name))
-
-            if abs(amount) < 10 ** -4:
-                # If the move is balanced
-                # Add to the list of valid moves
-                # (analytic lines will be created later for valid moves)
-                valid_moves.append(move)
-
-                # Check whether the move lines are confirmed
-
-                if not line_draft_ids:
-                    continue
-                # Update the move lines (set them as valid)
-
-                obj_move_line.write(cr, uid, line_draft_ids, {
-                    'state': 'valid'
-                }, context, check=False)
-
-                account = {}
-                account2 = {}
-
-                if journal.type in ('purchase','sale'):
-                    for line in move.line_id:
-                        code = amount = 0
-                        key = (line.account_id.id, line.tax_code_id.id)
-                        if key in account2:
-                            code = account2[key][0]
-                            amount = account2[key][1] * (line.debit + line.credit)
-                        elif line.account_id.id in account:
-                            code = account[line.account_id.id][0]
-                            amount = account[line.account_id.id][1] * (line.debit + line.credit)
-                        if (code or amount) and not (line.tax_code_id or line.tax_amount):
-                            obj_move_line.write(cr, uid, [line.id], {
-                                'tax_code_id': code,
-                                'tax_amount': amount
-                            }, context, check=False)
-            elif journal.centralisation:
-                # If the move is not balanced, it must be centralised...
-
-                # Add to the list of valid moves
-                # (analytic lines will be created later for valid moves)
-                valid_moves.append(move)
-
-                #
-                # Update the move lines (set them as valid)
-                #
-                self._centralise(cr, uid, move, 'debit', context=context)
-                self._centralise(cr, uid, move, 'credit', context=context)
-                obj_move_line.write(cr, uid, line_draft_ids, {
-                    'state': 'valid'
-                }, context, check=False)
-            else:
-                # We can't validate it (it's unbalanced)
-                # Setting the lines as draft
-                not_draft_line_ids = list(set(line_ids) - set(line_draft_ids))
-                if not_draft_line_ids:
-                    obj_move_line.write(cr, uid, not_draft_line_ids, {
-                        'state': 'draft'
-                    }, context, check=False)
-        # Create analytic lines for the valid moves
-        for record in valid_moves:
-            obj_move_line.create_analytic_lines(cr, uid, [line.id for line in record.line_id], context)
-
-        valid_moves = [move.id for move in valid_moves]
-        return len(valid_moves) > 0 and valid_moves or False
-
-
-class account_move_reconcile(osv.osv):
-    _name = "account.move.reconcile"
-    _description = "Account Reconciliation"
-    _columns = {
-        'name': fields.char('Name', required=True),
-        'type': fields.char('Type', required=True),
-        'line_id': fields.one2many('account.move.line', 'reconcile_id', 'Entry Lines'),
-        'line_partial_ids': fields.one2many('account.move.line', 'reconcile_partial_id', 'Partial Entry lines'),
-        'create_date': fields.date('Creation date', readonly=True),
-        'opening_reconciliation': fields.boolean('Opening Entries Reconciliation', help="Is this reconciliation produced by the opening of a new fiscal year ?."),
-    }
-    _defaults = {
-        'name': lambda self,cr,uid,ctx=None: self.pool.get('ir.sequence').next_by_code(cr, uid, 'account.reconcile', context=ctx) or '/',
-    }
-
-    # You cannot unlink a reconciliation if it is a opening_reconciliation one,
-    # you should use the generate opening entries wizard for that
-    def unlink(self, cr, uid, ids, context=None):
-        for move_rec in self.browse(cr, uid, ids, context=context):
-            if move_rec.opening_reconciliation:
-                raise UserError(_('You cannot unreconcile journal items if they has been generated by the opening/closing fiscal year process.'))
-        return super(account_move_reconcile, self).unlink(cr, uid, ids, context=context)
-
-    # Look in the line_id and line_partial_ids to ensure the partner is the same or empty
-    # on all lines. We allow that only for opening/closing period
-    def _check_same_partner(self, cr, uid, ids, context=None):
-        for reconcile in self.browse(cr, uid, ids, context=context):
-            move_lines = []
-            if not reconcile.opening_reconciliation:
-                if reconcile.line_id:
-                    first_partner = reconcile.line_id[0].partner_id.id
-                    move_lines = reconcile.line_id
-                elif reconcile.line_partial_ids:
-                    first_partner = reconcile.line_partial_ids[0].partner_id.id
-                    move_lines = reconcile.line_partial_ids
-                if any([(line.account_id.type in ('receivable', 'payable') and line.partner_id.id != first_partner) for line in move_lines]):
-                    return False
-        return True
-
-    _constraints = [
-        (_check_same_partner, 'You can only reconcile journal items with the same partner.', ['line_id', 'line_partial_ids']),
-    ]
-
-    def reconcile_partial_check(self, cr, uid, ids, type='auto', context=None):
-        total = 0.0
-        for rec in self.browse(cr, uid, ids, context=context):
-            for line in rec.line_partial_ids:
-                if line.account_id.currency_id:
-                    total += line.amount_currency
-                else:
-                    total += (line.debit or 0.0) - (line.credit or 0.0)
-        if not total:
-            self.pool.get('account.move.line').write(cr, uid,
-                map(lambda x: x.id, rec.line_partial_ids),
-                {'reconcile_id': rec.id },
-                context=context
-            )
->>>>>>> 704de944
         return True
 
     @api.model
@@ -1629,7 +524,6 @@
 class account_tax(models.Model):
     _name = 'account.tax'
     _description = 'Tax'
-<<<<<<< HEAD
     _order = 'sequence'
 
     name = fields.Char(string='Tax Name', required=True, translate=True)
@@ -1654,50 +548,6 @@
         help="If set, taxes which are computed after this one will be computed based on the price tax included.")
     analytic = fields.Boolean(string="Analytic Cost", help="If set, the amount computed by this tax will be assigned to the same analytic account as the invoice line (if any)")
 
-=======
-    _columns = {
-        'name': fields.char('Tax Name', required=True, translate=True, help="This name will be displayed on reports"),
-        'sequence': fields.integer('Sequence', required=True, help="The sequence field is used to order the tax lines from the lowest sequences to the higher ones. The order is important if you have a tax with several tax children. In this case, the evaluation order is important."),
-        'amount': fields.float('Amount', required=True, digits_compute=get_precision_tax(), help="For taxes of type percentage, enter % ratio between 0-1."),
-        'active': fields.boolean('Active', help="If the active field is set to False, it will allow you to hide the tax without removing it."),
-        'type': fields.selection( [('percent','Percentage'), ('fixed','Fixed Amount'), ('none','None'), ('code','Python Code'), ('balance','Balance')], 'Tax Type', required=True,
-            help="The computation method for the tax amount."),
-        'applicable_type': fields.selection( [('true','Always'), ('code','Given by Python Code')], 'Applicability', required=True,
-            help="If not applicable (computed through a Python code), the tax won't appear on the invoice."),
-        'domain':fields.char('Domain', help="This field is only used if you develop your own module allowing developers to create specific taxes in a custom domain."),
-        'account_collected_id':fields.many2one('account.account', 'Invoice Tax Account', ondelete='restrict', help="Set the account that will be set by default on invoice tax lines for invoices. Leave empty to use the expense account."),
-        'account_paid_id':fields.many2one('account.account', 'Refund Tax Account', ondelete='restrict', help="Set the account that will be set by default on invoice tax lines for refunds. Leave empty to use the expense account."),
-        'account_analytic_collected_id':fields.many2one('account.analytic.account', 'Invoice Tax Analytic Account', help="Set the analytic account that will be used by default on the invoice tax lines for invoices. Leave empty if you don't want to use an analytic account on the invoice tax lines by default."),
-        'account_analytic_paid_id':fields.many2one('account.analytic.account', 'Refund Tax Analytic Account', help="Set the analytic account that will be used by default on the invoice tax lines for refunds. Leave empty if you don't want to use an analytic account on the invoice tax lines by default."),
-        'parent_id':fields.many2one('account.tax', 'Parent Tax Account', select=True),
-        'child_ids':fields.one2many('account.tax', 'parent_id', 'Child Tax Accounts'),
-        'child_depend':fields.boolean('Tax on Children', help="Set if the tax computation is based on the computation of child taxes rather than on the total amount."),
-        'python_compute':fields.text('Python Code'),
-        'python_compute_inv':fields.text('Python Code (reverse)'),
-        'python_applicable':fields.text('Applicable Code'),
-
-        #
-        # Fields used for the Tax declaration
-        #
-        'base_code_id': fields.many2one('account.tax.code', 'Account Base Code', help="Use this code for the tax declaration."),
-        'tax_code_id': fields.many2one('account.tax.code', 'Account Tax Code', help="Use this code for the tax declaration."),
-        'base_sign': fields.float('Base Code Sign', help="Usually 1 or -1.", digits_compute=get_precision_tax()),
-        'tax_sign': fields.float('Tax Code Sign', help="Usually 1 or -1.", digits_compute=get_precision_tax()),
-
-        # Same fields for refund invoices
-
-        'ref_base_code_id': fields.many2one('account.tax.code', 'Refund Base Code', help="Use this code for the tax declaration."),
-        'ref_tax_code_id': fields.many2one('account.tax.code', 'Refund Tax Code', help="Use this code for the tax declaration."),
-        'ref_base_sign': fields.float('Refund Base Code Sign', help="Usually 1 or -1.", digits_compute=get_precision_tax()),
-        'ref_tax_sign': fields.float('Refund Tax Code Sign', help="Usually 1 or -1.", digits_compute=get_precision_tax()),
-        'include_base_amount': fields.boolean('Included in base amount', help="Indicates if the amount of tax must be included in the base amount for the computation of the next taxes"),
-        'company_id': fields.many2one('res.company', 'Company', required=True),
-        'description': fields.char('Tax Code'),
-        'price_include': fields.boolean('Tax Included in Price', help="Check this if the price you use on the product and invoices includes this tax."),
-        'type_tax_use': fields.selection([('sale','Sale'),('purchase','Purchase'),('all','All')], 'Tax Application', required=True)
-
-    }
->>>>>>> 704de944
     _sql_constraints = [
         ('name_company_uniq', 'unique(name, company_id)', 'Tax names must be unique !'),
     ]
@@ -1706,7 +556,7 @@
     @api.constrains('children_tax_ids', 'type_tax_use')
     def _check_children_scope(self):
         if not all(child.type_tax_use in ('none', self.type_tax_use) for child in self.children_tax_ids):
-            raise Warning(_('The application scope of taxes in a group must be either the same as the group or "None".'))
+            raise UserError(_('The application scope of taxes in a group must be either the same as the group or "None".'))
 
     @api.one
     def copy(self, default=None):
@@ -1792,7 +642,6 @@
     def compute_all(self, price_unit, currency=None, quantity=1.0, product=None, partner=None):
         """ Returns all information required to apply taxes (in self + their children in case of a tax goup).
 
-<<<<<<< HEAD
         RETURN: {
             'total_excluded': 0.0,    # Total without taxes
             'total_included': 0.0,    # Total with taxes
@@ -1821,11 +670,6 @@
                 tax_amount = total_included - total_excluded
                 taxes += ret['taxes']
                 continue
-=======
-    def compute(self, cr, uid, taxes, price_unit, quantity,  product=None, partner=None):
-        _logger.info("Deprecated, use compute_all(...)['taxes'] instead of compute(...) to manage prices with tax included.")
-        return self._compute(cr, uid, taxes, price_unit, quantity, product, partner)
->>>>>>> 704de944
 
             tax_amount = tax._compute_amount(base, price_unit, quantity, product, partner)
             tax_amount = currency.round(tax_amount)
@@ -1844,199 +688,10 @@
                 'name': tax.name,
                 'amount': tax_amount,
                 'sequence': tax.sequence,
-<<<<<<< HEAD
                 'account_id': tax.account_id.id,
                 'refund_account_id': tax.refund_account_id.id,
                 'analytic': tax.analytic,
             })
-=======
-                'base_sign': tax.base_sign,
-                'tax_sign': tax.tax_sign,
-                'ref_base_sign': tax.ref_base_sign,
-                'ref_tax_sign': tax.ref_tax_sign,
-                'price_unit': cur_price_unit,
-                'tax_code_id': tax.tax_code_id.id,
-                'ref_tax_code_id': tax.ref_tax_code_id.id,
-            })
-            if tax.child_ids:
-                if tax.child_depend:
-                    del res[-1]
-                    amount = price_unit
-
-            parent_tax = self._unit_compute_inv(cr, uid, tax.child_ids, amount, product, partner)
-            res.extend(parent_tax)
-
-        total = 0.0
-        for r in res:
-            if r['todo']:
-                total += r['amount']
-        for r in res:
-            r['price_unit'] -= total
-            r['todo'] = 0
-        return res
-
-    def compute_inv(self, cr, uid, taxes, price_unit, quantity, product=None, partner=None, precision=None):
-        """
-        Compute tax values for given PRICE_UNIT, QUANTITY and a buyer/seller ADDRESS_ID.
-        Price Unit is a Tax included price
-
-        RETURN:
-            [ tax ]
-            tax = {'name':'', 'amount':0.0, 'account_collected_id':1, 'account_paid_id':2}
-            one tax for each tax id in IDS and their children
-        """
-        if not precision:
-            precision = self.pool.get('decimal.precision').precision_get(cr, uid, 'Account')
-        res = self._unit_compute_inv(cr, uid, taxes, price_unit, product, partner=None)
-        total = 0.0
-        for r in res:
-            if r.get('balance',False):
-                r['amount'] = round(r['balance'] * quantity, precision) - total
-            else:
-                r['amount'] = round(r['amount'] * quantity, precision)
-                total += r['amount']
-        return res
-
-
-# ---------------------------------------------------------
-# Account Entries Models
-# ---------------------------------------------------------
-
-class account_model(osv.osv):
-    _name = "account.model"
-    _description = "Account Model"
-    _columns = {
-        'name': fields.char('Model Name', required=True, help="This is a model for recurring accounting entries"),
-        'journal_id': fields.many2one('account.journal', 'Journal', required=True),
-        'company_id': fields.related('journal_id', 'company_id', type='many2one', relation='res.company', string='Company', store=True, readonly=True),
-        'lines_id': fields.one2many('account.model.line', 'model_id', 'Model Entries', copy=True),
-        'legend': fields.text('Legend', readonly=True, size=100),
-    }
-
-    _defaults = {
-        'legend': lambda self, cr, uid, context:_('You can specify year, month and date in the name of the model using the following labels:\n\n%(year)s: To Specify Year \n%(month)s: To Specify Month \n%(date)s: Current Date\n\ne.g. My model on %(date)s'),
-    }
-
-    def generate(self, cr, uid, ids, data=None, context=None):
-        if data is None:
-            data = {}
-        move_ids = []
-        entry = {}
-        account_move_obj = self.pool.get('account.move')
-        account_move_line_obj = self.pool.get('account.move.line')
-        pt_obj = self.pool.get('account.payment.term')
-        period_obj = self.pool.get('account.period')
-
-        if context is None:
-            context = {}
-
-        if data.get('date', False):
-            context = dict(context)
-            context.update({'date': data['date']})
-
-        move_date = context.get('date', time.strftime('%Y-%m-%d'))
-        move_date = datetime.strptime(move_date,"%Y-%m-%d")
-        for model in self.browse(cr, uid, ids, context=context):
-            ctx = context.copy()
-            ctx.update({'company_id': model.company_id.id})
-            period_ids = period_obj.find(cr, uid, dt=context.get('date', False), context=ctx)
-            period_id = period_ids and period_ids[0] or False
-            ctx.update({'journal_id': model.journal_id.id,'period_id': period_id})
-            try:
-                entry['name'] = model.name%{'year': move_date.strftime('%Y'), 'month': move_date.strftime('%m'), 'date': move_date.strftime('%Y-%m')}
-            except:
-                raise UserError(_('You have a wrong expression "%(...)s" in your model!'))
-            move_id = account_move_obj.create(cr, uid, {
-                'ref': entry['name'],
-                'period_id': period_id,
-                'journal_id': model.journal_id.id,
-                'date': context.get('date', fields.date.context_today(self,cr,uid,context=context))
-            })
-            move_ids.append(move_id)
-            for line in model.lines_id:
-                analytic_account_id = False
-                if line.analytic_account_id:
-                    if not model.journal_id.analytic_journal_id:
-                        raise UserError(_("You have to define an analytic journal on the '%s' journal!") % (model.journal_id.name,))
-                    analytic_account_id = line.analytic_account_id.id
-                val = {
-                    'move_id': move_id,
-                    'journal_id': model.journal_id.id,
-                    'period_id': period_id,
-                    'analytic_account_id': analytic_account_id
-                }
-
-                date_maturity = context.get('date',time.strftime('%Y-%m-%d'))
-                if line.date_maturity == 'partner':
-                    if not line.partner_id:
-                        raise UserError(_("Maturity date of entry line generated by model line '%s' of model '%s' is based on partner payment term!" \
-                                                                "\nPlease define partner on it!")%(line.name, model.name))
-
-                    payment_term_id = False
-                    if model.journal_id.type in ('purchase', 'purchase_refund') and line.partner_id.property_supplier_payment_term:
-                        payment_term_id = line.partner_id.property_supplier_payment_term.id
-                    elif line.partner_id.property_payment_term:
-                        payment_term_id = line.partner_id.property_payment_term.id
-                    if payment_term_id:
-                        pterm_list = pt_obj.compute(cr, uid, payment_term_id, value=1, date_ref=date_maturity)
-                        if pterm_list:
-                            pterm_list = [l[0] for l in pterm_list]
-                            pterm_list.sort()
-                            date_maturity = pterm_list[-1]
-
-                val.update({
-                    'name': line.name,
-                    'quantity': line.quantity,
-                    'debit': line.debit,
-                    'credit': line.credit,
-                    'account_id': line.account_id.id,
-                    'move_id': move_id,
-                    'partner_id': line.partner_id.id,
-                    'date': context.get('date', fields.date.context_today(self,cr,uid,context=context)),
-                    'date_maturity': date_maturity
-                })
-                account_move_line_obj.create(cr, uid, val, context=ctx)
-
-        return move_ids
-
-    def onchange_journal_id(self, cr, uid, ids, journal_id, context=None):
-        company_id = False
-
-        if journal_id:
-            journal = self.pool.get('account.journal').browse(cr, uid, journal_id, context=context)
-            if journal.company_id.id:
-                company_id = journal.company_id.id
-
-        return {'value': {'company_id': company_id}}
-
-
-class account_model_line(osv.osv):
-    _name = "account.model.line"
-    _description = "Account Model Entries"
-    _columns = {
-        'name': fields.char('Name', required=True),
-        'sequence': fields.integer('Sequence', required=True, help="The sequence field is used to order the resources from lower sequences to higher ones."),
-        'quantity': fields.float('Quantity', digits_compute=dp.get_precision('Account'), help="The optional quantity on entries."),
-        'debit': fields.float('Debit', digits_compute=dp.get_precision('Account')),
-        'credit': fields.float('Credit', digits_compute=dp.get_precision('Account')),
-        'account_id': fields.many2one('account.account', 'Account', required=True, ondelete="cascade"),
-        'analytic_account_id': fields.many2one('account.analytic.account', 'Analytic Account', ondelete="cascade"),
-        'model_id': fields.many2one('account.model', 'Model', required=True, ondelete="cascade", select=True),
-        'amount_currency': fields.float('Amount Currency', help="The amount expressed in an optional other currency."),
-        'currency_id': fields.many2one('res.currency', 'Currency'),
-        'partner_id': fields.many2one('res.partner', 'Partner'),
-        'date_maturity': fields.selection([('today','Date of the day'), ('partner','Partner Payment Term')], 'Maturity Date', help="The maturity date of the generated entries for this model. You can choose between the creation date or the creation date of the entries plus the partner payment terms."),
-    }
-    _order = 'sequence'
-    _sql_constraints = [
-        ('credit_debit1', 'CHECK (credit*debit=0)',  'Wrong credit or debit value in model, they must be positive!'),
-        ('credit_debit2', 'CHECK (credit+debit>=0)', 'Wrong credit or debit value in model, they must be positive!'),
-    ]
-
-# ---------------------------------------------------------
-# Account Subscription
-# ---------------------------------------------------------
->>>>>>> 704de944
 
         return {
             'taxes': taxes,
@@ -2148,8 +803,7 @@
         ptids = tmpl_obj.read([tids[0]['parent_id'][0]], ['code'])
         account = False
         if not ptids or not ptids[0]['code']:
-<<<<<<< HEAD
-            raise Warning(_('There is no parent code for the template account.'))
+            raise UserError(_('There is no parent code for the template account.'))
             account = self.env['account.account'].search([('code', '=', ptids[0]['code'])], limit=1)
         return account
 
@@ -2163,27 +817,6 @@
         data = self.read()[0]
         company_id = AccountObj.read([data['cparent_id'][0]], ['company_id'])[0]['company_id'][0]
         account_template = self.env['account.account.template'].browse(context['tmpl_ids'])
-=======
-            raise UserError(_('There is no parent code for the template account.'))
-            res = acc_obj.search(cr, uid, [('code','=',ptids[0]['code'])])
-        return res and res[0] or False
-
-    _columns = {
-        'cparent_id':fields.many2one('account.account', 'Parent target', help="Creates an account with the selected template under this existing parent.", required=True),
-    }
-    _defaults = {
-        'cparent_id': _get_def_cparent,
-    }
-
-    def action_create(self,cr,uid,ids,context=None):
-        if context is None:
-            context = {}
-        acc_obj = self.pool.get('account.account')
-        tmpl_obj = self.pool.get('account.account.template')
-        data = self.read(cr, uid, ids)[0]
-        company_id = acc_obj.read(cr, uid, [data['cparent_id'][0]], ['company_id'])[0]['company_id'][0]
-        account_template = tmpl_obj.browse(cr, uid, context['tmpl_ids'])
->>>>>>> 704de944
         vals = {
             'name': account_template.name,
             'currency_id': account_template.currency_id and account_template.currency_id.id or False,
@@ -2481,13 +1114,8 @@
                 model_data = self.env['ir.model.data'].search_read([('model', '=', 'account.chart.template'), ('module', '=', context.get("default_charts"))], ['res_id'])
                 if model_data:
                     chart_id = model_data[0]['res_id']
-<<<<<<< HEAD
             chart = account_chart_template.browse(chart_id)
             chart_hierarchy_ids = self._get_chart_parent_ids(chart)
-=======
-            chart = account_chart_template.browse(cr, uid, chart_id, context=context)
-            chart_hierarchy_ids = self._get_chart_parent_ids(cr, uid, chart, context=context)
->>>>>>> 704de944
             if 'chart_template_id' in fields:
                 res.update({'only_one_chart_template': len(chart_templates) == 1,
                             'chart_template_id': chart_id})
@@ -2768,26 +1396,13 @@
         ir_values_obj = self.env['ir.values']
         company_id = self.company_id.id
 
-<<<<<<< HEAD
-        self.company_id.write({'currency_id': self.currency_id.id})
-        self.company_id.write({'accounts_code_digits': self.code_digits})
-=======
-        self.pool.get('res.company').write(cr, uid, [company_id], {'currency_id': obj_wizard.currency_id.id, 'accounts_code_digits': obj_wizard.code_digits}, context=context)
->>>>>>> 704de944
+        self.company_id.write({'currency_id': self.currency_id.id, 'accounts_code_digits': self.code_digits})
 
         # When we install the CoA of first company, set the currency to price types and pricelists
         if company_id==1:
             for reference in ['product.list_price', 'product.standard_price', 'product.list0', 'purchase.list0']:
                 try:
-<<<<<<< HEAD
                     tmp2 = self.env.ref(reference).write({'currency_id': self.currency_id.id})
-=======
-                    tmp2 = obj_data.get_object_reference(cr, uid, *ref)
-                    if tmp2:
-                        self.pool[tmp2[0]].write(cr, uid, tmp2[1], {
-                            'currency_id': obj_wizard.currency_id.id
-                        })
->>>>>>> 704de944
                 except ValueError:
                     pass
 
@@ -2807,12 +1422,8 @@
         self._create_bank_journals_from_o2m(company_id, acc_template_ref)
         return {}
 
-<<<<<<< HEAD
     @api.model
     def _prepare_bank_journal(self, company, line, default_account_id):
-=======
-    def _prepare_bank_journal(self, cr, uid, company, line, default_account_id, context=None):
->>>>>>> 704de944
         '''
         This function prepares the value to use for the creation of a bank journal created through the wizard of
         generating COA from templates.
@@ -2823,29 +1434,15 @@
         :return: mapping of field names and values
         :rtype: dict
         '''
-<<<<<<< HEAD
-
-=======
-        obj_journal = self.pool.get('account.journal')
-        
->>>>>>> 704de944
         # we need to loop to find next number for journal code
         for num in xrange(1, 100):
             # journal_code has a maximal size of 5, hence we can enforce the boundary num < 100
             journal_code = _('BNK')[:3] + str(num)
-<<<<<<< HEAD
-            Journals = self.env['account.journal'].search([('code', '=', journal_code), ('company_id', '=', company.id)], limit=1)
-            if not Journals:
-                break
-        else:
-            raise Warning(_('Cannot generate an unused journal code.'))
-=======
             ids = obj_journal.search(cr, uid, [('code', '=', journal_code), ('company_id', '=', company.id)], context=context)
             if not ids:
                 break
         else:
             raise UserError(_('Cannot generate an unused journal code.'))
->>>>>>> 704de944
 
         return {
                 'name': line['acc_name'],
@@ -2856,16 +1453,10 @@
                 'currency': line['currency_id'] or False,
                 'default_credit_account_id': default_account_id,
                 'default_debit_account_id': default_account_id,
-<<<<<<< HEAD
         }
 
     @api.model
     def _prepare_bank_account(self, company, line, acc_template_ref=False, ref_acc_bank=False):
-=======
-        }        
-
-    def _prepare_bank_account(self, cr, uid, company, line, acc_template_ref=False, ref_acc_bank=False, context=None):
->>>>>>> 704de944
         '''
         This function prepares the value to use for the creation of the default debit and credit accounts of a
         bank journal created through the wizard of generating COA from templates.
@@ -2879,29 +1470,10 @@
         :return: mapping of field names and values
         :rtype: dict
         '''
-<<<<<<< HEAD
-=======
-        obj_data = self.pool.get('ir.model.data')
-        obj_acc = self.pool.get('account.account')
->>>>>>> 704de944
 
         # Seek the next available number for the account code
         code_digits = company.accounts_code_digits or 0
         bank_account_code_char = company.bank_account_code_char or ''
-<<<<<<< HEAD
-        available_digits = abs(code_digits - len(bank_account_code_char))
-        for num in xrange(1, pow(10, available_digits)):
-            new_code = str(bank_account_code_char.ljust(code_digits-len(str(num)), '0')) + str(num)
-            recs = self.env['account.account'].search([('code', '=', new_code), ('company_id', '=', company.id)])
-            if not recs:
-                break
-        else:
-            raise Warning(_('Error!'), _('Cannot generate an unused account code.'))
-
-        # Get the id of the user types fr-or cash and bank
-        cash_type = self.env.ref('account.data_account_type_cash') or False
-        bank_type = self.env.ref('account.data_account_type_bank') or False
-=======
         for num in xrange(1, 100):
             new_code = str(bank_account_code_char.ljust(code_digits - 1, '0')) + str(num)
             ids = obj_acc.search(cr, uid, [('code', '=', new_code), ('company_id', '=', company.id)])
@@ -2923,19 +1495,12 @@
             if tmp:
                 parent_id = tmp[0]
         
->>>>>>> 704de944
         return {
                 'name': line['acc_name'],
                 'currency_id': line['currency_id'] or False,
                 'code': new_code,
                 'type': 'liquidity',
-<<<<<<< HEAD
-                'user_type': line['account_type'] == 'cash' and cash_type.id or bank_type.id,
-=======
                 'user_type': line['account_type'] == 'cash' and cash_type or bank_type,
-                # TODO: refactor when parent_id removed from account.account
-                'parent_id': parent_id,
->>>>>>> 704de944
                 'company_id': company.id,
         }
 
@@ -2950,13 +1515,7 @@
             of the accounts that have been generated from them.
         :return: True
         '''
-<<<<<<< HEAD
         company = self.env['res.company'].browse(company_id)
-=======
-        obj_acc = self.pool.get('account.account')
-        obj_journal = self.pool.get('account.journal')
-        company = self.pool.get('res.company').browse(cr, uid, company_id, context=context)
->>>>>>> 704de944
 
         # Build a list with all the data to process
         journal_data = []
@@ -2968,10 +1527,9 @@
                     'currency_id': acc.currency_id.id,
                 }
                 journal_data.append(vals)
-<<<<<<< HEAD
         ref_acc_bank = self.chart_template_id.bank_account_view_id
         if journal_data and not ref_acc_bank.code:
-            raise Warning(_('You have to set a code for the bank account defined on the selected chart of accounts.'))
+            raise UserError(_('You have to set a code for the bank account defined on the selected chart of accounts.'))
         company.write({'bank_account_code_char': ref_acc_bank.code})
 
         for line in journal_data:
@@ -2982,29 +1540,12 @@
             #create the bank journal
             vals_journal = self._prepare_bank_journal(company, line, default_account.id)
             self.env['account.journal'].create(vals_journal)
-=======
-        
-        ref_acc_bank = obj_wizard.chart_template_id.bank_account_view_id
-        if journal_data and not ref_acc_bank.code:
-            raise UserError(_('You have to set a code for the bank account defined on the selected chart of accounts.'))
-        self.pool.get('res.company').write(cr, uid, [company.id], {'bank_account_code_char': ref_acc_bank.code}, context=context)
-
-        for line in journal_data:
-            # Create the default debit/credit accounts for this bank journal
-            vals = self._prepare_bank_account(cr, uid, company, line, acc_template_ref, ref_acc_bank, context=context)
-            default_account_id  = obj_acc.create(cr, uid, vals, context=context)
-
-            #create the bank journal
-            vals_journal = self._prepare_bank_journal(cr, uid, company, line, default_account_id, context=context)
-            obj_journal.create(cr, uid, vals_journal)
->>>>>>> 704de944
         return True
 
 
 class account_bank_accounts_wizard(models.TransientModel):
     _name='account.bank.accounts.wizard'
 
-<<<<<<< HEAD
     acc_name = fields.Char(string='Account Name.', required=True)
     bank_account_id = fields.Many2one('wizard.multi.charts.accounts', string='Bank Account', required=True, ondelete='cascade')
     currency_id = fields.Many2one('res.currency', string='Secondary Currency',
@@ -3044,12 +1585,4 @@
         ], string='Amount type', required=True, default='percentage')
     second_amount = fields.Float(string='Amount', digits=0, required=True, default=100.0, help="Fixed amount will count as a debit if it is negative, as a credit if it is positive.")
     second_tax_id = fields.Many2one('account.tax', string='Tax', ondelete='restrict', domain=[('type_tax_use','=','purchase')])
-    second_analytic_account_id = fields.Many2one('account.analytic.account', string='Analytic Account', ondelete='set null', domain=[('state','not in',('close','cancelled'))])
-=======
-    _columns = {
-        'acc_name': fields.char('Account Name.', required=True),
-        'bank_account_id': fields.many2one('wizard.multi.charts.accounts', 'Bank Account', required=True, ondelete='cascade'),
-        'currency_id': fields.many2one('res.currency', 'Secondary Currency', help="Forces all moves for this account to have this secondary currency."),
-        'account_type': fields.selection([('cash','Cash'), ('check','Check'), ('bank','Bank')], 'Account Type'),
-    }
->>>>>>> 704de944
+    second_analytic_account_id = fields.Many2one('account.analytic.account', string='Analytic Account', ondelete='set null', domain=[('state','not in',('close','cancelled'))])