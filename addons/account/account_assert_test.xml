--- conflicted
+++ resolved
@@ -4,28 +4,5 @@
         <assert model="account.move" search="[]" string="For all Journal Items, the state is valid implies that the sum of credits equals the sum of debits">
             <test expr="not len(line_id) or line_id[0].state != 'valid' or (sum([l.debit - l.credit for l in line_id]) &lt;= 0.00001)"/>
         </assert>
-<<<<<<< HEAD
-
-
-   <!--     <assert model="account.account" search="[]" string="For all accounts, the balance is equal to the sum of the balance of its children">
-        <assert model="account.account" search="[]" string="For all accounts, the balance is equal to the sum of the balance of its children">
-            <test expr="not len(child_id) or (balance - sum([c.balance for c in child_id]) &lt;= 0.00001)"/>
-        </assert>
-
-        <assert model="account.move.line" search="[('account_id.type', '=', 'view')]" string="Accounts of view type do not contain any move line">
-            <test expr="False"/>
-        </assert>
-
-        <assert model="account.invoice" search="[('state', 'in', ['paid', 'open'])]" string="The total amount of all paid or open invoices is correctly computed">
-            <test expr="sum([l.price_subtotal for l in invoice_line]) - amount_untaxed &lt;= 0.00001"/>
-        </assert>
-
-        <assert model="account.move.reconcile" search="[]" string="For each reconciliation, the sum of credits equals the sum of debits">
-            <test expr="sum([l.debit - l.credit for l in line_id]) &lt;= 0.00001"/>
-        </assert>
-
--->
-=======
->>>>>>> a39cbf1c
     </data>
 </openerp>