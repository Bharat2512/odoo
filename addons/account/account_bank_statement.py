# -*- coding: utf-8 -*-

import time

from openerp import models, fields, api, _
from openerp.osv import expression
import openerp.addons.decimal_precision as dp
from openerp.exceptions import Warning
from openerp.report import report_sxw


class account_bank_statement(models.Model):

    @api.model
    def create(self, vals):
        if vals.get('name', '/') == '/':
            journal_id = vals.get('journal_id', self._default_journal_id())
            vals['name'] = self._compute_default_statement_name(journal_id)
        if 'line_ids' in vals:
            for index, line in enumerate(vals['line_ids']):
                line[2]['sequence'] = index + 1
        return super(account_bank_statement, self).create(vals)

    @api.multi
    def write(self, vals):
        res = super(account_bank_statement, self).write(vals)
        for statement in self:
            for index, line in enumerate(statement.line_ids):
                line.sequence = index + 1
        return res

    @api.model
    def _default_journal_id(self):
        journal_type = self._context.get('journal_type', False)
        company_id = self.env['res.company']._company_default_get('account.bank.statement')
        Journal = False
        if journal_type:
            Journal = self.env['account.journal'].search([('type', '=', journal_type), ('company_id', '=', company_id)], limit=1).id
        return Journal

    @api.multi
    @api.depends('line_ids', 'move_line_ids', 'balance_start', 'line_ids.amount')
    def _end_balance(self):
        for statement in self:
            total = statement.balance_start
            for line in statement.line_ids:
                total += line.amount
            statement.balance_end = total

    @api.model
    def _compute_default_statement_name(self, journal_id):
        context = dict(self._context or {})
        journal = self.env['account.journal'].browse(journal_id)
        return self.env['ir.sequence'].with_context(context).next_by_id(journal.sequence_id.id)

    @api.multi
    @api.depends('journal_id')
    def _currency(self):
        for statement in self:
            currency = statement.journal_id.currency or self.env.user.company_id.currency_id
            currency_name = currency.name_get()
            # TODO: simplified old code as it was useless but not getting significance
            # of this name get and passing tuple. we can set directly 
            # statement.currency = currency.id
            statement.currency = (currency.id, currency_name[0][1])

    @api.multi
    @api.depends('line_ids.journal_entry_id')
    def _all_lines_reconciled(self):
        for statement in self:
            statement.all_lines_reconciled = all([line.journal_entry_id.id for line in statement.line_ids])

    _order = "date desc, id desc"
    _name = "account.bank.statement"
    _description = "Bank Statement"
    _inherit = ['mail.thread']

    name = fields.Char(string='Reference', states={'draft': [('readonly', False)]},
        readonly=True, # readonly for account_cash_statement
        copy=False, default='/',
        help='if you give the Name other then /, its created Accounting Entries Move '
             'will be with same name as statement name. '
             'This allows the statement entries to have the same references than the '
             'statement itself')
    date = fields.Date(string='Date', required=True, states={'confirm': [('readonly', True)]},
        select=True, copy=False, default=fields.Date.context_today)
    journal_id = fields.Many2one('account.journal', string='Journal', required=True,
        readonly=True, states={'draft':[('readonly',False)]}, default=lambda self: self._default_journal_id())
    balance_start = fields.Float(string='Starting Balance', digits=dp.get_precision('Account'), states={'confirm':[('readonly',True)]})
    balance_end_real = fields.Float('Ending Balance', digits=dp.get_precision('Account'),
        states={'confirm': [('readonly', True)]}, help="Computed using the cash control lines")
    balance_end = fields.Float(compute='_end_balance', store=True,
        string="Computed Balance", help='Balance as calculated based on Opening Balance and transaction lines')
    company_id = fields.Many2one('res.company', related='journal_id.company_id',  string='Company', store=True, readonly=True,
        default=lambda self: self.env['res.company']._company_default_get('account.bank.statement'))
    line_ids = fields.One2many('account.bank.statement.line', 'statement_id', string='Statement lines',
        states={'confirm':[('readonly', True)]}, copy=True)
    move_line_ids = fields.One2many('account.move.line', 'statement_id',
        string='Entry lines', states={'confirm':[('readonly',True)]})
    state = fields.Selection([
            ('draft', 'New'),
            ('open', 'Open'), # used by cash statements
            ('confirm', 'Closed')
        ],
        string='Status', required=True, readonly=True, copy=False, default='draft',
        help='When new statement is created the status will be \'Draft\'.\n'
             'And after getting confirmation from the bank it will be in \'Confirmed\' status.')
    currency = fields.Many2one('res.currency', compute='_currency', string='Currency')
    account_id = fields.Many2one('account.account', related='journal_id.default_debit_account_id', string='Account used in this journal',
        readonly=True, help='used in statement reconciliation domain, but shouldn\'t be used elswhere.')
    cash_control = fields.Boolean(related='journal_id.cash_control', string='Cash control')
    all_lines_reconciled = fields.Boolean(compute='_all_lines_reconciled', string='All lines reconciled')

    @api.onchange('date')
    def onchange_date(self):
        """
            Find the correct period to use for the given date and company_id, return it and set it in the context
        """
        ctx = dict(self._context or {})
        ctx['company_id'] = self.company_id.id
        self.date = self.date

    @api.model
    def _prepare_move(self, st_line, st_line_number):
        """Prepare the dict of values to create the move from a
           statement line. This method may be overridden to implement custom
           move generation (making sure to call super() to establish
           a clean extension chain).

           :param browse_record st_line: account.bank.statement.line record to
                  create the move from.
           :param char st_line_number: will be used as the name of the generated account move
           :return: dict of value to create() the account.move
        """
        return {
            'journal_id': st_line.statement_id.journal_id.id,
            'date': st_line.date,
            'name': st_line_number,
            'ref': st_line.ref,
        }

<<<<<<< HEAD
    @api.model
    def _get_counter_part_account(self, st_line):
=======
    def _get_counter_part_account(self, cr, uid, st_line, context=None):
>>>>>>> a15ea265
        """Retrieve the account to use in the counterpart move.

           :param browse_record st_line: account.bank.statement.line record to create the move from.
           :return: int/long of the account.account to use as counterpart
        """
        if st_line.amount >= 0:
            return st_line.statement_id.journal_id.default_credit_account_id.id
        return st_line.statement_id.journal_id.default_debit_account_id.id

<<<<<<< HEAD
    @api.model
    def _get_counter_part_partner(self, st_line):
=======
    def _get_counter_part_partner(self, cr, uid, st_line, context=None):
>>>>>>> a15ea265
        """Retrieve the partner to use in the counterpart move.

           :param browse_record st_line: account.bank.statement.line record to create the move from.
           :return: int/long of the res.partner to use as counterpart
        """
        return st_line.partner_id and st_line.partner_id.id or False

    @api.model
    def _prepare_bank_move_line(self, st_line, move_id, amount, company_currency_id):
        """Compute the args to build the dict of values to create the counter part move line from a
           statement line by calling the _prepare_move_line_vals. 

           :param browse_record st_line: account.bank.statement.line record to create the move from.
           :param int/long move_id: ID of the account.move to link the move line
           :param float amount: amount of the move line
           :param int/long company_currency_id: ID of currency of the concerned company
           :return: dict of value to create() the bank account.move.line
        """
        account_id = self._get_counter_part_account(st_line)
        partner_id = self._get_counter_part_partner(st_line)
        debit = ((amount > 0) and amount) or 0.0
        credit = ((amount < 0) and -amount) or 0.0
        currency_id = False
        amount_currency = False
        if st_line.statement_id.currency.id != company_currency_id:
            amount_currency = st_line.amount
            currency_id = st_line.statement_id.currency.id
        elif st_line.currency_id and st_line.amount_currency:
            amount_currency = st_line.amount_currency
            currency_id = st_line.currency_id.id
        return self._prepare_move_line_vals(st_line, move_id, debit, credit,
            amount_currency=amount_currency, currency_id=currency_id, account_id=account_id,
            partner_id=partner_id)

    @api.model
    def _prepare_move_line_vals(self, st_line, move_id, debit, credit, currency_id=False,
                amount_currency=False, account_id=False, partner_id=False):
        """Prepare the dict of values to create the move line from a
           statement line.

           :param browse_record st_line: account.bank.statement.line record to
                  create the move from.
           :param int/long move_id: ID of the account.move to link the move line
           :param float debit: debit amount of the move line
           :param float credit: credit amount of the move line
           :param int/long currency_id: ID of currency of the move line to create
           :param float amount_currency: amount of the debit/credit expressed in the currency_id
           :param int/long account_id: ID of the account to use in the move line if different
                  from the statement line account ID
           :param int/long partner_id: ID of the partner to put on the move line
           :return: dict of value to create() the account.move.line
        """
        cur_id = currency_id or st_line.statement_id.currency.id
        return {
            'name': st_line.name,
            'date': st_line.date,
            'ref': st_line.ref,
            'move_id': move_id,
            'partner_id': partner_id or (((st_line.partner_id) and st_line.partner_id.id) or False),
            'account_id': account_id or st_line.account_id.id,
            'credit': credit,
            'debit': debit,
            'statement_id': st_line.statement_id.id,
            'journal_id': st_line.statement_id.journal_id.id,
            'currency_id': amount_currency and cur_id,
            'amount_currency': amount_currency,
        }

    @api.one
    def balance_check(self, journal_type='bank'):
        if not ((abs((self.balance_end or 0.0) - self.balance_end_real) < 0.0001) or (abs((self.balance_end or 0.0) - self.balance_end_real) < 0.0001)):
            raise Warning(_('The statement balance is incorrect !\nThe expected balance (%.2f) is different than the computed one. (%.2f)') % (self.balance_end_real, self.balance_end))
        return True

    @api.multi
    def statement_close(self, journal_type='bank'):
        return self.write({'state':'confirm'})

    @api.model
    def check_status_condition(self, state, journal_type='bank'):
        return state in ('draft','open')

    @api.multi
    def button_confirm_bank(self):
        for statement in self:
            journal_type = statement.journal_id.type
            if not self.check_status_condition(statement.state, journal_type=journal_type):
                continue

            statement.balance_check(journal_type=journal_type)
            if (not statement.journal_id.default_credit_account_id) \
                    or (not statement.journal_id.default_debit_account_id):
                raise Warning(_('Please verify that an account is defined in the journal.'))
            for line in statement.move_line_ids:
                if line.state != 'valid':
                    raise Warning(_('The account entries lines are not in valid state.'))
            moves = []
            for st_line in statement.line_ids:
                if not st_line.amount:
                    continue
                if st_line.account_id and not st_line.journal_entry_id:
                    #make an account move as before
                    vals = {
                        'debit': st_line.amount < 0 and -st_line.amount or 0.0,
                        'credit': st_line.amount > 0 and st_line.amount or 0.0,
                        'account_id': st_line.account_id.id,
                        'name': st_line.name
                    }
                    st_line.process_reconciliation([vals])
                elif not st_line.journal_entry_id:
                    raise Warning(_('All the account entries lines must be processed in order to close the statement.'))
                moves.append(st_line.journal_entry_id)
            if moves:
                moves.post()
            statement.message_post(body=_('Statement %s confirmed, journal items were created.') % (statement.name,))
        self.link_bank_to_partner()
        return self.write({'state': 'confirm', 'closing_date': time.strftime("%Y-%m-%d %H:%M:%S")})

    @api.multi
    def button_cancel(self):
        for statement in self:
            statement.line_ids.cancel()
        self.state = 'draft'

    @api.model
    def _compute_balance_end_real(self, journal_id):
        res = 0.0
        if journal_id:
<<<<<<< HEAD
            if self.env['account.journal'].browse(journal_id).with_last_closing_balance:
                statement = self.search([('journal_id', '=', journal_id), ('state', '!=', 'draft')], limit=1, order='date DESC,id DESC')
                if statement:
                    res = statement.balance_end_real
        return res

    @api.onchange('journal_id')
    def onchange_journal_id(self):
        balance_start = self._compute_balance_end_real(self.journal_id.id)
        currency = self.journal_id.currency or self.journal_id.company_id.currency_id
        self.balance_start = balance_start
        self.company_id = self.journal_id.company_id.id
        self.currency = currency.id
        if self.journal_id.type == 'cash':
            self.cash_control = self.journal_id.cash_control

    @api.multi
    def unlink(self):
        for statement in self:
            if statement.state != 'draft':
                raise Warning(_('In order to delete a bank statement, you must first cancel it to delete related journal items.'))
        return super(account_bank_statement, self).unlink()

    @api.multi
    def button_journal_entries(self):
        context = dict(self._context or {})
        context['journal_id'] = self.journal_id.id
=======
            journal = self.pool.get('account.journal').browse(cr, uid, journal_id, context=context)
            if journal.with_last_closing_balance:
                cr.execute('SELECT balance_end_real \
                      FROM account_bank_statement \
                      WHERE journal_id = %s AND NOT state = %s \
                      ORDER BY date DESC,id DESC LIMIT 1', (journal_id, 'draft'))
                res = cr.fetchone()
        return res and res[0] or 0.0

    def onchange_journal_id(self, cr, uid, statement_id, journal_id, context=None):
        if not journal_id:
            return {}
        balance_start = self._compute_balance_end_real(cr, uid, journal_id, context=context)
        journal = self.pool.get('account.journal').browse(cr, uid, journal_id, context=context)
        currency = journal.currency or journal.company_id.currency_id
        res = {'balance_start': balance_start, 'company_id': journal.company_id.id, 'currency': currency.id}
        if journal.type == 'cash':
            res['cash_control'] = journal.cash_control
        return {'value': res}

    def unlink(self, cr, uid, ids, context=None):
        statement_line_obj = self.pool['account.bank.statement.line']
        for item in self.browse(cr, uid, ids, context=context):
            if item.state != 'draft':
                raise osv.except_osv(
                    _('Invalid Action!'), 
                    _('In order to delete a bank statement, you must first cancel it to delete related journal items.')
                )
            # Explicitly unlink bank statement lines
            # so it will check that the related journal entries have
            # been deleted first
            statement_line_obj.unlink(cr, uid, [line.id for line in item.line_ids], context=context)
        return super(account_bank_statement, self).unlink(cr, uid, ids, context=context)

    def button_journal_entries(self, cr, uid, ids, context=None):
        ctx = (context or {}).copy()
        ctx['journal_id'] = self.browse(cr, uid, ids[0], context=context).journal_id.id
>>>>>>> a15ea265
        return {
            'name': _('Journal Items'),
            'view_type': 'form',
            'view_mode': 'tree',
            'res_model': 'account.move.line',
            'view_id': False,
            'type': 'ir.actions.act_window',
            'domain': [('statement_id', 'in', self.ids)],
            'context': context,
        }

    @api.multi
    def number_of_lines_reconciled(self):
        return self.env['account.bank.statement.line'].search_count([('statement_id', 'in', self.ids), ('journal_entry_id', '!=', False)])

    @api.multi
    def link_bank_to_partner(self):
        for statement in self:
            for st_line in statement.line_ids:
                if st_line.bank_account_id and st_line.partner_id and st_line.bank_account_id.partner_id.id != st_line.partner_id.id:
<<<<<<< HEAD
                    st_line.bank_account_id.write({'partner_id': st_line.partner_id.id})

class account_bank_statement_line(models.Model):

    @api.multi
    def unlink(self):
        for line in self:
            if line.journal_entry_id:
                raise Warning(_('In order to delete a bank statement line, you must first cancel it to delete related journal items.'))
        return super(account_bank_statement_line, self).unlink()

    @api.multi
    def cancel(self):
        moves = []
        for line in self:
=======
                    self.pool.get('res.partner.bank').write(cr, uid, [st_line.bank_account_id.id], {'partner_id': st_line.partner_id.id}, context=context)

class account_bank_statement_line(osv.osv):

    def create(self, cr, uid, vals, context=None):
        if vals.get('amount_currency', 0) and not vals.get('amount', 0):
            raise osv.except_osv(_('Error!'), _('If "Amount Currency" is specified, then "Amount" must be as well.'))
        return super(account_bank_statement_line, self).create(cr, uid, vals, context=context)

    def unlink(self, cr, uid, ids, context=None):
        for item in self.browse(cr, uid, ids, context=context):
            if item.journal_entry_id:
                raise osv.except_osv(
                    _('Invalid Action!'), 
                    _('In order to delete a bank statement line, you must first cancel it to delete related journal items.')
                )
        return super(account_bank_statement_line, self).unlink(cr, uid, ids, context=context)

    def cancel(self, cr, uid, ids, context=None):
        account_move_obj = self.pool.get('account.move')
        move_ids = []
        for line in self.browse(cr, uid, ids, context=context):
>>>>>>> a15ea265
            if line.journal_entry_id:
                moves.append(line.journal_entry_id)
                for aml in line.journal_entry_id.line_id:
                    if aml.reconcile_id:
                        move_lines = [l for l in aml.reconcile_id.line_id]
                        move_lines.remove(aml)
                        aml.reconcile_id.unlink()
                        if len(move_lines) >= 2:
                            move_lines.reconcile_partial('auto')
        if moves:
            moves.button_cancel()
            moves.unlink()

    @api.multi
    def get_data_for_reconciliations(self, excluded_ids=None, search_reconciliation_proposition=True):
        """ Returns the data required to display a reconciliation, for each statement line id in ids """
        ret = []
        if excluded_ids is None:
            excluded_ids = []

        for st_line in self:
            reconciliation_data = {}
            if search_reconciliation_proposition:
                reconciliation_proposition = st_line.get_reconciliation_proposition(excluded_ids=excluded_ids)
                for mv_line in reconciliation_proposition:
                    excluded_ids.append(mv_line['id'])
                reconciliation_data['reconciliation_proposition'] = reconciliation_proposition
            else:
                reconciliation_data['reconciliation_proposition'] = []
            st_line = st_line.get_statement_line_for_reconciliation()
            reconciliation_data['st_line'] = st_line
            ret.append(reconciliation_data)

        return ret

    @api.one
    def get_statement_line_for_reconciliation(self):
        """ Returns the data required by the bank statement reconciliation widget to display a statement line """
        statement_currency = self.journal_id.currency or self.journal_id.company_id.currency_id
        rml_parser = report_sxw.rml_parse(self._cr, self._uid, 'reconciliation_widget_asl', context=self._context)

        if self.amount_currency and self.currency_id:
            amount = self.amount_currency
            amount_currency = self.amount
            amount_currency_str = amount_currency > 0 and amount_currency or -amount_currency
            amount_currency_str = rml_parser.formatLang(amount_currency_str, currency_obj=statement_currency)
        else:
            amount = self.amount
            amount_currency_str = ""
        amount_str = amount > 0 and amount or -amount
        amount_str = rml_parser.formatLang(amount_str, currency_obj=self.currency_id or statement_currency)

        data = {
            'id': self.id,
            'ref': self.ref,
            'note': self.note or "",
            'name': self.name,
            'date': self.date,
            'amount': amount,
            'amount_str': amount_str, # Amount in the statement line currency
<<<<<<< HEAD
            'currency_id': self.currency_id.id or statement_currency.id,
            'partner_id': self.partner_id.id,
            'statement_id': self.statement_id.id,
            'account_code': self.journal_id.default_debit_account_id.code,
            'account_name': self.journal_id.default_debit_account_id.name,
            'partner_name': self.partner_id.name,
=======
            'currency_id': st_line.currency_id.id or statement_currency.id,
            'partner_id': st_line.partner_id.id,
            'statement_id': st_line.statement_id.id,
            'account_code': st_line.journal_id.default_debit_account_id.code,
            'account_name': st_line.journal_id.default_debit_account_id.name,
            'partner_name': st_line.partner_id.name,
            'communication_partner_name': st_line.partner_name,
>>>>>>> a15ea265
            'amount_currency_str': amount_currency_str, # Amount in the statement currency
            'has_no_partner': not self.partner_id.id,
        }
        if self.partner_id:
            if amount > 0:
                data['open_balance_account_id'] = self.partner_id.property_account_receivable.id
            else:
                data['open_balance_account_id'] = self.partner_id.property_account_payable.id

        return data

<<<<<<< HEAD
    @api.multi
    def get_reconciliation_proposition(self, excluded_ids=None):
        """ Returns move lines that constitute the best guess to reconcile a statement line. """
        if excluded_ids is None:
            excluded_ids = []

        # Look for structured communication
        if self.name:
            structured_com_match_domain = [('ref', '=', self.name), ('reconcile_id', '=', False),
                ('account_id.reconcile', '=', True), ('id', 'not in', excluded_ids)]
            move_line = self.env['account.move.line'].search(structured_com_match_domain, limit=1)
            if move_line:
                target_currency = self.currency_id or self.journal_id.currency or self.journal_id.company_id.currency_id
                mv_line = move_line.prepare_move_lines_for_reconciliation_widget(target_currency=target_currency, target_date=self.date)[0]
                mv_line['has_no_partner'] = not bool(self.partner_id.id)
=======
    def _domain_reconciliation_proposition(self, cr, uid, st_line, excluded_ids=None, context=None):
        if excluded_ids is None:
            excluded_ids = []
        domain = [('ref', '=', st_line.name),
                  ('reconcile_id', '=', False),
                  ('state', '=', 'valid'),
                  ('account_id.reconcile', '=', True),
                  ('id', 'not in', excluded_ids)]
        return domain

    def get_reconciliation_proposition(self, cr, uid, st_line, excluded_ids=None, context=None):
        """ Returns move lines that constitute the best guess to reconcile a statement line. """
        mv_line_pool = self.pool.get('account.move.line')

        # Look for structured communication
        if st_line.name:
            domain = self._domain_reconciliation_proposition(cr, uid, st_line, excluded_ids=excluded_ids, context=context)
            match_id = mv_line_pool.search(cr, uid, domain, offset=0, limit=1, context=context)
            if match_id:
                mv_line_br = mv_line_pool.browse(cr, uid, match_id, context=context)
                target_currency = st_line.currency_id or st_line.journal_id.currency or st_line.journal_id.company_id.currency_id
                mv_line = mv_line_pool.prepare_move_lines_for_reconciliation_widget(cr, uid, mv_line_br, target_currency=target_currency, target_date=st_line.date, context=context)[0]
                mv_line['has_no_partner'] = not bool(st_line.partner_id.id)
>>>>>>> a15ea265
                # If the structured communication matches a move line that is associated with a partner, we can safely associate the statement line with the partner
                if (mv_line['partner_id']):
                    self.write({'partner_id': mv_line['partner_id']})
                    mv_line['has_no_partner'] = False
                return [mv_line]

        # If there is no identified partner or structured communication, don't look further
        if not self.partner_id:
            return []

        # Look for a move line whose amount matches the statement line's amount
        sign = 1
        if self.journal_id.currency.id == self.journal_id.company_id.currency_id.id:
            amount_field = 'credit'
<<<<<<< HEAD
            sign = -1
            if self.amount > 0:
=======
            if st_line.amount > 0:
>>>>>>> a15ea265
                amount_field = 'debit'
            else:
                sign = -1
        else:
            amount_field = 'amount_currency'
            if self.amount < 0:
                sign = -1
        if st_line.amount_currency:
            amount = st_line.amount_currency
        else:
            amount = st_line.amount

<<<<<<< HEAD
        match_id = self.get_move_lines_for_reconciliation(excluded_ids=excluded_ids, limit=1, additional_domain=[(amount_field, '=', (sign * self.amount))])
=======
        match_id = self.get_move_lines_for_reconciliation(cr, uid, st_line, excluded_ids=excluded_ids, offset=0, limit=1, additional_domain=[(amount_field, '=', (sign * amount))])
>>>>>>> a15ea265
        if match_id:
            return [match_id[0]]

        return []

    @api.one
    def get_move_lines_for_reconciliation_by_statement_line_id(self, excluded_ids=None, str=False, offset=0, limit=None, count=False, additional_domain=None):
        """ Bridge between the web client reconciliation widget and get_move_lines_for_reconciliation (which expects a browse record) """
        if excluded_ids is None:
            excluded_ids = []
        if additional_domain is None:
            additional_domain = []
        return self.get_move_lines_for_reconciliation(excluded_ids, str, offset, limit, count, additional_domain)

<<<<<<< HEAD
    @api.multi
    def get_move_lines_for_reconciliation(self, excluded_ids=None, str=False, offset=0, limit=None, count=False, additional_domain=None):
        """ Find the move lines that could be used to reconcile a statement line. If count is true, only returns the count.

            :param integers list excluded_ids: ids of move lines that should not be fetched
            :param boolean count: just return the number of records
            :param tuples list additional_domain: additional domain restrictions
        """
=======
    def _domain_move_lines_for_reconciliation(self, cr, uid, st_line, excluded_ids=None, str=False, additional_domain=None, context=None):
>>>>>>> a15ea265
        if excluded_ids is None:
            excluded_ids = []
        if additional_domain is None:
            additional_domain = []
<<<<<<< HEAD

        # Make domain
        domain = additional_domain + [('reconcile_id', '=', False)]
        if self.partner_id:
            domain += [('partner_id', '=', self.partner_id.id),
                '|', ('account_id.user_type.type', '=', 'receivable'),
                ('account_id.user_type.type', '=', 'payable')]
        else:
            domain += [('account_id.reconcile', '=', True), ('account_id.user_type.type', '=', 'other')]
            if str:
                domain += [('partner_id.name', 'ilike', str)]
=======
        # Make domain
        domain = additional_domain + [('reconcile_id', '=', False),
                                      ('state', '=', 'valid'),
                                      ('account_id.reconcile', '=', True)]
        if st_line.partner_id.id:
            domain += [('partner_id', '=', st_line.partner_id.id)]
>>>>>>> a15ea265
        if excluded_ids:
            domain.append(('id', 'not in', excluded_ids))
        if str:
            domain += ['|', ('move_id.name', 'ilike', str), ('move_id.ref', 'ilike', str)]
            if not st_line.partner_id.id:
                domain.insert(-1, '|', )
                domain.append(('partner_id.name', 'ilike', str))
            if str != '/':
                domain.insert(-1, '|', )
                domain.append(('name', 'ilike', str))
        return domain

    def get_move_lines_for_reconciliation(self, cr, uid, st_line, excluded_ids=None, str=False, offset=0, limit=None, count=False, additional_domain=None, context=None):
        """ Find the move lines that could be used to reconcile a statement line. If count is true, only returns the count.

<<<<<<< HEAD
        # Get move lines
        lines = self.env['account.move.line'].search(domain, offset=offset, limit=limit, order="date_maturity asc, id asc")
=======
            :param st_line: the browse record of the statement line
            :param integers list excluded_ids: ids of move lines that should not be fetched
            :param boolean count: just return the number of records
            :param tuples list additional_domain: additional domain restrictions
        """
        mv_line_pool = self.pool.get('account.move.line')
        domain = self._domain_move_lines_for_reconciliation(cr, uid, st_line, excluded_ids=excluded_ids, str=str, additional_domain=additional_domain, context=context)
>>>>>>> a15ea265
        
        # Get move lines ; in case of a partial reconciliation, only consider one line
        filtered_lines = []
        reconcile_partial_ids = []
        actual_offset = offset
        while True:
            line_ids = mv_line_pool.search(cr, uid, domain, offset=actual_offset, limit=limit, order="date_maturity asc, id asc", context=context)
            lines = mv_line_pool.browse(cr, uid, line_ids, context=context)
            make_one_more_loop = False
            for line in lines:
                if line.reconcile_partial_id and line.reconcile_partial_id.id in reconcile_partial_ids:
                    #if we filtered a line because it is partially reconciled with an already selected line, we must do one more loop
                    #in order to get the right number of items in the pager
                    make_one_more_loop = True
                    continue
                filtered_lines.append(line)
                if line.reconcile_partial_id:
                    reconcile_partial_ids.append(line.reconcile_partial_id.id)

            if not limit or not make_one_more_loop or len(filtered_lines) >= limit:
                break
            actual_offset = actual_offset + limit
        lines = limit and filtered_lines[:limit] or filtered_lines

        # Either return number of lines
        if count:
            return len(lines)

        # Or return list of dicts representing the formatted move lines
        else:
            target_currency = self.currency_id or self.journal_id.currency or self.journal_id.company_id.currency_id
            mv_lines = lines.prepare_move_lines_for_reconciliation_widget(target_currency=target_currency, target_date=self.date)
            has_no_partner = not bool(self.partner_id.id)
            for line in mv_lines:
                line['has_no_partner'] = has_no_partner
            return mv_lines

    @api.one
    def get_currency_rate_line(self, currency_diff, move_id):
        if currency_diff < 0:
            account_id = self.company_id.expense_currency_exchange_account_id.id
            if not account_id:
                raise Warning(_("You should configure the 'Loss Exchange Rate Account' in the accounting settings, to manage automatically the booking of accounting entries related to differences between exchange rates."))
        else:
            account_id = self.company_id.income_currency_exchange_account_id.id
            if not account_id:
                raise Warning(_("You should configure the 'Gain Exchange Rate Account' in the accounting settings, to manage automatically the booking of accounting entries related to differences between exchange rates."))
        return {
            'move_id': move_id,
            'name': _('change') + ': ' + (self.name or '/'),
            'date': self.statement_id.date,
            'journal_id': self.journal_id.id,
            'partner_id': self.partner_id.id,
            'company_id': self.company_id.id,
            'statement_id': self.statement_id.id,
            'debit': currency_diff < 0 and -currency_diff or 0,
            'credit': currency_diff > 0 and currency_diff or 0,
            'amount_currency': 0.0,
            'date': self.date,
            'account_id': account_id
            }

<<<<<<< HEAD
    @api.one
    def process_reconciliation(self, mv_line_dicts):
=======
    def process_reconciliations(self, cr, uid, data, context=None):
        for datum in data:
            self.process_reconciliation(cr, uid, datum[0], datum[1], context=context)

    def process_reconciliation(self, cr, uid, id, mv_line_dicts, context=None):
>>>>>>> a15ea265
        """ Creates a move line for each item of mv_line_dicts and for the statement line. Reconcile a new move line with its counterpart_move_line_id if specified. Finally, mark the statement line as reconciled by putting the newly created move id in the column journal_entry_id.

            :param list of dicts mv_line_dicts: move lines to create. If counterpart_move_line_id is specified, reconcile with it
        """
        company_currency = self.journal_id.company_id.currency_id
        statement_currency = self.journal_id.currency or company_currency
        bs_obj = self.env['account.bank.statement']
        aml_obj = self.env['account.move.line']

        # Checks
        if self.journal_entry_id.id:
            raise Warning(_('The bank statement line was already reconciled.'))
        for mv_line_dict in mv_line_dicts:
            for field in ['debit', 'credit', 'amount_currency']:
                if field not in mv_line_dict:
                    mv_line_dict[field] = 0.0
            if mv_line_dict.get('counterpart_move_line_id'):
                mv_line = aml_obj.browse(mv_line_dict.get('counterpart_move_line_id'))
                if mv_line.reconcile_id:
                    raise Warning(_('A selected move line was already reconciled.'))

        # Create the move
        move_name = (self.statement_id.name or self.name) + "/" + str(self.sequence)
        move_vals = bs_obj._prepare_move(self, move_name)
        move_id = self.env['account.move'].create(move_vals)

        # Create the move line for the statement line
        if self.statement_id.currency != company_currency:
            if self.currency_id == company_currency:
                amount = self.amount_currency
            else:
                ctx = dict(self._context or {})
                ctx['date'] = self.date
                amount = self.statement_id.currency.with_context(ctx).compute(self.amount, company_currency)
        else:
            amount = self.amount
        bank_st_move_vals = bs_obj._prepare_bank_move_line(self, move_id.id, amount, company_currency.id)
        aml_obj.create(bank_st_move_vals)
        # Complete the dicts
        st_line_currency = self.currency_id or statement_currency
        st_line_currency_rate = self.currency_id and (self.amount_currency / self.amount) or False
        to_create = []
        for mv_line_dict in mv_line_dicts:
            if mv_line_dict.get('is_tax_line'):
                continue
            mv_line_dict['ref'] = move_name
            mv_line_dict['move_id'] = move_id.id
            mv_line_dict['date'] = self.statement_id.date
            mv_line_dict['journal_id'] = self.journal_id.id
            mv_line_dict['company_id'] = self.company_id.id
            mv_line_dict['statement_id'] = self.statement_id.id
            if mv_line_dict.get('counterpart_move_line_id'):
<<<<<<< HEAD
                mv_line = aml_obj.browse(mv_line_dict['counterpart_move_line_id'])
=======
                mv_line = aml_obj.browse(cr, uid, mv_line_dict['counterpart_move_line_id'], context=context)
                mv_line_dict['partner_id'] = mv_line.partner_id.id or st_line.partner_id.id
>>>>>>> a15ea265
                mv_line_dict['account_id'] = mv_line.account_id.id
            if st_line_currency.id != company_currency.id:
                ctx = context.copy()
                ctx['date'] = self.date
                mv_line_dict['amount_currency'] = mv_line_dict['debit'] - mv_line_dict['credit']
                mv_line_dict['currency_id'] = st_line_currency.id
                if self.currency_id and statement_currency.id == company_currency.id and st_line_currency_rate:
                    debit_at_current_rate = company_currency.round(mv_line_dict['debit'] / st_line_currency_rate)
                    credit_at_current_rate = company_currency.round(mv_line_dict['credit'] / st_line_currency_rate)
                elif self.currency_id and st_line_currency_rate:
                    debit_at_current_rate = statement_currency.with_context(ctx).compute(company_currency.id, mv_line_dict['debit'] / st_line_currency_rate)
                    credit_at_current_rate = statement_currency.with_context(ctx).compute(company_currency.id, mv_line_dict['credit'] / st_line_currency_rate)
                else:
                    debit_at_current_rate = st_line_currency.with_context(ctx).compute(company_currency.id, mv_line_dict['debit'])
                    credit_at_current_rate = st_line_currency.with_context(ctx).compute(company_currency.id, mv_line_dict['credit'])
                if mv_line_dict.get('counterpart_move_line_id'):
                    #post an account line that use the same currency rate than the counterpart (to balance the account) and post the difference in another line
                    ctx['date'] = mv_line.date
                    debit_at_old_rate = st_line_currency.with_context(ctx).compute(company_currency.id, mv_line_dict['debit'])
                    credit_at_old_rate = st_line_currency.with_context(ctx).compute(company_currency.id, mv_line_dict['credit'])
                    mv_line_dict['credit'] = credit_at_old_rate
                    mv_line_dict['debit'] = debit_at_old_rate
                    if debit_at_old_rate - debit_at_current_rate:
                        currency_diff = debit_at_current_rate - debit_at_old_rate
                        to_create.append(self.get_currency_rate_line(self, -currency_diff, move_id.id))
                    if credit_at_old_rate - credit_at_current_rate:
                        currency_diff = credit_at_current_rate - credit_at_old_rate
                        to_create.append(self.get_currency_rate_line(self, currency_diff, move_id.id))
                else:
                    mv_line_dict['debit'] = debit_at_current_rate
                    mv_line_dict['credit'] = credit_at_current_rate
            elif statement_currency.id != company_currency.id:
                #statement is in foreign currency but the transaction is in company currency
                prorata_factor = (mv_line_dict['debit'] - mv_line_dict['credit']) / self.amount_currency
                mv_line_dict['amount_currency'] = prorata_factor * self.amount
            to_create.append(mv_line_dict)
        # Create move lines
        move_line_pairs_to_reconcile = []
        for mv_line_dict in to_create:
            counterpart_move_line_id = None # NB : this attribute is irrelevant for aml_obj.create() and needs to be removed from the dict
            if mv_line_dict.get('counterpart_move_line_id'):
                counterpart_move_line_id = mv_line_dict['counterpart_move_line_id']
                del mv_line_dict['counterpart_move_line_id']
            new_aml_id = aml_obj.create(mv_line_dict)
            if counterpart_move_line_id != None:
                move_line_pairs_to_reconcile.append([new_aml_id, counterpart_move_line_id])
        # Reconcile
        for pair in move_line_pairs_to_reconcile:
            aml_obj.reconcile_partial(pair)
        # Mark the statement line as reconciled
        self.journal_entry_id = move_id.id

    # FIXME : if it wasn't for the multicompany security settings in account_security.xml, the method would just
    # return [('journal_entry_id', '=', False)]
    # Unfortunately, that spawns a "no access rights" error ; it shouldn't.
    @api.model
    def _needaction_domain_get(self):
        return ['|', ('company_id', '=', False), ('company_id', 'child_of', [self.env.user.company_id.id]), ('journal_entry_id', '=', False)]

    _order = "statement_id desc, sequence"
    _name = "account.bank.statement.line"
    _description = "Bank Statement Line"
    _inherit = ['ir.needaction_mixin']
<<<<<<< HEAD

    name = fields.Char(string='Communication', required=True, default=lambda self: self.env['ir.sequence'].get('account.bank.statement.line'))
    date = fields.Date(string='Date', required=True, default=lambda self: self._context.get('date', fields.Date.context_today(self)))
    amount = fields.Float(string='Amount', digits=dp.get_precision('Account'))
    partner_id = fields.Many2one('res.partner', string='Partner')
    bank_account_id = fields.Many2one('res.partner.bank', string='Bank Account')
    account_id = fields.Many2one('account.account', string='Account', domain=[('deprecated', '=', False)],
        help="This technical field can be used at the statement line creation/import time in order to avoid the reconciliation process on it later on. The statement line will simply create a counterpart on this account")
    statement_id = fields.Many2one('account.bank.statement', string='Statement', index=True, required=True, ondelete='cascade')
    journal_id = fields.Many2one('account.journal', related='statement_id.journal_id', string='Journal', store=True, readonly=True)
    partner_name = fields.Char(string='Partner Name',
        help="This field is used to record the third party name when importing bank statement in electronic format, when the partner doesn't exist yet in the database (or cannot be found).")
    ref = fields.Char(string='Reference')
    note = fields.Text(string='Notes')
    sequence = fields.Integer(string='Sequence', index=True, help="Gives the sequence order when displaying a list of bank statement lines.")
    company_id = fields.Many2one('res.company', related='statement_id.company_id', string='Company', store=True, readonly=True)
    journal_entry_id = fields.Many2one('account.move', string='Journal Entry', copy=False)
    amount_currency = fields.Float(string='Amount Currency', help="The amount expressed in an optional other currency if it is a multi-currency entry.",
        digits=dp.get_precision('Account'))
    currency_id = fields.Many2one('res.currency', string='Currency', help="The optional other currency if it is a multi-currency entry.")
=======
    _columns = {
        'name': fields.char('Communication', required=True),
        'date': fields.date('Date', required=True),
        'amount': fields.float('Amount', digits_compute=dp.get_precision('Account')),
        'partner_id': fields.many2one('res.partner', 'Partner'),
        'bank_account_id': fields.many2one('res.partner.bank','Bank Account'),
        'account_id': fields.many2one('account.account', 'Account', help="This technical field can be used at the statement line creation/import time in order to avoid the reconciliation process on it later on. The statement line will simply create a counterpart on this account"),
        'statement_id': fields.many2one('account.bank.statement', 'Statement', select=True, required=True, ondelete='restrict'),
        'journal_id': fields.related('statement_id', 'journal_id', type='many2one', relation='account.journal', string='Journal', store=True, readonly=True),
        'partner_name': fields.char('Partner Name', help="This field is used to record the third party name when importing bank statement in electronic format, when the partner doesn't exist yet in the database (or cannot be found)."),
        'ref': fields.char('Reference'),
        'note': fields.text('Notes'),
        'sequence': fields.integer('Sequence', select=True, help="Gives the sequence order when displaying a list of bank statement lines."),
        'company_id': fields.related('statement_id', 'company_id', type='many2one', relation='res.company', string='Company', store=True, readonly=True),
        'journal_entry_id': fields.many2one('account.move', 'Journal Entry', copy=False),
        'amount_currency': fields.float('Amount Currency', help="The amount expressed in an optional other currency if it is a multi-currency entry.", digits_compute=dp.get_precision('Account')),
        'currency_id': fields.many2one('res.currency', 'Currency', help="The optional other currency if it is a multi-currency entry."),
    }
    _defaults = {
        'date': lambda self,cr,uid,context={}: context.get('date', fields.date.context_today(self,cr,uid,context=context)),
    }

class account_statement_operation_template(osv.osv):
    _name = "account.statement.operation.template"
    _description = "Preset for the lines that can be created in a bank statement reconciliation"
    _columns = {
        'name': fields.char('Button Label', required=True),
        'account_id': fields.many2one('account.account', 'Account', ondelete='cascade', domain=[('type','!=','view')]),
        'label': fields.char('Label'),
        'amount_type': fields.selection([('fixed', 'Fixed'),('percentage_of_total','Percentage of total amount'),('percentage_of_balance', 'Percentage of open balance')],
                                   'Amount type', required=True),
        'amount': fields.float('Amount', digits_compute=dp.get_precision('Account'), help="The amount will count as a debit if it is negative, as a credit if it is positive (except if amount type is 'Percentage of open balance').", required=True),
        'tax_id': fields.many2one('account.tax', 'Tax', ondelete='cascade'),
        'analytic_account_id': fields.many2one('account.analytic.account', 'Analytic Account', ondelete='cascade'),
    }
    _defaults = {
        'amount_type': 'percentage_of_balance',
        'amount': 100.0
    }

# vim:expandtab:smartindent:tabstop=4:softtabstop=4:shiftwidth=4:
>>>>>>> a15ea265
<|MERGE_RESOLUTION|>--- conflicted
+++ resolved
@@ -3,7 +3,6 @@
 import time
 
 from openerp import models, fields, api, _
-from openerp.osv import expression
 import openerp.addons.decimal_precision as dp
 from openerp.exceptions import Warning
 from openerp.report import report_sxw
@@ -139,12 +138,8 @@
             'ref': st_line.ref,
         }
 
-<<<<<<< HEAD
     @api.model
     def _get_counter_part_account(self, st_line):
-=======
-    def _get_counter_part_account(self, cr, uid, st_line, context=None):
->>>>>>> a15ea265
         """Retrieve the account to use in the counterpart move.
 
            :param browse_record st_line: account.bank.statement.line record to create the move from.
@@ -154,12 +149,8 @@
             return st_line.statement_id.journal_id.default_credit_account_id.id
         return st_line.statement_id.journal_id.default_debit_account_id.id
 
-<<<<<<< HEAD
     @api.model
     def _get_counter_part_partner(self, st_line):
-=======
-    def _get_counter_part_partner(self, cr, uid, st_line, context=None):
->>>>>>> a15ea265
         """Retrieve the partner to use in the counterpart move.
 
            :param browse_record st_line: account.bank.statement.line record to create the move from.
@@ -288,7 +279,6 @@
     def _compute_balance_end_real(self, journal_id):
         res = 0.0
         if journal_id:
-<<<<<<< HEAD
             if self.env['account.journal'].browse(journal_id).with_last_closing_balance:
                 statement = self.search([('journal_id', '=', journal_id), ('state', '!=', 'draft')], limit=1, order='date DESC,id DESC')
                 if statement:
@@ -310,51 +300,16 @@
         for statement in self:
             if statement.state != 'draft':
                 raise Warning(_('In order to delete a bank statement, you must first cancel it to delete related journal items.'))
+            # Explicitly unlink bank statement lines
+            # so it will check that the related journal entries have
+            # been deleted first
+            self.env['account.bank.statement.line'].unlink(statement.line_ids)
         return super(account_bank_statement, self).unlink()
 
     @api.multi
     def button_journal_entries(self):
         context = dict(self._context or {})
         context['journal_id'] = self.journal_id.id
-=======
-            journal = self.pool.get('account.journal').browse(cr, uid, journal_id, context=context)
-            if journal.with_last_closing_balance:
-                cr.execute('SELECT balance_end_real \
-                      FROM account_bank_statement \
-                      WHERE journal_id = %s AND NOT state = %s \
-                      ORDER BY date DESC,id DESC LIMIT 1', (journal_id, 'draft'))
-                res = cr.fetchone()
-        return res and res[0] or 0.0
-
-    def onchange_journal_id(self, cr, uid, statement_id, journal_id, context=None):
-        if not journal_id:
-            return {}
-        balance_start = self._compute_balance_end_real(cr, uid, journal_id, context=context)
-        journal = self.pool.get('account.journal').browse(cr, uid, journal_id, context=context)
-        currency = journal.currency or journal.company_id.currency_id
-        res = {'balance_start': balance_start, 'company_id': journal.company_id.id, 'currency': currency.id}
-        if journal.type == 'cash':
-            res['cash_control'] = journal.cash_control
-        return {'value': res}
-
-    def unlink(self, cr, uid, ids, context=None):
-        statement_line_obj = self.pool['account.bank.statement.line']
-        for item in self.browse(cr, uid, ids, context=context):
-            if item.state != 'draft':
-                raise osv.except_osv(
-                    _('Invalid Action!'), 
-                    _('In order to delete a bank statement, you must first cancel it to delete related journal items.')
-                )
-            # Explicitly unlink bank statement lines
-            # so it will check that the related journal entries have
-            # been deleted first
-            statement_line_obj.unlink(cr, uid, [line.id for line in item.line_ids], context=context)
-        return super(account_bank_statement, self).unlink(cr, uid, ids, context=context)
-
-    def button_journal_entries(self, cr, uid, ids, context=None):
-        ctx = (context or {}).copy()
-        ctx['journal_id'] = self.browse(cr, uid, ids[0], context=context).journal_id.id
->>>>>>> a15ea265
         return {
             'name': _('Journal Items'),
             'view_type': 'form',
@@ -375,10 +330,15 @@
         for statement in self:
             for st_line in statement.line_ids:
                 if st_line.bank_account_id and st_line.partner_id and st_line.bank_account_id.partner_id.id != st_line.partner_id.id:
-<<<<<<< HEAD
                     st_line.bank_account_id.write({'partner_id': st_line.partner_id.id})
 
 class account_bank_statement_line(models.Model):
+
+    @api.model
+    def create(self, vals):
+        if vals.get('amount_currency', 0) and not vals.get('amount', 0):
+            raise Warning(_('If "Amount Currency" is specified, then "Amount" must be as well.'))
+        return super(account_bank_statement_line, self).create(vals)
 
     @api.multi
     def unlink(self):
@@ -391,30 +351,6 @@
     def cancel(self):
         moves = []
         for line in self:
-=======
-                    self.pool.get('res.partner.bank').write(cr, uid, [st_line.bank_account_id.id], {'partner_id': st_line.partner_id.id}, context=context)
-
-class account_bank_statement_line(osv.osv):
-
-    def create(self, cr, uid, vals, context=None):
-        if vals.get('amount_currency', 0) and not vals.get('amount', 0):
-            raise osv.except_osv(_('Error!'), _('If "Amount Currency" is specified, then "Amount" must be as well.'))
-        return super(account_bank_statement_line, self).create(cr, uid, vals, context=context)
-
-    def unlink(self, cr, uid, ids, context=None):
-        for item in self.browse(cr, uid, ids, context=context):
-            if item.journal_entry_id:
-                raise osv.except_osv(
-                    _('Invalid Action!'), 
-                    _('In order to delete a bank statement line, you must first cancel it to delete related journal items.')
-                )
-        return super(account_bank_statement_line, self).unlink(cr, uid, ids, context=context)
-
-    def cancel(self, cr, uid, ids, context=None):
-        account_move_obj = self.pool.get('account.move')
-        move_ids = []
-        for line in self.browse(cr, uid, ids, context=context):
->>>>>>> a15ea265
             if line.journal_entry_id:
                 moves.append(line.journal_entry_id)
                 for aml in line.journal_entry_id.line_id:
@@ -475,22 +411,13 @@
             'date': self.date,
             'amount': amount,
             'amount_str': amount_str, # Amount in the statement line currency
-<<<<<<< HEAD
             'currency_id': self.currency_id.id or statement_currency.id,
             'partner_id': self.partner_id.id,
             'statement_id': self.statement_id.id,
             'account_code': self.journal_id.default_debit_account_id.code,
             'account_name': self.journal_id.default_debit_account_id.name,
             'partner_name': self.partner_id.name,
-=======
-            'currency_id': st_line.currency_id.id or statement_currency.id,
-            'partner_id': st_line.partner_id.id,
-            'statement_id': st_line.statement_id.id,
-            'account_code': st_line.journal_id.default_debit_account_id.code,
-            'account_name': st_line.journal_id.default_debit_account_id.name,
-            'partner_name': st_line.partner_id.name,
-            'communication_partner_name': st_line.partner_name,
->>>>>>> a15ea265
+            'communication_partner_name': self.partner_name,
             'amount_currency_str': amount_currency_str, # Amount in the statement currency
             'has_no_partner': not self.partner_id.id,
         }
@@ -502,47 +429,28 @@
 
         return data
 
-<<<<<<< HEAD
+    @api.multi
+    def _domain_reconciliation_proposition(self, excluded_ids=None):
+        if excluded_ids is None:
+            excluded_ids = []
+        domain = [('ref', '=', self.name),
+                  ('reconcile_id', '=', False),
+                  ('account_id.reconcile', '=', True),
+                  ('id', 'not in', excluded_ids)]
+        return domain
+
     @api.multi
     def get_reconciliation_proposition(self, excluded_ids=None):
         """ Returns move lines that constitute the best guess to reconcile a statement line. """
-        if excluded_ids is None:
-            excluded_ids = []
 
         # Look for structured communication
         if self.name:
-            structured_com_match_domain = [('ref', '=', self.name), ('reconcile_id', '=', False),
-                ('account_id.reconcile', '=', True), ('id', 'not in', excluded_ids)]
+            structured_com_match_domain = self._domain_reconciliation_proposition(excluded_ids=excluded_ids)
             move_line = self.env['account.move.line'].search(structured_com_match_domain, limit=1)
             if move_line:
                 target_currency = self.currency_id or self.journal_id.currency or self.journal_id.company_id.currency_id
                 mv_line = move_line.prepare_move_lines_for_reconciliation_widget(target_currency=target_currency, target_date=self.date)[0]
                 mv_line['has_no_partner'] = not bool(self.partner_id.id)
-=======
-    def _domain_reconciliation_proposition(self, cr, uid, st_line, excluded_ids=None, context=None):
-        if excluded_ids is None:
-            excluded_ids = []
-        domain = [('ref', '=', st_line.name),
-                  ('reconcile_id', '=', False),
-                  ('state', '=', 'valid'),
-                  ('account_id.reconcile', '=', True),
-                  ('id', 'not in', excluded_ids)]
-        return domain
-
-    def get_reconciliation_proposition(self, cr, uid, st_line, excluded_ids=None, context=None):
-        """ Returns move lines that constitute the best guess to reconcile a statement line. """
-        mv_line_pool = self.pool.get('account.move.line')
-
-        # Look for structured communication
-        if st_line.name:
-            domain = self._domain_reconciliation_proposition(cr, uid, st_line, excluded_ids=excluded_ids, context=context)
-            match_id = mv_line_pool.search(cr, uid, domain, offset=0, limit=1, context=context)
-            if match_id:
-                mv_line_br = mv_line_pool.browse(cr, uid, match_id, context=context)
-                target_currency = st_line.currency_id or st_line.journal_id.currency or st_line.journal_id.company_id.currency_id
-                mv_line = mv_line_pool.prepare_move_lines_for_reconciliation_widget(cr, uid, mv_line_br, target_currency=target_currency, target_date=st_line.date, context=context)[0]
-                mv_line['has_no_partner'] = not bool(st_line.partner_id.id)
->>>>>>> a15ea265
                 # If the structured communication matches a move line that is associated with a partner, we can safely associate the statement line with the partner
                 if (mv_line['partner_id']):
                     self.write({'partner_id': mv_line['partner_id']})
@@ -557,12 +465,7 @@
         sign = 1
         if self.journal_id.currency.id == self.journal_id.company_id.currency_id.id:
             amount_field = 'credit'
-<<<<<<< HEAD
-            sign = -1
             if self.amount > 0:
-=======
-            if st_line.amount > 0:
->>>>>>> a15ea265
                 amount_field = 'debit'
             else:
                 sign = -1
@@ -570,16 +473,8 @@
             amount_field = 'amount_currency'
             if self.amount < 0:
                 sign = -1
-        if st_line.amount_currency:
-            amount = st_line.amount_currency
-        else:
-            amount = st_line.amount
-
-<<<<<<< HEAD
-        match_id = self.get_move_lines_for_reconciliation(excluded_ids=excluded_ids, limit=1, additional_domain=[(amount_field, '=', (sign * self.amount))])
-=======
-        match_id = self.get_move_lines_for_reconciliation(cr, uid, st_line, excluded_ids=excluded_ids, offset=0, limit=1, additional_domain=[(amount_field, '=', (sign * amount))])
->>>>>>> a15ea265
+        amount = self.amount_currency or self.amount
+        match_id = self.get_move_lines_for_reconciliation(excluded_ids=excluded_ids, limit=1, additional_domain=[(amount_field, '=', (sign * amount))])
         if match_id:
             return [match_id[0]]
 
@@ -594,47 +489,23 @@
             additional_domain = []
         return self.get_move_lines_for_reconciliation(excluded_ids, str, offset, limit, count, additional_domain)
 
-<<<<<<< HEAD
-    @api.multi
-    def get_move_lines_for_reconciliation(self, excluded_ids=None, str=False, offset=0, limit=None, count=False, additional_domain=None):
-        """ Find the move lines that could be used to reconcile a statement line. If count is true, only returns the count.
-
-            :param integers list excluded_ids: ids of move lines that should not be fetched
-            :param boolean count: just return the number of records
-            :param tuples list additional_domain: additional domain restrictions
-        """
-=======
-    def _domain_move_lines_for_reconciliation(self, cr, uid, st_line, excluded_ids=None, str=False, additional_domain=None, context=None):
->>>>>>> a15ea265
+    @api.model
+    def _domain_move_lines_for_reconciliation(self, excluded_ids=None, str=False, additional_domain=None):
         if excluded_ids is None:
             excluded_ids = []
         if additional_domain is None:
             additional_domain = []
-<<<<<<< HEAD
-
-        # Make domain
-        domain = additional_domain + [('reconcile_id', '=', False)]
-        if self.partner_id:
-            domain += [('partner_id', '=', self.partner_id.id),
-                '|', ('account_id.user_type.type', '=', 'receivable'),
-                ('account_id.user_type.type', '=', 'payable')]
-        else:
-            domain += [('account_id.reconcile', '=', True), ('account_id.user_type.type', '=', 'other')]
-            if str:
-                domain += [('partner_id.name', 'ilike', str)]
-=======
         # Make domain
         domain = additional_domain + [('reconcile_id', '=', False),
                                       ('state', '=', 'valid'),
                                       ('account_id.reconcile', '=', True)]
-        if st_line.partner_id.id:
-            domain += [('partner_id', '=', st_line.partner_id.id)]
->>>>>>> a15ea265
+        if self.partner_id.id:
+            domain += [('partner_id', '=', self.partner_id.id)]
         if excluded_ids:
             domain.append(('id', 'not in', excluded_ids))
         if str:
             domain += ['|', ('move_id.name', 'ilike', str), ('move_id.ref', 'ilike', str)]
-            if not st_line.partner_id.id:
+            if not self.partner_id.id:
                 domain.insert(-1, '|', )
                 domain.append(('partner_id.name', 'ilike', str))
             if str != '/':
@@ -642,29 +513,23 @@
                 domain.append(('name', 'ilike', str))
         return domain
 
-    def get_move_lines_for_reconciliation(self, cr, uid, st_line, excluded_ids=None, str=False, offset=0, limit=None, count=False, additional_domain=None, context=None):
+    @api.multi
+    def get_move_lines_for_reconciliation(self, excluded_ids=None, str=False, offset=0, limit=None, count=False, additional_domain=None):
         """ Find the move lines that could be used to reconcile a statement line. If count is true, only returns the count.
 
-<<<<<<< HEAD
-        # Get move lines
-        lines = self.env['account.move.line'].search(domain, offset=offset, limit=limit, order="date_maturity asc, id asc")
-=======
             :param st_line: the browse record of the statement line
             :param integers list excluded_ids: ids of move lines that should not be fetched
             :param boolean count: just return the number of records
             :param tuples list additional_domain: additional domain restrictions
         """
-        mv_line_pool = self.pool.get('account.move.line')
-        domain = self._domain_move_lines_for_reconciliation(cr, uid, st_line, excluded_ids=excluded_ids, str=str, additional_domain=additional_domain, context=context)
->>>>>>> a15ea265
+        domain = self._domain_move_lines_for_reconciliation(excluded_ids=excluded_ids, str=str, additional_domain=additional_domain)
         
         # Get move lines ; in case of a partial reconciliation, only consider one line
         filtered_lines = []
         reconcile_partial_ids = []
         actual_offset = offset
         while True:
-            line_ids = mv_line_pool.search(cr, uid, domain, offset=actual_offset, limit=limit, order="date_maturity asc, id asc", context=context)
-            lines = mv_line_pool.browse(cr, uid, line_ids, context=context)
+            lines = self.env['account.move.line'].search(domain, offset=actual_offset, limit=limit, order="date_maturity asc, id asc")
             make_one_more_loop = False
             for line in lines:
                 if line.reconcile_partial_id and line.reconcile_partial_id.id in reconcile_partial_ids:
@@ -719,16 +584,13 @@
             'account_id': account_id
             }
 
-<<<<<<< HEAD
+    @api.model
+    def process_reconciliations(self, data):
+        for datum in data:
+            self.browse(datum[0]).process_reconciliation(datum[1])
+
     @api.one
     def process_reconciliation(self, mv_line_dicts):
-=======
-    def process_reconciliations(self, cr, uid, data, context=None):
-        for datum in data:
-            self.process_reconciliation(cr, uid, datum[0], datum[1], context=context)
-
-    def process_reconciliation(self, cr, uid, id, mv_line_dicts, context=None):
->>>>>>> a15ea265
         """ Creates a move line for each item of mv_line_dicts and for the statement line. Reconcile a new move line with its counterpart_move_line_id if specified. Finally, mark the statement line as reconciled by putting the newly created move id in the column journal_entry_id.
 
             :param list of dicts mv_line_dicts: move lines to create. If counterpart_move_line_id is specified, reconcile with it
@@ -781,15 +643,11 @@
             mv_line_dict['company_id'] = self.company_id.id
             mv_line_dict['statement_id'] = self.statement_id.id
             if mv_line_dict.get('counterpart_move_line_id'):
-<<<<<<< HEAD
                 mv_line = aml_obj.browse(mv_line_dict['counterpart_move_line_id'])
-=======
-                mv_line = aml_obj.browse(cr, uid, mv_line_dict['counterpart_move_line_id'], context=context)
-                mv_line_dict['partner_id'] = mv_line.partner_id.id or st_line.partner_id.id
->>>>>>> a15ea265
+                mv_line_dict['partner_id'] = mv_line.partner_id.id or self.partner_id.id
                 mv_line_dict['account_id'] = mv_line.account_id.id
             if st_line_currency.id != company_currency.id:
-                ctx = context.copy()
+                ctx = self._context.copy()
                 ctx['date'] = self.date
                 mv_line_dict['amount_currency'] = mv_line_dict['debit'] - mv_line_dict['credit']
                 mv_line_dict['currency_id'] = st_line_currency.id
@@ -831,7 +689,7 @@
                 counterpart_move_line_id = mv_line_dict['counterpart_move_line_id']
                 del mv_line_dict['counterpart_move_line_id']
             new_aml_id = aml_obj.create(mv_line_dict)
-            if counterpart_move_line_id != None:
+            if counterpart_move_line_id is not None:
                 move_line_pairs_to_reconcile.append([new_aml_id, counterpart_move_line_id])
         # Reconcile
         for pair in move_line_pairs_to_reconcile:
@@ -850,7 +708,6 @@
     _name = "account.bank.statement.line"
     _description = "Bank Statement Line"
     _inherit = ['ir.needaction_mixin']
-<<<<<<< HEAD
 
     name = fields.Char(string='Communication', required=True, default=lambda self: self.env['ir.sequence'].get('account.bank.statement.line'))
     date = fields.Date(string='Date', required=True, default=lambda self: self._context.get('date', fields.Date.context_today(self)))
@@ -871,46 +728,16 @@
     amount_currency = fields.Float(string='Amount Currency', help="The amount expressed in an optional other currency if it is a multi-currency entry.",
         digits=dp.get_precision('Account'))
     currency_id = fields.Many2one('res.currency', string='Currency', help="The optional other currency if it is a multi-currency entry.")
-=======
-    _columns = {
-        'name': fields.char('Communication', required=True),
-        'date': fields.date('Date', required=True),
-        'amount': fields.float('Amount', digits_compute=dp.get_precision('Account')),
-        'partner_id': fields.many2one('res.partner', 'Partner'),
-        'bank_account_id': fields.many2one('res.partner.bank','Bank Account'),
-        'account_id': fields.many2one('account.account', 'Account', help="This technical field can be used at the statement line creation/import time in order to avoid the reconciliation process on it later on. The statement line will simply create a counterpart on this account"),
-        'statement_id': fields.many2one('account.bank.statement', 'Statement', select=True, required=True, ondelete='restrict'),
-        'journal_id': fields.related('statement_id', 'journal_id', type='many2one', relation='account.journal', string='Journal', store=True, readonly=True),
-        'partner_name': fields.char('Partner Name', help="This field is used to record the third party name when importing bank statement in electronic format, when the partner doesn't exist yet in the database (or cannot be found)."),
-        'ref': fields.char('Reference'),
-        'note': fields.text('Notes'),
-        'sequence': fields.integer('Sequence', select=True, help="Gives the sequence order when displaying a list of bank statement lines."),
-        'company_id': fields.related('statement_id', 'company_id', type='many2one', relation='res.company', string='Company', store=True, readonly=True),
-        'journal_entry_id': fields.many2one('account.move', 'Journal Entry', copy=False),
-        'amount_currency': fields.float('Amount Currency', help="The amount expressed in an optional other currency if it is a multi-currency entry.", digits_compute=dp.get_precision('Account')),
-        'currency_id': fields.many2one('res.currency', 'Currency', help="The optional other currency if it is a multi-currency entry."),
-    }
-    _defaults = {
-        'date': lambda self,cr,uid,context={}: context.get('date', fields.date.context_today(self,cr,uid,context=context)),
-    }
-
-class account_statement_operation_template(osv.osv):
+
+class account_statement_operation_template(models.Model):
     _name = "account.statement.operation.template"
     _description = "Preset for the lines that can be created in a bank statement reconciliation"
-    _columns = {
-        'name': fields.char('Button Label', required=True),
-        'account_id': fields.many2one('account.account', 'Account', ondelete='cascade', domain=[('type','!=','view')]),
-        'label': fields.char('Label'),
-        'amount_type': fields.selection([('fixed', 'Fixed'),('percentage_of_total','Percentage of total amount'),('percentage_of_balance', 'Percentage of open balance')],
-                                   'Amount type', required=True),
-        'amount': fields.float('Amount', digits_compute=dp.get_precision('Account'), help="The amount will count as a debit if it is negative, as a credit if it is positive (except if amount type is 'Percentage of open balance').", required=True),
-        'tax_id': fields.many2one('account.tax', 'Tax', ondelete='cascade'),
-        'analytic_account_id': fields.many2one('account.analytic.account', 'Analytic Account', ondelete='cascade'),
-    }
-    _defaults = {
-        'amount_type': 'percentage_of_balance',
-        'amount': 100.0
-    }
-
-# vim:expandtab:smartindent:tabstop=4:softtabstop=4:shiftwidth=4:
->>>>>>> a15ea265
+        
+    name = fields.Char('Button Label', required=True)
+    account_id = fields.Many2one('account.account', 'Account', ondelete='cascade', domain=[('type','!=','view')])
+    label = fields.Char('Label')
+    amount_type = fields.Selection([('fixed', 'Fixed'),('percentage_of_total','Percentage of total amount'),('percentage_of_balance', 'Percentage of open balance')],
+                                   'Amount type', required=True, default='percentage_of_balance')
+    amount = fields.Float('Amount', digits_compute=dp.get_precision('Account'), help="The amount will count as a debit if it is negative, as a credit if it is positive (except if amount type is 'Percentage of open balance').", required=True, default=100)
+    tax_id = fields.Many2one('account.tax', 'Tax', ondelete='cascade')
+    analytic_account_id = fields.Many2one('account.analytic.account', 'Analytic Account', ondelete='cascade')
