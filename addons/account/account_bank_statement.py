--- conflicted
+++ resolved
@@ -177,7 +177,7 @@
         st_lines_left = self.env['account.bank.statement.line']
         for st_line in bsl_obj.search(st_lines_filter, order='statement_id, id'):
             res = st_line.auto_reconcile()
-            if res == False:
+            if not res:
                 st_lines_left = (st_lines_left | st_line)
             else:
                 automatic_reconciliation_entries.append(res.ids)
@@ -219,8 +219,10 @@
         for statement in self:
             for st_line in statement.line_ids:
                 if st_line.bank_account_id and st_line.partner_id and st_line.bank_account_id.partner_id.id != st_line.partner_id.id:
-<<<<<<< HEAD
-                    st_line.bank_account_id.write({'partner_id': st_line.partner_id.id})
+                    bank_obj = self.env['res.partner.bank']
+                    bank_vals = bank_obj.onchange_partner_id(self.cr, self.uid, [st_line.bank_account_id.id], st_line.partner_id.id, context=self._context)['value']
+                    bank_vals.update({'partner_id': st_line.partner_id.id})
+                    st_line.bank_account_id.write(bank_vals)                    
 
 
 class account_bank_statement_line(models.Model):
@@ -302,48 +304,6 @@
     def _get_data_for_reconciliation_widget(self, excluded_ids=None):
         """ Returns the data required to display a reconciliation widget, for each statement line in self """
         excluded_ids = excluded_ids or []
-=======
-                    # Update the partner informations of the bank account, possibly overriding existing ones
-                    bank_obj = self.pool.get('res.partner.bank')
-                    bank_vals = bank_obj.onchange_partner_id(cr, uid, [st_line.bank_account_id.id], st_line.partner_id.id, context=context)['value']
-                    bank_vals.update({'partner_id': st_line.partner_id.id})
-                    bank_obj.write(cr, uid, [st_line.bank_account_id.id], bank_vals, context=context)
-
-class account_bank_statement_line(osv.osv):
-
-    def create(self, cr, uid, vals, context=None):
-        if vals.get('amount_currency', 0) and not vals.get('amount', 0):
-            raise UserError(_('If "Amount Currency" is specified, then "Amount" must be as well.'))
-        return super(account_bank_statement_line, self).create(cr, uid, vals, context=context)
-
-    def unlink(self, cr, uid, ids, context=None):
-        for item in self.browse(cr, uid, ids, context=context):
-            if item.journal_entry_ids:
-                raise UserError(_("""In order to delete a bank statement line, you must first cancel it to delete related journal items."""))
-        return super(account_bank_statement_line, self).unlink(cr, uid, ids, context=context)
-
-    def cancel(self, cr, uid, ids, context=None):
-        account_move_obj = self.pool.get('account.move')
-        move_ids = []
-        for line in self.browse(cr, uid, ids, context=context):
-            if line.journal_entry_ids.ids :
-                move_ids += line.journal_entry_ids.ids
-                account_move_obj.write(cr, uid, move_ids, {'statement_line_id': False}, context=context)
-                for move in account_move_obj.browse(cr, uid, move_ids, context=context):
-                    for aml in move.line_id:
-                        if aml.reconcile_id:
-                            move_lines = [l.id for l in aml.reconcile_id.line_id]
-                            move_lines.remove(aml.id)
-                            self.pool.get('account.move.reconcile').unlink(cr, uid, [aml.reconcile_id.id], context=context)
-                            if len(move_lines) >= 2:
-                                self.pool.get('account.move.line').reconcile_partial(cr, uid, move_lines, 'auto', context=context)
-        if move_ids:
-            account_move_obj.button_cancel(cr, uid, move_ids, context=context)
-            account_move_obj.unlink(cr, uid, move_ids, context)
-
-    def get_data_for_reconciliations(self, cr, uid, ids, excluded_ids=None, search_reconciliation_proposition=True, context=None):
-        """ Returns the data required to display a reconciliation, for each statement line id in ids """
->>>>>>> d27910a8
         ret = []
 
         for st_line in self:
@@ -586,7 +546,6 @@
            :param char st_line_number: will be used as the name of the generated account move
            :return: dict of value to create() the account.move
         """
-<<<<<<< HEAD
         return {
             'statement_line_id': self.id,
             'journal_id': self.statement_id.journal_id.id,
@@ -594,36 +553,6 @@
             'name': move_name,
             'ref': self.ref,
         }
-=======
-        mv_line_pool = self.pool.get('account.move.line')
-        domain = self._domain_move_lines_for_reconciliation(cr, uid, st_line, excluded_ids=excluded_ids, str=str, additional_domain=additional_domain, context=context)
-
-        # Get move lines ; in case of a partial reconciliation, only keep one line (the first whose amount is greater than
-        # the residual amount because it is presumably the invoice, which is the relevant item in this situation)
-        filtered_lines = []
-        reconcile_partial_ids = []
-        actual_offset = offset
-        while True:
-            line_ids = mv_line_pool.search(cr, uid, domain, offset=actual_offset, limit=limit, order="date_maturity asc, id asc", context=context)
-            lines = mv_line_pool.browse(cr, uid, line_ids, context=context)
-            make_one_more_loop = False
-            for line in lines:
-                if line.reconcile_partial_id and \
-                        (line.reconcile_partial_id.id in reconcile_partial_ids or \
-                        abs(line.debit - line.credit) < abs(line.amount_residual)):
-                    #if we filtered a line because it is partially reconciled with an already selected line, we must do one more loop
-                    #in order to get the right number of items in the pager
-                    make_one_more_loop = True
-                    continue
-                filtered_lines.append(line)
-                if line.reconcile_partial_id:
-                    reconcile_partial_ids.append(line.reconcile_partial_id.id)
-
-            if not limit or not make_one_more_loop or len(filtered_lines) >= limit:
-                break
-            actual_offset = actual_offset + limit
-        lines = limit and filtered_lines[:limit] or filtered_lines
->>>>>>> d27910a8
 
     def _prepare_reconciliation_move_line(self, move, amount):
         """ Prepare the dict of values to create the move line from a statement line.
@@ -687,7 +616,6 @@
             If any new journal item needs to be created (via new_aml_dicts or counterpart_aml_dicts), a new journal entry will be created and will contain those
             items, as well as a journal item for the bank statement line.
             Finally, mark the statement line as reconciled by putting the matched moves ids in the column journal_entry_ids.
-            If you feel confused about this reconciliation process (which is perfectly normal), feel free to experiment use cases and check generated journal entries.
 
             :param (list of dicts) counterpart_aml_dicts: move lines to create to reconcile with existing payables/receivables.
                 The expected keys are :
@@ -754,17 +682,6 @@
             move_vals = self._prepare_reconciliation_move(move_name)
             move = self.env['account.move'].create(move_vals)
             counterpart_moves = (counterpart_moves | move)
-
-            # Create the move line for the statement line
-            # FIXME : the amount to deduce should be computed as in prepare_move_lines_for_reconciliation_widget and isn't used in _prepare_reconciliation_move_line
-            st_line_amount = self.currency_id and self.amount_currency or self.amount
-            for aml_rec in payment_aml_rec: # Deduce already reconciled amount
-                aml_amount = aml_rec.debit - aml_rec.credit
-                if aml_rec.currency_id and aml_rec.currency_id != st_line_currency:
-                    aml_amount = aml_rec.currency_id.with_context({'date': self.date}).compute(aml_amount, company_currency)
-                st_line_amount -= aml_amount
-            st_line_move_line_vals = self._prepare_reconciliation_move_line(move, st_line_amount)
-            aml_obj.create(st_line_move_line_vals, check=False)
 
             ctx = self._context.copy()
             ctx['date'] = self.date
@@ -793,16 +710,37 @@
                         aml_dict['debit'] = st_line_currency.with_context(ctx).compute(aml_dict['debit'], company_currency)
                         aml_dict['credit'] = st_line_currency.with_context(ctx).compute(aml_dict['credit'], company_currency)
                 elif statement_currency.id != company_currency.id:
-<<<<<<< HEAD
                     # Statement is in foreign currency but the transaction is in company currency
                     prorata_factor = (aml_dict['debit'] - aml_dict['credit']) / self.amount_currency
                     aml_dict['amount_currency'] = prorata_factor * self.amount
                     aml_dict['currency_id'] = statement_currency.id
+                sum_debit += aml_dict['debit']
+                sum_credit += aml_dict['credit']
+
+            # Create the move line for the statement line
+            st_line_amount = self.currency_id and self.amount_currency or self.amount
+            for aml_rec in payment_aml_rec: # Deduce already reconciled amount
+                aml_amount = aml_rec.debit - aml_rec.credit
+                if aml_rec.currency_id and aml_rec.currency_id != st_line_currency:
+                    aml_amount = aml_rec.currency_id.with_context({'date': self.date}).compute(aml_amount, company_currency)
+                st_line_amount -= aml_amount
+            st_line_move_line_vals = self._prepare_reconciliation_move_line(move, st_line_amount)
+            # If the reconciliation is performed in another currency than the company currency, the amounts are converted to get the right debit/credit.
+            # If there is more than 1 debit and 1 credit, this can induce a rounding error 
+            diff_amount = 0
+            if st_line_currency.id != company_currency.id:
+                diff_amount = st_line_move_line_vals['debit'] - st_line_move_line_vals['credit'] + sum_debit - sum_credit
+            if not company_currency.is_zero(diff_amount):
+                if not company_currency.is_zero(st_line_move_line_vals['debit']):
+                    st_line_move_line_vals['debit'] -= diff_amount 
+                elif not company_currency.is_zero(st_line_move_line_vals['credit']):
+                    st_line_move_line_vals['credit'] -= diff_amount 
+            aml_obj.create(st_line_move_line_vals, check=False)
 
             # Complete dicts, create counterpart move lines and reconcile them
             for aml_dict in counterpart_aml_dicts:
                 if aml_dict['move_line'].partner_id.id:
-                    aml_dict['partner_id'] = aml_dict['move_line'].partner_id.id # TODO : soon aml_dict['move_line'].move_id.partner_id.id
+                    aml_dict['partner_id'] = aml_dict['move_line'].partner_id.id
                 aml_dict['account_id'] = aml_dict['move_line'].account_id.id
 
                 counterpart_move_line = aml_dict.pop('move_line')
@@ -816,103 +754,4 @@
             for aml_dict in new_aml_dicts:
                 aml_obj.create(aml_dict, check=False)
 
-        return counterpart_moves
-=======
-                    #statement is in foreign currency but the transaction is in company currency
-                    prorata_factor = (mv_line_dict['debit'] - mv_line_dict['credit']) / st_line.amount_currency
-                    mv_line_dict['amount_currency'] = prorata_factor * st_line.amount
-                    if mv_line_dict.get('counterpart_move_line_id'):
-                        counterpart_line = aml_obj.browse(cr, uid, mv_line_dict['counterpart_move_line_id'], context=context)
-                        if counterpart_line.currency_id and counterpart_line.currency_id.id == statement_currency.id:
-                            #post an account line that use the same currency rate than the counterpart (to balance the account) and post the difference in another line
-                            ctx = context.copy()
-                            ctx['date'] = mv_line.date
-                            debit_at_old_rate = mv_line_dict['amount_currency'] > 0 and currency_obj.compute(cr, uid, statement_currency.id, company_currency.id, mv_line_dict['amount_currency'], context=ctx) or 0.0
-                            credit_at_old_rate = mv_line_dict['amount_currency'] < 0 and currency_obj.compute(cr, uid, statement_currency.id, company_currency.id, -mv_line_dict['amount_currency'], context=ctx) or 0.0
-                            if debit_at_old_rate - mv_line_dict['debit']:
-                                currency_diff = mv_line_dict['debit'] - debit_at_old_rate
-                                to_create.append(self.get_currency_rate_line(cr, uid, st_line, -currency_diff, move_id, context=context))
-                            if credit_at_old_rate - mv_line_dict['credit']:
-                                currency_diff = mv_line_dict['credit'] - credit_at_old_rate
-                                to_create.append(self.get_currency_rate_line(cr, uid, st_line, currency_diff, move_id, context=context))
-                            mv_line_dict['debit'] = debit_at_old_rate
-                            mv_line_dict['credit'] = credit_at_old_rate
-                to_create.append(mv_line_dict)
-
-            # If the reconciliation is performed in another currency than the company currency, the amounts are converted to get the right debit/credit.
-            # If there is more than 1 debit and 1 credit, this can induce a rounding error, which we put in the foreign exchane gain/loss account.
-            if st_line_currency.id != company_currency.id:
-                diff_amount = bank_st_move_vals['debit'] - bank_st_move_vals['credit'] \
-                    + sum(aml['debit'] for aml in to_create) - sum(aml['credit'] for aml in to_create)
-                if not company_currency.is_zero(diff_amount):
-                    diff_aml = self.get_currency_rate_line(cr, uid, st_line, diff_amount, move_id, context=context)
-                    diff_aml['name'] = _('Rounding error from currency conversion')
-                    to_create.append(diff_aml)
-
-            # Create move lines
-            move_line_pairs_to_reconcile = []
-            for mv_line_dict in to_create:
-                counterpart_move_line_id = None # NB : this attribute is irrelevant for aml_obj.create() and needs to be removed from the dict
-                if mv_line_dict.get('counterpart_move_line_id'):
-                    counterpart_move_line_id = mv_line_dict['counterpart_move_line_id']
-                    del mv_line_dict['counterpart_move_line_id']
-                new_aml_id = aml_obj.create(cr, uid, mv_line_dict, context=context)
-                if counterpart_move_line_id != None:
-                    move_line_pairs_to_reconcile.append([new_aml_id, counterpart_move_line_id])
-
-            # Reconcile
-            for pair in move_line_pairs_to_reconcile:
-                aml_obj.reconcile_partial(cr, uid, pair, context=context)
-
-    # FIXME : if it wasn't for the multicompany security settings in account_security.xml, the method would just
-    # return [('journal_entry_ids', '!=', True)]
-    # Unfortunately, that spawns a "no access rights" error ; it shouldn't.
-    def _needaction_domain_get(self, cr, uid, context=None):
-        user = self.pool.get("res.users").browse(cr, uid, uid)
-        return ['|', ('company_id', '=', False), ('company_id', 'child_of', [user.company_id.id]), ('journal_entry_ids', '=', False), ('account_id', '=', False)]
-
-    _order = "statement_id desc, sequence"
-    _name = "account.bank.statement.line"
-    _description = "Bank Statement Line"
-    _inherit = ['ir.needaction_mixin']
-    _columns = {
-        'name': fields.char('Communication', required=True),
-        'date': fields.date('Date', required=True),
-        'amount': fields.float('Amount', digits_compute=dp.get_precision('Account')),
-        'partner_id': fields.many2one('res.partner', 'Partner'),
-        'bank_account_id': fields.many2one('res.partner.bank','Bank Account'),
-        'account_id': fields.many2one('account.account', 'Account', help="This technical field can be used at the statement line creation/import time in order to avoid the reconciliation process on it later on. The statement line will simply create a counterpart on this account"),
-        'statement_id': fields.many2one('account.bank.statement', 'Statement', select=True, required=True, ondelete='restrict'),
-        'journal_id': fields.related('statement_id', 'journal_id', type='many2one', relation='account.journal', string='Journal', store=True, readonly=True),
-        'partner_name': fields.char('Partner Name', help="This field is used to record the third party name when importing bank statement in electronic format, when the partner doesn't exist yet in the database (or cannot be found)."),
-        'ref': fields.char('Reference'),
-        'note': fields.text('Notes'),
-        'sequence': fields.integer('Sequence', select=True, help="Gives the sequence order when displaying a list of bank statement lines."),
-        'company_id': fields.related('statement_id', 'company_id', type='many2one', relation='res.company', string='Company', store=True, readonly=True),
-        'journal_entry_ids': fields.one2many('account.move', 'statement_line_id', 'Journal Entries', copy=False, readonly=True),
-        'amount_currency': fields.float('Amount Currency', help="The amount expressed in an optional other currency if it is a multi-currency entry.", digits_compute=dp.get_precision('Account')),
-        'currency_id': fields.many2one('res.currency', 'Currency', help="The optional other currency if it is a multi-currency entry."),
-    }
-    _defaults = {
-        'date': lambda self,cr,uid,context={}: context.get('date', fields.date.context_today(self,cr,uid,context=context)),
-    }
-
-class account_statement_operation_template(osv.osv):
-    _name = "account.statement.operation.template"
-    _description = "Preset for the lines that can be created in a bank statement reconciliation"
-    _columns = {
-        'name': fields.char('Button Label', required=True),
-        'account_id': fields.many2one('account.account', 'Account', ondelete='cascade', domain=[('type', 'not in', ('view', 'closed', 'consolidation'))]),
-        'label': fields.char('Journal Item Label'),
-        'amount_type': fields.selection([('fixed', 'Fixed'),('percentage_of_total','Percentage of total amount'),('percentage_of_balance', 'Percentage of open balance')], 'Amount type', required=True),
-        'amount': fields.float('Amount', digits_compute=dp.get_precision('Account'), required=True, help="The amount will count as a debit if it is negative, as a credit if it is positive (except if amount type is 'Percentage of open balance')."),
-        'tax_id': fields.many2one('account.tax', 'Tax', ondelete='restrict', domain=[('type_tax_use','in',('purchase','all')), ('parent_id','=',False)]),
-        'analytic_account_id': fields.many2one('account.analytic.account', 'Analytic Account', ondelete='set null', domain=[('type','!=','view'), ('state','not in',('close','cancelled'))]),
-        'company_id': fields.many2one('res.company', 'Company', required=True),
-    }
-    _defaults = {
-        'amount_type': 'percentage_of_balance',
-        'amount': 100.0,
-        'company_id': lambda self, cr, uid, c: self.pool.get('res.users').browse(cr, uid, uid, c).company_id.id,
-    }
->>>>>>> d27910a8
+        return counterpart_moves