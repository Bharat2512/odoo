--- conflicted
+++ resolved
@@ -731,11 +731,10 @@
 class account_statement_operation_template(models.Model):
     _name = "account.statement.operation.template"
     _description = "Preset for the lines that can be created in a bank statement reconciliation"
-<<<<<<< HEAD
 
     name = fields.Char(string='Button Label', required=True)
-    account_id = fields.Many2one('account.account', string='Account', ondelete='cascade')
-    label = fields.Char(string='Label')
+    account_id = fields.Many2one('account.account', string='Account', ondelete='cascade', domain=[('type','!=', 'consolidation'), ('deprecated', '=', False)])
+    label = fields.Char(string='Journal Item Label')
     amount_type = fields.Selection([
         ('fixed', 'Fixed'),
         ('percentage_of_total', 'Percentage of total amount'),
@@ -743,24 +742,6 @@
         ], string='Amount type', required=True, default='percentage_of_balance')
     amount = fields.Float(string='Amount', digits=dp.get_precision('Account'), help="The amount will count as a debit if it is negative, as a credit if it is positive (except if amount type is 'Percentage of open balance').",
         required=True, default=100)
-    tax_id = fields.Many2one('account.tax', string='Tax', ondelete='cascade')
-    analytic_account_id = fields.Many2one('account.analytic.account', string='Analytic Account', ondelete='cascade')
-=======
-    _columns = {
-        'name': fields.char('Button Label', required=True),
-        'account_id': fields.many2one('account.account', 'Account', ondelete='cascade', domain=[('type','not in',('view','closed','consolidation'))]),
-        'label': fields.char('Journal Item Label'),
-        'amount_type': fields.selection([('fixed', 'Fixed'),('percentage_of_total','Percentage of total amount'),('percentage_of_balance', 'Percentage of open balance')], 'Amount type', required=True),
-        'amount': fields.float('Amount', digits_compute=dp.get_precision('Account'), required=True, help="The amount will count as a debit if it is negative, as a credit if it is positive (except if amount type is 'Percentage of open balance')."),
-        'tax_id': fields.many2one('account.tax', 'Tax', ondelete='restrict', domain=[('type_tax_use','in',('purchase','all')), ('parent_id','=',False)]),
-        'analytic_account_id': fields.many2one('account.analytic.account', 'Analytic Account', ondelete='set null', domain=[('type','!=','view'), ('state','not in',('close','cancelled'))]),
-        'company_id': fields.many2one('res.company', 'Company', required=True),
-    }
-    _defaults = {
-        'amount_type': 'percentage_of_balance',
-        'amount': 100.0,
-        'company_id': lambda self, cr, uid, c: self.pool.get('res.users').browse(cr, uid, uid, c).company_id.id,
-    }
-
-# vim:expandtab:smartindent:tabstop=4:softtabstop=4:shiftwidth=4:
->>>>>>> 7878b2fd
+    tax_id = fields.Many2one('account.tax', string='Tax', ondelete='cascade', domain=[('type_tax_use','in',('purchase','all'))])
+    analytic_account_id = fields.Many2one('account.analytic.account', string='Analytic Account', ondelete='set null', domain=[('type','!=','view'), ('state','not in',('close','cancelled'))])
+    company_id = fields.Many2one('res.company', string='Company', required=True, default=lambda self: self.env.user.company_id)