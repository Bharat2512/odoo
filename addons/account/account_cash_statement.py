# encoding: utf-8
##############################################################################
#
#    OpenERP, Open Source Management Solution
#    Copyright (C) 2004-2008 PC Solutions (<http://pcsol.be>). All Rights Reserved
#    $Id$
#
#    This program is free software: you can redistribute it and/or modify
#    it under the terms of the GNU General Public License as published by
#    the Free Software Foundation, either version 3 of the License, or
#    (at your option) any later version.
#
#    This program is distributed in the hope that it will be useful,
#    but WITHOUT ANY WARRANTY; without even the implied warranty of
#    MERCHANTABILITY or FITNESS FOR A PARTICULAR PURPOSE.  See the
#    GNU General Public License for more details.
#
#    You should have received a copy of the GNU General Public License
#    along with this program.  If not, see <http://www.gnu.org/licenses/>.
#
##############################################################################

import time

from osv import osv, fields
from tools.translate import _
import decimal_precision as dp

class account_cashbox_line(osv.osv):

    """ Cash Box Details """

    _name = 'account.cashbox.line'
    _description = 'CashBox Line'

    def _sub_total(self, cr, uid, ids, name, arg, context=None):

        """ Calculates Sub total
        @param name: Names of fields.
        @param arg: User defined arguments
        @return: Dictionary of values.
        """
        res = {}
        for obj in self.browse(cr, uid, ids):
            res[obj.id] = obj.pieces * obj.number
        return res

    def on_change_sub(self, cr, uid, ids, pieces, number, *a):

        """ Calculates Sub total on change of number
        @param pieces: Names of fields.
        @param number:
        """
        sub = pieces * number
        return {'value': {'subtotal': sub or 0.0}}

    _columns = {
        'pieces': fields.float('Values', digits_compute=dp.get_precision('Account')),
        'number': fields.integer('Number'),
        'subtotal': fields.function(_sub_total, method=True, string='Sub Total', type='float', digits_compute=dp.get_precision('Account')),
        'starting_id': fields.many2one('account.bank.statement', ondelete='cascade'),
        'ending_id': fields.many2one('account.bank.statement', ondelete='cascade'),
     }

account_cashbox_line()

class account_cash_statement(osv.osv):

    _inherit = 'account.bank.statement'

    def _get_starting_balance(self, cr, uid, ids, context=None):

        """ Find starting balance
        @param name: Names of fields.
        @param arg: User defined arguments
        @return: Dictionary of values.
        """
        res = {}
        for statement in self.browse(cr, uid, ids):
            amount_total = 0.0

            if statement.journal_id.type not in('cash'):
                continue

            for line in statement.starting_details_ids:
                amount_total+= line.pieces * line.number
            res[statement.id] = {
                'balance_start': amount_total
            }
        return res

    def _balance_end_cash(self, cr, uid, ids, name, arg, context=None):
        """ Find ending balance  "
        @param name: Names of fields.
        @param arg: User defined arguments
        @return: Dictionary of values.
        """
        res ={}
        for statement in self.browse(cr, uid, ids):
            amount_total = 0.0
            for line in statement.ending_details_ids:
                amount_total += line.pieces * line.number
            res[statement.id] = amount_total
        return res

    def _get_sum_entry_encoding(self, cr, uid, ids, name, arg, context=None):

        """ Find encoding total of statements "
        @param name: Names of fields.
        @param arg: User defined arguments
        @return: Dictionary of values.
        """
        res2={}
        for statement in self.browse(cr, uid, ids):
            encoding_total=0.0
            for line in statement.line_ids:
               encoding_total += line.amount
            res2[statement.id] = encoding_total
        return res2

    def _end_balance(self, cursor, user, ids, name, attr, context=None):
        res_currency_obj = self.pool.get('res.currency')
        res_users_obj = self.pool.get('res.users')
        res = {}

        company_currency_id = res_users_obj.browse(cursor, user, user,
                context=context).company_id.currency_id.id

        statements = self.browse(cursor, user, ids, context=context)
        for statement in statements:
            res[statement.id] = statement.balance_start
            currency_id = statement.currency.id
            for line in statement.move_line_ids:
                if line.debit > 0:
                    if line.account_id.id == \
                            statement.journal_id.default_debit_account_id.id:
                        res[statement.id] += res_currency_obj.compute(cursor,
                                user, company_currency_id, currency_id,
                                line.debit, context=context)
                else:
                    if line.account_id.id == \
                            statement.journal_id.default_credit_account_id.id:
                        res[statement.id] -= res_currency_obj.compute(cursor,
                                user, company_currency_id, currency_id,
                                line.credit, context=context)

            if statement.state in ('draft', 'open'):
                for line in statement.line_ids:
                    res[statement.id] += line.amount
        for r in res:
            res[r] = round(res[r], 2)
        return res

    def _get_company(self, cr, uid, context=None):
        user_pool = self.pool.get('res.users')
        company_pool = self.pool.get('res.company')
        user = user_pool.browse(cr, uid, uid, context=context)
        company_id = user.company_id
        if not company_id:
            company_id = company_pool.search(cr, uid, [])
        return company_id and company_id[0] or False

    def _get_cash_open_box_lines(self, cr, uid, context={}):
        res = []
        curr = [1, 2, 5, 10, 20, 50, 100, 500]
        for rs in curr:
            dct = {
                'pieces': rs,
                'number': 0
            }
            res.append(dct)
        journal_ids = self.pool.get('account.journal').search(cr, uid, [('type', '=', 'cash')], context=context)
        if journal_ids:
            results = self.search(cr, uid, [('journal_id', 'in', journal_ids),('state', '=', 'confirm')], context=context)
            if results:
                cash_st = self.browse(cr, uid, results, context)[0]
                for cash_line in cash_st.ending_details_ids:
                    for r in res:
                        if cash_line.pieces == r['pieces']:
                            r['number'] = cash_line.number
        return res

    def _get_default_cash_close_box_lines(self, cr, uid, context={}):
        res = []
        curr = [1, 2, 5, 10, 20, 50, 100, 500]
        for rs in curr:
            dct = {
                'pieces': rs,
                'number': 0
            }
            res.append(dct)
        return res

    def _get_cash_close_box_lines(self, cr, uid, context={}):
        res = []
        curr = [1, 2, 5, 10, 20, 50, 100, 500]
        for rs in curr:
            dct = {
                'pieces': rs,
                'number': 0
            }
            res.append((0, 0, dct))
        return res

    def _get_cash_open_close_box_lines(self, cr, uid, context={}):
        res = {}
        start_l = []
        end_l = []
        starting_details = self._get_cash_open_box_lines(cr, uid, context)
        ending_details = self._get_default_cash_close_box_lines(cr, uid, context)
        for start in starting_details:
            start_l.append((0, 0, start))
        for end in ending_details:
            end_l.append((0, 0, end))
        res['start'] = start_l
        res['end'] = end_l
        return res

    _columns = {
        'balance_end_real': fields.float('Closing Balance', digits_compute=dp.get_precision('Account'), states={'confirm': [('readonly', True)]}, help="closing balance entered by the cashbox verifier"),
        'state': fields.selection(
            [('draft', 'Draft'),
            ('confirm', 'Closed'),
            ('open','Open')], 'State', required=True, states={'confirm': [('readonly', True)]}, readonly="1"),
        'total_entry_encoding': fields.function(_get_sum_entry_encoding, method=True, store=True, string="Cash Transaction", help="Total cash transactions"),
        'closing_date': fields.datetime("Closed On"),
        'balance_end': fields.function(_end_balance, method=True, store=True, string='Balance', help="Closing balance based on Starting Balance and Cash Transactions"),
        'balance_end_cash': fields.function(_balance_end_cash, method=True, store=True, string='Balance', help="Closing balance based on cashBox"),
        'starting_details_ids': fields.one2many('account.cashbox.line', 'starting_id', string='Opening Cashbox'),
        'ending_details_ids': fields.one2many('account.cashbox.line', 'ending_id', string='Closing Cashbox'),
        'name': fields.char('Name', size=64, required=True, states={'draft': [('readonly', False)]}, readonly=True, help='if you give the Name other then /, its created Accounting Entries Move will be with same name as statement name. This allows the statement entries to have the same references than the statement itself'),
        'user_id': fields.many2one('res.users', 'Responsible', required=False),
    }
    _defaults = {
        'state': 'draft',
        'date': time.strftime("%Y-%m-%d %H:%M:%S"),
        'user_id': lambda self, cr, uid, context=None: uid,
        'starting_details_ids': _get_cash_open_box_lines,
        'ending_details_ids': _get_default_cash_close_box_lines
     }

    def create(self, cr, uid, vals, context=None):
        sql = [
                ('journal_id', '=', vals.get('journal_id', False)),
                ('state', '=', 'open')
        ]
        open_jrnl = self.search(cr, uid, sql)
        if open_jrnl:
            raise osv.except_osv('Error', _('You can not have two open register for the same journal'))

        if self.pool.get('account.journal').browse(cr, uid, vals['journal_id']).type == 'cash':
            open_close = self._get_cash_open_close_box_lines(cr, uid, context)
            if vals.get('starting_details_ids', False):
                for start in vals.get('starting_details_ids'):
                    dict_val = start[2]
                    for end in open_close['end']:
                       if end[2]['pieces'] == dict_val['pieces']:
                           end[2]['number'] += dict_val['number']
            vals.update({
#                'ending_details_ids': open_close['start'],
                'starting_details_ids': open_close['end']
            })
        else:
            vals.update({
                'ending_details_ids': False,
                'starting_details_ids': False
            })
        res_id = super(account_cash_statement, self).create(cr, uid, vals, context=context)
        self.write(cr, uid, [res_id], {})
        return res_id

    def write(self, cr, uid, ids, vals, context=None):
        """
        Update redord(s) comes in {ids}, with new value comes as {vals}
        return True on success, False otherwise

        @param cr: cursor to database
        @param user: id of current user
        @param ids: list of record ids to be update
        @param vals: dict of new values to be set
        @param context: context arguments, like lang, time zone

        @return: True on success, False otherwise
        """

        super(account_cash_statement, self).write(cr, uid, ids, vals)
        res = self._get_starting_balance(cr, uid, ids)
        for rs in res:
            super(account_cash_statement, self).write(cr, uid, [rs], res.get(rs))
        return True

    def onchange_journal_id(self, cr, uid, statement_id, journal_id, context=None):
        """ Changes balance start and starting details if journal_id changes"
        @param statement_id: Changed statement_id
        @param journal_id: Changed journal_id
        @return:  Dictionary of changed values
        """
        res = {}
        balance_start = 0.0

        if not journal_id:
            res.update({
                'balance_start': balance_start
            })
            return res
        return super(account_cash_statement, self).onchange_journal_id(cr, uid, statement_id, journal_id, context=context)

    def _equal_balance(self, cr, uid, cash_id, context=None):
        statement = self.browse(cr, uid, cash_id, context=context)
        self.write(cr, uid, [cash_id], {'balance_end_real': statement.balance_end})
        statement.balance_end_real = statement.balance_end
        if statement.balance_end != statement.balance_end_cash:
            return False
        else:
            return True

    def _user_allow(self, cr, uid, statement_id, context=None):
        return True

    def button_open(self, cr, uid, ids, context=None):
        """ Changes statement state to Running.
        @return: True
        """
        if context is None:
            context = {}
        statement_pool = self.pool.get('account.bank.statement')
        for statement in statement_pool.browse(cr, uid, ids, context=context):
            vals = {}
<<<<<<< HEAD
            force_allow = context.get('force_allow',False)
            if not force_allow and not self._user_allow(cr, uid, statement.id, context=context):
                raise osv.except_osv(_('Error !'), (_('User %s does not have rights to access %s journal !') % (statement.user_id.name, statement.journal_id.name)))
=======
            if not self._user_allow(cr, uid, statement.id, context=context):
                raise osv.except_osv(_('Error !'), _('User %s does not have rights to access %s journal !' % (statement.user_id.name, statement.journal_id.name)))
>>>>>>> 3735592e

            if statement.name and statement.name == '/':
                number = self.pool.get('ir.sequence').get(cr, uid, 'account.cash.statement')
                vals.update({
                    'name': number
                })

            vals.update({
                'date': time.strftime("%Y-%m-%d %H:%M:%S"),
                'state': 'open',

            })
            self.write(cr, uid, [statement.id], vals)
        return True

    def balance_check(self, cr, uid, cash_id, journal_type='bank', context=None):
        if journal_type == 'bank':
            return super(account_cash_statement, self).balance_check(cr, uid, cash_id, journal_type, context)
        if not self._equal_balance(cr, uid, cash_id, context):
            raise osv.except_osv(_('Error !'), _('CashBox Balance is not matching with Calculated Balance !'))
        return True

    def statement_close(self, cr, uid, ids, journal_type='bank', context=None):
        if journal_type == 'bank':
            return super(account_cash_statement, self).statement_close(cr, uid, ids, journal_type, context)
        vals = {
            'state':'confirm',
            'closing_date': time.strftime("%Y-%m-%d %H:%M:%S")
        }
        return self.write(cr, uid, ids, vals, context=context)

    def check_status_condition(self, cr, uid, state, journal_type='bank'):
        if journal_type == 'bank':
            return super(account_cash_statement, self).check_status_condition(cr, uid, state, journal_type)
        return state=='open'

    def button_confirm_cash(self, cr, uid, ids, context=None):
        super(account_cash_statement, self).button_confirm_bank(cr, uid, ids, context=context)
        return self.write(cr, uid, ids, {'closing_date': time.strftime("%Y-%m-%d %H:%M:%S")}, context=context)

    def button_cancel(self, cr, uid, ids, context=None):
        cash_box_line_pool = self.pool.get('account.cashbox.line')
        super(account_cash_statement, self).button_cancel(cr, uid, ids, context=context)
        for st in self.browse(cr, uid, ids, context):
            for end in st.ending_details_ids:
                cash_box_line_pool.write(cr, uid, [end.id], {'number': 0})
        return True

account_cash_statement()

# vim:expandtab:smartindent:tabstop=4:softtabstop=4:shiftwidth=4:<|MERGE_RESOLUTION|>--- conflicted
+++ resolved
@@ -326,14 +326,8 @@
         statement_pool = self.pool.get('account.bank.statement')
         for statement in statement_pool.browse(cr, uid, ids, context=context):
             vals = {}
-<<<<<<< HEAD
-            force_allow = context.get('force_allow',False)
-            if not force_allow and not self._user_allow(cr, uid, statement.id, context=context):
+            if not self._user_allow(cr, uid, statement.id, context=context):
                 raise osv.except_osv(_('Error !'), (_('User %s does not have rights to access %s journal !') % (statement.user_id.name, statement.journal_id.name)))
-=======
-            if not self._user_allow(cr, uid, statement.id, context=context):
-                raise osv.except_osv(_('Error !'), _('User %s does not have rights to access %s journal !' % (statement.user_id.name, statement.journal_id.name)))
->>>>>>> 3735592e
 
             if statement.name and statement.name == '/':
                 number = self.pool.get('ir.sequence').get(cr, uid, 'account.cash.statement')
