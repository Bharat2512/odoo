# encoding: utf-8

import time

from openerp import api, fields, models, _
import openerp.addons.decimal_precision as dp
from openerp.tools import float_compare
from openerp.exceptions import Warning


class account_cashbox_line(models.Model):
    """ Cash Box Details """
    _name = 'account.cashbox.line'
    _description = 'CashBox Line'
    _rec_name = 'coin_value'
    _order = 'coin_value'

    @api.one
    @api.depends('coin_value', 'number_opening', 'number_closing')
    def _sub_total(self):
        """ Calculates Sub total"""
        self.subtotal_opening = self.coin_value * self.number_opening
        self.subtotal_closing = self.coin_value * self.number_closing

    coin_value = fields.Float(string='Unit of Currency', digits=dp.get_precision('Account'), required=True)
    number_opening = fields.Integer(string='Number of Units', help='Opening Unit Numbers')
    number_closing = fields.Integer(string='Number of Units', help='Closing Unit Numbers')
    subtotal_opening = fields.Float(compute='_sub_total', string='Opening Subtotal', digits=dp.get_precision('Account'))
    subtotal_closing = fields.Float(compute='_sub_total', string='Closing Subtotal', digits=dp.get_precision('Account'))
    cash_statement_id = fields.Many2one('account.cash.statement', string='Bank Statement', required=True, ondelete='cascade')
    parent_state = fields.Selection([('draft', 'New'), ('open', 'Open'), ('confirm', 'Closed')], related='cash_statement_id.state', string='Cash Statement Status')


class account_cash_statement(models.Model):
<<<<<<< HEAD
    _inherit = 'account.bank.statement'

    @api.multi
    def _update_balances(self):
        """
            Set starting and ending balances according to pieces count
        """
        DecimalPrecisionObj = self.env['decimal.precision']
        res = {}
        for statement in self:
            if (statement.journal_id.type not in ('cash',)):
                continue
            if not statement.journal_id.cash_control:
                prec = DecimalPrecisionObj.precision_get('Account')
                if float_compare(statement.balance_end_real, statement.balance_end, precision_digits=prec):
                    statement.write({'balance_end_real' : statement.balance_end})
                continue
            start = end = 0
            for line in statement.details_ids:
                start += line.subtotal_opening
                end += line.subtotal_closing
            data = {
                'balance_start': start,
                'balance_end_real': end,
            }
            res[statement.id] = data
            super(account_cash_statement, statement).write(data)
        return res

    @api.multi
    @api.depends('line_ids', 'move_line_ids', 'line_ids.amount')
    def _get_sum_entry_encoding(self):
        """ Find encoding total of statements """
        for statement in self:
            statement.total_entry_encoding = sum((line.amount for line in statement.line_ids), 0.0)
=======
    _name = 'account.cash.statement'
    _inherits = {'account.bank.statement': 'statement_id'}
>>>>>>> 92444e31

    statement_id = fields.Many2one('account.bank.statement', string='Bank Statement', required=True, ondelete='cascade')
    details_ids = fields.One2many('account.cashbox.line', 'cash_statement_id', string='CashBox Lines', copy=True)
    user_id = fields.Many2one('res.users', string='Responsible', required=False, default=lambda self: self.env.user)
    state = fields.Selection([('draft', 'New'), ('open', 'Open'), ('confirm', 'Closed')], string='Status',
       required=True, readonly=True, copy=False, default='draft')

    @api.multi
    def button_cancel(self):
        for statement in self:
            for line in statement.line_ids:
                if line.journal_entry_id:
                    raise Warning(_('Cannot cancel a cash register that already created journal items.'))
        self.state = 'draft'

    @api.model
    def _get_cash_open_box_lines(self, journal_id):
        details_ids = []
        if not journal_id:
            return details_ids
        journal = self.env['account.journal'].browse(journal_id)
        if journal and (journal.type == 'cash'):
            last_coin_value = None

            if journal.with_last_closing_balance == True:
                domain = [('journal_id', '=', journal.id),
                          ('state', '=', 'confirm')]
                last_bank_statement = self.search(domain, limit=1, order='create_date desc')
                if last_bank_statement:

                    last_coin_value = dict(
                        (line.coin_value, line.number_closing) for line in last_bank_statement.details_ids
                    )
            for value in journal.cashbox_line_ids:
                nested_values = {
                    'number_closing' : 0,
                    'number_opening' : last_coin_value.get(value.coin_value, 0) if isinstance(last_coin_value, dict) else 0,
                    'coin_value' : value.coin_value
                }
                details_ids.append([0, False, nested_values])
        return details_ids

    @api.multi
    def button_open(self):
        """ Changes statement state to Running."""
        for statement in self:
<<<<<<< HEAD
            if not self._user_allow(statement.id):
                raise Warning(_('You do not have rights to open this %s journal!') % (statement.journal_id.name, ))

            if statement.name and statement.name == '/':
                context = {'fiscalyear_id': self.env['account.fiscalyear'].search([('date_start', '<=', statement.date), ('date_stop', '>=', statement.date)], limit=1).id}
=======
            if not statement.name or statement.name == '/':
                context = {'ir_sequence_date', statement.date}
>>>>>>> 92444e31
                if statement.journal_id.sequence_id:
                    st_number = statement.journal_id.sequence_id.with_context(context).next_by_id()
                else:
                    SequenceObj = self.env['ir.sequence']
                    st_number = SequenceObj.with_context(context).next_by_code('account.cash.statement')
                statement.name = st_number
            statement.state = 'open'

    @api.multi
    def button_confirm_cash(self):
        for statement in self:
            if statement.difference == 0.0:
                continue
            elif statement.difference < 0.0:
                account = statement.journal_id.loss_account_id
                name = _('Loss')
                if not statement.journal_id.loss_account_id:
                    raise Warning(_('There is no Loss Account on the journal %s.') % (statement.journal_id.name,))
            else:
                # statement.difference > 0.0
                account = statement.journal_id.profit_account_id
                name = _('Profit')
                if not statement.journal_id.profit_account_id:
                    raise Warning(_('There is no Profit Account on the journal %s.') % (statement.journal_id.name,))

            values = {
                'statement_id': statement.id,
                'journal_id': statement.journal_id.id,
                'account_id': account.id,
                'amount': statement.difference,
                'name': name,
            }
            self.env['account.bank.statement.line'].create(values)
        self.write({'state': 'confirm'})
        return statement.statement_id.button_confirm_bank()


class account_journal(models.Model):
    _inherit = 'account.journal'

    @api.model
    def _default_cashbox_line_ids(self):
        result = [
            dict(coin_value=value) for value in [0.01, 0.02, 0.05, 0.1, 0.2, 0.5, 1, 2, 5, 10, 20, 50, 100, 200, 500]
        ]
        return result

    # Fields related to bank or cash registers
    profit_account_id = fields.Many2one('account.account', string='Profit Account', domain=[('deprecated', '=', False)])
    loss_account_id = fields.Many2one('account.account', string='Loss Account', domain=[('deprecated', '=', False)])
    internal_account_id = fields.Many2one('account.account', string='Internal Transfers Account', index=True, domain=[('deprecated', '=', False)])
    with_last_closing_balance = fields.Boolean(string='Opening With Last Closing Balance', default=True,
        help="For cash or bank journal, this option should be unchecked when the starting balance should always set to 0 for new documents.")

    cashbox_line_ids = fields.One2many('account.journal.cashbox.line', 'journal_id',
        string='CashBox', copy=True, default=lambda self: self._default_cashbox_line_ids())


class account_journal_cashbox_line(models.Model):
    _name = 'account.journal.cashbox.line'
    _rec_name = 'coin_value'
    _order = 'coin_value asc'

    coin_value = fields.Float(string='Values', digits=dp.get_precision('Account'))
    journal_id = fields.Many2one('account.journal', string='Journal', 
        required=True, index=True, ondelete="cascade")<|MERGE_RESOLUTION|>--- conflicted
+++ resolved
@@ -32,46 +32,8 @@
 
 
 class account_cash_statement(models.Model):
-<<<<<<< HEAD
-    _inherit = 'account.bank.statement'
-
-    @api.multi
-    def _update_balances(self):
-        """
-            Set starting and ending balances according to pieces count
-        """
-        DecimalPrecisionObj = self.env['decimal.precision']
-        res = {}
-        for statement in self:
-            if (statement.journal_id.type not in ('cash',)):
-                continue
-            if not statement.journal_id.cash_control:
-                prec = DecimalPrecisionObj.precision_get('Account')
-                if float_compare(statement.balance_end_real, statement.balance_end, precision_digits=prec):
-                    statement.write({'balance_end_real' : statement.balance_end})
-                continue
-            start = end = 0
-            for line in statement.details_ids:
-                start += line.subtotal_opening
-                end += line.subtotal_closing
-            data = {
-                'balance_start': start,
-                'balance_end_real': end,
-            }
-            res[statement.id] = data
-            super(account_cash_statement, statement).write(data)
-        return res
-
-    @api.multi
-    @api.depends('line_ids', 'move_line_ids', 'line_ids.amount')
-    def _get_sum_entry_encoding(self):
-        """ Find encoding total of statements """
-        for statement in self:
-            statement.total_entry_encoding = sum((line.amount for line in statement.line_ids), 0.0)
-=======
     _name = 'account.cash.statement'
     _inherits = {'account.bank.statement': 'statement_id'}
->>>>>>> 92444e31
 
     statement_id = fields.Many2one('account.bank.statement', string='Bank Statement', required=True, ondelete='cascade')
     details_ids = fields.One2many('account.cashbox.line', 'cash_statement_id', string='CashBox Lines', copy=True)
@@ -118,16 +80,8 @@
     def button_open(self):
         """ Changes statement state to Running."""
         for statement in self:
-<<<<<<< HEAD
-            if not self._user_allow(statement.id):
-                raise Warning(_('You do not have rights to open this %s journal!') % (statement.journal_id.name, ))
-
-            if statement.name and statement.name == '/':
-                context = {'fiscalyear_id': self.env['account.fiscalyear'].search([('date_start', '<=', statement.date), ('date_stop', '>=', statement.date)], limit=1).id}
-=======
             if not statement.name or statement.name == '/':
                 context = {'ir_sequence_date', statement.date}
->>>>>>> 92444e31
                 if statement.journal_id.sequence_id:
                     st_number = statement.journal_id.sequence_id.with_context(context).next_by_id()
                 else:
