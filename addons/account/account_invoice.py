--- conflicted
+++ resolved
@@ -103,34 +103,12 @@
         # and its residual amount is divided by this number of invoices
         partial_reconciliations_done = []
         for line in self.sudo().move_id.line_id:
-<<<<<<< HEAD
             if line.account_id.user_type.type in ('receivable', 'payable'):
                 if line.currency_id == self.currency_id:
                     self.residual += line.amount_residual_currency
                 else:
                     from_currency = (line.currency_id and line.currency_id.with_context(date=line.date)) or line.company_id.currency_id.with_context(date=line.date)
                     self.residual += from_currency.compute(line.amount_residual, self.currency_id)
-=======
-            if line.account_id.type not in ('receivable', 'payable'):
-                continue
-            if line.reconcile_partial_id and line.reconcile_partial_id.id in partial_reconciliations_done:
-                continue
-            # Get the correct line residual amount
-            if line.currency_id == self.currency_id:
-                line_amount = line.currency_id and line.amount_residual_currency or line.amount_residual
-            else:
-                from_currency = line.company_id.currency_id.with_context(date=line.date)
-                line_amount = from_currency.compute(line.amount_residual, self.currency_id)
-            # For partially reconciled lines, split the residual amount
-            if line.reconcile_partial_id:
-                partial_reconciliation_invoices = set()
-                for pline in line.reconcile_partial_id.line_partial_ids:
-                    if pline.invoice and self.type == pline.invoice.type:
-                        partial_reconciliation_invoices.update([pline.invoice.id])
-                line_amount = self.currency_id.round(line_amount / len(partial_reconciliation_invoices))
-                partial_reconciliations_done.append(line.reconcile_partial_id.id)
-            self.residual += line_amount
->>>>>>> a15ea265
         self.residual = max(self.residual, 0.0)
 
     @api.one
@@ -153,11 +131,7 @@
             elif data_line.reconcile_partial_id:
                 lines = data_line.reconcile_partial_id
             else:
-<<<<<<< HEAD
                 continue
-=======
-                lines = self.env['account.move.line']
->>>>>>> a15ea265
             partial_lines += data_line
             reconciled_lines += lines
         self.move_lines = reconciled_lines - partial_lines
@@ -449,11 +423,7 @@
                 account_id = pay_account.id
                 payment_term_id = p.property_supplier_payment_term.id
             fiscal_position = p.property_account_position.id
-<<<<<<< HEAD
             bank_id = p.bank_ids and p.bank_ids.ids[0] or False
-=======
-            bank_id = p.bank_ids and p.bank_ids[0].id or False
->>>>>>> a15ea265
 
         result = {'value': {
             'account_id': account_id,
@@ -811,20 +781,6 @@
                 if inv.type in ('in_invoice', 'in_refund') and abs(inv.check_total - inv.amount_total) >= (inv.currency_id.rounding / 2.0):
                     raise except_orm(_('Bad Total!'), _('Please verify the price of the invoice!\nThe encoded total does not match the computed total.'))
 
-<<<<<<< HEAD
-=======
-            if inv.payment_term:
-                total_fixed = total_percent = 0
-                for line in inv.payment_term.line_ids:
-                    if line.value == 'fixed':
-                        total_fixed += line.value_amount
-                    if line.value == 'procent':
-                        total_percent += (line.value_amount/100.0)
-                total_fixed = (total_fixed * 100) / (inv.amount_total or 1.0)
-                if (total_fixed + total_percent) > 100:
-                    raise except_orm(_('Error!'), _("Cannot create the invoice.\nThe related payment term is probably misconfigured as it gives a computed amount greater than the total invoiced amount. In order to avoid rounding issues, the latest line of your payment term must be of type 'balance'."))
-
->>>>>>> a15ea265
             # one move line per tax line
             iml += account_invoice_tax.move_line_get(inv.id)
 
