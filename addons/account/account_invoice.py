# -*- coding: utf-8 -*-
##############################################################################
#
#    OpenERP, Open Source Management Solution
#    Copyright (C) 2004-2010 Tiny SPRL (<http://tiny.be>).
#
#    This program is free software: you can redistribute it and/or modify
#    it under the terms of the GNU Affero General Public License as
#    published by the Free Software Foundation, either version 3 of the
#    License, or (at your option) any later version.
#
#    This program is distributed in the hope that it will be useful,
#    but WITHOUT ANY WARRANTY; without even the implied warranty of
#    MERCHANTABILITY or FITNESS FOR A PARTICULAR PURPOSE.  See the
#    GNU Affero General Public License for more details.
#
#    You should have received a copy of the GNU Affero General Public License
#    along with this program.  If not, see <http://www.gnu.org/licenses/>.
#
##############################################################################

import itertools
from lxml import etree

from openerp import models, fields, api, _
from openerp.exceptions import except_orm, Warning
import openerp.addons.decimal_precision as dp

# mapping invoice type to journal type
TYPE2JOURNAL = {
    'out_invoice': 'sale',
    'in_invoice': 'purchase',
    'out_refund': 'sale_refund',
    'in_refund': 'purchase_refund',
}

# mapping invoice type to refund type
TYPE2REFUND = {
    'out_invoice': 'out_refund',        # Customer Invoice
    'in_invoice': 'in_refund',          # Supplier Invoice
    'out_refund': 'out_invoice',        # Customer Refund
    'in_refund': 'in_invoice',          # Supplier Refund
}

MAGIC_COLUMNS = ('id', 'create_uid', 'create_date', 'write_uid', 'write_date')


class account_invoice(models.Model):
    _name = "account.invoice"
    _inherit = ['mail.thread']
    _description = "Invoice"
    _order = "number desc, id desc"
    _track = {
        'type': {
        },
        'state': {
            'account.mt_invoice_paid': lambda self, cr, uid, obj, ctx=None: obj.state == 'paid' and obj.type in ('out_invoice', 'out_refund'),
            'account.mt_invoice_validated': lambda self, cr, uid, obj, ctx=None: obj.state == 'open' and obj.type in ('out_invoice', 'out_refund'),
        },
    }

    @api.one
    @api.depends('invoice_line.price_subtotal', 'tax_line.amount')
    def _compute_amount(self):
        self.amount_untaxed = sum(line.price_subtotal for line in self.invoice_line)
        self.amount_tax = sum(line.amount for line in self.tax_line)
        self.amount_total = self.amount_untaxed + self.amount_tax

    @api.model
    def _default_journal(self):
        inv_type = self._context.get('type', 'out_invoice')
        inv_types = inv_type if isinstance(inv_type, list) else [inv_type]
        company_id = self._context.get('company_id', self.env.user.company_id.id)
        domain = [
            ('type', 'in', filter(None, map(TYPE2JOURNAL.get, inv_types))),
            ('company_id', '=', company_id),
        ]
        return self.env['account.journal'].search(domain, limit=1)

    @api.model
    def _default_currency(self):
        journal = self._default_journal()
        return journal.currency or journal.company_id.currency_id

    @api.model
    @api.returns('account.analytic.journal')
    def _get_journal_analytic(self, inv_type):
        """ Return the analytic journal corresponding to the given invoice type. """
        journal_type = TYPE2JOURNAL.get(inv_type, 'sale')
        journal = self.env['account.analytic.journal'].search([('type', '=', journal_type)], limit=1)
        if not journal:
            raise except_orm(_('No Analytic Journal!'),
                _("You must define an analytic journal of type '%s'!") % (journal_type,))
        return journal

    @api.one
    @api.depends('account_id', 'move_id.line_id.account_id', 'move_id.line_id.reconcile_id')
    def _compute_reconciled(self):
        self.reconciled = self.test_paid()
        if not self.reconciled and self.state == 'paid':
            self.signal_open_test()

    @api.model
    def _get_reference_type(self):
        return [('none', _('Free Reference'))]

    @api.one
    @api.depends(
        'state', 'currency_id', 'invoice_line.price_subtotal',
        'move_id.line_id.account_id.type',
        'move_id.line_id.amount_residual',
        'move_id.line_id.amount_residual_currency',
        'move_id.line_id.currency_id',
        'move_id.line_id.reconcile_partial_id.line_partial_ids.invoice.type',
    )
    def _compute_residual(self):
        nb_inv_in_partial_rec = max_invoice_id = 0
        self.residual = 0.0
        for line in self.move_id.line_id:
            if line.account_id.type in ('receivable', 'payable'):
                if line.currency_id == self.currency_id:
                    self.residual += line.amount_residual_currency
                else:
                    # ahem, shouldn't we use line.currency_id here?
                    from_currency = line.company_id.currency_id.with_context(date=line.date)
                    self.residual += from_currency.compute(line.amount_residual, self.currency_id)
                # we check if the invoice is partially reconciled and if there
                # are other invoices involved in this partial reconciliation
                for pline in line.reconcile_partial_id.line_partial_ids:
                    if pline.invoice and self.type == pline.invoice.type:
                        nb_inv_in_partial_rec += 1
                        # store the max invoice id as for this invoice we will
                        # make a balance instead of a simple division
                        max_invoice_id = max(max_invoice_id, pline.invoice.id)
        if nb_inv_in_partial_rec:
            # if there are several invoices in a partial reconciliation, we
            # split the residual by the number of invoices to have a sum of
            # residual amounts that matches the partner balance
            new_value = self.currency_id.round(self.residual / nb_inv_in_partial_rec)
            if self.id == max_invoice_id:
                # if it's the last the invoice of the bunch of invoices
                # partially reconciled together, we make a balance to avoid
                # rounding errors
                self.residual = self.residual - ((nb_inv_in_partial_rec - 1) * new_value)
            else:
                self.residual = new_value
        # prevent the residual amount on the invoice to be less than 0
        self.residual = max(self.residual, 0.0)            

    @api.one
    @api.depends(
        'move_id.line_id.account_id',
        'move_id.line_id.reconcile_id.line_id',
        'move_id.line_id.reconcile_partial_id.line_partial_ids',
    )
    def _compute_move_lines(self):
        # Give Journal Items related to the payment reconciled to this invoice.
        # Return partial and total payments related to the selected invoice.
        self.move_lines = self.env['account.move.line']
        if not self.move_id:
            return
        data_lines = self.move_id.line_id.filtered(lambda l: l.account_id == self.account_id)
        partial_lines = self.env['account.move.line']
        for data_line in data_lines:
            if data_line.reconcile_id:
                lines = data_line.reconcile_id.line_id
            elif data_line.reconcile_partial_id:
                lines = data_line.reconcile_partial_id.line_partial_ids
            else:
                lines = self.env['account_move_line']
            partial_lines += data_line
            self.move_lines = lines - partial_lines

    @api.one
    @api.depends(
        'move_id.line_id.reconcile_id.line_id',
        'move_id.line_id.reconcile_partial_id.line_partial_ids',
    )
    def _compute_payments(self):
        partial_lines = lines = self.env['account.move.line']
        for line in self.move_id.line_id:
            if line.reconcile_id:
                lines |= line.reconcile_id.line_id
            elif line.reconcile_partial_id:
                lines |= line.reconcile_partial_id.line_partial_ids
            partial_lines += line
        self.payment_ids = (lines - partial_lines).sorted()

    name = fields.Char(string='Reference/Description', index=True,
        readonly=True, states={'draft': [('readonly', False)]})
    origin = fields.Char(string='Source Document',
        help="Reference of the document that produced this invoice.",
        readonly=True, states={'draft': [('readonly', False)]})
    supplier_invoice_number = fields.Char(string='Supplier Invoice Number',
        help="The reference of this invoice as provided by the supplier.",
        readonly=True, states={'draft': [('readonly', False)]})
    type = fields.Selection([
            ('out_invoice','Customer Invoice'),
            ('in_invoice','Supplier Invoice'),
            ('out_refund','Customer Refund'),
            ('in_refund','Supplier Refund'),
        ], string='Type', readonly=True, index=True, change_default=True,
        default=lambda self: self._context.get('type', 'out_invoice'),
        track_visibility='always')

    number = fields.Char(related='move_id.name', store=True, readonly=True)
    internal_number = fields.Char(string='Invoice Number', readonly=True, default=False,
        help="Unique number of the invoice, computed automatically when the invoice is created.")
    reference = fields.Char(string='Invoice Reference',
        help="The partner reference of this invoice.")
    reference_type = fields.Selection('_get_reference_type', string='Payment Reference',
        required=True, readonly=True, states={'draft': [('readonly', False)]},
        default='none')
    comment = fields.Text('Additional Information')

    state = fields.Selection([
            ('draft','Draft'),
            ('proforma','Pro-forma'),
            ('proforma2','Pro-forma'),
            ('open','Open'),
            ('paid','Paid'),
            ('cancel','Cancelled'),
<<<<<<< HEAD
        ], string='Status', index=True, readonly=True, default='draft',
        track_visibility='onchange',
        help=" * The 'Draft' status is used when a user is encoding a new and unconfirmed Invoice.\n"
             " * The 'Pro-forma' when invoice is in Pro-forma status,invoice does not have an invoice number.\n"
             " * The 'Open' status is used when user create invoice,a invoice number is generated.Its in open status till user does not pay invoice.\n"
             " * The 'Paid' status is set automatically when the invoice is paid. Its related journal entries may or may not be reconciled.\n"
             " * The 'Cancelled' status is used when user cancel invoice.")
    sent = fields.Boolean(readonly=True, default=False,
        help="It indicates that the invoice has been sent.")
    date_invoice = fields.Date(string='Invoice Date',
        readonly=True, states={'draft': [('readonly', False)]}, index=True,
        help="Keep empty to use the current date")
    date_due = fields.Date(string='Due Date',
        readonly=True, states={'draft': [('readonly', False)]}, index=True,
        help="If you use payment terms, the due date will be computed automatically at the generation "
             "of accounting entries. The payment term may compute several due dates, for example 50% "
             "now and 50% in one month, but if you want to force a due date, make sure that the payment "
             "term is not set on the invoice. If you keep the payment term and the due date empty, it "
             "means direct payment.")
    partner_id = fields.Many2one('res.partner', string='Partner', change_default=True,
        required=True, readonly=True, states={'draft': [('readonly', False)]},
        track_visibility='always')
    payment_term = fields.Many2one('account.payment.term', string='Payment Terms',
        readonly=True, states={'draft': [('readonly', False)]},
        help="If you use payment terms, the due date will be computed automatically at the generation "
             "of accounting entries. If you keep the payment term and the due date empty, it means direct payment. "
             "The payment term may compute several due dates, for example 50% now, 50% in one month.")
    period_id = fields.Many2one('account.period', string='Force Period',
        domain=[('state', '!=', 'done')],
        help="Keep empty to use the period of the validation(invoice) date.",
        readonly=True, states={'draft': [('readonly', False)]})

    account_id = fields.Many2one('account.account', string='Account',
        required=True, readonly=True, states={'draft': [('readonly', False)]},
        help="The partner account used for this invoice.")
    invoice_line = fields.One2many('account.invoice.line', 'invoice_id', string='Invoice Lines',
        readonly=True, states={'draft': [('readonly', False)]})
    tax_line = fields.One2many('account.invoice.tax', 'invoice_id', string='Tax Lines',
        readonly=True, states={'draft': [('readonly', False)]})
    move_id = fields.Many2one('account.move', string='Journal Entry',
        readonly=True, index=True, ondelete='restrict',
        help="Link to the automatically generated Journal Items.")

    amount_untaxed = fields.Float(string='Subtotal', digits=dp.get_precision('Account'),
        store=True, readonly=True, compute='_compute_amount', track_visibility='always')
    amount_tax = fields.Float(string='Tax', digits=dp.get_precision('Account'),
        store=True, readonly=True, compute='_compute_amount')
    amount_total = fields.Float(string='Total', digits=dp.get_precision('Account'),
        store=True, readonly=True, compute='_compute_amount')

    currency_id = fields.Many2one('res.currency', string='Currency',
        required=True, readonly=True, states={'draft': [('readonly', False)]},
        default=_default_currency, track_visibility='always')
    journal_id = fields.Many2one('account.journal', string='Journal',
        required=True, readonly=True, states={'draft': [('readonly', False)]},
        default=_default_journal)
    company_id = fields.Many2one('res.company', string='Company', change_default=True,
        required=True, readonly=True, states={'draft': [('readonly', False)]},
        default=lambda self: self.env['res.company']._company_default_get('account.invoice'))
    check_total = fields.Float(string='Verification Total', digits=dp.get_precision('Account'),
        readonly=True, states={'draft': [('readonly', False)]}, default=0.0)

    reconciled = fields.Boolean(string='Paid/Reconciled',
        store=True, readonly=True, compute='_compute_reconciled',
        help="It indicates that the invoice has been paid and the journal entry of the invoice has been reconciled with one or several journal entries of payment.")
    partner_bank_id = fields.Many2one('res.partner.bank', string='Bank Account',
        help='Bank Account Number to which the invoice will be paid. A Company bank account if this is a Customer Invoice or Supplier Refund, otherwise a Partner bank account number.',
        readonly=True, states={'draft': [('readonly', False)]})

    move_lines = fields.Many2many('account.move.line', string='Entry Lines',
        compute='_compute_move_lines')
    residual = fields.Float(string='Balance', digits=dp.get_precision('Account'),
        compute='_compute_residual', store=True,
        help="Remaining amount due.")
    payment_ids = fields.Many2many('account.move.line', string='Payments',
        compute='_compute_payments')
    move_name = fields.Char(string='Journal Entry',
        readonly=True, states={'draft': [('readonly', False)]})
    user_id = fields.Many2one('res.users', string='Salesperson', track_visibility='onchange',
        readonly=True, states={'draft': [('readonly', False)]},
        default=lambda self: self.env.user)
    fiscal_position = fields.Many2one('account.fiscal.position', string='Fiscal Position',
        readonly=True, states={'draft': [('readonly', False)]})
    commercial_partner_id = fields.Many2one('res.partner', string='Commercial Entity',
        related='partner_id.commercial_partner_id', store=True, readonly=True,
        help="The commercial entity that will be used on Journal Entries for this invoice")

=======
            ],'Status', select=True, readonly=True, track_visibility='onchange',
            help=' * The \'Draft\' status is used when a user is encoding a new and unconfirmed Invoice. \
            \n* The \'Pro-forma\' when invoice is in Pro-forma status,invoice does not have an invoice number. \
            \n* The \'Open\' status is used when user create invoice,a invoice number is generated.Its in open status till user does not pay invoice. \
            \n* The \'Paid\' status is set automatically when the invoice is paid. Its related journal entries may or may not be reconciled. \
            \n* The \'Cancelled\' status is used when user cancel invoice.'),
        'sent': fields.boolean('Sent', readonly=True, help="It indicates that the invoice has been sent."),
        'date_invoice': fields.date('Invoice Date', readonly=True, states={'draft':[('readonly',False)]}, select=True, help="Keep empty to use the current date"),
        'date_due': fields.date('Due Date', readonly=True, states={'draft':[('readonly',False)]}, select=True,
            help="If you use payment terms, the due date will be computed automatically at the generation "\
                "of accounting entries. The payment term may compute several due dates, for example 50% now and 50% in one month, but if you want to force a due date, make sure that the payment term is not set on the invoice. If you keep the payment term and the due date empty, it means direct payment."),
        'partner_id': fields.many2one('res.partner', 'Partner', change_default=True, readonly=True, required=True, states={'draft':[('readonly',False)]}, track_visibility='always'),
        'payment_term': fields.many2one('account.payment.term', 'Payment Terms',readonly=True, states={'draft':[('readonly',False)]},
            help="If you use payment terms, the due date will be computed automatically at the generation "\
                "of accounting entries. If you keep the payment term and the due date empty, it means direct payment. "\
                "The payment term may compute several due dates, for example 50% now, 50% in one month."),
        'period_id': fields.many2one('account.period', 'Force Period', domain=[('state','<>','done')], help="Keep empty to use the period of the validation(invoice) date.", readonly=True, states={'draft':[('readonly',False)]}),

        'account_id': fields.many2one('account.account', 'Account', required=True, readonly=True, states={'draft':[('readonly',False)]}, help="The partner account used for this invoice."),
        'invoice_line': fields.one2many('account.invoice.line', 'invoice_id', 'Invoice Lines', readonly=True, states={'draft':[('readonly',False)]}),
        'tax_line': fields.one2many('account.invoice.tax', 'invoice_id', 'Tax Lines', readonly=True, states={'draft':[('readonly',False)]}),

        'move_id': fields.many2one('account.move', 'Journal Entry', readonly=True, select=1, ondelete='restrict', help="Link to the automatically generated Journal Items."),
        'amount_untaxed': fields.function(_amount_all, digits_compute=dp.get_precision('Account'), string='Subtotal', track_visibility='always',
            store={
                'account.invoice': (lambda self, cr, uid, ids, c={}: ids, ['invoice_line'], 20),
                'account.invoice.tax': (_get_invoice_tax, None, 20),
                'account.invoice.line': (_get_invoice_line, ['price_unit','invoice_line_tax_id','quantity','discount','invoice_id'], 20),
            },
            multi='all'),
        'amount_tax': fields.function(_amount_all, digits_compute=dp.get_precision('Account'), string='Tax',
            store={
                'account.invoice': (lambda self, cr, uid, ids, c={}: ids, ['invoice_line'], 20),
                'account.invoice.tax': (_get_invoice_tax, None, 20),
                'account.invoice.line': (_get_invoice_line, ['price_unit','invoice_line_tax_id','quantity','discount','invoice_id'], 20),
            },
            multi='all'),
        'amount_total': fields.function(_amount_all, digits_compute=dp.get_precision('Account'), string='Total',
            store={
                'account.invoice': (lambda self, cr, uid, ids, c={}: ids, ['invoice_line'], 20),
                'account.invoice.tax': (_get_invoice_tax, None, 20),
                'account.invoice.line': (_get_invoice_line, ['price_unit','invoice_line_tax_id','quantity','discount','invoice_id'], 20),
            },
            multi='all'),
        'currency_id': fields.many2one('res.currency', 'Currency', required=True, readonly=True, states={'draft':[('readonly',False)]}, track_visibility='always'),
        'journal_id': fields.many2one('account.journal', 'Journal', required=True, readonly=True, states={'draft':[('readonly',False)]},
                                      domain="[('type', 'in', {'out_invoice': ['sale'], 'out_refund': ['sale_refund'], 'in_refund': ['purchase_refund'], 'in_invoice': ['purchase']}.get(type, [])), ('company_id', '=', company_id)]"),
        'company_id': fields.many2one('res.company', 'Company', required=True, change_default=True, readonly=True, states={'draft':[('readonly',False)]}),
        'check_total': fields.float('Verification Total', digits_compute=dp.get_precision('Account'), readonly=True, states={'draft':[('readonly',False)]}),
        'reconciled': fields.function(_reconciled, string='Paid/Reconciled', type='boolean',
            store={
                'account.invoice': (lambda self, cr, uid, ids, c={}: ids, None, 50), # Check if we can remove ?
                'account.move.line': (_get_invoice_from_line, None, 50),
                'account.move.reconcile': (_get_invoice_from_reconcile, None, 50),
            }, help="It indicates that the invoice has been paid and the journal entry of the invoice has been reconciled with one or several journal entries of payment."),
        'partner_bank_id': fields.many2one('res.partner.bank', 'Bank Account',
            help='Bank Account Number to which the invoice will be paid. A Company bank account if this is a Customer Invoice or Supplier Refund, otherwise a Partner bank account number.', readonly=True, states={'draft':[('readonly',False)]}),
        'move_lines':fields.function(_get_lines, type='many2many', relation='account.move.line', string='Entry Lines'),
        'residual': fields.function(_amount_residual, digits_compute=dp.get_precision('Account'), string='Balance',
            store={
                'account.invoice': (lambda self, cr, uid, ids, c={}: ids, ['invoice_line','move_id'], 50),
                'account.invoice.tax': (_get_invoice_tax, None, 50),
                'account.invoice.line': (_get_invoice_line, ['price_unit','invoice_line_tax_id','quantity','discount','invoice_id'], 50),
                'account.move.line': (_get_invoice_from_line, None, 50),
                'account.move.reconcile': (_get_invoice_from_reconcile, None, 50),
            },
            help="Remaining amount due."),
        'payment_ids': fields.function(_compute_lines, relation='account.move.line', type="many2many", string='Payments'),
        'move_name': fields.char('Journal Entry', size=64, readonly=True, states={'draft':[('readonly',False)]}),
        'user_id': fields.many2one('res.users', 'Salesperson', readonly=True, track_visibility='onchange', states={'draft':[('readonly',False)]}),
        'fiscal_position': fields.many2one('account.fiscal.position', 'Fiscal Position', readonly=True, states={'draft':[('readonly',False)]}),
        'commercial_partner_id': fields.related('partner_id', 'commercial_partner_id', string='Commercial Entity', type='many2one',
                                                relation='res.partner', store=True, readonly=True,
                                                help="The commercial entity that will be used on Journal Entries for this invoice")
    }
    _defaults = {
        'type': _get_type,
        'state': 'draft',
        'journal_id': _get_journal,
        'currency_id': _get_currency,
        'company_id': lambda self,cr,uid,c: self.pool.get('res.company')._company_default_get(cr, uid, 'account.invoice', context=c),
        'reference_type': 'none',
        'check_total': 0.0,
        'internal_number': False,
        'user_id': lambda s, cr, u, c: u,
        'sent': False,
    }
>>>>>>> eef6330c
    _sql_constraints = [
        ('number_uniq', 'unique(number, company_id, journal_id, type)',
            'Invoice Number must be unique per Company!'),
    ]

    @api.model
    def fields_view_get(self, view_id=None, view_type=False, toolbar=False, submenu=False):
        context = self._context
        if context.get('active_model') == 'res.partner' and context.get('active_ids'):
            partner = self.env['res.partner'].browse(context['active_ids'])[0]
            if not view_type:
                view_id = self.env['ir.ui.view'].search([('name', '=', 'account.invoice.tree')]).id
                view_type = 'tree'
            elif view_type == 'form':
                if partner.supplier and not partner.customer:
                    view_id = self.env['ir.ui.view'].search([('name', '=', 'account.invoice.supplier.form')]).id
                elif partner.customer and not partner.supplier:
                    view_id = self.env['ir.ui.view'].search([('name', '=', 'account.invoice.form')]).id

        res = super(account_invoice, self).fields_view_get(view_id=view_id, view_type=view_type, toolbar=toolbar, submenu=submenu)

        # adapt selection of field journal_id
        for field in res['fields']:
            if field == 'journal_id' and type:
                journal_select = self.env['account.journal']._name_search('', [('type', '=', type)], name_get_uid=1)
                res['fields'][field]['selection'] = journal_select

        doc = etree.XML(res['arch'])

        if context.get('type'):
            for node in doc.xpath("//field[@name='partner_bank_id']"):
                if context['type'] == 'in_refund':
                    node.set('domain', "[('partner_id.ref_companies', 'in', [company_id])]")
                elif context['type'] == 'out_refund':
                    node.set('domain', "[('partner_id', '=', partner_id)]")

        if view_type == 'search':
            if context.get('type') in ('out_invoice', 'out_refund'):
                for node in doc.xpath("//group[@name='extended filter']"):
                    doc.remove(node)

        if view_type == 'tree':
            partner_string = _('Customer')
            if context.get('type') in ('in_invoice', 'in_refund'):
                partner_string = _('Supplier')
                for node in doc.xpath("//field[@name='reference']"):
                    node.set('invisible', '0')
            for node in doc.xpath("//field[@name='partner_id']"):
                node.set('string', partner_string)

        res['arch'] = etree.tostring(doc)
        return res

    @api.multi
    def invoice_print(self):
        """ Print the invoice and mark it as sent, so that we can see more
            easily the next step of the workflow
        """
        assert len(self) == 1, 'This option should only be used for a single id at a time.'
        self.sent = True
        return self.pool['report'].get_action(self, 'account.report_invoice')

    @api.multi
    def action_invoice_sent(self):
        """ Open a window to compose an email, with the edi invoice template
            message loaded by default
        """
        assert len(self) == 1, 'This option should only be used for a single id at a time.'
        template = self.env.ref('account.email_template_edi_invoice', False)
        compose_form = self.env.ref('mail.email_compose_message_wizard_form', False)
        ctx = dict(self._context,
            default_model='account.invoice',
            default_res_id=self.id,
            default_use_template=bool(template),
            default_template_id=template.id,
            default_composition_mode='comment',
            mark_invoice_as_sent=True,
        )
        return {
            'name': _('Compose Email'),
            'type': 'ir.actions.act_window',
            'view_type': 'form',
            'view_mode': 'form',
            'res_model': 'mail.compose.message',
            'views': [(compose_form.id, 'form')],
            'view_id': compose_form.id,
            'target': 'new',
            'context': ctx,
        }

    @api.multi
    def confirm_paid(self):
        return self.write({'state': 'paid'})

    @api.multi
    def unlink(self):
        for invoice in self:
            if invoice.state not in ('draft', 'cancel'):
                raise Warning(_('You cannot delete an invoice which is not draft or cancelled. You should refund it instead.'))
            elif invoice.internal_number:
                raise Warning(_('You cannot delete an invoice after it has been validated (and received a number).  You can set it back to "Draft" state and modify its content, then re-confirm it.'))
        return super(account_invoice, self).unlink()

    @api.multi
    def onchange_partner_id(self, type, partner_id, date_invoice=False,
            payment_term=False, partner_bank_id=False, company_id=False):
        account_id = False
        payment_term_id = False
        fiscal_position = False
        bank_id = False

        if partner_id:
            p = self.env['res.partner'].browse(partner_id)
            rec_account = p.property_account_receivable
            pay_account = p.property_account_payable
            if company_id:
                if p.property_account_receivable.company_id and \
                        p.property_account_receivable.company_id.id != company_id and \
                        p.property_account_payable.company_id and \
                        p.property_account_payable.company_id.id != company_id:
                    prop = self.env['ir.property']
                    rec_dom = [('name', '=', 'property_account_receivable'), ('company_id', '=', company_id)]
                    pay_dom = [('name', '=', 'property_account_payable'), ('company_id', '=', company_id)]
                    res_dom = [('res_id', '=', 'res.partner,%s' % partner_id)]
                    rec_prop = prop.search(rec_dom + res_dom) or prop.search(rec_dom)
                    pay_prop = prop.search(pay_dom + res_dom) or prop.search(pay_dom)
                    rec_account = rec_prop.get_by_record(rec_prop)
                    pay_account = pay_prop.get_by_record(pay_prop)
                    if not rec_account and not pay_account:
                        raise except_orm(_('Configuration Error!'),
                            _('Cannot find a chart of accounts for this company, you should create one.'))

            if type in ('out_invoice', 'out_refund'):
                account_id = rec_account.id
                payment_term_id = p.property_payment_term.id
            else:
                account_id = pay_account.id
                payment_term_id = p.property_supplier_payment_term.id
            fiscal_position = p.property_account_position.id
            bank_id = p.bank_ids.id

        result = {'value': {
            'account_id': account_id,
            'payment_term': payment_term_id,
            'fiscal_position': fiscal_position,
        }}

        if type in ('in_invoice', 'in_refund'):
            result['value']['partner_bank_id'] = bank_id

        if payment_term != payment_term_id:
            if payment_term_id:
                to_update = self.onchange_payment_term_date_invoice(payment_term_id, date_invoice)
                result['value'].update(to_update.get('value', {}))
            else:
                result['value']['date_due'] = False

        if partner_bank_id != bank_id:
            to_update = self.onchange_partner_bank(bank_id)
            result['value'].update(to_update.get('value', {}))

        return result

    @api.multi
    def onchange_journal_id(self, journal_id=False):
        if journal_id:
            journal = self.env['account.journal'].browse(journal_id)
            return {
                'value': {
                    'currency_id': journal.currency.id or journal.company_id.currency_id.id,
                    'company_id': journal.company_id.id,
                }
            }
        return {}

    @api.multi
    def onchange_payment_term_date_invoice(self, payment_term_id, date_invoice):
        if not date_invoice:
            date_invoice = fields.Date.today()
        if not payment_term_id:
            # To make sure the invoice due date should contain due date which is
            # entered by user when there is no payment term defined
            return {'value': {'date_due': self.date_due or date_invoice}}
        pterm = self.env['account.payment.term'].browse(payment_term_id)
        pterm_list = pterm.compute(value=1, date_ref=date_invoice)[0]
        if pterm_list:
            return {'value': {'date_due': max(line[0] for line in pterm_list)}}
        else:
            raise except_orm(_('Insufficient Data!'),
                _('The payment term of supplier does not have a payment term line.'))

    @api.multi
    def onchange_invoice_line(self, lines):
        return {}

    @api.multi
    def onchange_partner_bank(self, partner_bank_id=False):
        return {'value': {}}

    @api.multi
    def onchange_company_id(self, company_id, part_id, type, invoice_line, currency_id):
        # TODO: add the missing context parameter when forward-porting in trunk
        # so we can remove this hack!
        self = self.with_context(self.env['res.users'].context_get())

        values = {}
        domain = {}

        if company_id and part_id and type:
            p = self.env['res.partner'].browse(part_id)
            if p.property_account_payable and p.property_account_receivable and \
                    p.property_account_payable.company_id.id != company_id and \
                    p.property_account_receivable.company_id.id != company_id:
                prop = self.env['ir.property']
                rec_dom = [('name', '=', 'property_account_receivable'), ('company_id', '=', company_id)]
                pay_dom = [('name', '=', 'property_account_payable'), ('company_id', '=', company_id)]
                res_dom = [('res_id', '=', 'res.partner,%s' % part_id)]
                rec_prop = prop.search(rec_dom + res_dom) or prop.search(rec_dom)
                pay_prop = prop.search(pay_dom + res_dom) or prop.search(pay_dom)
                rec_account = rec_prop.get_by_record(rec_prop)
                pay_account = pay_prop.get_by_record(pay_prop)
                if not rec_account and not pay_account:
                    raise self.env['res.config.settings'].get_config_warning(_('Cannot find any chart of account: you can create a new one from %(menu:account.menu_account_config)s.'))

                if type in ('out_invoice', 'out_refund'):
                    acc_id = rec_account.id
                else:
                    acc_id = pay_account.id
                values= {'account_id': acc_id}

            if self:
                if company_id:
                    for line in self.invoice_line:
                        if not line.account_id:
                            continue
                        if line.account_id.company_id.id == company_id:
                            continue
                        accounts = self.env['account.account'].search([('name', '=', line.account_id.name), ('company_id', '=', company_id)])
                        if not accounts:
                            raise except_orm(
                                _('Configuration Error!'),
                                _('Cannot find a chart of account, you should create one from Settings\Configuration\Accounting menu.')
                            )
                        line.write({'account_id': accounts[-1].id})
            else:
                for line_cmd in invoice_line or []:
                    if len(line_cmd) >= 3 and isinstance(line_cmd[2], dict):
                        line = self.env['account.account'].browse(line_cmd[2]['account_id'])
                        if line.company_id.id != company_id:
                            raise except_orm(
                                _('Configuration Error!'),
                                _("Invoice line account's company and invoice's company does not match.")
                            )

        if company_id and type:
            journal_type = TYPE2JOURNAL[type]
            journals = self.env['account.journal'].search([('type', '=', journal_type), ('company_id', '=', company_id)])
            if journals:
                values['journal_id'] = journals[0].id
            journal_defaults = self.env['ir.values'].get_defaults_dict('account.invoice', 'type=%s' % type)
            if 'journal_id' in journal_defaults:
                values['journal_id'] = journal_defaults['journal_id']
            if not values.get('journal_id'):
                field_desc = journals.fields_get(['journal_id'])
                type_label = next(t for t, label in field_desc['journal_id']['selection'] if t == journal_type)
                raise except_orm(
                    _('Configuration Error!'),
                    _('Cannot find any account journal of "%s" type for this company.\n\n'
                      'You can create one in the menu: \n'
                      'Configuration\Journals\Journals.') % type_label)
            domain = {'journal_id':  [('id', 'in', journals.ids)]}

        return {'value': values, 'domain': domain}

    @api.multi
    def action_cancel_draft(self):
        # go from canceled state to draft state
        self.write({'state': 'draft'})
        self.delete_workflow()
        self.create_workflow()
        return True

    @api.one
    @api.returns('ir.ui.view')
    def get_formview_id(self):
        """ Update form view id of action to open the invoice """
        if self.type == 'in_invoice':
            return self.env.ref('account.invoice_supplier_form')
        else:
            return self.env.ref('account.invoice_form')

    @api.one
    def copy(self, default=None):
        default = dict(default or {},
            state='draft',
            number=False,
            move_id=False,
            move_name=False,
            internal_number=False,
            period_id=False,
            sent=False,
        )
        if 'date_invoice' not in default:
            default['date_invoice'] = False
        if 'date_due' not in default:
            default['date_due'] = False
        return super(account_invoice, self).copy(default)

    @api.multi
    def move_line_id_payment_get(self):
        # return the move line ids with the same account as the invoice self
        if not self.id:
            return []
        query = """ SELECT l.id
                    FROM account_move_line l, account_invoice i
                    WHERE i.id = %s AND l.move_id = i.move_id AND l.account_id = i.account_id
                """
        self._cr.execute(query, (self.id,))
        return [row[0] for row in self._cr.fetchall()]

    @api.multi
    def test_paid(self):
        # check whether all corresponding account move lines are reconciled
        line_ids = self.move_line_id_payment_get()
        if not line_ids:
            return False
        query = "SELECT reconcile_id FROM account_move_line WHERE id IN %s"
        self._cr.execute(query, (tuple(line_ids),))
        return all(row[0] for row in self._cr.fetchall())

    @api.multi
    def button_reset_taxes(self):
        account_invoice_tax = self.env['account.invoice.tax']
        ctx = dict(self._context)
        for invoice in self:
            self._cr.execute("DELETE FROM account_invoice_tax WHERE invoice_id=%s AND manual is False", (invoice.id,))
            self.invalidate_cache()
            partner = invoice.partner_id
            if partner.lang:
                ctx['lang'] = partner.lang
            for taxe in account_invoice_tax.compute(invoice).values():
                account_invoice_tax.create(taxe)
        # dummy write on self to trigger recomputations
        return self.with_context(ctx).write({'invoice_line': []})

    @api.multi
    def button_compute(self, set_total=False):
        self.button_reset_taxes()
        for invoice in self:
            if set_total:
                invoice.check_total = invoice.amount_total
        return True

    @staticmethod
    def _convert_ref(ref):
        return (ref or '').replace('/','')

    @api.multi
    def _get_analytic_lines(self):
        """ Return a list of dict for creating analytic lines for self[0] """
        company_currency = self.company_id.currency_id
        sign = 1 if self.type in ('out_invoice', 'in_refund') else -1

        iml = self.env['account.invoice.line'].move_line_get(self.id)
        for il in iml:
            if il['account_analytic_id']:
                if self.type in ('in_invoice', 'in_refund'):
                    ref = self.reference
                else:
                    ref = self._convert_ref(self.number)
                if not self.journal_id.analytic_journal_id:
                    raise except_orm(_('No Analytic Journal!'),
                        _("You have to define an analytic journal on the '%s' journal!") % (self.journal_id.name,))
                currency = self.currency_id.with_context(date=self.date_invoice)
                il['analytic_lines'] = [(0,0, {
                    'name': il['name'],
                    'date': self.date_invoice,
                    'account_id': il['account_analytic_id'],
                    'unit_amount': il['quantity'],
                    'amount': currency.compute(il['price'], company_currency) * sign,
                    'product_id': il['product_id'],
                    'product_uom_id': il['uos_id'],
                    'general_account_id': il['account_id'],
                    'journal_id': self.journal_id.analytic_journal_id.id,
                    'ref': ref,
                })]
        return iml

    @api.multi
    def action_date_assign(self):
        for inv in self:
            res = inv.onchange_payment_term_date_invoice(inv.payment_term.id, inv.date_invoice)
            if res and res.get('value'):
                inv.write(res['value'])
        return True

    @api.multi
    def finalize_invoice_move_lines(self, move_lines):
        """ finalize_invoice_move_lines(move_lines) -> move_lines

            Hook method to be overridden in additional modules to verify and
            possibly alter the move lines to be created by an invoice, for
            special cases.
            :param move_lines: list of dictionaries with the account.move.lines (as for create())
            :return: the (possibly updated) final move_lines to create for this invoice
        """
        return move_lines

    @api.multi
    def check_tax_lines(self, compute_taxes):
        account_invoice_tax = self.env['account.invoice.tax']
        company_currency = self.company_id.currency_id
        if not self.tax_line:
            for tax in compute_taxes.values():
                account_invoice_tax.create(tax)
        else:
            tax_key = []
            for tax in self.tax_line:
                if tax.manual:
                    continue
                key = (tax.tax_code_id.id, tax.base_code_id.id, tax.account_id.id, tax.account_analytic_id.id)
                tax_key.append(key)
                if key not in compute_taxes:
                    raise except_orm(_('Warning!'), _('Global taxes defined, but they are not in invoice lines !'))
                base = compute_taxes[key]['base']
                if abs(base - tax.base) > company_currency.rounding:
                    raise except_orm(_('Warning!'), _('Tax base different!\nClick on compute to update the tax base.'))
            for key in compute_taxes:
                if key not in tax_key:
                    raise except_orm(_('Warning!'), _('Taxes are missing!\nClick on compute button.'))

    @api.multi
    def compute_invoice_totals(self, company_currency, ref, invoice_move_lines):
        total = 0
        total_currency = 0
        for line in invoice_move_lines:
            if self.currency_id != company_currency:
                currency = self.currency_id.with_context(date=self.date_invoice or fields.Date.today())
                line['currency_id'] = currency.id
                line['amount_currency'] = line['price']
                line['price'] = currency.compute(line['price'], company_currency)
            else:
                line['currency_id'] = False
                line['amount_currency'] = False
            line['ref'] = ref
            if self.type in ('out_invoice','in_refund'):
                total += line['price']
                total_currency += line['amount_currency'] or line['price']
                line['price'] = - line['price']
            else:
                total -= line['price']
                total_currency -= line['amount_currency'] or line['price']
        return total, total_currency, invoice_move_lines

    def inv_line_characteristic_hashcode(self, invoice_line):
        """Overridable hashcode generation for invoice lines. Lines having the same hashcode
        will be grouped together if the journal has the 'group line' option. Of course a module
        can add fields to invoice lines that would need to be tested too before merging lines
        or not."""
        return "%s-%s-%s-%s-%s" % (
            invoice_line['account_id'],
            invoice_line.get('tax_code_id', 'False'),
            invoice_line.get('product_id', 'False'),
            invoice_line.get('analytic_account_id', 'False'),
            invoice_line.get('date_maturity', 'False'),
        )

    def group_lines(self, iml, line):
        """Merge account move lines (and hence analytic lines) if invoice line hashcodes are equals"""
        if self.journal_id.group_invoice_lines:
            line2 = {}
            for x, y, l in line:
                tmp = self.inv_line_characteristic_hashcode(l)
                if tmp in line2:
                    am = line2[tmp]['debit'] - line2[tmp]['credit'] + (l['debit'] - l['credit'])
                    line2[tmp]['debit'] = (am > 0) and am or 0.0
                    line2[tmp]['credit'] = (am < 0) and -am or 0.0
                    line2[tmp]['tax_amount'] += l['tax_amount']
                    line2[tmp]['analytic_lines'] += l['analytic_lines']
                else:
                    line2[tmp] = l
            line = []
            for key, val in line2.items():
                line.append((0,0,val))
        return line

    @api.multi
    def action_move_create(self):
        """ Creates invoice related analytics and financial move lines """
        account_invoice_tax = self.env['account.invoice.tax']
        account_move = self.env['account.move']

        for inv in self:
            if not inv.journal_id.sequence_id:
                raise except_orm(_('Error!'), _('Please define sequence on the journal related to this invoice.'))
            if not inv.invoice_line:
                raise except_orm(_('No Invoice Lines!'), _('Please create some invoice lines.'))
            if inv.move_id:
                continue

            ctx = dict(self._context, lang=inv.partner_id.lang)
            if not inv.date_invoice:
                inv.with_context(ctx).date_invoice = fields.Date.context_today(self)

            company_currency = inv.company_id.currency_id
            # create the analytical lines, one move line per invoice line
            iml = inv._get_analytic_lines()
            # check if taxes are all computed
            compute_taxes = account_invoice_tax.compute(inv)
            inv.check_tax_lines(compute_taxes)

            # I disabled the check_total feature
            group_check_total = self.env.ref('account.group_supplier_inv_check_total')
            if self.env.user in group_check_total.users:
                if inv.type in ('in_invoice', 'in_refund') and abs(inv.check_total - inv.amount_total) >= (inv.currency_id.rounding / 2.0):
                    raise except_orm(_('Bad Total!'), _('Please verify the price of the invoice!\nThe encoded total does not match the computed total.'))

            if inv.payment_term:
                total_fixed = total_percent = 0
                for line in inv.payment_term.line_ids:
                    if line.value == 'fixed':
                        total_fixed += line.value_amount
                    if line.value == 'procent':
                        total_percent += line.value_amount
                total_fixed = (total_fixed * 100) / (inv.amount_total or 1.0)
                if (total_fixed + total_percent) > 100:
                    raise except_orm(_('Error!'), _("Cannot create the invoice.\nThe related payment term is probably misconfigured as it gives a computed amount greater than the total invoiced amount. In order to avoid rounding issues, the latest line of your payment term must be of type 'balance'."))

            # one move line per tax line
            iml += account_invoice_tax.move_line_get(inv.id)

            if inv.type in ('in_invoice', 'in_refund'):
                ref = inv.reference
            else:
                ref = self._convert_ref(inv.number)

            diff_currency = inv.currency_id != company_currency
            # create one move line for the total and possibly adjust the other lines amount
            total, total_currency, iml = inv.with_context(ctx).compute_invoice_totals(company_currency, ref, iml)

            name = inv.name or inv.supplier_invoice_number or '/'
            totlines = []
            if inv.payment_term:
                totlines = inv.with_context(ctx).payment_term.compute(total, inv.date_invoice)[0]
            if totlines:
                res_amount_currency = total_currency
                ctx['date'] = inv.date_invoice
                for i, t in enumerate(totlines):
                    if inv.currency_id != company_currency:
                        amount_currency = company_currency.with_context(ctx).compute(t[1], inv.currency_id)
                    else:
                        amount_currency = False

                    # last line: add the diff
                    res_amount_currency -= amount_currency or 0
                    if i + 1 == len(totlines):
                        amount_currency += res_amount_currency

                    iml.append({
                        'type': 'dest',
                        'name': name,
                        'price': t[1],
                        'account_id': inv.account_id.id,
                        'date_maturity': t[0],
                        'amount_currency': diff_currency and amount_currency,
                        'currency_id': diff_currency and inv.currency_id.id,
                        'ref': ref,
                    })
            else:
                iml.append({
                    'type': 'dest',
                    'name': name,
                    'price': total,
                    'account_id': inv.account_id.id,
                    'date_maturity': inv.date_due,
                    'amount_currency': diff_currency and total_currency,
                    'currency_id': diff_currency and inv.currency_id.id,
                    'ref': ref
                })

            date = inv.date_invoice or fields.Date.today()

            part = self.env['res.partner']._find_accounting_partner(inv.partner_id)

            line = [(0, 0, self.line_get_convert(l, part.id, date)) for l in iml]
            line = inv.group_lines(iml, line)

            journal = inv.journal_id.with_context(ctx)
            if journal.centralisation:
                raise except_orm(_('User Error!'),
                        _('You cannot create an invoice on a centralized journal. Uncheck the centralized counterpart box in the related journal from the configuration menu.'))

            line = inv.finalize_invoice_move_lines(line)

            move_vals = {
                'ref': inv.reference or inv.name,
                'line_id': line,
                'journal_id': journal.id,
                'date': date,
                'narration': inv.comment,
                'company_id': inv.company_id.id,
            }
            ctx['company_id'] = inv.company_id.id
            period = inv.period_id
            if not period:
                period = period.with_context(ctx).find(inv.date_invoice)[:1]
            if period:
                move_vals['period_id'] = period.id
                for i in line:
                    i[2]['period_id'] = period.id

            ctx['invoice'] = inv
            move = account_move.with_context(ctx).create(move_vals)
            # make the invoice point to that move
            inv.with_context(ctx).write({
                'move_id': move.id,
                'period_id': period.id,
                'move_name': move.name,
            })
            # Pass invoice in context in method post: used if you want to get the same
            # account move reference when creating the same invoice after a cancelled one:
            move.post()
        self._log_event()
        return True

    @api.multi
    def invoice_validate(self):
        return self.write({'state': 'open'})

    @api.model
    def line_get_convert(self, line, part, date):
        return {
            'date_maturity': line.get('date_maturity', False),
            'partner_id': part,
            'name': line['name'][:64],
            'date': date,
            'debit': line['price']>0 and line['price'],
            'credit': line['price']<0 and -line['price'],
            'account_id': line['account_id'],
            'analytic_lines': line.get('analytic_lines', []),
            'amount_currency': line['price']>0 and abs(line.get('amount_currency', False)) or -abs(line.get('amount_currency', False)),
            'currency_id': line.get('currency_id', False),
            'tax_code_id': line.get('tax_code_id', False),
            'tax_amount': line.get('tax_amount', False),
            'ref': line.get('ref', False),
            'quantity': line.get('quantity',1.00),
            'product_id': line.get('product_id', False),
            'product_uom_id': line.get('uos_id', False),
            'analytic_account_id': line.get('account_analytic_id', False),
        }

    @api.multi
    def action_number(self):
        #TODO: not correct fix but required a fresh values before reading it.
        self.write({})

        for inv in self:
            self.write({'internal_number': inv.number})

            if inv.type in ('in_invoice', 'in_refund'):
                if not inv.reference:
                    ref = self._convert_ref(inv.number)
                else:
                    ref = inv.reference
            else:
                ref = self._convert_ref(inv.number)

            self._cr.execute(""" UPDATE account_move SET ref=%s
                           WHERE id=%s AND (ref IS NULL OR ref = '')""",
                        (ref, inv.move_id.id))
            self._cr.execute(""" UPDATE account_move_line SET ref=%s
                           WHERE move_id=%s AND (ref IS NULL OR ref = '')""",
                        (ref, inv.move_id.id))
            self._cr.execute(""" UPDATE account_analytic_line SET ref=%s
                           FROM account_move_line
                           WHERE account_move_line.move_id = %s AND
                                 account_analytic_line.move_id = account_move_line.id""",
                        (ref, inv.move_id.id))
            self.invalidate_cache()

        return True

    @api.multi
    def action_cancel(self):
        moves = self.env['account.move']
        for inv in self:
            if inv.move_id:
                moves += inv.move_id
            if inv.payment_ids:
                for move_line in inv.payment_ids:
                    if move_line.reconcile_partial_id.line_partial_ids:
                        raise except_orm(_('Error!'), _('You cannot cancel an invoice which is partially paid. You need to unreconcile related payment entries first.'))

        # First, set the invoices as cancelled and detach the move ids
        self.write({'state': 'cancel', 'move_id': False})
        if moves:
            # second, invalidate the move(s)
            moves.button_cancel()
            # delete the move this invoice was pointing to
            # Note that the corresponding move_lines and move_reconciles
            # will be automatically deleted too
            moves.unlink()
        self._log_event(-1.0, 'Cancel Invoice')
        return True

    ###################

    @api.multi
    def _log_event(self, factor=1.0, name='Open Invoice'):
        #TODO: implement messages system
        return True

    @api.one
    def _compute_display_name(self):
        TYPES = {
            'out_invoice': _('Invoice'),
            'in_invoice': _('Supplier Invoice'),
            'out_refund': _('Refund'),
            'in_refund': _('Supplier Refund'),
        }
        self.display_name = "%s %s" % (self.number or TYPES[self.type], self.name or '')

    @api.model
    def name_search(self, name, args=None, operator='ilike', limit=100):
        args = args or []
        recs = self.browse()
        if name:
            recs = self.search([('number', '=', name)] + args, limit=limit)
        if not recs:
            recs = self.search([('name', operator, name)] + args, limit=limit)
        return recs.name_get()

    @api.model
    def _refund_cleanup_lines(self, lines):
        """ Convert records to dict of values suitable for one2many line creation

            :param recordset lines: records to convert
            :return: list of command tuple for one2many line creation [(0, 0, dict of valueis), ...]
        """
        result = []
        for line in lines:
            values = {}
            for name, field in line._fields.iteritems():
                if name in MAGIC_COLUMNS:
                    continue
                elif field.type == 'many2one':
                    values[name] = line[name].id
                elif field.type not in ['many2many', 'one2many']:
                    values[name] = line[name]
                elif name == 'invoice_line_tax_id':
                    values[name] = [(6, 0, line[name].ids)]
            result.append((0, 0, values))
        return result

    @api.model
    def _prepare_refund(self, invoice, date=None, period_id=None, description=None, journal_id=None):
        """ Prepare the dict of values to create the new refund from the invoice.
            This method may be overridden to implement custom
            refund generation (making sure to call super() to establish
            a clean extension chain).

            :param record invoice: invoice to refund
            :param string date: refund creation date from the wizard
            :param integer period_id: force account.period from the wizard
            :param string description: description of the refund from the wizard
            :param integer journal_id: account.journal from the wizard
            :return: dict of value to create() the refund
        """
        values = {}
        for field in ['name', 'reference', 'comment', 'date_due', 'partner_id', 'company_id',
                'account_id', 'currency_id', 'payment_term', 'user_id', 'fiscal_position']:
            if invoice._fields[field].type == 'many2one':
                values[field] = invoice[field].id
            else:
                values[field] = invoice[field] or False

        values['invoice_line'] = self._refund_cleanup_lines(invoice.invoice_line)

        tax_lines = filter(lambda l: l.manual, invoice.tax_line)
        values['tax_line'] = self._refund_cleanup_lines(tax_lines)

        if journal_id:
            journal = self.env['account.journal'].browse(journal_id)
        elif invoice['type'] == 'in_invoice':
            journal = self.env['account.journal'].search([('type', '=', 'purchase_refund')], limit=1)
        else:
            journal = self.env['account.journal'].search([('type', '=', 'sale_refund')], limit=1)
        values['journal_id'] = journal.id

        values['type'] = TYPE2REFUND[invoice['type']]
        values['date_invoice'] = date or fields.Date.today()
        values['state'] = 'draft'
        values['number'] = False

        if period_id:
            values['period_id'] = period_id
        if description:
            values['name'] = description
        return values

    @api.multi
    @api.returns('self')
    def refund(self, date=None, period_id=None, description=None, journal_id=None):
        new_invoices = self.browse()
        for invoice in self:
            # create the new invoice
            values = self._prepare_refund(invoice, date=date, period_id=period_id,
                                    description=description, journal_id=journal_id)
            new_invoices += self.create(values)
        return new_invoices

    @api.v8
    def pay_and_reconcile(self, pay_amount, pay_account_id, period_id, pay_journal_id,
                          writeoff_acc_id, writeoff_period_id, writeoff_journal_id, name=''):
        # TODO check if we can use different period for payment and the writeoff line
        assert len(self)==1, "Can only pay one invoice at a time."
        # Take the seq as name for move
        SIGN = {'out_invoice': -1, 'in_invoice': 1, 'out_refund': 1, 'in_refund': -1}
        direction = SIGN[self.type]
        # take the chosen date
        date = self._context.get('date_p') or fields.Date.today()

        # Take the amount in currency and the currency of the payment
        if self._context.get('amount_currency') and self._context.get('currency_id'):
            amount_currency = self._context['amount_currency']
            currency_id = self._context['currency_id']
        else:
            amount_currency = False
            currency_id = False

        pay_journal = self.env['account.journal'].browse(pay_journal_id)
        if self.type in ('in_invoice', 'in_refund'):
            ref = self.reference
        else:
            ref = self._convert_ref(self.number)
        partner = self.partner_id._find_accounting_partner(self.partner_id)
        name = name or self.invoice_line.name or self.number
        # Pay attention to the sign for both debit/credit AND amount_currency
        l1 = {
            'name': name,
            'debit': direction * pay_amount > 0 and direction * pay_amount,
            'credit': direction * pay_amount < 0 and -direction * pay_amount,
            'account_id': self.account_id.id,
            'partner_id': partner.id,
            'ref': ref,
            'date': date,
            'currency_id': currency_id,
            'amount_currency': direction * (amount_currency or 0.0),
            'company_id': self.company_id.id,
        }
        l2 = {
            'name': name,
            'debit': direction * pay_amount < 0 and -direction * pay_amount,
            'credit': direction * pay_amount > 0 and direction * pay_amount,
            'account_id': pay_account_id,
            'partner_id': partner.id,
            'ref': ref,
            'date': date,
            'currency_id': currency_id,
            'amount_currency': -direction * (amount_currency or 0.0),
            'company_id': self.company_id.id,
        }
        move = self.env['account.move'].create({
            'ref': ref,
            'line_id': [(0, 0, l1), (0, 0, l2)],
            'journal_id': pay_journal_id,
            'period_id': period_id,
            'date': date,
        })

        move_ids = (move | self.move_id).ids
        self._cr.execute("SELECT id FROM account_move_line WHERE move_id IN %s",
                         (tuple(move_ids),))
        lines = self.env['account.move.line'].browse([r[0] for r in self._cr.fetchall()])
        lines2rec = lines.browse()
        total = 0.0
        for line in itertools.chain(lines, self.payment_ids):
            if line.account_id == self.account_id:
                lines2rec += line
                total += (line.debit or 0.0) - (line.credit or 0.0)

        inv_id, name = self.name_get()[0]
        if not round(total, self.env['decimal.precision'].precision_get('Account')) or writeoff_acc_id:
            lines2rec.reconcile('manual', writeoff_acc_id, writeoff_period_id, writeoff_journal_id)
        else:
            code = self.currency_id.symbol
            # TODO: use currency's formatting function
            msg = _("Invoice partially paid: %s%s of %s%s (%s%s remaining).") % \
                    (pay_amount, code, self.amount_total, code, total, code)
            self.message_post(body=msg)
            lines2rec.reconcile_partial('manual')

        # Update the stored value (fields.function), so we write to trigger recompute
        return self.write({})

    @api.v7
    def pay_and_reconcile(self, cr, uid, ids, pay_amount, pay_account_id, period_id, pay_journal_id,
                          writeoff_acc_id, writeoff_period_id, writeoff_journal_id, context=None, name=''):
        recs = self.browse(cr, uid, ids, context)
        return recs.pay_and_reconcile(pay_amount, pay_account_id, period_id, pay_journal_id,
                    writeoff_acc_id, writeoff_period_id, writeoff_journal_id, name=name)

class account_invoice_line(models.Model):
    _name = "account.invoice.line"
    _description = "Invoice Line"
    _order = "invoice_id,sequence,id"

    @api.one
    @api.depends('price_unit', 'discount', 'invoice_line_tax_id', 'quantity',
        'product_id', 'invoice_id.partner_id', 'invoice_id.currency_id')
    def _compute_price(self):
        price = self.price_unit * (1 - (self.discount or 0.0) / 100.0)
        taxes = self.invoice_line_tax_id.compute_all(price, self.quantity, product=self.product_id, partner=self.invoice_id.partner_id)
        self.price_subtotal = taxes['total']
        if self.invoice_id:
            self.price_subtotal = self.invoice_id.currency_id.round(self.price_subtotal)

    @api.model
    def _default_price_unit(self):
        if not self._context.get('check_total'):
            return 0
        total = self._context['check_total']
        for l in self._context.get('invoice_line', []):
            if isinstance(l, (list, tuple)) and len(l) >= 3 and l[2]:
                vals = l[2]
                price = vals.get('price_unit', 0) * (1 - vals.get('discount', 0) / 100.0)
                total = total - (price * vals.get('quantity'))
                taxes = vals.get('invoice_line_tax_id')
                if taxes and len(taxes[0]) >= 3 and taxes[0][2]:
                    taxes = self.env['account.tax'].browse(taxes[0][2])
                    tax_res = taxes.compute_all(price, vals.get('quantity'),
                        product=vals.get('product_id'), partner=self._context.get('partner_id'))
                    for tax in tax_res['taxes']:
                        total = total - tax['amount']
        return total

    @api.model
    def _default_account(self):
        # XXX this gets the default account for the user's company,
        # it should get the default account for the invoice's company
        # however, the invoice's company does not reach this point
        if self._context.get('type') in ('out_invoice', 'out_refund'):
            return self.env['ir.property'].get('property_account_income_categ', 'product.category')
        else:
            return self.env['ir.property'].get('property_account_expense_categ', 'product.category')

    name = fields.Text(string='Description', required=True)
    origin = fields.Char(string='Source Document',
        help="Reference of the document that produced this invoice.")
    sequence = fields.Integer(string='Sequence', default=10,
        help="Gives the sequence of this line when displaying the invoice.")
    invoice_id = fields.Many2one('account.invoice', string='Invoice Reference',
        ondelete='cascade', index=True)
    uos_id = fields.Many2one('product.uom', string='Unit of Measure',
        ondelete='set null', index=True)
    product_id = fields.Many2one('product.product', string='Product',
        ondelete='set null', index=True)
    account_id = fields.Many2one('account.account', string='Account',
        required=True, domain=[('type', 'not in', ['view', 'closed'])],
        default=_default_account,
        help="The income or expense account related to the selected product.")
    price_unit = fields.Float(string='Unit Price', required=True,
        digits= dp.get_precision('Product Price'),
        default=_default_price_unit)
    price_subtotal = fields.Float(string='Amount', digits= dp.get_precision('Account'),
        store=True, readonly=True, compute='_compute_price')
    quantity = fields.Float(string='Quantity', digits= dp.get_precision('Product Unit of Measure'),
        required=True, default=1)
    discount = fields.Float(string='Discount (%)', digits= dp.get_precision('Discount'),
        default=0.0)
    invoice_line_tax_id = fields.Many2many('account.tax',
        'account_invoice_line_tax', 'invoice_line_id', 'tax_id',
        string='Taxes', domain=[('parent_id', '=', False)])
    account_analytic_id = fields.Many2one('account.analytic.account',
        string='Analytic Account')
    company_id = fields.Many2one('res.company', string='Company',
        related='invoice_id.company_id', store=True, readonly=True)
    partner_id = fields.Many2one('res.partner', string='Partner',
        related='invoice_id.partner_id', store=True, readonly=True)

    @api.model
    def fields_view_get(self, view_id=None, view_type='form', toolbar=False, submenu=False):
        res = super(account_invoice_line, self).fields_view_get(
            view_id=view_id, view_type=view_type, toolbar=toolbar, submenu=submenu)
        if self._context.get('type'):
            doc = etree.XML(res['arch'])
            for node in doc.xpath("//field[@name='product_id']"):
                if self._context['type'] in ('in_invoice', 'in_refund'):
                    node.set('domain', "[('purchase_ok', '=', True)]")
                else:
                    node.set('domain', "[('sale_ok', '=', True)]")
            res['arch'] = etree.tostring(doc)
        return res

    @api.multi
    def product_id_change(self, product, uom_id, qty=0, name='', type='out_invoice',
            partner_id=False, fposition_id=False, price_unit=False, currency_id=False,
            context=None, company_id=None):
        context = context or {}
        company_id = company_id if company_id is not None else context.get('company_id', False)
        self = self.with_context(company_id=company_id, force_company=company_id)

        if not partner_id:
            raise except_orm(_('No Partner Defined!'), _("You must first select a partner!"))
        if not product:
            if type in ('in_invoice', 'in_refund'):
                return {'value': {}, 'domain': {'product_uom': []}}
            else:
                return {'value': {'price_unit': 0.0}, 'domain': {'product_uom': []}}

        values = {}

        part = self.env['res.partner'].browse(partner_id)
        fpos = self.env['account.fiscal.position'].browse(fposition_id)

        if part.lang:
            self = self.with_context(lang=part.lang)
        product = self.env['product.product'].browse(product)

        values['name'] = product.partner_ref
        if type in ('out_invoice', 'out_refund'):
            account = product.property_account_income or product.categ_id.property_account_income_categ
        else:
            account = product.property_account_expense or product.categ_id.property_account_expense_categ
        account = fpos.map_account(account)
        if account:
            values['account_id'] = account.id

        if type in ('out_invoice', 'out_refund'):
            taxes = product.taxes_id or account.tax_ids
            if product.description_sale:
                values['name'] += '\n' + product.description_sale
        else:
            taxes = product.supplier_taxes_id or account.tax_ids
            if product.description_purchase:
                values['name'] += '\n' + product.description_purchase

        taxes = fpos.map_tax(taxes)
        values['invoice_line_tax_id'] = taxes.ids

        if type in ('in_invoice', 'in_refund'):
            values['price_unit'] = price_unit or product.standard_price
        else:
            values['price_unit'] = product.list_price

        values['uos_id'] = uom_id or product.uom_id.id
        domain = {'uos_id': [('category_id', '=', product.uom_id.category_id.id)]}

        company = self.env['res.company'].browse(company_id)
        currency = self.env['res.currency'].browse(currency_id)

        if company and currency:
            if company.currency_id != currency:
                if type in ('in_invoice', 'in_refund'):
                    values['price_unit'] = product.standard_price
                values['price_unit'] = values['price_unit'] * currency.rate

            if values['uos_id'] and values['uos_id'] != product.uom_id.id:
                values['price_unit'] = self.env['product.uom']._compute_price(
                    product.uom_id.id, values['price_unit'], values['uos_id'])

        return {'value': values, 'domain': domain}

    @api.multi
    def uos_id_change(self, product, uom, qty=0, name='', type='out_invoice', partner_id=False,
            fposition_id=False, price_unit=False, currency_id=False, context=None, company_id=None):
        context = context or {}
        company_id = company_id if company_id != None else context.get('company_id', False)
        self = self.with_context(company_id=company_id)

        result = self.product_id_change(
            product, uom, qty, name, type, partner_id, fposition_id, price_unit,
            currency_id, context=context, company_id=company_id,
        )
        warning = {}
        if not uom:
            result['value']['price_unit'] = 0.0
        if product and uom:
            prod = self.env['product.product'].browse(product)
            prod_uom = self.env['product.uom'].browse(uom)
            if prod.uom_id.category_id != prod_uom.category_id:
                warning = {
                    'title': _('Warning!'),
                    'message': _('The selected unit of measure is not compatible with the unit of measure of the product.'),
                }
                result['value']['uos_id'] = prod.uom_id.id
        if warning:
            result['warning'] = warning
        return result

    @api.model
    def move_line_get(self, invoice_id):
        inv = self.env['account.invoice'].browse(invoice_id)
        currency = inv.currency_id.with_context(date=inv.date_invoice)
        company_currency = inv.company_id.currency_id

        res = []
        for line in inv.invoice_line:
            mres = self.move_line_get_item(line)
            if not mres:
                continue
            res.append(mres)
            tax_code_found = False
            taxes = line.invoice_line_tax_id.compute_all(
                (line.price_unit * (1.0 - (line.discount or 0.0) / 100.0)),
                line.quantity, line.product_id, inv.partner_id)['taxes']
            for tax in taxes:
                if inv.type in ('out_invoice', 'in_invoice'):
                    tax_code_id = tax['base_code_id']
                    tax_amount = line.price_subtotal * tax['base_sign']
                else:
                    tax_code_id = tax['ref_base_code_id']
                    tax_amount = line.price_subtotal * tax['ref_base_sign']

                if tax_code_found:
                    if not tax_code_id:
                        continue
                    res.append(dict(mres))
                    res[-1]['price'] = 0.0
                    res[-1]['account_analytic_id'] = False
                elif not tax_code_id:
                    continue
                tax_code_found = True

                res[-1]['tax_code_id'] = tax_code_id
                res[-1]['tax_amount'] = currency.compute(tax_amount, company_currency)

        return res

    @api.model
    def move_line_get_item(self, line):
        return {
            'type': 'src',
            'name': line.name.split('\n')[0][:64],
            'price_unit': line.price_unit,
            'quantity': line.quantity,
            'price': line.price_subtotal,
            'account_id': line.account_id.id,
            'product_id': line.product_id.id,
            'uos_id': line.uos_id.id,
            'account_analytic_id': line.account_analytic_id.id,
            'taxes': line.invoice_line_tax_id,
        }

    #
    # Set the tax field according to the account and the fiscal position
    #
    @api.multi
    def onchange_account_id(self, product_id, partner_id, inv_type, fposition_id, account_id):
        if not account_id:
            return {}
        unique_tax_ids = []
        account = self.env['account.account'].browse(account_id)
        if not product_id:
            fpos = self.env['account.fiscal.position'].browse(fposition_id)
            unique_tax_ids = fpos.map_tax(account.tax_ids).ids
        else:
            product_change_result = self.product_id_change(product_id, False, type=inv_type,
                partner_id=partner_id, fposition_id=fposition_id, company_id=account.company_id.id)
            if 'invoice_line_tax_id' in product_change_result.get('value', {}):
                unique_tax_ids = product_change_result['value']['invoice_line_tax_id']
        return {'value': {'invoice_line_tax_id': unique_tax_ids}}


class account_invoice_tax(models.Model):
    _name = "account.invoice.tax"
    _description = "Invoice Tax"
    _order = 'sequence'

    @api.one
    @api.depends('base', 'base_amount', 'amount', 'tax_amount')
    def _compute_factors(self):
        self.factor_base = self.base_amount / self.base if self.base else 1.0
        self.factor_tax = self.tax_amount / self.amount if self.amount else 1.0

    invoice_id = fields.Many2one('account.invoice', string='Invoice Line',
        ondelete='cascade', index=True)
    name = fields.Char(string='Tax Description',
        required=True)
    account_id = fields.Many2one('account.account', string='Tax Account',
        required=True, domain=[('type', 'not in', ['view', 'income', 'closed'])])
    account_analytic_id = fields.Many2one('account.analytic.account', string='Analytic account')
    base = fields.Float(string='Base', digits=dp.get_precision('Account'))
    amount = fields.Float(string='Amount', digits=dp.get_precision('Account'))
    manual = fields.Boolean(string='Manual', default=True)
    sequence = fields.Integer(string='Sequence',
        help="Gives the sequence order when displaying a list of invoice tax.")
    base_code_id = fields.Many2one('account.tax.code', string='Base Code',
        help="The account basis of the tax declaration.")
    base_amount = fields.Float(string='Base Code Amount', digits=dp.get_precision('Account'),
        default=0.0)
    tax_code_id = fields.Many2one('account.tax.code', string='Tax Code',
        help="The tax basis of the tax declaration.")
    tax_amount = fields.Float(string='Tax Code Amount', digits=dp.get_precision('Account'),
        default=0.0)

    company_id = fields.Many2one('res.company', string='Company',
        related='account_id.company_id', store=True, readonly=True)
    factor_base = fields.Float(string='Multipication factor for Base code',
        compute='_compute_factors')
    factor_tax = fields.Float(string='Multipication factor Tax code',
        compute='_compute_factors')

    @api.multi
    def base_change(self, base, currency_id=False, company_id=False, date_invoice=False):
        factor = self.factor_base if self else 1
        company = self.env['res.company'].browse(company_id)
        if currency_id and company.currency_id:
            currency = self.env['res.currency'].browse(currency_id)
            currency = currency.with_context(date=date_invoice or fields.Date.today())
            base = currency.compute(base * factor, company.currency_id, round=False)
        return {'value': {'base_amount': base}}

    @api.multi
    def amount_change(self, amount, currency_id=False, company_id=False, date_invoice=False):
        factor = self.factor_tax if self else 1
        company = self.env['res.company'].browse(company_id)
        if currency_id and company.currency_id:
            currency = self.env['res.currency'].browse(currency_id)
            currency = currency.with_context(date=date_invoice or fields.Date.today())
            amount = currency.compute(amount * factor, company.currency_id, round=False)
        return {'value': {'tax_amount': amount}}

    @api.v8
    def compute(self, invoice):
        tax_grouped = {}
        currency = invoice.currency_id.with_context(date=invoice.date_invoice or fields.Date.today())
        company_currency = invoice.company_id.currency_id
        for line in invoice.invoice_line:
            taxes = line.invoice_line_tax_id.compute_all(
                (line.price_unit * (1 - (line.discount or 0.0) / 100.0)),
                line.quantity, line.product_id, invoice.partner_id)['taxes']
            for tax in taxes:
                val = {
                    'invoice_id': invoice.id,
                    'name': tax['name'],
                    'amount': tax['amount'],
                    'manual': False,
                    'sequence': tax['sequence'],
                    'base': currency.round(tax['price_unit'] * line['quantity']),
                }
                if invoice.type in ('out_invoice','in_invoice'):
                    val['base_code_id'] = tax['base_code_id']
                    val['tax_code_id'] = tax['tax_code_id']
                    val['base_amount'] = currency.compute(val['base'] * tax['base_sign'], company_currency, round=False)
                    val['tax_amount'] = currency.compute(val['amount'] * tax['tax_sign'], company_currency, round=False)
                    val['account_id'] = tax['account_collected_id'] or line.account_id.id
                    val['account_analytic_id'] = tax['account_analytic_collected_id']
                else:
                    val['base_code_id'] = tax['ref_base_code_id']
                    val['tax_code_id'] = tax['ref_tax_code_id']
                    val['base_amount'] = currency.compute(val['base'] * tax['ref_base_sign'], company_currency, round=False)
                    val['tax_amount'] = currency.compute(val['amount'] * tax['ref_tax_sign'], company_currency, round=False)
                    val['account_id'] = tax['account_paid_id'] or line.account_id.id
                    val['account_analytic_id'] = tax['account_analytic_paid_id']

                key = (val['tax_code_id'], val['base_code_id'], val['account_id'], val['account_analytic_id'])
                if not key in tax_grouped:
                    tax_grouped[key] = val
                else:
                    tax_grouped[key]['base'] += val['base']
                    tax_grouped[key]['amount'] += val['amount']
                    tax_grouped[key]['base_amount'] += val['base_amount']
                    tax_grouped[key]['tax_amount'] += val['tax_amount']

        for t in tax_grouped.values():
            t['base'] = currency.round(t['base'])
            t['amount'] = currency.round(t['amount'])
            t['base_amount'] = currency.round(t['base_amount'])
            t['tax_amount'] = currency.round(t['tax_amount'])

        return tax_grouped

    @api.v7
    def compute(self, cr, uid, invoice_id, context=None):
        recs = self.browse(cr, uid, [], context)
        invoice = recs.env['account.invoice'].browse(invoice_id)
        return recs.compute(invoice)

    @api.model
    def move_line_get(self, invoice_id):
        res = []
        self._cr.execute(
            'SELECT * FROM account_invoice_tax WHERE invoice_id = %s',
            (invoice_id,)
        )
        for row in self._cr.dictfetchall():
            if not (row['amount'] or row['tax_code_id'] or row['tax_amount']):
                continue
            res.append({
                'type': 'tax',
                'name': row['name'],
                'price_unit': row['amount'],
                'quantity': 1,
                'price': row['amount'] or 0.0,
                'account_id': row['account_id'],
                'tax_code_id': row['tax_code_id'],
                'tax_amount': row['tax_amount'],
                'account_analytic_id': row['account_analytic_id'],
            })
        return res


class res_partner(models.Model):
    # Inherits partner and adds invoice information in the partner form
    _inherit = 'res.partner'

    invoice_ids = fields.One2many('account.invoice', 'partner_id', string='Invoices',
        readonly=True)

    def _find_accounting_partner(self, partner):
        '''
        Find the partner for which the accounting entries will be created
        '''
        return partner.commercial_partner_id

    @api.one
    def copy(self, default=None):
        default = dict(default or {}, invoice_ids=[])
        return super(res_partner, self).copy(default)


class mail_compose_message(models.Model):
    _inherit = 'mail.compose.message'

    @api.multi
    def send_mail(self):
        context = self._context
        if context.get('default_model') == 'account.invoice' and \
                context.get('default_res_id') and context.get('mark_invoice_as_sent'):
            invoice = self.env['account.invoice'].browse(context['default_res_id'])
            invoice = invoice.with_context(mail_post_autofollow=True)
            self.write({'sent': True})
            self.message_post(body=_("Invoice sent"))
        return super(mail_compose_message, self).send_mail()

# vim:expandtab:smartindent:tabstop=4:softtabstop=4:shiftwidth=4:<|MERGE_RESOLUTION|>--- conflicted
+++ resolved
@@ -220,7 +220,6 @@
             ('open','Open'),
             ('paid','Paid'),
             ('cancel','Cancelled'),
-<<<<<<< HEAD
         ], string='Status', index=True, readonly=True, default='draft',
         track_visibility='onchange',
         help=" * The 'Draft' status is used when a user is encoding a new and unconfirmed Invoice.\n"
@@ -276,7 +275,8 @@
         default=_default_currency, track_visibility='always')
     journal_id = fields.Many2one('account.journal', string='Journal',
         required=True, readonly=True, states={'draft': [('readonly', False)]},
-        default=_default_journal)
+        default=_default_journal,
+        domain="[('type', 'in', {'out_invoice': ['sale'], 'out_refund': ['sale_refund'], 'in_refund': ['purchase_refund'], 'in_invoice': ['purchase']}.get(type, [])), ('company_id', '=', company_id)]")
     company_id = fields.Many2one('res.company', string='Company', change_default=True,
         required=True, readonly=True, states={'draft': [('readonly', False)]},
         default=lambda self: self.env['res.company']._company_default_get('account.invoice'))
@@ -308,95 +308,6 @@
         related='partner_id.commercial_partner_id', store=True, readonly=True,
         help="The commercial entity that will be used on Journal Entries for this invoice")
 
-=======
-            ],'Status', select=True, readonly=True, track_visibility='onchange',
-            help=' * The \'Draft\' status is used when a user is encoding a new and unconfirmed Invoice. \
-            \n* The \'Pro-forma\' when invoice is in Pro-forma status,invoice does not have an invoice number. \
-            \n* The \'Open\' status is used when user create invoice,a invoice number is generated.Its in open status till user does not pay invoice. \
-            \n* The \'Paid\' status is set automatically when the invoice is paid. Its related journal entries may or may not be reconciled. \
-            \n* The \'Cancelled\' status is used when user cancel invoice.'),
-        'sent': fields.boolean('Sent', readonly=True, help="It indicates that the invoice has been sent."),
-        'date_invoice': fields.date('Invoice Date', readonly=True, states={'draft':[('readonly',False)]}, select=True, help="Keep empty to use the current date"),
-        'date_due': fields.date('Due Date', readonly=True, states={'draft':[('readonly',False)]}, select=True,
-            help="If you use payment terms, the due date will be computed automatically at the generation "\
-                "of accounting entries. The payment term may compute several due dates, for example 50% now and 50% in one month, but if you want to force a due date, make sure that the payment term is not set on the invoice. If you keep the payment term and the due date empty, it means direct payment."),
-        'partner_id': fields.many2one('res.partner', 'Partner', change_default=True, readonly=True, required=True, states={'draft':[('readonly',False)]}, track_visibility='always'),
-        'payment_term': fields.many2one('account.payment.term', 'Payment Terms',readonly=True, states={'draft':[('readonly',False)]},
-            help="If you use payment terms, the due date will be computed automatically at the generation "\
-                "of accounting entries. If you keep the payment term and the due date empty, it means direct payment. "\
-                "The payment term may compute several due dates, for example 50% now, 50% in one month."),
-        'period_id': fields.many2one('account.period', 'Force Period', domain=[('state','<>','done')], help="Keep empty to use the period of the validation(invoice) date.", readonly=True, states={'draft':[('readonly',False)]}),
-
-        'account_id': fields.many2one('account.account', 'Account', required=True, readonly=True, states={'draft':[('readonly',False)]}, help="The partner account used for this invoice."),
-        'invoice_line': fields.one2many('account.invoice.line', 'invoice_id', 'Invoice Lines', readonly=True, states={'draft':[('readonly',False)]}),
-        'tax_line': fields.one2many('account.invoice.tax', 'invoice_id', 'Tax Lines', readonly=True, states={'draft':[('readonly',False)]}),
-
-        'move_id': fields.many2one('account.move', 'Journal Entry', readonly=True, select=1, ondelete='restrict', help="Link to the automatically generated Journal Items."),
-        'amount_untaxed': fields.function(_amount_all, digits_compute=dp.get_precision('Account'), string='Subtotal', track_visibility='always',
-            store={
-                'account.invoice': (lambda self, cr, uid, ids, c={}: ids, ['invoice_line'], 20),
-                'account.invoice.tax': (_get_invoice_tax, None, 20),
-                'account.invoice.line': (_get_invoice_line, ['price_unit','invoice_line_tax_id','quantity','discount','invoice_id'], 20),
-            },
-            multi='all'),
-        'amount_tax': fields.function(_amount_all, digits_compute=dp.get_precision('Account'), string='Tax',
-            store={
-                'account.invoice': (lambda self, cr, uid, ids, c={}: ids, ['invoice_line'], 20),
-                'account.invoice.tax': (_get_invoice_tax, None, 20),
-                'account.invoice.line': (_get_invoice_line, ['price_unit','invoice_line_tax_id','quantity','discount','invoice_id'], 20),
-            },
-            multi='all'),
-        'amount_total': fields.function(_amount_all, digits_compute=dp.get_precision('Account'), string='Total',
-            store={
-                'account.invoice': (lambda self, cr, uid, ids, c={}: ids, ['invoice_line'], 20),
-                'account.invoice.tax': (_get_invoice_tax, None, 20),
-                'account.invoice.line': (_get_invoice_line, ['price_unit','invoice_line_tax_id','quantity','discount','invoice_id'], 20),
-            },
-            multi='all'),
-        'currency_id': fields.many2one('res.currency', 'Currency', required=True, readonly=True, states={'draft':[('readonly',False)]}, track_visibility='always'),
-        'journal_id': fields.many2one('account.journal', 'Journal', required=True, readonly=True, states={'draft':[('readonly',False)]},
-                                      domain="[('type', 'in', {'out_invoice': ['sale'], 'out_refund': ['sale_refund'], 'in_refund': ['purchase_refund'], 'in_invoice': ['purchase']}.get(type, [])), ('company_id', '=', company_id)]"),
-        'company_id': fields.many2one('res.company', 'Company', required=True, change_default=True, readonly=True, states={'draft':[('readonly',False)]}),
-        'check_total': fields.float('Verification Total', digits_compute=dp.get_precision('Account'), readonly=True, states={'draft':[('readonly',False)]}),
-        'reconciled': fields.function(_reconciled, string='Paid/Reconciled', type='boolean',
-            store={
-                'account.invoice': (lambda self, cr, uid, ids, c={}: ids, None, 50), # Check if we can remove ?
-                'account.move.line': (_get_invoice_from_line, None, 50),
-                'account.move.reconcile': (_get_invoice_from_reconcile, None, 50),
-            }, help="It indicates that the invoice has been paid and the journal entry of the invoice has been reconciled with one or several journal entries of payment."),
-        'partner_bank_id': fields.many2one('res.partner.bank', 'Bank Account',
-            help='Bank Account Number to which the invoice will be paid. A Company bank account if this is a Customer Invoice or Supplier Refund, otherwise a Partner bank account number.', readonly=True, states={'draft':[('readonly',False)]}),
-        'move_lines':fields.function(_get_lines, type='many2many', relation='account.move.line', string='Entry Lines'),
-        'residual': fields.function(_amount_residual, digits_compute=dp.get_precision('Account'), string='Balance',
-            store={
-                'account.invoice': (lambda self, cr, uid, ids, c={}: ids, ['invoice_line','move_id'], 50),
-                'account.invoice.tax': (_get_invoice_tax, None, 50),
-                'account.invoice.line': (_get_invoice_line, ['price_unit','invoice_line_tax_id','quantity','discount','invoice_id'], 50),
-                'account.move.line': (_get_invoice_from_line, None, 50),
-                'account.move.reconcile': (_get_invoice_from_reconcile, None, 50),
-            },
-            help="Remaining amount due."),
-        'payment_ids': fields.function(_compute_lines, relation='account.move.line', type="many2many", string='Payments'),
-        'move_name': fields.char('Journal Entry', size=64, readonly=True, states={'draft':[('readonly',False)]}),
-        'user_id': fields.many2one('res.users', 'Salesperson', readonly=True, track_visibility='onchange', states={'draft':[('readonly',False)]}),
-        'fiscal_position': fields.many2one('account.fiscal.position', 'Fiscal Position', readonly=True, states={'draft':[('readonly',False)]}),
-        'commercial_partner_id': fields.related('partner_id', 'commercial_partner_id', string='Commercial Entity', type='many2one',
-                                                relation='res.partner', store=True, readonly=True,
-                                                help="The commercial entity that will be used on Journal Entries for this invoice")
-    }
-    _defaults = {
-        'type': _get_type,
-        'state': 'draft',
-        'journal_id': _get_journal,
-        'currency_id': _get_currency,
-        'company_id': lambda self,cr,uid,c: self.pool.get('res.company')._company_default_get(cr, uid, 'account.invoice', context=c),
-        'reference_type': 'none',
-        'check_total': 0.0,
-        'internal_number': False,
-        'user_id': lambda s, cr, u, c: u,
-        'sent': False,
-    }
->>>>>>> eef6330c
     _sql_constraints = [
         ('number_uniq', 'unique(number, company_id, journal_id, type)',
             'Invoice Number must be unique per Company!'),
