# -*- coding: utf-8 -*-
##############################################################################
#
#    OpenERP, Open Source Management Solution
#    Copyright (C) 2004-2010 Tiny SPRL (<http://tiny.be>).
#
#    This program is free software: you can redistribute it and/or modify
#    it under the terms of the GNU Affero General Public License as
#    published by the Free Software Foundation, either version 3 of the
#    License, or (at your option) any later version.
#
#    This program is distributed in the hope that it will be useful,
#    but WITHOUT ANY WARRANTY; without even the implied warranty of
#    MERCHANTABILITY or FITNESS FOR A PARTICULAR PURPOSE.  See the
#    GNU Affero General Public License for more details.
#
#    You should have received a copy of the GNU Affero General Public License
#    along with this program.  If not, see <http://www.gnu.org/licenses/>.
#
##############################################################################

import itertools
from lxml import etree

from openerp import models, fields, api, _
from openerp.exceptions import except_orm, Warning
import openerp.addons.decimal_precision as dp

# mapping invoice type to journal type
TYPE2JOURNAL = {
    'out_invoice': 'sale',
    'in_invoice': 'purchase',
    'out_refund': 'sale_refund',
    'in_refund': 'purchase_refund',
}

# mapping invoice type to refund type
TYPE2REFUND = {
    'out_invoice': 'out_refund',        # Customer Invoice
    'in_invoice': 'in_refund',          # Supplier Invoice
    'out_refund': 'out_invoice',        # Customer Refund
    'in_refund': 'in_invoice',          # Supplier Refund
}

MAGIC_COLUMNS = ('id', 'create_uid', 'create_date', 'write_uid', 'write_date')


class account_invoice(models.Model):
    _name = "account.invoice"
    _inherit = ['mail.thread']
    _description = "Invoice"
    _order = "number desc, id desc"
    _track = {
        'type': {
        },
        'state': {
            'account.mt_invoice_paid': lambda self, cr, uid, obj, ctx=None: obj.state == 'paid' and obj.type in ('out_invoice', 'out_refund'),
            'account.mt_invoice_validated': lambda self, cr, uid, obj, ctx=None: obj.state == 'open' and obj.type in ('out_invoice', 'out_refund'),
        },
    }

    @api.one
    @api.depends('invoice_line.price_subtotal', 'tax_line.amount')
    def _compute_amount(self):
        self.amount_untaxed = sum(line.price_subtotal for line in self.invoice_line)
        self.amount_tax = sum(line.amount for line in self.tax_line)
        self.amount_total = self.amount_untaxed + self.amount_tax

    @api.model
    def _default_journal(self):
        inv_type = self._context.get('type', 'out_invoice')
        inv_types = inv_type if isinstance(inv_type, list) else [inv_type]
        company_id = self._context.get('company_id', self.env.user.company_id.id)
        domain = [
            ('type', 'in', filter(None, map(TYPE2JOURNAL.get, inv_types))),
            ('company_id', '=', company_id),
        ]
        return self.env['account.journal'].search(domain, limit=1)

    @api.model
    def _default_currency(self):
        journal = self._default_journal()
        return journal.currency or journal.company_id.currency_id

    @api.model
    @api.returns('account.analytic.journal')
    def _get_journal_analytic(self, inv_type):
        """ Return the analytic journal corresponding to the given invoice type. """
        journal_type = TYPE2JOURNAL.get(inv_type, 'sale')
        journal = self.env['account.analytic.journal'].search([('type', '=', journal_type)], limit=1)
        if not journal:
            raise except_orm(_('No Analytic Journal!'),
                _("You must define an analytic journal of type '%s'!") % (journal_type,))
        return journal

    @api.one
    @api.depends('account_id', 'move_id.line_id.account_id', 'move_id.line_id.reconcile_id')
    def _compute_reconciled(self):
        self.reconciled = self.test_paid()
        if not self.reconciled and self.state == 'paid':
            self.signal_open_test()

    @api.model
    def _get_reference_type(self):
        return [('none', _('Free Reference'))]

    @api.one
    @api.depends(
        'state', 'currency_id', 'invoice_line.price_subtotal',
        'move_id.line_id.account_id.type',
        'move_id.line_id.amount_residual',
        'move_id.line_id.amount_residual_currency',
        'move_id.line_id.currency_id',
        'move_id.line_id.reconcile_partial_id.line_partial_ids.invoice.type',
    )
    def _compute_residual(self):
        nb_inv_in_partial_rec = max_invoice_id = 0
        self.residual = 0.0
        for line in self.move_id.line_id:
            if line.account_id.type in ('receivable', 'payable'):
                if line.currency_id == self.currency_id:
                    self.residual += line.amount_residual_currency
                else:
                    # ahem, shouldn't we use line.currency_id here?
                    from_currency = line.company_id.currency_id.with_context(date=line.date)
                    self.residual += from_currency.compute(line.amount_residual, self.currency_id)
                # we check if the invoice is partially reconciled and if there
                # are other invoices involved in this partial reconciliation
                for pline in line.reconcile_partial_id.line_partial_ids:
                    if pline.invoice and self.type == pline.invoice.type:
                        nb_inv_in_partial_rec += 1
                        # store the max invoice id as for this invoice we will
                        # make a balance instead of a simple division
                        max_invoice_id = max(max_invoice_id, pline.invoice.id)
        if nb_inv_in_partial_rec:
            # if there are several invoices in a partial reconciliation, we
            # split the residual by the number of invoices to have a sum of
            # residual amounts that matches the partner balance
            new_value = self.currency_id.round(self.residual / nb_inv_in_partial_rec)
            if self.id == max_invoice_id:
                # if it's the last the invoice of the bunch of invoices
                # partially reconciled together, we make a balance to avoid
                # rounding errors
                self.residual = self.residual - ((nb_inv_in_partial_rec - 1) * new_value)
            else:
                self.residual = new_value
        # prevent the residual amount on the invoice to be less than 0
        self.residual = max(self.residual, 0.0)            

    @api.one
    @api.depends(
        'move_id.line_id.account_id',
        'move_id.line_id.reconcile_id.line_id',
        'move_id.line_id.reconcile_partial_id.line_partial_ids',
    )
    def _compute_move_lines(self):
        # Give Journal Items related to the payment reconciled to this invoice.
        # Return partial and total payments related to the selected invoice.
        self.move_lines = self.env['account.move.line']
        if not self.move_id:
            return
        data_lines = self.move_id.line_id.filtered(lambda l: l.account_id == self.account_id)
        partial_lines = self.env['account.move.line']
        for data_line in data_lines:
            if data_line.reconcile_id:
                lines = data_line.reconcile_id.line_id
            elif data_line.reconcile_partial_id:
                lines = data_line.reconcile_partial_id.line_partial_ids
            else:
                lines = self.env['account_move_line']
            partial_lines += data_line
            self.move_lines = lines - partial_lines

    @api.one
    @api.depends(
        'move_id.line_id.reconcile_id.line_id',
        'move_id.line_id.reconcile_partial_id.line_partial_ids',
    )
    def _compute_payments(self):
        partial_lines = lines = self.env['account.move.line']
        for line in self.move_id.line_id:
            if line.reconcile_id:
                lines |= line.reconcile_id.line_id
            elif line.reconcile_partial_id:
                lines |= line.reconcile_partial_id.line_partial_ids
            partial_lines += line
        self.payment_ids = (lines - partial_lines).sorted()

    name = fields.Char(string='Reference/Description', index=True,
        readonly=True, states={'draft': [('readonly', False)]})
    origin = fields.Char(string='Source Document',
        help="Reference of the document that produced this invoice.",
        readonly=True, states={'draft': [('readonly', False)]})
    supplier_invoice_number = fields.Char(string='Supplier Invoice Number',
        help="The reference of this invoice as provided by the supplier.",
        readonly=True, states={'draft': [('readonly', False)]})
    type = fields.Selection([
            ('out_invoice','Customer Invoice'),
            ('in_invoice','Supplier Invoice'),
            ('out_refund','Customer Refund'),
            ('in_refund','Supplier Refund'),
        ], string='Type', readonly=True, index=True, change_default=True,
        default=lambda self: self._context.get('type', 'out_invoice'),
        track_visibility='always')

    number = fields.Char(related='move_id.name', store=True, readonly=True)
    internal_number = fields.Char(string='Invoice Number', readonly=True, default=False,
        help="Unique number of the invoice, computed automatically when the invoice is created.")
    reference = fields.Char(string='Invoice Reference',
        help="The partner reference of this invoice.")
    reference_type = fields.Selection('_get_reference_type', string='Payment Reference',
        required=True, readonly=True, states={'draft': [('readonly', False)]},
        default='none')
    comment = fields.Text('Additional Information')

    state = fields.Selection([
            ('draft','Draft'),
            ('proforma','Pro-forma'),
            ('proforma2','Pro-forma'),
            ('open','Open'),
            ('paid','Paid'),
            ('cancel','Cancelled'),
        ], string='Status', index=True, readonly=True, default='draft',
        track_visibility='onchange',
        help=" * The 'Draft' status is used when a user is encoding a new and unconfirmed Invoice.\n"
             " * The 'Pro-forma' when invoice is in Pro-forma status,invoice does not have an invoice number.\n"
             " * The 'Open' status is used when user create invoice,a invoice number is generated.Its in open status till user does not pay invoice.\n"
             " * The 'Paid' status is set automatically when the invoice is paid. Its related journal entries may or may not be reconciled.\n"
             " * The 'Cancelled' status is used when user cancel invoice.")
    sent = fields.Boolean(readonly=True, default=False,
        help="It indicates that the invoice has been sent.")
    date_invoice = fields.Date(string='Invoice Date',
        readonly=True, states={'draft': [('readonly', False)]}, index=True,
        help="Keep empty to use the current date")
    date_due = fields.Date(string='Due Date',
        readonly=True, states={'draft': [('readonly', False)]}, index=True,
        help="If you use payment terms, the due date will be computed automatically at the generation "
             "of accounting entries. The payment term may compute several due dates, for example 50% "
             "now and 50% in one month, but if you want to force a due date, make sure that the payment "
             "term is not set on the invoice. If you keep the payment term and the due date empty, it "
             "means direct payment.")
    partner_id = fields.Many2one('res.partner', string='Partner', change_default=True,
        required=True, readonly=True, states={'draft': [('readonly', False)]},
        track_visibility='always')
    payment_term = fields.Many2one('account.payment.term', string='Payment Terms',
        readonly=True, states={'draft': [('readonly', False)]},
        help="If you use payment terms, the due date will be computed automatically at the generation "
             "of accounting entries. If you keep the payment term and the due date empty, it means direct payment. "
             "The payment term may compute several due dates, for example 50% now, 50% in one month.")
    period_id = fields.Many2one('account.period', string='Force Period',
        domain=[('state', '!=', 'done')],
        help="Keep empty to use the period of the validation(invoice) date.",
        readonly=True, states={'draft': [('readonly', False)]})

    account_id = fields.Many2one('account.account', string='Account',
        required=True, readonly=True, states={'draft': [('readonly', False)]},
        help="The partner account used for this invoice.")
    invoice_line = fields.One2many('account.invoice.line', 'invoice_id', string='Invoice Lines',
        readonly=True, states={'draft': [('readonly', False)]})
    tax_line = fields.One2many('account.invoice.tax', 'invoice_id', string='Tax Lines',
        readonly=True, states={'draft': [('readonly', False)]})
    move_id = fields.Many2one('account.move', string='Journal Entry',
        readonly=True, index=True, ondelete='restrict',
        help="Link to the automatically generated Journal Items.")

    amount_untaxed = fields.Float(string='Subtotal', digits=dp.get_precision('Account'),
        store=True, readonly=True, compute='_compute_amount', track_visibility='always')
    amount_tax = fields.Float(string='Tax', digits=dp.get_precision('Account'),
        store=True, readonly=True, compute='_compute_amount')
    amount_total = fields.Float(string='Total', digits=dp.get_precision('Account'),
        store=True, readonly=True, compute='_compute_amount')

    currency_id = fields.Many2one('res.currency', string='Currency',
        required=True, readonly=True, states={'draft': [('readonly', False)]},
        default=_default_currency, track_visibility='always')
    journal_id = fields.Many2one('account.journal', string='Journal',
        required=True, readonly=True, states={'draft': [('readonly', False)]},
        default=_default_journal)
    company_id = fields.Many2one('res.company', string='Company', change_default=True,
        required=True, readonly=True, states={'draft': [('readonly', False)]},
        default=lambda self: self.env['res.company']._company_default_get('account.invoice'))
    check_total = fields.Float(string='Verification Total', digits=dp.get_precision('Account'),
        readonly=True, states={'draft': [('readonly', False)]}, default=0.0)

    reconciled = fields.Boolean(string='Paid/Reconciled',
        store=True, readonly=True, compute='_compute_reconciled',
        help="It indicates that the invoice has been paid and the journal entry of the invoice has been reconciled with one or several journal entries of payment.")
    partner_bank_id = fields.Many2one('res.partner.bank', string='Bank Account',
        help='Bank Account Number to which the invoice will be paid. A Company bank account if this is a Customer Invoice or Supplier Refund, otherwise a Partner bank account number.',
        readonly=True, states={'draft': [('readonly', False)]})

    move_lines = fields.Many2many('account.move.line', string='Entry Lines',
        compute='_compute_move_lines')
    residual = fields.Float(string='Balance', digits=dp.get_precision('Account'),
        compute='_compute_residual', store=True,
        help="Remaining amount due.")
    payment_ids = fields.Many2many('account.move.line', string='Payments',
        compute='_compute_payments')
    move_name = fields.Char(string='Journal Entry',
        readonly=True, states={'draft': [('readonly', False)]})
    user_id = fields.Many2one('res.users', string='Salesperson', track_visibility='onchange',
        readonly=True, states={'draft': [('readonly', False)]},
        default=lambda self: self.env.user)
    fiscal_position = fields.Many2one('account.fiscal.position', string='Fiscal Position',
        readonly=True, states={'draft': [('readonly', False)]})
    commercial_partner_id = fields.Many2one('res.partner', string='Commercial Entity',
        related='partner_id.commercial_partner_id', store=True, readonly=True,
        help="The commercial entity that will be used on Journal Entries for this invoice")

    _sql_constraints = [
        ('number_uniq', 'unique(number, company_id, journal_id, type)',
            'Invoice Number must be unique per Company!'),
    ]

    @api.model
    def fields_view_get(self, view_id=None, view_type=False, toolbar=False, submenu=False):
        context = self._context
        if context.get('active_model') == 'res.partner' and context.get('active_ids'):
            partner = self.env['res.partner'].browse(context['active_ids'])[0]
            if not view_type:
                view_id = self.env['ir.ui.view'].search([('name', '=', 'account.invoice.tree')]).id
                view_type = 'tree'
            elif view_type == 'form':
                if partner.supplier and not partner.customer:
                    view_id = self.env['ir.ui.view'].search([('name', '=', 'account.invoice.supplier.form')]).id
                elif partner.customer and not partner.supplier:
                    view_id = self.env['ir.ui.view'].search([('name', '=', 'account.invoice.form')]).id

        res = super(account_invoice, self).fields_view_get(view_id=view_id, view_type=view_type, toolbar=toolbar, submenu=submenu)

        # adapt selection of field journal_id
        for field in res['fields']:
            if field == 'journal_id' and type:
                journal_select = self.env['account.journal']._name_search('', [('type', '=', type)], name_get_uid=1)
                res['fields'][field]['selection'] = journal_select

        doc = etree.XML(res['arch'])

        if context.get('type'):
            for node in doc.xpath("//field[@name='partner_bank_id']"):
                if context['type'] == 'in_refund':
                    node.set('domain', "[('partner_id.ref_companies', 'in', [company_id])]")
                elif context['type'] == 'out_refund':
                    node.set('domain', "[('partner_id', '=', partner_id)]")

        if view_type == 'search':
            if context.get('type') in ('out_invoice', 'out_refund'):
                for node in doc.xpath("//group[@name='extended filter']"):
                    doc.remove(node)

        if view_type == 'tree':
            partner_string = _('Customer')
            if context.get('type') in ('in_invoice', 'in_refund'):
                partner_string = _('Supplier')
                for node in doc.xpath("//field[@name='reference']"):
                    node.set('invisible', '0')
            for node in doc.xpath("//field[@name='partner_id']"):
                node.set('string', partner_string)

        res['arch'] = etree.tostring(doc)
        return res

    @api.multi
    def invoice_print(self):
        """ Print the invoice and mark it as sent, so that we can see more
            easily the next step of the workflow
        """
        assert len(self) == 1, 'This option should only be used for a single id at a time.'
        self.sent = True
        return self.pool['report'].get_action(self, 'account.report_invoice')

    @api.multi
    def action_invoice_sent(self):
        """ Open a window to compose an email, with the edi invoice template
            message loaded by default
        """
        assert len(self) == 1, 'This option should only be used for a single id at a time.'
        template = self.env.ref('account.email_template_edi_invoice', False)
        compose_form = self.env.ref('mail.email_compose_message_wizard_form', False)
        ctx = dict(self._context,
            default_model='account.invoice',
            default_res_id=self.id,
            default_use_template=bool(template),
            default_template_id=template.id,
            default_composition_mode='comment',
            mark_invoice_as_sent=True,
        )
        return {
            'name': _('Compose Email'),
            'type': 'ir.actions.act_window',
            'view_type': 'form',
            'view_mode': 'form',
            'res_model': 'mail.compose.message',
            'views': [(compose_form.id, 'form')],
            'view_id': compose_form.id,
            'target': 'new',
            'context': ctx,
        }

    @api.multi
    def confirm_paid(self):
        return self.write({'state': 'paid'})

    @api.multi
    def unlink(self):
        for invoice in self:
            if invoice.state not in ('draft', 'cancel'):
                raise Warning(_('You cannot delete an invoice which is not draft or cancelled. You should refund it instead.'))
            elif invoice.internal_number:
                raise Warning(_('You cannot delete an invoice after it has been validated (and received a number).  You can set it back to "Draft" state and modify its content, then re-confirm it.'))
        return super(account_invoice, self).unlink()

    @api.multi
    def onchange_partner_id(self, type, partner_id, date_invoice=False,
            payment_term=False, partner_bank_id=False, company_id=False):
        account_id = False
        payment_term_id = False
        fiscal_position = False
        bank_id = False

        if partner_id:
            p = self.env['res.partner'].browse(partner_id)
            rec_account = p.property_account_receivable
            pay_account = p.property_account_payable
            if company_id:
                if p.property_account_receivable.company_id and \
                        p.property_account_receivable.company_id.id != company_id and \
                        p.property_account_payable.company_id and \
                        p.property_account_payable.company_id.id != company_id:
                    prop = self.env['ir.property']
                    rec_dom = [('name', '=', 'property_account_receivable'), ('company_id', '=', company_id)]
                    pay_dom = [('name', '=', 'property_account_payable'), ('company_id', '=', company_id)]
                    res_dom = [('res_id', '=', 'res.partner,%s' % partner_id)]
                    rec_prop = prop.search(rec_dom + res_dom) or prop.search(rec_dom)
                    pay_prop = prop.search(pay_dom + res_dom) or prop.search(pay_dom)
                    rec_account = rec_prop.get_by_record(rec_prop)
                    pay_account = pay_prop.get_by_record(pay_prop)
                    if not rec_account and not pay_account:
                        raise except_orm(_('Configuration Error!'),
                            _('Cannot find a chart of accounts for this company, you should create one.'))

            if type in ('out_invoice', 'out_refund'):
                account_id = rec_account.id
                payment_term_id = p.property_payment_term.id
            else:
                account_id = pay_account.id
                payment_term_id = p.property_supplier_payment_term.id
            fiscal_position = p.property_account_position.id
            bank_id = p.bank_ids.id

        result = {'value': {
            'account_id': account_id,
            'payment_term': payment_term_id,
            'fiscal_position': fiscal_position,
        }}

        if type in ('in_invoice', 'in_refund'):
            result['value']['partner_bank_id'] = bank_id

        if payment_term != payment_term_id:
            if payment_term_id:
                to_update = self.onchange_payment_term_date_invoice(payment_term_id, date_invoice)
                result['value'].update(to_update.get('value', {}))
            else:
                result['value']['date_due'] = False

        if partner_bank_id != bank_id:
            to_update = self.onchange_partner_bank(bank_id)
            result['value'].update(to_update.get('value', {}))

        return result

    @api.multi
    def onchange_journal_id(self, journal_id=False):
        if journal_id:
            journal = self.env['account.journal'].browse(journal_id)
            return {
                'value': {
                    'currency_id': journal.currency.id or journal.company_id.currency_id.id,
                    'company_id': journal.company_id.id,
                }
            }
        return {}

    @api.multi
    def onchange_payment_term_date_invoice(self, payment_term_id, date_invoice):
        if not date_invoice:
            date_invoice = fields.Date.today()
        if not payment_term_id:
            # To make sure the invoice due date should contain due date which is
            # entered by user when there is no payment term defined
            return {'value': {'date_due': self.date_due or date_invoice}}
        pterm = self.env['account.payment.term'].browse(payment_term_id)
        pterm_list = pterm.compute(value=1, date_ref=date_invoice)[0]
        if pterm_list:
            return {'value': {'date_due': max(line[0] for line in pterm_list)}}
        else:
            raise except_orm(_('Insufficient Data!'),
                _('The payment term of supplier does not have a payment term line.'))

    @api.multi
    def onchange_invoice_line(self, lines):
        return {}

    @api.multi
    def onchange_partner_bank(self, partner_bank_id=False):
        return {'value': {}}

    @api.multi
    def onchange_company_id(self, company_id, part_id, type, invoice_line, currency_id):
        # TODO: add the missing context parameter when forward-porting in trunk
        # so we can remove this hack!
        self = self.with_context(self.env['res.users'].context_get())

        values = {}
        domain = {}

        if company_id and part_id and type:
            p = self.env['res.partner'].browse(part_id)
            if p.property_account_payable and p.property_account_receivable and \
                    p.property_account_payable.company_id.id != company_id and \
                    p.property_account_receivable.company_id.id != company_id:
                prop = self.env['ir.property']
                rec_dom = [('name', '=', 'property_account_receivable'), ('company_id', '=', company_id)]
                pay_dom = [('name', '=', 'property_account_payable'), ('company_id', '=', company_id)]
                res_dom = [('res_id', '=', 'res.partner,%s' % part_id)]
                rec_prop = prop.search(rec_dom + res_dom) or prop.search(rec_dom)
                pay_prop = prop.search(pay_dom + res_dom) or prop.search(pay_dom)
                rec_account = rec_prop.get_by_record(rec_prop)
                pay_account = pay_prop.get_by_record(pay_prop)
                if not rec_account and not pay_account:
                    raise self.env['res.config.settings'].get_config_warning(_('Cannot find any chart of account: you can create a new one from %(menu:account.menu_account_config)s.'))

                if type in ('out_invoice', 'out_refund'):
                    acc_id = rec_account.id
                else:
                    acc_id = pay_account.id
                values= {'account_id': acc_id}

            if self:
                if company_id:
                    for line in self.invoice_line:
                        if not line.account_id:
                            continue
                        if line.account_id.company_id.id == company_id:
                            continue
                        accounts = self.env['account.account'].search([('name', '=', line.account_id.name), ('company_id', '=', company_id)])
                        if not accounts:
                            raise except_orm(
                                _('Configuration Error!'),
                                _('Cannot find a chart of account, you should create one from Settings\Configuration\Accounting menu.')
                            )
                        line.write({'account_id': accounts[-1].id})
            else:
                for line_cmd in invoice_line or []:
                    if len(line_cmd) >= 3 and isinstance(line_cmd[2], dict):
                        line = self.env['account.account'].browse(line_cmd[2]['account_id'])
                        if line.company_id.id != company_id:
                            raise except_orm(
                                _('Configuration Error!'),
                                _("Invoice line account's company and invoice's company does not match.")
                            )

        if company_id and type:
            journal_type = TYPE2JOURNAL[type]
            journals = self.env['account.journal'].search([('type', '=', journal_type), ('company_id', '=', company_id)])
            if journals:
                values['journal_id'] = journals[0].id
            journal_defaults = self.env['ir.values'].get_defaults_dict('account.invoice', 'type=%s' % type)
            if 'journal_id' in journal_defaults:
                values['journal_id'] = journal_defaults['journal_id']
            if not values.get('journal_id'):
                field_desc = journals.fields_get(['journal_id'])
                type_label = next(t for t, label in field_desc['journal_id']['selection'] if t == journal_type)
                raise except_orm(
                    _('Configuration Error!'),
                    _('Cannot find any account journal of "%s" type for this company.\n\n'
                      'You can create one in the menu: \n'
                      'Configuration\Journals\Journals.') % type_label)
            domain = {'journal_id':  [('id', 'in', journals.ids)]}

        return {'value': values, 'domain': domain}

    @api.multi
    def action_cancel_draft(self):
        # go from canceled state to draft state
        self.write({'state': 'draft'})
        self.delete_workflow()
        self.create_workflow()
        return True

    @api.one
    @api.returns('ir.ui.view')
    def get_formview_id(self):
        """ Update form view id of action to open the invoice """
        if self.type == 'in_invoice':
            return self.env.ref('account.invoice_supplier_form')
        else:
            return self.env.ref('account.invoice_form')

    @api.one
    def copy(self, default=None):
        default = dict(default or {},
            state='draft',
            number=False,
            move_id=False,
            move_name=False,
            internal_number=False,
            period_id=False,
            sent=False,
        )
        if 'date_invoice' not in default:
            default['date_invoice'] = False
        if 'date_due' not in default:
            default['date_due'] = False
        return super(account_invoice, self).copy(default)

    @api.multi
    def move_line_id_payment_get(self):
        # return the move line ids with the same account as the invoice self
        if not self.id:
            return []
        query = """ SELECT l.id
                    FROM account_move_line l, account_invoice i
                    WHERE i.id = %s AND l.move_id = i.move_id AND l.account_id = i.account_id
                """
        self._cr.execute(query, (self.id,))
        return [row[0] for row in self._cr.fetchall()]

    @api.multi
    def test_paid(self):
        # check whether all corresponding account move lines are reconciled
        line_ids = self.move_line_id_payment_get()
        if not line_ids:
            return False
        query = "SELECT reconcile_id FROM account_move_line WHERE id IN %s"
        self._cr.execute(query, (tuple(line_ids),))
        return all(row[0] for row in self._cr.fetchall())

    @api.multi
    def button_reset_taxes(self):
        account_invoice_tax = self.env['account.invoice.tax']
        ctx = dict(self._context)
        for invoice in self:
            self._cr.execute("DELETE FROM account_invoice_tax WHERE invoice_id=%s AND manual is False", (invoice.id,))
            self.invalidate_cache()
            partner = invoice.partner_id
            if partner.lang:
                ctx['lang'] = partner.lang
            for taxe in account_invoice_tax.compute(invoice).values():
                account_invoice_tax.create(taxe)
        # dummy write on self to trigger recomputations
        return self.with_context(ctx).write({'invoice_line': []})

    @api.multi
    def button_compute(self, set_total=False):
        self.button_reset_taxes()
        for invoice in self:
            if set_total:
                invoice.check_total = invoice.amount_total
        return True

    @staticmethod
    def _convert_ref(ref):
        return (ref or '').replace('/','')

    @api.multi
    def _get_analytic_lines(self):
        """ Return a list of dict for creating analytic lines for self[0] """
        company_currency = self.company_id.currency_id
        sign = 1 if self.type in ('out_invoice', 'in_refund') else -1

        iml = self.env['account.invoice.line'].move_line_get(self.id)
        for il in iml:
            if il['account_analytic_id']:
                if self.type in ('in_invoice', 'in_refund'):
                    ref = self.reference
                else:
                    ref = self._convert_ref(self.number)
                if not self.journal_id.analytic_journal_id:
                    raise except_orm(_('No Analytic Journal!'),
                        _("You have to define an analytic journal on the '%s' journal!") % (self.journal_id.name,))
                currency = self.currency_id.with_context(date=self.date_invoice)
                il['analytic_lines'] = [(0,0, {
                    'name': il['name'],
                    'date': self.date_invoice,
                    'account_id': il['account_analytic_id'],
                    'unit_amount': il['quantity'],
                    'amount': currency.compute(il['price'], company_currency) * sign,
                    'product_id': il['product_id'],
                    'product_uom_id': il['uos_id'],
                    'general_account_id': il['account_id'],
                    'journal_id': self.journal_id.analytic_journal_id.id,
                    'ref': ref,
                })]
        return iml

    @api.multi
    def action_date_assign(self):
        for inv in self:
            res = inv.onchange_payment_term_date_invoice(inv.payment_term.id, inv.date_invoice)
            if res and res.get('value'):
                inv.write(res['value'])
        return True

    @api.multi
    def finalize_invoice_move_lines(self, move_lines):
        """ finalize_invoice_move_lines(move_lines) -> move_lines

            Hook method to be overridden in additional modules to verify and
            possibly alter the move lines to be created by an invoice, for
            special cases.
            :param move_lines: list of dictionaries with the account.move.lines (as for create())
            :return: the (possibly updated) final move_lines to create for this invoice
        """
        return move_lines

    @api.multi
    def check_tax_lines(self, compute_taxes):
        account_invoice_tax = self.env['account.invoice.tax']
        company_currency = self.company_id.currency_id
        if not self.tax_line:
            for tax in compute_taxes.values():
                account_invoice_tax.create(tax)
        else:
            tax_key = []
            for tax in self.tax_line:
                if tax.manual:
                    continue
                key = (tax.tax_code_id.id, tax.base_code_id.id, tax.account_id.id, tax.account_analytic_id.id)
                tax_key.append(key)
                if key not in compute_taxes:
                    raise except_orm(_('Warning!'), _('Global taxes defined, but they are not in invoice lines !'))
                base = compute_taxes[key]['base']
                if abs(base - tax.base) > company_currency.rounding:
                    raise except_orm(_('Warning!'), _('Tax base different!\nClick on compute to update the tax base.'))
            for key in compute_taxes:
                if key not in tax_key:
                    raise except_orm(_('Warning!'), _('Taxes are missing!\nClick on compute button.'))

    @api.multi
    def compute_invoice_totals(self, company_currency, ref, invoice_move_lines):
        total = 0
        total_currency = 0
        for line in invoice_move_lines:
            if self.currency_id != company_currency:
                currency = self.currency_id.with_context(date=self.date_invoice or fields.Date.today())
                line['currency_id'] = currency.id
                line['amount_currency'] = line['price']
                line['price'] = currency.compute(line['price'], company_currency)
            else:
                line['currency_id'] = False
                line['amount_currency'] = False
            line['ref'] = ref
            if self.type in ('out_invoice','in_refund'):
                total += line['price']
                total_currency += line['amount_currency'] or line['price']
                line['price'] = - line['price']
            else:
                total -= line['price']
                total_currency -= line['amount_currency'] or line['price']
        return total, total_currency, invoice_move_lines

    def inv_line_characteristic_hashcode(self, invoice_line):
        """Overridable hashcode generation for invoice lines. Lines having the same hashcode
        will be grouped together if the journal has the 'group line' option. Of course a module
        can add fields to invoice lines that would need to be tested too before merging lines
        or not."""
        return "%s-%s-%s-%s-%s" % (
            invoice_line['account_id'],
            invoice_line.get('tax_code_id', 'False'),
            invoice_line.get('product_id', 'False'),
            invoice_line.get('analytic_account_id', 'False'),
            invoice_line.get('date_maturity', 'False'),
        )

    def group_lines(self, iml, line):
        """Merge account move lines (and hence analytic lines) if invoice line hashcodes are equals"""
        if self.journal_id.group_invoice_lines:
            line2 = {}
            for x, y, l in line:
                tmp = self.inv_line_characteristic_hashcode(l)
                if tmp in line2:
                    am = line2[tmp]['debit'] - line2[tmp]['credit'] + (l['debit'] - l['credit'])
                    line2[tmp]['debit'] = (am > 0) and am or 0.0
                    line2[tmp]['credit'] = (am < 0) and -am or 0.0
                    line2[tmp]['tax_amount'] += l['tax_amount']
                    line2[tmp]['analytic_lines'] += l['analytic_lines']
                else:
                    line2[tmp] = l
            line = []
            for key, val in line2.items():
                line.append((0,0,val))
        return line

    @api.multi
    def action_move_create(self):
        """ Creates invoice related analytics and financial move lines """
        account_invoice_tax = self.env['account.invoice.tax']
        account_move = self.env['account.move']

        for inv in self:
            if not inv.journal_id.sequence_id:
                raise except_orm(_('Error!'), _('Please define sequence on the journal related to this invoice.'))
            if not inv.invoice_line:
                raise except_orm(_('No Invoice Lines!'), _('Please create some invoice lines.'))
            if inv.move_id:
                continue

            ctx = dict(self._context, lang=inv.partner_id.lang)
            if not inv.date_invoice:
                inv.with_context(ctx).date_invoice = fields.Date.context_today(self)

            company_currency = inv.company_id.currency_id
            # create the analytical lines, one move line per invoice line
            iml = inv._get_analytic_lines()
            # check if taxes are all computed
            compute_taxes = account_invoice_tax.compute(inv)
            inv.check_tax_lines(compute_taxes)

            # I disabled the check_total feature
            group_check_total = self.env.ref('account.group_supplier_inv_check_total')
            if self.env.user in group_check_total.users:
                if inv.type in ('in_invoice', 'in_refund') and abs(inv.check_total - inv.amount_total) >= (inv.currency_id.rounding / 2.0):
                    raise except_orm(_('Bad Total!'), _('Please verify the price of the invoice!\nThe encoded total does not match the computed total.'))

            if inv.payment_term:
                total_fixed = total_percent = 0
                for line in inv.payment_term.line_ids:
                    if line.value == 'fixed':
                        total_fixed += line.value_amount
                    if line.value == 'procent':
                        total_percent += line.value_amount
                total_fixed = (total_fixed * 100) / (inv.amount_total or 1.0)
                if (total_fixed + total_percent) > 100:
                    raise except_orm(_('Error!'), _("Cannot create the invoice.\nThe related payment term is probably misconfigured as it gives a computed amount greater than the total invoiced amount. In order to avoid rounding issues, the latest line of your payment term must be of type 'balance'."))

            # one move line per tax line
            iml += account_invoice_tax.move_line_get(inv.id)

            if inv.type in ('in_invoice', 'in_refund'):
                ref = inv.reference
            else:
                ref = self._convert_ref(inv.number)

            diff_currency = inv.currency_id != company_currency
            # create one move line for the total and possibly adjust the other lines amount
            total, total_currency, iml = inv.with_context(ctx).compute_invoice_totals(company_currency, ref, iml)

            name = inv.name or inv.supplier_invoice_number or '/'
            totlines = []
            if inv.payment_term:
                totlines = inv.with_context(ctx).payment_term.compute(total, inv.date_invoice)[0]
            if totlines:
                res_amount_currency = total_currency
                ctx['date'] = inv.date_invoice
                for i, t in enumerate(totlines):
                    if inv.currency_id != company_currency:
                        amount_currency = company_currency.with_context(ctx).compute(t[1], inv.currency_id)
                    else:
                        amount_currency = False

                    # last line: add the diff
                    res_amount_currency -= amount_currency or 0
                    if i + 1 == len(totlines):
                        amount_currency += res_amount_currency

                    iml.append({
                        'type': 'dest',
                        'name': name,
                        'price': t[1],
                        'account_id': inv.account_id.id,
                        'date_maturity': t[0],
                        'amount_currency': diff_currency and amount_currency,
                        'currency_id': diff_currency and inv.currency_id.id,
                        'ref': ref,
                    })
            else:
                iml.append({
                    'type': 'dest',
                    'name': name,
                    'price': total,
                    'account_id': inv.account_id.id,
                    'date_maturity': inv.date_due,
                    'amount_currency': diff_currency and total_currency,
                    'currency_id': diff_currency and inv.currency_id.id,
                    'ref': ref
                })

            date = inv.date_invoice or fields.Date.today()

            part = self.env['res.partner']._find_accounting_partner(inv.partner_id)

            line = [(0, 0, self.line_get_convert(l, part.id, date)) for l in iml]
            line = inv.group_lines(iml, line)

            journal = inv.journal_id.with_context(ctx)
            if journal.centralisation:
                raise except_orm(_('User Error!'),
                        _('You cannot create an invoice on a centralized journal. Uncheck the centralized counterpart box in the related journal from the configuration menu.'))

            line = inv.finalize_invoice_move_lines(line)

            move_vals = {
                'ref': inv.reference or inv.name,
                'line_id': line,
                'journal_id': journal.id,
                'date': date,
                'narration': inv.comment,
                'company_id': inv.company_id.id,
            }
            ctx['company_id'] = inv.company_id.id
            period = inv.period_id
            if not period:
                period = period.with_context(ctx).find(inv.date_invoice)[:1]
            if period:
                move_vals['period_id'] = period.id
                for i in line:
                    i[2]['period_id'] = period.id

            ctx['invoice'] = inv
            move = account_move.with_context(ctx).create(move_vals)
            # make the invoice point to that move
            inv.with_context(ctx).write({
                'move_id': move.id,
                'period_id': period.id,
                'move_name': move.name,
            })
            # Pass invoice in context in method post: used if you want to get the same
            # account move reference when creating the same invoice after a cancelled one:
            move.post()
        self._log_event()
        return True

    @api.multi
    def invoice_validate(self):
        return self.write({'state': 'open'})

    @api.model
    def line_get_convert(self, line, part, date):
        return {
            'date_maturity': line.get('date_maturity', False),
            'partner_id': part,
            'name': line['name'][:64],
            'date': date,
            'debit': line['price']>0 and line['price'],
            'credit': line['price']<0 and -line['price'],
            'account_id': line['account_id'],
            'analytic_lines': line.get('analytic_lines', []),
            'amount_currency': line['price']>0 and abs(line.get('amount_currency', False)) or -abs(line.get('amount_currency', False)),
            'currency_id': line.get('currency_id', False),
            'tax_code_id': line.get('tax_code_id', False),
            'tax_amount': line.get('tax_amount', False),
            'ref': line.get('ref', False),
            'quantity': line.get('quantity',1.00),
            'product_id': line.get('product_id', False),
            'product_uom_id': line.get('uos_id', False),
            'analytic_account_id': line.get('account_analytic_id', False),
        }

    @api.multi
    def action_number(self):
        #TODO: not correct fix but required a fresh values before reading it.
        self.write({})

        for inv in self:
            self.write({'internal_number': inv.number})

            if inv.type in ('in_invoice', 'in_refund'):
                if not inv.reference:
                    ref = self._convert_ref(inv.number)
                else:
                    ref = inv.reference
            else:
                ref = self._convert_ref(inv.number)

            self._cr.execute(""" UPDATE account_move SET ref=%s
                           WHERE id=%s AND (ref IS NULL OR ref = '')""",
                        (ref, inv.move_id.id))
            self._cr.execute(""" UPDATE account_move_line SET ref=%s
                           WHERE move_id=%s AND (ref IS NULL OR ref = '')""",
                        (ref, inv.move_id.id))
            self._cr.execute(""" UPDATE account_analytic_line SET ref=%s
                           FROM account_move_line
                           WHERE account_move_line.move_id = %s AND
                                 account_analytic_line.move_id = account_move_line.id""",
                        (ref, inv.move_id.id))
            self.invalidate_cache()

        return True

    @api.multi
    def action_cancel(self):
        moves = self.env['account.move']
        for inv in self:
            if inv.move_id:
                moves += inv.move_id
            if inv.payment_ids:
                for move_line in inv.payment_ids:
                    if move_line.reconcile_partial_id.line_partial_ids:
                        raise except_orm(_('Error!'), _('You cannot cancel an invoice which is partially paid. You need to unreconcile related payment entries first.'))

        # First, set the invoices as cancelled and detach the move ids
        self.write({'state': 'cancel', 'move_id': False})
        if moves:
            # second, invalidate the move(s)
            moves.button_cancel()
            # delete the move this invoice was pointing to
            # Note that the corresponding move_lines and move_reconciles
            # will be automatically deleted too
            moves.unlink()
        self._log_event(-1.0, 'Cancel Invoice')
        return True

    ###################

    @api.multi
    def _log_event(self, factor=1.0, name='Open Invoice'):
        #TODO: implement messages system
        return True

    @api.one
    def _compute_display_name(self):
        TYPES = {
            'out_invoice': _('Invoice'),
            'in_invoice': _('Supplier Invoice'),
            'out_refund': _('Refund'),
            'in_refund': _('Supplier Refund'),
        }
        self.display_name = "%s %s" % (self.number or TYPES[self.type], self.name or '')

    @api.model
    def name_search(self, name, args=None, operator='ilike', limit=100):
        args = args or []
        recs = self.browse()
        if name:
            recs = self.search([('number', '=', name)] + args, limit=limit)
        if not recs:
            recs = self.search([('name', operator, name)] + args, limit=limit)
        return recs.name_get()

    @api.model
    def _refund_cleanup_lines(self, lines):
        """ Convert records to dict of values suitable for one2many line creation

            :param recordset lines: records to convert
            :return: list of command tuple for one2many line creation [(0, 0, dict of valueis), ...]
        """
        result = []
        for line in lines:
            values = {}
            for name, field in line._fields.iteritems():
                if name in MAGIC_COLUMNS:
                    continue
                elif field.type == 'many2one':
                    values[name] = line[name].id
                elif field.type not in ['many2many', 'one2many']:
                    values[name] = line[name]
                elif name == 'invoice_line_tax_id':
                    values[name] = [(6, 0, line[name].ids)]
            result.append((0, 0, values))
        return result

    @api.model
    def _prepare_refund(self, invoice, date=None, period_id=None, description=None, journal_id=None):
        """ Prepare the dict of values to create the new refund from the invoice.
            This method may be overridden to implement custom
            refund generation (making sure to call super() to establish
            a clean extension chain).

            :param record invoice: invoice to refund
            :param string date: refund creation date from the wizard
            :param integer period_id: force account.period from the wizard
            :param string description: description of the refund from the wizard
            :param integer journal_id: account.journal from the wizard
            :return: dict of value to create() the refund
        """
        values = {}
        for field in ['name', 'reference', 'comment', 'date_due', 'partner_id', 'company_id',
                'account_id', 'currency_id', 'payment_term', 'user_id', 'fiscal_position']:
            if invoice._fields[field].type == 'many2one':
                values[field] = invoice[field].id
            else:
                values[field] = invoice[field] or False

        values['invoice_line'] = self._refund_cleanup_lines(invoice.invoice_line)

        tax_lines = filter(lambda l: l.manual, invoice.tax_line)
        values['tax_line'] = self._refund_cleanup_lines(tax_lines)

        if journal_id:
            journal = self.env['account.journal'].browse(journal_id)
        elif invoice['type'] == 'in_invoice':
            journal = self.env['account.journal'].search([('type', '=', 'purchase_refund')], limit=1)
        else:
            journal = self.env['account.journal'].search([('type', '=', 'sale_refund')], limit=1)
        values['journal_id'] = journal.id

        values['type'] = TYPE2REFUND[invoice['type']]
        values['date_invoice'] = date or fields.Date.today()
        values['state'] = 'draft'
        values['number'] = False

        if period_id:
            values['period_id'] = period_id
        if description:
            values['name'] = description
        return values

    @api.multi
    @api.returns('self')
    def refund(self, date=None, period_id=None, description=None, journal_id=None):
        new_invoices = self.browse()
        for invoice in self:
            # create the new invoice
            values = self._prepare_refund(invoice, date=date, period_id=period_id,
                                    description=description, journal_id=journal_id)
            new_invoices += self.create(values)
        return new_invoices

    @api.v8
    def pay_and_reconcile(self, pay_amount, pay_account_id, period_id, pay_journal_id,
                          writeoff_acc_id, writeoff_period_id, writeoff_journal_id, name=''):
        # TODO check if we can use different period for payment and the writeoff line
        assert len(self)==1, "Can only pay one invoice at a time."
        # Take the seq as name for move
        SIGN = {'out_invoice': -1, 'in_invoice': 1, 'out_refund': 1, 'in_refund': -1}
        direction = SIGN[self.type]
        # take the chosen date
        date = self._context.get('date_p') or fields.Date.today()

        # Take the amount in currency and the currency of the payment
        if self._context.get('amount_currency') and self._context.get('currency_id'):
            amount_currency = self._context['amount_currency']
            currency_id = self._context['currency_id']
        else:
            amount_currency = False
            currency_id = False

        pay_journal = self.env['account.journal'].browse(pay_journal_id)
        if self.type in ('in_invoice', 'in_refund'):
            ref = self.reference
        else:
            ref = self._convert_ref(self.number)
        partner = self.partner_id._find_accounting_partner(self.partner_id)
        name = name or self.invoice_line.name or self.number
        # Pay attention to the sign for both debit/credit AND amount_currency
        l1 = {
            'name': name,
            'debit': direction * pay_amount > 0 and direction * pay_amount,
            'credit': direction * pay_amount < 0 and -direction * pay_amount,
            'account_id': self.account_id.id,
            'partner_id': partner.id,
            'ref': ref,
            'date': date,
            'currency_id': currency_id,
            'amount_currency': direction * (amount_currency or 0.0),
            'company_id': self.company_id.id,
        }
        l2 = {
            'name': name,
            'debit': direction * pay_amount < 0 and -direction * pay_amount,
            'credit': direction * pay_amount > 0 and direction * pay_amount,
            'account_id': pay_account_id,
            'partner_id': partner.id,
            'ref': ref,
            'date': date,
            'currency_id': currency_id,
            'amount_currency': -direction * (amount_currency or 0.0),
            'company_id': self.company_id.id,
        }
        move = self.env['account.move'].create({
            'ref': ref,
            'line_id': [(0, 0, l1), (0, 0, l2)],
            'journal_id': pay_journal_id,
            'period_id': period_id,
            'date': date,
        })

        move_ids = (move | self.move_id).ids
        self._cr.execute("SELECT id FROM account_move_line WHERE move_id IN %s",
                         (tuple(move_ids),))
        lines = self.env['account.move.line'].browse([r[0] for r in self._cr.fetchall()])
        lines2rec = lines.browse()
        total = 0.0
        for line in itertools.chain(lines, self.payment_ids):
            if line.account_id == self.account_id:
                lines2rec += line
                total += (line.debit or 0.0) - (line.credit or 0.0)

        inv_id, name = self.name_get()[0]
        if not round(total, self.env['decimal.precision'].precision_get('Account')) or writeoff_acc_id:
            lines2rec.reconcile('manual', writeoff_acc_id, writeoff_period_id, writeoff_journal_id)
        else:
            code = self.currency_id.symbol
            # TODO: use currency's formatting function
            msg = _("Invoice partially paid: %s%s of %s%s (%s%s remaining).") % \
                    (pay_amount, code, self.amount_total, code, total, code)
            self.message_post(body=msg)
            lines2rec.reconcile_partial('manual')

        # Update the stored value (fields.function), so we write to trigger recompute
        return self.write({})

    @api.v7
    def pay_and_reconcile(self, cr, uid, ids, pay_amount, pay_account_id, period_id, pay_journal_id,
                          writeoff_acc_id, writeoff_period_id, writeoff_journal_id, context=None, name=''):
        recs = self.browse(cr, uid, ids, context)
        return recs.pay_and_reconcile(pay_amount, pay_account_id, period_id, pay_journal_id,
                    writeoff_acc_id, writeoff_period_id, writeoff_journal_id, name=name)

class account_invoice_line(models.Model):
    _name = "account.invoice.line"
    _description = "Invoice Line"
    _order = "invoice_id,sequence,id"

    @api.one
    @api.depends('price_unit', 'discount', 'invoice_line_tax_id', 'quantity',
        'product_id', 'invoice_id.partner_id', 'invoice_id.currency_id')
    def _compute_price(self):
        price = self.price_unit * (1 - (self.discount or 0.0) / 100.0)
        taxes = self.invoice_line_tax_id.compute_all(price, self.quantity, product=self.product_id, partner=self.invoice_id.partner_id)
        self.price_subtotal = taxes['total']
        if self.invoice_id:
            self.price_subtotal = self.invoice_id.currency_id.round(self.price_subtotal)

    @api.model
    def _default_price_unit(self):
        if not self._context.get('check_total'):
            return 0
        total = self._context['check_total']
        for l in self._context.get('invoice_line', []):
            if isinstance(l, (list, tuple)) and len(l) >= 3 and l[2]:
                vals = l[2]
                price = vals.get('price_unit', 0) * (1 - vals.get('discount', 0) / 100.0)
                total = total - (price * vals.get('quantity'))
                taxes = vals.get('invoice_line_tax_id')
                if taxes and len(taxes[0]) >= 3 and taxes[0][2]:
                    taxes = self.env['account.tax'].browse(taxes[0][2])
                    tax_res = taxes.compute_all(price, vals.get('quantity'),
                        product=vals.get('product_id'), partner=self._context.get('partner_id'))
                    for tax in tax_res['taxes']:
                        total = total - tax['amount']
        return total

    @api.model
    def _default_account(self):
        # XXX this gets the default account for the user's company,
        # it should get the default account for the invoice's company
        # however, the invoice's company does not reach this point
        if self._context.get('type') in ('out_invoice', 'out_refund'):
            return self.env['ir.property'].get('property_account_income_categ', 'product.category')
        else:
            return self.env['ir.property'].get('property_account_expense_categ', 'product.category')

    name = fields.Text(string='Description', required=True)
    origin = fields.Char(string='Source Document',
        help="Reference of the document that produced this invoice.")
    sequence = fields.Integer(string='Sequence', default=10,
        help="Gives the sequence of this line when displaying the invoice.")
    invoice_id = fields.Many2one('account.invoice', string='Invoice Reference',
        ondelete='cascade', index=True)
    uos_id = fields.Many2one('product.uom', string='Unit of Measure',
        ondelete='set null', index=True)
    product_id = fields.Many2one('product.product', string='Product',
        ondelete='set null', index=True)
    account_id = fields.Many2one('account.account', string='Account',
        required=True, domain=[('type', 'not in', ['view', 'closed'])],
        default=_default_account,
        help="The income or expense account related to the selected product.")
    price_unit = fields.Float(string='Unit Price', required=True,
        digits= dp.get_precision('Product Price'),
        default=_default_price_unit)
    price_subtotal = fields.Float(string='Amount', digits= dp.get_precision('Account'),
        store=True, readonly=True, compute='_compute_price')
    quantity = fields.Float(string='Quantity', digits= dp.get_precision('Product Unit of Measure'),
        required=True, default=1)
    discount = fields.Float(string='Discount (%)', digits= dp.get_precision('Discount'),
        default=0.0)
    invoice_line_tax_id = fields.Many2many('account.tax',
        'account_invoice_line_tax', 'invoice_line_id', 'tax_id',
        string='Taxes', domain=[('parent_id', '=', False)])
    account_analytic_id = fields.Many2one('account.analytic.account',
        string='Analytic Account')
    company_id = fields.Many2one('res.company', string='Company',
        related='invoice_id.company_id', store=True, readonly=True)
    partner_id = fields.Many2one('res.partner', string='Partner',
        related='invoice_id.partner_id', store=True, readonly=True)

    @api.model
    def fields_view_get(self, view_id=None, view_type='form', toolbar=False, submenu=False):
        res = super(account_invoice_line, self).fields_view_get(
            view_id=view_id, view_type=view_type, toolbar=toolbar, submenu=submenu)
        if self._context.get('type'):
            doc = etree.XML(res['arch'])
            for node in doc.xpath("//field[@name='product_id']"):
                if self._context['type'] in ('in_invoice', 'in_refund'):
                    node.set('domain', "[('purchase_ok', '=', True)]")
                else:
                    node.set('domain', "[('sale_ok', '=', True)]")
            res['arch'] = etree.tostring(doc)
        return res

    @api.multi
    def product_id_change(self, product, uom_id, qty=0, name='', type='out_invoice',
            partner_id=False, fposition_id=False, price_unit=False, currency_id=False,
            context=None, company_id=None):
        context = context or {}
        company_id = company_id if company_id is not None else context.get('company_id', False)
        self = self.with_context(company_id=company_id, force_company=company_id)

        if not partner_id:
            raise except_orm(_('No Partner Defined!'), _("You must first select a partner!"))
        if not product:
            if type in ('in_invoice', 'in_refund'):
                return {'value': {}, 'domain': {'product_uom': []}}
            else:
                return {'value': {'price_unit': 0.0}, 'domain': {'product_uom': []}}

        values = {}

        part = self.env['res.partner'].browse(partner_id)
        fpos = self.env['account.fiscal.position'].browse(fposition_id)

        if part.lang:
            self = self.with_context(lang=part.lang)
        product = self.env['product.product'].browse(product)

        values['name'] = product.partner_ref
        if type in ('out_invoice', 'out_refund'):
            account = product.property_account_income or product.categ_id.property_account_income_categ
        else:
            account = product.property_account_expense or product.categ_id.property_account_expense_categ
        account = fpos.map_account(account)
        if account:
            values['account_id'] = account.id

        if type in ('out_invoice', 'out_refund'):
            taxes = product.taxes_id or account.tax_ids
            if product.description_sale:
                values['name'] += '\n' + product.description_sale
        else:
            taxes = product.supplier_taxes_id or account.tax_ids
            if product.description_purchase:
                values['name'] += '\n' + product.description_purchase

        taxes = fpos.map_tax(taxes)
        values['invoice_line_tax_id'] = taxes.ids

        if type in ('in_invoice', 'in_refund'):
            values['price_unit'] = price_unit or product.standard_price
        else:
            values['price_unit'] = product.list_price

        values['uos_id'] = uom_id or product.uom_id.id
        domain = {'uos_id': [('category_id', '=', product.uom_id.category_id.id)]}

        company = self.env['res.company'].browse(company_id)
        currency = self.env['res.currency'].browse(currency_id)

        if company and currency:
            if company.currency_id != currency:
                if type in ('in_invoice', 'in_refund'):
                    values['price_unit'] = product.standard_price
                values['price_unit'] = values['price_unit'] * currency.rate

            if values['uos_id'] and values['uos_id'] != product.uom_id.id:
                values['price_unit'] = self.env['product.uom']._compute_price(
                    product.uom_id.id, values['price_unit'], values['uos_id'])

        return {'value': values, 'domain': domain}

    @api.multi
    def uos_id_change(self, product, uom, qty=0, name='', type='out_invoice', partner_id=False,
            fposition_id=False, price_unit=False, currency_id=False, context=None, company_id=None):
        context = context or {}
        company_id = company_id if company_id != None else context.get('company_id', False)
        self = self.with_context(company_id=company_id)

        result = self.product_id_change(product, uom, qty, name, type, partner_id,
            fposition_id, price_unit, currency_id, context=context)
        warning = {}
<<<<<<< HEAD
=======
        res = self.product_id_change(cr, uid, ids, product, uom, qty, name, type, partner_id, fposition_id, price_unit, currency_id, context=context, company_id=company_id)
>>>>>>> 3160eb74
        if not uom:
            result['value']['price_unit'] = 0.0
        if product and uom:
            prod = self.env['product.product'].browse(product)
            prod_uom = self.env['product.uom'].browse(uom)
            if prod.uom_id.category_id != prod_uom.category_id:
                warning = {
                    'title': _('Warning!'),
                    'message': _('The selected unit of measure is not compatible with the unit of measure of the product.'),
                }
                result['value']['uos_id'] = prod.uom_id.id
        if warning:
            result['warning'] = warning
        return result

    @api.model
    def move_line_get(self, invoice_id):
        inv = self.env['account.invoice'].browse(invoice_id)
        currency = inv.currency_id.with_context(date=inv.date_invoice)
        company_currency = inv.company_id.currency_id

        res = []
        for line in inv.invoice_line:
            mres = self.move_line_get_item(line)
            if not mres:
                continue
            res.append(mres)
            tax_code_found = False
            taxes = line.invoice_line_tax_id.compute_all(
                (line.price_unit * (1.0 - (line.discount or 0.0) / 100.0)),
                line.quantity, line.product_id, inv.partner_id)['taxes']
            for tax in taxes:
                if inv.type in ('out_invoice', 'in_invoice'):
                    tax_code_id = tax['base_code_id']
                    tax_amount = line.price_subtotal * tax['base_sign']
                else:
                    tax_code_id = tax['ref_base_code_id']
                    tax_amount = line.price_subtotal * tax['ref_base_sign']

                if tax_code_found:
                    if not tax_code_id:
                        continue
                    res.append(dict(mres))
                    res[-1]['price'] = 0.0
                    res[-1]['account_analytic_id'] = False
                elif not tax_code_id:
                    continue
                tax_code_found = True

                res[-1]['tax_code_id'] = tax_code_id
                res[-1]['tax_amount'] = currency.compute(tax_amount, company_currency)

        return res

    @api.model
    def move_line_get_item(self, line):
        return {
            'type': 'src',
            'name': line.name.split('\n')[0][:64],
            'price_unit': line.price_unit,
            'quantity': line.quantity,
            'price': line.price_subtotal,
            'account_id': line.account_id.id,
            'product_id': line.product_id.id,
            'uos_id': line.uos_id.id,
            'account_analytic_id': line.account_analytic_id.id,
            'taxes': line.invoice_line_tax_id,
        }

    #
    # Set the tax field according to the account and the fiscal position
    #
    @api.multi
    def onchange_account_id(self, product_id, partner_id, inv_type, fposition_id, account_id):
        if not account_id:
            return {}
        unique_tax_ids = []
        account = self.env['account.account'].browse(account_id)
        if not product_id:
            fpos = self.env['account.fiscal.position'].browse(fposition_id)
            unique_tax_ids = fpos.map_tax(account.tax_ids).ids
        else:
            product_change_result = self.product_id_change(product_id, False, type=inv_type,
                partner_id=partner_id, fposition_id=fposition_id, company_id=account.company_id.id)
            if 'invoice_line_tax_id' in product_change_result.get('value', {}):
                unique_tax_ids = product_change_result['value']['invoice_line_tax_id']
        return {'value': {'invoice_line_tax_id': unique_tax_ids}}


class account_invoice_tax(models.Model):
    _name = "account.invoice.tax"
    _description = "Invoice Tax"
    _order = 'sequence'

    @api.one
    @api.depends('base', 'base_amount', 'amount', 'tax_amount')
    def _compute_factors(self):
        self.factor_base = self.base_amount / self.base if self.base else 1.0
        self.factor_tax = self.tax_amount / self.amount if self.amount else 1.0

    invoice_id = fields.Many2one('account.invoice', string='Invoice Line',
        ondelete='cascade', index=True)
    name = fields.Char(string='Tax Description',
        required=True)
    account_id = fields.Many2one('account.account', string='Tax Account',
        required=True, domain=[('type', 'not in', ['view', 'income', 'closed'])])
    account_analytic_id = fields.Many2one('account.analytic.account', string='Analytic account')
    base = fields.Float(string='Base', digits=dp.get_precision('Account'))
    amount = fields.Float(string='Amount', digits=dp.get_precision('Account'))
    manual = fields.Boolean(string='Manual', default=True)
    sequence = fields.Integer(string='Sequence',
        help="Gives the sequence order when displaying a list of invoice tax.")
    base_code_id = fields.Many2one('account.tax.code', string='Base Code',
        help="The account basis of the tax declaration.")
    base_amount = fields.Float(string='Base Code Amount', digits=dp.get_precision('Account'),
        default=0.0)
    tax_code_id = fields.Many2one('account.tax.code', string='Tax Code',
        help="The tax basis of the tax declaration.")
    tax_amount = fields.Float(string='Tax Code Amount', digits=dp.get_precision('Account'),
        default=0.0)

    company_id = fields.Many2one('res.company', string='Company',
        related='account_id.company_id', store=True, readonly=True)
    factor_base = fields.Float(string='Multipication factor for Base code',
        compute='_compute_factors')
    factor_tax = fields.Float(string='Multipication factor Tax code',
        compute='_compute_factors')

    @api.multi
    def base_change(self, base, currency_id=False, company_id=False, date_invoice=False):
        factor = self.factor_base if self else 1
        company = self.env['res.company'].browse(company_id)
        if currency_id and company.currency_id:
            currency = self.env['res.currency'].browse(currency_id)
            currency = currency.with_context(date=date_invoice or fields.Date.today())
            base = currency.compute(base * factor, company.currency_id, round=False)
        return {'value': {'base_amount': base}}

    @api.multi
    def amount_change(self, amount, currency_id=False, company_id=False, date_invoice=False):
        factor = self.factor_tax if self else 1
        company = self.env['res.company'].browse(company_id)
        if currency_id and company.currency_id:
            currency = self.env['res.currency'].browse(currency_id)
            currency = currency.with_context(date=date_invoice or fields.Date.today())
            amount = currency.compute(amount * factor, company.currency_id, round=False)
        return {'value': {'tax_amount': amount}}

    @api.v8
    def compute(self, invoice):
        tax_grouped = {}
        currency = invoice.currency_id.with_context(date=invoice.date_invoice or fields.Date.today())
        company_currency = invoice.company_id.currency_id
        for line in invoice.invoice_line:
            taxes = line.invoice_line_tax_id.compute_all(
                (line.price_unit * (1 - (line.discount or 0.0) / 100.0)),
                line.quantity, line.product_id, invoice.partner_id)['taxes']
            for tax in taxes:
                val = {
                    'invoice_id': invoice.id,
                    'name': tax['name'],
                    'amount': tax['amount'],
                    'manual': False,
                    'sequence': tax['sequence'],
                    'base': currency.round(tax['price_unit'] * line['quantity']),
                }
                if invoice.type in ('out_invoice','in_invoice'):
                    val['base_code_id'] = tax['base_code_id']
                    val['tax_code_id'] = tax['tax_code_id']
                    val['base_amount'] = currency.compute(val['base'] * tax['base_sign'], company_currency, round=False)
                    val['tax_amount'] = currency.compute(val['amount'] * tax['tax_sign'], company_currency, round=False)
                    val['account_id'] = tax['account_collected_id'] or line.account_id.id
                    val['account_analytic_id'] = tax['account_analytic_collected_id']
                else:
                    val['base_code_id'] = tax['ref_base_code_id']
                    val['tax_code_id'] = tax['ref_tax_code_id']
                    val['base_amount'] = currency.compute(val['base'] * tax['ref_base_sign'], company_currency, round=False)
                    val['tax_amount'] = currency.compute(val['amount'] * tax['ref_tax_sign'], company_currency, round=False)
                    val['account_id'] = tax['account_paid_id'] or line.account_id.id
                    val['account_analytic_id'] = tax['account_analytic_paid_id']

                key = (val['tax_code_id'], val['base_code_id'], val['account_id'], val['account_analytic_id'])
                if not key in tax_grouped:
                    tax_grouped[key] = val
                else:
                    tax_grouped[key]['base'] += val['base']
                    tax_grouped[key]['amount'] += val['amount']
                    tax_grouped[key]['base_amount'] += val['base_amount']
                    tax_grouped[key]['tax_amount'] += val['tax_amount']

        for t in tax_grouped.values():
            t['base'] = currency.round(t['base'])
            t['amount'] = currency.round(t['amount'])
            t['base_amount'] = currency.round(t['base_amount'])
            t['tax_amount'] = currency.round(t['tax_amount'])

        return tax_grouped

    @api.v7
    def compute(self, cr, uid, invoice_id, context=None):
        recs = self.browse(cr, uid, [], context)
        invoice = recs.env['account.invoice'].browse(invoice_id)
        return recs.compute(invoice)

    @api.model
    def move_line_get(self, invoice_id):
        res = []
        self._cr.execute(
            'SELECT * FROM account_invoice_tax WHERE invoice_id = %s',
            (invoice_id,)
        )
        for row in self._cr.dictfetchall():
            if not (row['amount'] or row['tax_code_id'] or row['tax_amount']):
                continue
            res.append({
                'type': 'tax',
                'name': row['name'],
                'price_unit': row['amount'],
                'quantity': 1,
                'price': row['amount'] or 0.0,
                'account_id': row['account_id'],
                'tax_code_id': row['tax_code_id'],
                'tax_amount': row['tax_amount'],
                'account_analytic_id': row['account_analytic_id'],
            })
        return res


class res_partner(models.Model):
    # Inherits partner and adds invoice information in the partner form
    _inherit = 'res.partner'

    invoice_ids = fields.One2many('account.invoice', 'partner_id', string='Invoices',
        readonly=True)

    def _find_accounting_partner(self, partner):
        '''
        Find the partner for which the accounting entries will be created
        '''
        return partner.commercial_partner_id

    @api.one
    def copy(self, default=None):
        default = dict(default or {}, invoice_ids=[])
        return super(res_partner, self).copy(default)


class mail_compose_message(models.Model):
    _inherit = 'mail.compose.message'

    @api.multi
    def send_mail(self):
        context = self._context
        if context.get('default_model') == 'account.invoice' and \
                context.get('default_res_id') and context.get('mark_invoice_as_sent'):
            invoice = self.env['account.invoice'].browse(context['default_res_id'])
            invoice = invoice.with_context(mail_post_autofollow=True)
            self.write({'sent': True})
            self.message_post(body=_("Invoice sent"))
        return super(mail_compose_message, self).send_mail()

# vim:expandtab:smartindent:tabstop=4:softtabstop=4:shiftwidth=4:<|MERGE_RESOLUTION|>--- conflicted
+++ resolved
@@ -1377,13 +1377,11 @@
         company_id = company_id if company_id != None else context.get('company_id', False)
         self = self.with_context(company_id=company_id)
 
-        result = self.product_id_change(product, uom, qty, name, type, partner_id,
-            fposition_id, price_unit, currency_id, context=context)
+        result = self.product_id_change(
+            product, uom, qty, name, type, partner_id, fposition_id, price_unit,
+            currency_id, context=context, company_id=company_id,
+        )
         warning = {}
-<<<<<<< HEAD
-=======
-        res = self.product_id_change(cr, uid, ids, product, uom, qty, name, type, partner_id, fposition_id, price_unit, currency_id, context=context, company_id=company_id)
->>>>>>> 3160eb74
         if not uom:
             result['value']['price_unit'] = 0.0
         if product and uom:
