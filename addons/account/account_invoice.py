# -*- coding: utf-8 -*-

import itertools
import json
from lxml import etree

<<<<<<< HEAD
from openerp import api, fields, models, _
from openerp.exceptions import except_orm, RedirectWarning, Warning
from openerp.tools import float_compare, float_is_zero
=======
from openerp import models, fields, api, _
from openerp.exceptions import UserError, RedirectWarning
from openerp.tools import float_compare
>>>>>>> 704de944
import openerp.addons.decimal_precision as dp

# mapping invoice type to journal type
TYPE2JOURNAL = {
    'out_invoice': 'sale',
    'in_invoice': 'purchase',
    'out_refund': 'sale',
    'in_refund': 'purchase',
}

# mapping invoice type to refund type
TYPE2REFUND = {
    'out_invoice': 'out_refund',        # Customer Invoice
    'in_invoice': 'in_refund',          # Supplier Invoice
    'out_refund': 'out_invoice',        # Customer Refund
    'in_refund': 'in_invoice',          # Supplier Refund
}

MAGIC_COLUMNS = ('id', 'create_uid', 'create_date', 'write_uid', 'write_date')


class account_invoice(models.Model):
    _name = "account.invoice"
    _inherit = ['mail.thread']
    _description = "Invoice"
    _order = "number desc, id desc"
    _track = {
        'type': {},
        'state': {
            'account.mt_invoice_paid': lambda self, cr, uid, obj, ctx=None: obj.state == 'paid' and obj.type in ('out_invoice', 'out_refund'),
            'account.mt_invoice_validated': lambda self, cr, uid, obj, ctx=None: obj.state == 'open' and obj.type in ('out_invoice', 'out_refund'),
        },
    }

    # @api.model
    # def create(self, vals):
    #     inv = super(account_invoice, self).create(vals)
    #     inv.compute_taxes();

    @api.one
    @api.depends('invoice_line.price_subtotal', 'tax_line.amount')
    def _compute_amount(self):
        self.amount_untaxed = sum(line.price_subtotal for line in self.invoice_line)
        self.amount_tax = sum(line.amount for line in self.tax_line)
        self.amount_total = self.amount_untaxed + self.amount_tax

    @api.model
    def _default_journal(self):
        inv_type = self._context.get('type', 'out_invoice')
        inv_types = inv_type if isinstance(inv_type, list) else [inv_type]
        company_id = self._context.get('company_id', self.env.user.company_id.id)
        domain = [
            ('type', 'in', filter(None, map(TYPE2JOURNAL.get, inv_types))),
            ('company_id', '=', company_id),
        ]
        return self.env['account.journal'].search(domain, limit=1)

    @api.model
    def _default_currency(self):
        journal = self._default_journal()
        return journal.currency or journal.company_id.currency_id

    @api.model
    @api.returns('account.analytic.journal', lambda r: r.id)
    def _get_journal_analytic(self, inv_type):
        """ Return the analytic journal corresponding to the given invoice type. """
        journal_type = TYPE2JOURNAL.get(inv_type, 'sale')
        journal = self.env['account.analytic.journal'].search([('type', '=', journal_type)], limit=1)
        if not journal:
<<<<<<< HEAD
            raise except_orm(_('No Analytic Journal!'),
                _("You must define an analytic journal of type '%s'!") % (journal_type,))
        return journal
=======
            raise UserError(_("You must define an analytic journal of type '%s'!") % (journal_type,))
        return journal[0]

    @api.one
    @api.depends('account_id', 'move_id.line_id.account_id', 'move_id.line_id.reconcile_id')
    def _compute_reconciled(self):
        self.reconciled = self.test_paid()
>>>>>>> 704de944

    @api.model
    def _get_reference_type(self):
        return [('none', _('Free Reference'))]

    @api.one
    @api.depends(
        'state', 'currency_id', 'invoice_line.price_subtotal',
        'move_id.line_id.amount_residual',
        'move_id.line_id.currency_id')
    def _compute_residual(self):
        residual = 0.0
        for line in self.sudo().move_id.line_id:
            if line.account_id.internal_type in ('receivable', 'payable'):
                if line.currency_id == self.currency_id:
                    residual += line.currency_id and line.amount_residual_currency or line.amount_residual
                else:
                    from_currency = (line.currency_id and line.currency_id.with_context(date=line.date)) or line.company_id.currency_id.with_context(date=line.date)
                    residual += from_currency.compute(line.amount_residual, self.currency_id)
        self.residual = max(residual, 0.0)
        self.reconciled = residual == 0.0

    @api.one
    def _get_outstanding_info_JSON(self):
        self.outstanding_credits_debits_widget = json.dumps(False)
        if self.state == 'open':
            domain = [('journal_id.type', 'in', ('bank','cash')),('account_id', '=', self.account_id.id),('partner_id', '=', self.partner_id.id),('reconciled', '=', False),('amount_residual', '!=', 0.0)]
            if self.type in ('out_invoice', 'in_refund'):
                domain.extend([('credit', '>', 0), ('debit', '=', 0)])
                type_payment = 'Outstanding credit'
            elif self.type in ('in_invoice', 'out_refund'):
                domain.extend([('credit', '=', 0), ('debit', '>', 0)])
                type_payment = 'Outstanding debit'
            info = {'title': '', 'outstanding': True, 'content': [], 'invoice_id': self.id}
            lines = self.env['account.move.line'].search(domain)
            if len(lines) != 0:
                for line in lines:
                    info['content'].append({
                        'ref': line.ref or line.move_id.name,
                        'amount': abs(line.amount_residual) if line.currency_id != self.currency_id else abs(line.amount_residual_currency),
                        'currency': line.company_id.currency_id.symbol if line.currency_id != self.currency_id else line.currency_id.symbol,
                        'id': line.id,
                        'digits': [69,line.company_id.currency_id.decimal_places if line.currency_id != self.currency_id else line.currency_id.decimal_places],
                    })
                info['title'] = type_payment + ' from ' + line.partner_id.name
                self.outstanding_credits_debits_widget = json.dumps(info)

    @api.one
    def _get_payment_info_JSON(self):
        self.payments_widget = json.dumps(False)
        if self.payment_ids:
            info = {'title': 'Less Payment', 'outstanding': False, 'content': []}
            for payment in self.payment_ids:
                if self.type in ('out_invoice', 'in_refund'):
                    amount = sum([p.amount for p in payment.matched_debit_ids if p.debit_move_id in self.move_id.line_id])
                    amount_currency = sum([p.amount_currency for p in payment.matched_debit_ids if p.debit_move_id in self.move_id.line_id])
                elif self.type in ('in_invoice', 'out_refund'):
                    amount = sum([p.amount for p in payment.matched_credit_ids if p.credit_move_id in self.move_id.line_id])
                    amount_currency = sum([p.amount_currency for p in payment.matched_credit_ids if p.credit_move_id in self.move_id.line_id])
                if payment.currency_id and float_is_zero(amount_currency, precision_digits=payment.currency_id.decimal_places):
                    continue
                info['content'].append({
                    'name': payment.name,
                    'ref': payment.journal_id.name,
                    'amount': -amount if payment.currency_id != self.currency_id else -amount_currency,
                    'currency': payment.company_id.currency_id.symbol if payment.currency_id != self.currency_id else payment.currency_id.symbol,
                    'digits': [69,payment.company_id.currency_id.decimal_places if payment.currency_id != self.currency_id else payment.currency_id.decimal_places],
                    'date': payment.date,
                })
            self.payments_widget = json.dumps(info)

    @api.one
    @api.depends('move_id.line_id.amount_residual')
    def _compute_payments(self):
        payment_lines = []
        for line in self.move_id.line_id:
            payment_lines.extend([rp.credit_move_id.id for rp in line.matched_credit_ids])
            payment_lines.extend([rp.debit_move_id.id for rp in line.matched_debit_ids])
        self.payment_ids = self.env['account.move.line'].browse(payment_lines).sorted()

    name = fields.Char(string='Reference/Description', index=True,
        readonly=True, states={'draft': [('readonly', False)]})
    origin = fields.Char(string='Source Document',
        help="Reference of the document that produced this invoice.",
        readonly=True, states={'draft': [('readonly', False)]})
    supplier_invoice_number = fields.Char(string='Supplier Invoice Number',
        help="The reference of this invoice as provided by the supplier.",
        readonly=True, states={'draft': [('readonly', False)]})
    type = fields.Selection([
            ('out_invoice','Customer Invoice'),
            ('in_invoice','Supplier Invoice'),
            ('out_refund','Customer Refund'),
            ('in_refund','Supplier Refund'),
        ], string='Type', readonly=True, index=True, change_default=True,
        default=lambda self: self._context.get('type', 'out_invoice'),
        track_visibility='always')

    number = fields.Char(related='move_id.name', store=True, readonly=True, copy=False)
    internal_number = fields.Char(string='Invoice Number', readonly=True,
        default=False, copy=False,
        help="Unique number of the invoice, computed automatically when the invoice is created.")
    reference = fields.Char(string='Invoice Reference',
        help="The partner reference of this invoice.")
    reference_type = fields.Selection('_get_reference_type', string='Payment Reference',
        required=True, readonly=True, states={'draft': [('readonly', False)]},
        default='none')
    comment = fields.Text('Additional Information')

    state = fields.Selection([
            ('draft','Draft'),
            ('proforma','Pro-forma'),
            ('proforma2','Pro-forma'),
            ('open','Open'),
            ('paid','Paid'),
            ('cancel','Cancelled'),
        ], string='Status', index=True, readonly=True, default='draft',
        track_visibility='onchange', copy=False,
        help=" * The 'Draft' status is used when a user is encoding a new and unconfirmed Invoice.\n"
             " * The 'Pro-forma' when invoice is in Pro-forma status, invoice does not have an invoice number.\n"
             " * The 'Open' status is used when user create invoice, an invoice number is generated. Its in open status till user does not pay invoice.\n"
             " * The 'Paid' status is set automatically when the invoice is paid. Its related journal entries may or may not be reconciled.\n"
             " * The 'Cancelled' status is used when user cancel invoice.")
    sent = fields.Boolean(readonly=True, default=False, copy=False,
        help="It indicates that the invoice has been sent.")
    date_invoice = fields.Date(string='Invoice Date',
        readonly=True, states={'draft': [('readonly', False)]}, index=True,
        help="Keep empty to use the current date", copy=False)
    date_due = fields.Date(string='Due Date',
        readonly=True, states={'draft': [('readonly', False)]}, index=True, copy=False,
        help="If you use payment terms, the due date will be computed automatically at the generation "
             "of accounting entries. The payment term may compute several due dates, for example 50% "
             "now and 50% in one month, but if you want to force a due date, make sure that the payment "
             "term is not set on the invoice. If you keep the payment term and the due date empty, it "
             "means direct payment.")
    partner_id = fields.Many2one('res.partner', string='Partner', change_default=True,
        required=True, readonly=True, states={'draft': [('readonly', False)]},
        track_visibility='always')
    payment_term = fields.Many2one('account.payment.term', string='Payment Terms',
        readonly=True, states={'draft': [('readonly', False)]},
        help="If you use payment terms, the due date will be computed automatically at the generation "
             "of accounting entries. If you keep the payment term and the due date empty, it means direct payment. "
             "The payment term may compute several due dates, for example 50% now, 50% in one month.")
    date = fields.Date(string='Valuation Date',
        copy=False,
        help="Keep empty to use the date of the validation(invoice) date.",
        readonly=True, states={'draft': [('readonly', False)]})

    account_id = fields.Many2one('account.account', string='Account',
        required=True, readonly=True, states={'draft': [('readonly', False)]},
        domain=[('deprecated', '=', False)], help="The partner account used for this invoice.")
    invoice_line = fields.One2many('account.invoice.line', 'invoice_id', string='Invoice Lines',
        readonly=True, states={'draft': [('readonly', False)]}, copy=True)
    tax_line = fields.One2many('account.invoice.tax', 'invoice_id', string='Tax Lines',
        readonly=True, states={'draft': [('readonly', False)]}, copy=True)
    move_id = fields.Many2one('account.move', string='Journal Entry',
        readonly=True, index=True, ondelete='restrict', copy=False,
        help="Link to the automatically generated Journal Items.")

    amount_untaxed = fields.Float(string='Subtotal', digits=0,
        store=True, readonly=True, compute='_compute_amount', track_visibility='always')
    amount_tax = fields.Float(string='Tax', digits=0,
        store=True, readonly=True, compute='_compute_amount')
    amount_total = fields.Float(string='Total', digits=0,
        store=True, readonly=True, compute='_compute_amount')

    currency_id = fields.Many2one('res.currency', string='Currency',
        required=True, readonly=True, states={'draft': [('readonly', False)]},
        default=_default_currency, track_visibility='always')
    journal_id = fields.Many2one('account.journal', string='Journal',
        required=True, readonly=True, states={'draft': [('readonly', False)]},
        default=_default_journal,
        domain="[('type', 'in', {'out_invoice': ['sale'], 'out_refund': ['sale'], 'in_refund': ['purchase'], 'in_invoice': ['purchase']}.get(type, [])), ('company_id', '=', company_id)]")
    company_id = fields.Many2one('res.company', string='Company', change_default=True,
        required=True, readonly=True, states={'draft': [('readonly', False)]},
        default=lambda self: self.env['res.company']._company_default_get('account.invoice'))
    check_total = fields.Float(string='Verification Total', digits=0,
        readonly=True, states={'draft': [('readonly', False)]}, default=0.0)

    reconciled = fields.Boolean(string='Paid/Reconciled', store=True, readonly=True, compute='_compute_residual',
        help="It indicates that the invoice has been paid and the journal entry of the invoice has been reconciled with one or several journal entries of payment.")
    partner_bank_id = fields.Many2one('res.partner.bank', string='Bank Account',
        help='Bank Account Number to which the invoice will be paid. A Company bank account if this is a Customer Invoice or Supplier Refund, otherwise a Partner bank account number.',
        readonly=True, states={'draft': [('readonly', False)]})

    residual = fields.Float(string='Amount Due', digits=0,
        compute='_compute_residual', store=True, help="Remaining amount due.")
    payment_ids = fields.Many2many('account.move.line', string='Payments',
        compute='_compute_payments')
    move_name = fields.Char(string='Journal Entry', readonly=True,
        states={'draft': [('readonly', False)]}, copy=False)
    user_id = fields.Many2one('res.users', string='Salesperson', track_visibility='onchange',
        readonly=True, states={'draft': [('readonly', False)]},
        default=lambda self: self.env.user)
    fiscal_position = fields.Many2one('account.fiscal.position', string='Fiscal Position',
        readonly=True, states={'draft': [('readonly', False)]})
    commercial_partner_id = fields.Many2one('res.partner', string='Commercial Entity',
        related='partner_id.commercial_partner_id', store=True, readonly=True,
        help="The commercial entity that will be used on Journal Entries for this invoice")

    outstanding_credits_debits_widget = fields.Text(compute='_get_outstanding_info_JSON')
    payments_widget = fields.Text(compute='_get_payment_info_JSON')

    _sql_constraints = [
        ('number_uniq', 'unique(number, company_id, journal_id, type)', 'Invoice Number must be unique per Company!'),
    ]

    @api.model
    def fields_view_get(self, view_id=None, view_type=False, toolbar=False, submenu=False):
        context = self._context

        def get_view_id(xid, name):
            try:
                return self.env['ir.model.data'].xmlid_to_res_id('account.' + xid, raise_if_not_found=True)
            except ValueError:
                try:
                    return self.env['ir.ui.view'].search([('name', '=', name)], limit=1).id
                except Exception:
                    return False    # view not found

        if context.get('active_model') == 'res.partner' and context.get('active_ids'):
            partner = self.env['res.partner'].browse(context['active_ids'])[0]
            if not view_type:
                view_id = get_view_id('invoice_tree', 'account.invoice.tree')
                view_type = 'tree'
            elif view_type == 'form':
                if partner.supplier and not partner.customer:
                    view_id = get_view_id('invoice_supplier_form', 'account.invoice.supplier.form')
                elif partner.customer and not partner.supplier:
                    view_id = get_view_id('invoice_form', 'account.invoice.form')

        res = super(account_invoice, self).fields_view_get(view_id=view_id, view_type=view_type, toolbar=toolbar, submenu=submenu)

        # adapt selection of field journal_id
        for field in res['fields']:
            if field == 'journal_id' and type:
                journal_select = self.env['account.journal']._name_search('', [('type', '=', type)], name_get_uid=1)
                res['fields'][field]['selection'] = journal_select

        doc = etree.XML(res['arch'])

        if context.get('type'):
            for node in doc.xpath("//field[@name='partner_bank_id']"):
                if context['type'] == 'in_refund':
                    node.set('domain', "[('partner_id.ref_companies', 'in', [company_id])]")
                elif context['type'] == 'out_refund':
                    node.set('domain', "[('partner_id', '=', partner_id)]")

        if view_type == 'search':
            if context.get('type') in ('out_invoice', 'out_refund'):
                for node in doc.xpath("//group[@name='extended filter']"):
                    doc.remove(node)

        if view_type == 'tree':
            partner_string = _('Customer')
            if context.get('type') in ('in_invoice', 'in_refund'):
                partner_string = _('Supplier')
                for node in doc.xpath("//field[@name='reference']"):
                    node.set('invisible', '0')
            for node in doc.xpath("//field[@name='partner_id']"):
                node.set('string', partner_string)

        res['arch'] = etree.tostring(doc)
        return res

    @api.multi
    def invoice_print(self):
        """ Print the invoice and mark it as sent, so that we can see more
            easily the next step of the workflow
        """
        assert len(self) == 1, 'This option should only be used for a single id at a time.'
        self.sent = True
        return self.env['report'].get_action(self, 'account.report_invoice')

    @api.multi
    def action_invoice_sent(self):
        """ Open a window to compose an email, with the edi invoice template
            message loaded by default
        """
        assert len(self) == 1, 'This option should only be used for a single id at a time.'
        template = self.env.ref('account.email_template_edi_invoice', False)
        compose_form = self.env.ref('mail.email_compose_message_wizard_form', False)
        ctx = dict(
            default_model='account.invoice',
            default_res_id=self.id,
            default_use_template=bool(template),
            default_template_id=template.id,
            default_composition_mode='comment',
            mark_invoice_as_sent=True,
        )
        return {
            'name': _('Compose Email'),
            'type': 'ir.actions.act_window',
            'view_type': 'form',
            'view_mode': 'form',
            'res_model': 'mail.compose.message',
            'views': [(compose_form.id, 'form')],
            'view_id': compose_form.id,
            'target': 'new',
            'context': ctx,
        }

    @api.multi
    def confirm_paid(self):
        return self.write({'state': 'paid'})

    @api.multi
    def unlink(self):
        for invoice in self:
            if invoice.state not in ('draft', 'cancel'):
                raise UserError(_('You cannot delete an invoice which is not draft or cancelled. You should refund it instead.'))
            elif invoice.internal_number:
<<<<<<< HEAD
                raise Warning(_('You cannot delete an invoice after it has been validated (and received a number). You can set it back to "Draft" state and modify its content, then re-confirm it.'))
=======
                raise UserError(_('You cannot delete an invoice after it has been validated (and received a number). You can set it back to "Draft" state and modify its content, then re-confirm it.'))
>>>>>>> 704de944
        return super(account_invoice, self).unlink()

    @api.multi
    def onchange_partner_id(self, type, partner_id, date_invoice=False, payment_term=False, partner_bank_id=False, company_id=False):
        account_id = False
        payment_term_id = False
        fiscal_position = False
        bank_id = False

        if partner_id:
            p = self.env['res.partner'].browse(partner_id)
            rec_account = p.property_account_receivable
            pay_account = p.property_account_payable
            if company_id:
                if p.property_account_receivable.company_id and \
                        p.property_account_receivable.company_id.id != company_id and \
                        p.property_account_payable.company_id and \
                        p.property_account_payable.company_id.id != company_id:
                    prop = self.env['ir.property']
                    rec_dom = [('name', '=', 'property_account_receivable'), ('company_id', '=', company_id)]
                    pay_dom = [('name', '=', 'property_account_payable'), ('company_id', '=', company_id)]
                    res_dom = [('res_id', '=', 'res.partner,%s' % partner_id)]
                    rec_prop = prop.search(rec_dom + res_dom) or prop.search(rec_dom)
                    pay_prop = prop.search(pay_dom + res_dom) or prop.search(pay_dom)
                    rec_account = rec_prop.get_by_record(rec_prop)
                    pay_account = pay_prop.get_by_record(pay_prop)
                    if not rec_account and not pay_account:
                        action = self.env.ref('account.action_account_config')
                        msg = _('Cannot find a chart of accounts for this company, You should configure it. \nPlease go to Account Configuration.')
                        raise RedirectWarning(msg, action.id, _('Go to the configuration panel'))

            if type in ('out_invoice', 'out_refund'):
                account_id = rec_account.id
                payment_term_id = p.property_payment_term.id
            else:
                account_id = pay_account.id
                payment_term_id = p.property_supplier_payment_term.id
            fiscal_position = p.property_account_position.id
            bank_id = p.bank_ids and p.bank_ids.ids[0] or False

        result = {'value': {
            'account_id': account_id,
            'payment_term': payment_term_id,
            'fiscal_position': fiscal_position,
        }}

        if type in ('in_invoice', 'in_refund'):
            result['value']['partner_bank_id'] = bank_id

        if payment_term != payment_term_id:
            if payment_term_id:
                to_update = self.onchange_payment_term_date_invoice(payment_term_id, date_invoice)
                result['value'].update(to_update.get('value', {}))
            else:
                result['value']['date_due'] = False

        return result

    @api.multi
    def onchange_journal_id(self, journal_id=False):
        if journal_id:
            journal = self.env['account.journal'].browse(journal_id)
            return {
                'value': {
                    'currency_id': journal.currency.id or journal.company_id.currency_id.id,
                    'company_id': journal.company_id.id,
                }
            }
        return {}

    @api.multi
    def onchange_payment_term_date_invoice(self, payment_term_id, date_invoice):
        if not date_invoice:
            date_invoice = fields.Date.context_today(self)
        if not payment_term_id:
            # To make sure the invoice due date should contain due date which is
            # entered by user when there is no payment term defined
            return {'value': {'date_due': self.date_due or date_invoice}}
        pterm = self.env['account.payment.term'].browse(payment_term_id)
        pterm_list = pterm.compute(value=1, date_ref=date_invoice)[0]
        if pterm_list:
            return {'value': {'date_due': max(line[0] for line in pterm_list)}}
        else:
            raise UserError(_('The payment term of supplier does not have a payment term line.'))

    @api.multi
    def onchange_company_id(self, company_id, part_id, type, invoice_line, currency_id):
        # TODO: add the missing context parameter when forward-porting in trunk
        # so we can remove this hack!
        self = self.with_context(self.env['res.users'].context_get())

        values = {}
        domain = {}

        if company_id and part_id and type:
            p = self.env['res.partner'].browse(part_id)
            if p.property_account_payable and p.property_account_receivable and \
                    p.property_account_payable.company_id.id != company_id and \
                    p.property_account_receivable.company_id.id != company_id:
                prop = self.env['ir.property']
                rec_dom = [('name', '=', 'property_account_receivable'), ('company_id', '=', company_id)]
                pay_dom = [('name', '=', 'property_account_payable'), ('company_id', '=', company_id)]
                res_dom = [('res_id', '=', 'res.partner,%s' % part_id)]
                rec_prop = prop.search(rec_dom + res_dom) or prop.search(rec_dom)
                pay_prop = prop.search(pay_dom + res_dom) or prop.search(pay_dom)
                rec_account = rec_prop.get_by_record(rec_prop)
                pay_account = pay_prop.get_by_record(pay_prop)
                if not rec_account and not pay_account:
                    action = self.env.ref('account.action_account_config')
                    msg = _('Cannot find a chart of accounts for this company, You should configure it. \nPlease go to Account Configuration.')
                    raise RedirectWarning(msg, action.id, _('Go to the configuration panel'))

                if type in ('out_invoice', 'out_refund'):
                    acc_id = rec_account.id
                else:
                    acc_id = pay_account.id
                values= {'account_id': acc_id}

            if self:
                if company_id:
                    for line in self.invoice_line:
                        if not line.account_id:
                            continue
                        if line.account_id.company_id.id == company_id:
                            continue
                        accounts = self.env['account.account'].search([('name', '=', line.account_id.name), ('company_id', '=', company_id)])
                        if not accounts:
                            action = self.env.ref('account.action_account_config')
                            msg = _('Cannot find a chart of accounts for this company, You should configure it. \nPlease go to Account Configuration.')
                            raise RedirectWarning(msg, action.id, _('Go to the configuration panel'))
                        line.write({'account_id': accounts[-1].id})
            else:
                for line_cmd in invoice_line or []:
                    if len(line_cmd) >= 3 and isinstance(line_cmd[2], dict):
                        line = self.env['account.account'].browse(line_cmd[2]['account_id'])
                        if line.company_id.id != company_id:
                            raise UserError(_("""Configuration Error!\nInvoice line account's company and invoice's company does not match."""))

        if company_id and type:
            journal_type = TYPE2JOURNAL[type]
            journals = self.env['account.journal'].search([('type', '=', journal_type), ('company_id', '=', company_id)])
            if journals:
                values['journal_id'] = journals[0].id
            journal_defaults = self.env['ir.values'].get_defaults_dict('account.invoice', 'type=%s' % type)
            if 'journal_id' in journal_defaults:
                values['journal_id'] = journal_defaults['journal_id']
            if not values.get('journal_id'):
                field_desc = journals.fields_get(['type'])
                type_label = next(t for t, label in field_desc['type']['selection'] if t == journal_type)
                action = self.env.ref('account.action_account_journal_form')
                msg = _('Cannot find any account journal of type "%s" for this company, You should create one.\n Please go to Journal Configuration') % type_label
                raise RedirectWarning(msg, action.id, _('Go to the configuration panel'))
            domain = {'journal_id':  [('id', 'in', journals.ids)]}

        return {'value': values, 'domain': domain}

    @api.multi
    def action_cancel_draft(self):
        # go from canceled state to draft state
        self.write({'state': 'draft'})
        self.delete_workflow()
        self.create_workflow()
        return True

    @api.one
    @api.returns('ir.ui.view')
    def get_formview_id(self):
        """ Update form view id of action to open the invoice """
        if self.type == 'in_invoice':
            return self.env.ref('account.invoice_supplier_form')
        else:
            return self.env.ref('account.invoice_form')

    @api.multi
    def compute_taxes(self):
        account_invoice_tax = self.env['account.invoice.tax']
        ctx = dict(self._context)
        for invoice in self:
            # Delete non-manual tax lines
            self._cr.execute("DELETE FROM account_invoice_tax WHERE invoice_id=%s AND manual is False", (invoice.id,))
            self.invalidate_cache()

            # Generate one tax line per tax, however many invoice lines it's applied to
            tax_grouped = {}
            for line in self.invoice_line:
                price_unit = line.price_unit * (1 - (line.discount or 0.0) / 100.0)
                taxes = line.invoice_line_tax_id.compute_all(price_unit, self.currency_id, line.quantity, line.product_id, self.partner_id)['taxes']
                for tax in taxes:
                    val = {
                        'invoice_id': self.id,
                        'name': tax['name'],
                        'tax_id': tax['id'],
                        'amount': tax['amount'],
                        'manual': False,
                        'sequence': tax['sequence'],
                        'account_analytic_id': line.account_analytic_id.id,
                        'account_id': self.type in ('out_invoice','in_invoice') and (tax['account_id'] or line.account_id.id) or (tax['refund_account_id'] or line.account_id.id),
                    }

                    # If the taxes generate moves on the same financial account as the invoice line
                    # and no default analytic account is defined at the tax level, propagate the
                    # analytic account from the invoice line to the tax line. This is necessary
                    # in situations were (part of) the taxes cannot be reclaimed,
                    # to ensure the tax move is allocated to the proper analytic account.
                    if not val.get('account_analytic_id') and line.account_analytic_id and val['account_id'] == line.account_id.id:
                        val['account_analytic_id'] = line.account_analytic_id.id

                    key = tax['id']
                    if key not in tax_grouped:
                        tax_grouped[key] = val
                    else:
                        tax_grouped[key]['amount'] += val['amount']

            # Create new tax lines
            for tax in tax_grouped.values():
                account_invoice_tax.create(tax)

        # dummy write on self to trigger recomputations
        ctx = dict(self._context) # TODO : why lang in context ?
        if self[0].partner_id.lang:
            ctx['lang'] = self[0].partner_id.lang
        return self.with_context(ctx).write({'invoice_line': []})


    @api.multi
    def compute_amount(self, set_total=False):
        for invoice in self:
            if set_total:
                invoice.check_total = invoice.amount_total
        return True

    @api.one
    def register_payment(self, payment_line, writeoff_acc_id=False, writeoff_journal_id=False):
        """ Reconcile payable/receivable lines from the invoice with payment_line """
        line_to_reconcile = self.move_id.line_id.filtered(lambda r: not r.reconciled and r.account_id.internal_type in ('payable', 'receivable'))
        return (line_to_reconcile + payment_line).reconcile(writeoff_acc_id, writeoff_journal_id)

<<<<<<< HEAD
    @api.v7
    def assign_outstanding_credit(self, cr, uid, id, payment_id, context=None):
        return self.browse(cr, uid, id, context).register_payment(self.pool.get('account.move.line').browse(cr, uid, payment_id, context))
=======
        iml = self.env['account.invoice.line'].move_line_get(self.id)
        for il in iml:
            if il['account_analytic_id']:
                if self.type in ('in_invoice', 'in_refund'):
                    ref = self.reference
                else:
                    ref = self.number
                if not self.journal_id.analytic_journal_id:
                    raise UserError(_("You have to define an analytic journal on the '%s' journal!") % (self.journal_id.name,))
                currency = self.currency_id.with_context(date=self.date_invoice)
                il['analytic_lines'] = [(0,0, {
                    'name': il['name'],
                    'date': self.date_invoice,
                    'account_id': il['account_analytic_id'],
                    'unit_amount': il['quantity'],
                    'amount': currency.compute(il['price'], company_currency) * sign,
                    'product_id': il['product_id'],
                    'product_uom_id': il['uos_id'],
                    'general_account_id': il['account_id'],
                    'journal_id': self.journal_id.analytic_journal_id.id,
                    'ref': ref,
                })]
        return iml
>>>>>>> 704de944

    @api.multi
    def action_date_assign(self):
        for inv in self:
            res = inv.onchange_payment_term_date_invoice(inv.payment_term.id, inv.date_invoice)
            if res and res.get('value'):
                inv.write(res['value'])
        return True

    @api.multi
    def finalize_invoice_move_lines(self, move_lines):
        """ finalize_invoice_move_lines(move_lines) -> move_lines

            Hook method to be overridden in additional modules to verify and
            possibly alter the move lines to be created by an invoice, for
            special cases.
            :param move_lines: list of dictionaries with the account.move.lines (as for create())
            :return: the (possibly updated) final move_lines to create for this invoice
        """
        return move_lines

    @api.multi
<<<<<<< HEAD
=======
    def check_tax_lines(self, compute_taxes):
        account_invoice_tax = self.env['account.invoice.tax']
        company_currency = self.company_id.currency_id
        if not self.tax_line:
            for tax in compute_taxes.values():
                account_invoice_tax.create(tax)
        else:
            tax_key = []
            precision = self.env['decimal.precision'].precision_get('Account')
            for tax in self.tax_line:
                if tax.manual:
                    continue
                key = (tax.tax_code_id.id, tax.base_code_id.id, tax.account_id.id)
                tax_key.append(key)
                if key not in compute_taxes:
                    raise UserError(_('Global taxes defined, but they are not in invoice lines !'))
                base = compute_taxes[key]['base']
                if float_compare(abs(base - tax.base), company_currency.rounding, precision_digits=precision) == 1:
                    raise UserError(_('Tax base different!\nClick on compute to update the tax base.'))
            for key in compute_taxes:
                if key not in tax_key:
                    raise UserError(_('Taxes are missing!\nClick on compute button.'))

    @api.multi
>>>>>>> 704de944
    def compute_invoice_totals(self, company_currency, ref, invoice_move_lines):
        total = 0
        total_currency = 0
        for line in invoice_move_lines:
            if self.currency_id != company_currency:
                currency = self.currency_id.with_context(date=self.date_invoice or fields.Date.context_today(self))
                line['currency_id'] = currency.id
                line['amount_currency'] = line['price']
                line['price'] = currency.compute(line['price'], company_currency)
            else:
                line['currency_id'] = False
                line['amount_currency'] = False
            line['ref'] = ref
            if self.type in ('out_invoice','in_refund'):
                total += line['price']
                total_currency += line['amount_currency'] or line['price']
                line['price'] = - line['price']
            else:
                total -= line['price']
                total_currency -= line['amount_currency'] or line['price']
        return total, total_currency, invoice_move_lines

    @api.model
    def invoice_line_move_line_get(self):
        res = []
        for line in self.invoice_line:
            tax_ids = [(4, id, None) for id in line.invoice_line_tax_id.ids]
            move_line_dict = {
                'invl_id': line.id,
                'type': 'src',
                'name': line.name.split('\n')[0][:64],
                'price_unit': line.price_unit,
                'quantity': line.quantity,
                'price': line.price_subtotal,
                'account_id': line.account_id.id,
                'product_id': line.product_id.id,
                'uos_id': line.uos_id.id,
                'account_analytic_id': line.account_analytic_id.id,
                'tax_ids': tax_ids,
            }
            if line['account_analytic_id']:
                move_line_dict['analytic_lines'] = [(0,0, line._get_analytic_line())]
            res.append(move_line_dict)
        return res

    @api.multi
    def _get_analytic_line(self):
        company_currency = self.company_id.currency_id
        sign = 1 if self.type in ('out_invoice', 'in_refund') else -1
        if self.type in ('in_invoice', 'in_refund'):
            ref = self.reference
        else:
            ref = self.number
        if not self.journal_id.analytic_journal_id:
            raise except_orm(_('No Analytic Journal!'),
                _("You have to define an analytic journal on the '%s' journal!") % (self.journal_id.name,))
        currency = self.currency_id.with_context(date=self.date_invoice)
        return {
            'name': il['name'],
            'date': self.date_invoice,
            'account_id': il['account_analytic_id'],
            'unit_amount': il['quantity'],
            'amount': currency.compute(il['price'], company_currency) * sign,
            'product_id': il['product_id'],
            'product_uom_id': il['uos_id'],
            'general_account_id': il['account_id'],
            'journal_id': self.journal_id.analytic_journal_id.id,
            'ref': ref,
        }

    @api.model
    def tax_line_move_line_get(self):
        res = []
        for tax_line in self.tax_line:
            res.append({
                'tax_line_id': tax_line.tax_id.id,
                'type': 'tax',
                'name': tax_line.name,
                'price_unit': tax_line.amount,
                'quantity': 1,
                'price': tax_line.amount,
                'account_id': tax_line.account_id.id,
                # TODO : find right analytic account to use
                #'account_analytic_id': tax_line.account_analytic_id.id,
            })
        return res

    def inv_line_characteristic_hashcode(self, invoice_line):
        """Overridable hashcode generation for invoice lines. Lines having the same hashcode
        will be grouped together if the journal has the 'group line' option. Of course a module
        can add fields to invoice lines that would need to be tested too before merging lines
        or not."""
        return "%s-%s-%s-%s-%s" % (
            invoice_line['account_id'],
            invoice_line.get('tax_code_id', 'False'),
            invoice_line.get('product_id', 'False'),
            invoice_line.get('analytic_account_id', 'False'),
            invoice_line.get('date_maturity', 'False'),
        )

    def group_lines(self, iml, line):
        """Merge account move lines (and hence analytic lines) if invoice line hashcodes are equals"""
        if self.journal_id.group_invoice_lines:
            line2 = {}
            for x, y, l in line:
                tmp = self.inv_line_characteristic_hashcode(l)
                if tmp in line2:
                    am = line2[tmp]['debit'] - line2[tmp]['credit'] + (l['debit'] - l['credit'])
                    line2[tmp]['debit'] = (am > 0) and am or 0.0
                    line2[tmp]['credit'] = (am < 0) and -am or 0.0
                    line2[tmp]['tax_amount'] += l['tax_amount']
                    line2[tmp]['analytic_lines'] += l['analytic_lines']
                else:
                    line2[tmp] = l
            line = []
            for key, val in line2.items():
                line.append((0,0,val))
        return line

    @api.multi
    def action_move_create(self):
        """ Creates invoice related analytics and financial move lines """
        account_move = self.env['account.move']

        for inv in self:
            if not inv.journal_id.sequence_id:
                raise UserError(_('Please define sequence on the journal related to this invoice.'))
            if not inv.invoice_line:
                raise UserError(_('Please create some invoice lines.'))
            if inv.move_id:
                continue

            ctx = dict(self._context, lang=inv.partner_id.lang)

            if not inv.date_invoice:
                inv.with_context(ctx).write({'date_invoice': fields.Date.context_today(self)})
            date_invoice = inv.date_invoice
            company_currency = inv.company_id.currency_id

            # create move lines (one per invoice line + eventual taxes and analytic lines)
            iml = inv.invoice_line_move_line_get()
            iml += inv.tax_line_move_line_get()

            # I disabled the check_total feature
            if self.env['res.users'].has_group('account.group_supplier_inv_check_total'):
                if inv.type in ('in_invoice', 'in_refund') and abs(inv.check_total - inv.amount_total) >= (inv.currency_id.rounding / 2.0):
<<<<<<< HEAD
                    raise except_orm(_('Wrong Total!'), _('Please verify the price of the invoice!\nThe encoded total does not match the computed total.'))
=======
                    raise UserError(_('Please verify the price of the invoice!\nThe encoded total does not match the computed total.'))

            if inv.payment_term:
                total_fixed = total_percent = 0
                for line in inv.payment_term.line_ids:
                    if line.value == 'fixed':
                        total_fixed += line.value_amount
                    if line.value == 'procent':
                        total_percent += (line.value_amount/100.0)
                total_fixed = (total_fixed * 100) / (inv.amount_total or 1.0)
                if (total_fixed + total_percent) > 100:
                    raise UserError(_("Cannot create the invoice.\nThe related payment term is probably misconfigured as it gives a computed amount greater than the total invoiced amount. In order to avoid rounding issues, the latest line of your payment term must be of type 'balance'."))

            # one move line per tax line
            iml += account_invoice_tax.move_line_get(inv.id)
>>>>>>> 704de944

            if inv.type in ('in_invoice', 'in_refund'):
                ref = inv.reference
            else:
                ref = inv.number

            diff_currency = inv.currency_id != company_currency
            # create one move line for the total and possibly adjust the other lines amount
            total, total_currency, iml = inv.with_context(ctx).compute_invoice_totals(company_currency, ref, iml)

            name = inv.name or inv.supplier_invoice_number or '/'
            if inv.payment_term:
                totlines = inv.with_context(ctx).payment_term.compute(total, date_invoice)[0]
                res_amount_currency = total_currency
                ctx['date'] = date_invoice
                for i, t in enumerate(totlines):
                    if inv.currency_id != company_currency:
                        amount_currency = company_currency.with_context(ctx).compute(t[1], inv.currency_id)
                    else:
                        amount_currency = False

                    # last line: add the diff
                    res_amount_currency -= amount_currency or 0
                    if i + 1 == len(totlines):
                        amount_currency += res_amount_currency

                    iml.append({
                        'type': 'dest',
                        'name': name,
                        'price': t[1],
                        'account_id': inv.account_id.id,
                        'date_maturity': t[0],
                        'amount_currency': diff_currency and amount_currency,
                        'currency_id': diff_currency and inv.currency_id.id,
                        'ref': ref,
                        'invoice': inv.id
                    })
            else:
                iml.append({
                    'type': 'dest',
                    'name': name,
                    'price': total,
                    'account_id': inv.account_id.id,
                    'date_maturity': inv.date_due,
                    'amount_currency': diff_currency and total_currency,
                    'currency_id': diff_currency and inv.currency_id.id,
                    'ref': ref,
                    'invoice': inv.id
                })
            date = date_invoice

            part = self.env['res.partner']._find_accounting_partner(inv.partner_id)

            line = [(0, 0, self.line_get_convert(l, part.id, date)) for l in iml]
            line = inv.group_lines(iml, line)

            journal = inv.journal_id.with_context(ctx)
<<<<<<< HEAD
=======
            if journal.centralisation:
                raise UserError(_('You cannot create an invoice on a centralized journal. Uncheck the centralized counterpart box in the related journal from the configuration menu.'))

>>>>>>> 704de944
            line = inv.finalize_invoice_move_lines(line)

            move_vals = {
                'ref': inv.reference or inv.name,
                'line_id': line,
                'journal_id': journal.id,
                'date': inv.date_invoice,
                'narration': inv.comment,
                'company_id': inv.company_id.id,
            }
            ctx['company_id'] = inv.company_id.id
            ctx['dont_create_taxes'] = True
            date = inv.date
            if not date:
                date = fields.Date.context_today(self)
                move_vals['date'] = date
                for i in line:
                    i[2]['date'] = date

            ctx['invoice'] = inv
            move = account_move.with_context(ctx).create(move_vals)
            # make the invoice point to that move
            vals = {
                'move_id': move.id,
                'date': date,
                'move_name': move.name,
            }
            inv.with_context(ctx).write(vals)
            # Pass invoice in context in method post: used if you want to get the same
            # account move reference when creating the same invoice after a cancelled one:
            move.post()
        self._log_event()
        return True

    @api.multi
    def invoice_validate(self):
        return self.write({'state': 'open'})

    @api.model
    def line_get_convert(self, line, part, date):
        return {
            'date_maturity': line.get('date_maturity', False),
            'partner_id': part,
            'name': line['name'][:64],
            'date': date,
            'debit': line['price']>0 and line['price'],
            'credit': line['price']<0 and -line['price'],
            'account_id': line['account_id'],
            'analytic_lines': line.get('analytic_lines', []),
            'amount_currency': line['price']>0 and abs(line.get('amount_currency', False)) or -abs(line.get('amount_currency', False)),
            'currency_id': line.get('currency_id', False),
            'ref': line.get('ref', False),
            'quantity': line.get('quantity',1.00),
            'product_id': line.get('product_id', False),
            'product_uom_id': line.get('uos_id', False),
            'analytic_account_id': line.get('account_analytic_id', False),
            'invoice': line.get('invoice', False),
            'tax_ids': line.get('tax_ids', False),
            'tax_line_id': line.get('tax_line_id', False),
        }

    @api.multi
    def action_number(self):
        #TODO: not correct fix but required a fresh values before reading it.
        self.write({})

        for inv in self:
            self.write({'internal_number': inv.number})

            if inv.type in ('in_invoice', 'in_refund'):
                if not inv.reference:
                    ref = inv.number
                else:
                    ref = inv.reference
            else:
                ref = inv.number

            self._cr.execute(""" UPDATE account_move SET ref=%s
                           WHERE id=%s AND (ref IS NULL OR ref = '')""",
                        (ref, inv.move_id.id))
            self._cr.execute(""" UPDATE account_move_line SET ref=%s
                           WHERE move_id=%s AND (ref IS NULL OR ref = '')""",
                        (ref, inv.move_id.id))
            self._cr.execute(""" UPDATE account_analytic_line SET ref=%s
                           FROM account_move_line
                           WHERE account_move_line.move_id = %s AND
                                 account_analytic_line.move_id = account_move_line.id""",
                        (ref, inv.move_id.id))
            self.invalidate_cache()

        return True

    @api.multi
    def action_cancel(self):
        moves = self.env['account.move']
        for inv in self:
            if inv.move_id:
                moves += inv.move_id
<<<<<<< HEAD
            # TODO: replace this by a clean code
            # if has_partial_payments():
            #     raise except_orm(_('Error!'), _('You cannot cancel an invoice which is partially paid. You need to unreconcile related payment entries first.'))
=======
            if inv.payment_ids:
                for move_line in inv.payment_ids:
                    if move_line.reconcile_partial_id.line_partial_ids:
                        raise UserError(_('You cannot cancel an invoice which is partially paid. You need to unreconcile related payment entries first.'))
>>>>>>> 704de944

        # First, set the invoices as cancelled and detach the move ids
        self.write({'state': 'cancel', 'move_id': False})
        if moves:
            # second, invalidate the move(s)
            moves.button_cancel()
            # delete the move this invoice was pointing to
            # Note that the corresponding move_lines and move_reconciles
            # will be automatically deleted too
            moves.unlink()
        self._log_event(-1.0, 'Cancel Invoice')
        return True

    ###################

    @api.multi
    def _log_event(self, factor=1.0, name='Open Invoice'):
        #TODO: implement messages system
        return True

    @api.multi
    def name_get(self):
        TYPES = {
            'out_invoice': _('Invoice'),
            'in_invoice': _('Supplier Invoice'),
            'out_refund': _('Refund'),
            'in_refund': _('Supplier Refund'),
        }
        result = []
        for inv in self:
            result.append((inv.id, "%s %s" % (inv.number or TYPES[inv.type], inv.name or '')))
        return result

    @api.model
    def name_search(self, name, args=None, operator='ilike', limit=100):
        args = args or []
        recs = self.browse()
        if name:
            recs = self.search([('number', '=', name)] + args, limit=limit)
        if not recs:
            recs = self.search([('name', operator, name)] + args, limit=limit)
        return recs.name_get()

    @api.model
    def _refund_cleanup_lines(self, lines):
        """ Convert records to dict of values suitable for one2many line creation

            :param recordset lines: records to convert
            :return: list of command tuple for one2many line creation [(0, 0, dict of valueis), ...]
        """
        result = []
        for line in lines:
            values = {}
            for name, field in line._fields.iteritems():
                if name in MAGIC_COLUMNS:
                    continue
                elif field.type == 'many2one':
                    values[name] = line[name].id
                elif field.type not in ['many2many', 'one2many']:
                    values[name] = line[name]
                elif name == 'invoice_line_tax_id':
                    values[name] = [(6, 0, line[name].ids)]
            result.append((0, 0, values))
        return result

    @api.model
    def _prepare_refund(self, invoice, date_invoice=None, date=None, description=None, journal_id=None):
        """ Prepare the dict of values to create the new refund from the invoice.
            This method may be overridden to implement custom
            refund generation (making sure to call super() to establish
            a clean extension chain).

            :param record invoice: invoice to refund
            :param string date_invoice: refund creation date from the wizard
            :param integer date: force date from the wizard
            :param string description: description of the refund from the wizard
            :param integer journal_id: account.journal from the wizard
            :return: dict of value to create() the refund
        """
        values = {}
        for field in ['name', 'reference', 'comment', 'date_due', 'partner_id', 'company_id',
                'account_id', 'currency_id', 'payment_term', 'user_id', 'fiscal_position']:
            if invoice._fields[field].type == 'many2one':
                values[field] = invoice[field].id
            else:
                values[field] = invoice[field] or False

        values['invoice_line'] = self._refund_cleanup_lines(invoice.invoice_line)

        tax_lines = filter(lambda l: l.manual, invoice.tax_line)
        values['tax_line'] = self._refund_cleanup_lines(tax_lines)

        if journal_id:
            journal = self.env['account.journal'].browse(journal_id)
        elif invoice['type'] == 'in_invoice':
            journal = self.env['account.journal'].search([('type', '=', 'purchase')], limit=1)
        else:
            journal = self.env['account.journal'].search([('type', '=', 'sale')], limit=1)
        values['journal_id'] = journal.id

        values['type'] = TYPE2REFUND[invoice['type']]
        values['date_invoice'] = date_invoice or fields.Date.context_today(invoice)
        values['state'] = 'draft'
        values['number'] = False

        if date:
            values['date'] = date
        if description:
            values['name'] = description
        return values

    @api.multi
    @api.returns('self')
    def refund(self, date_invoice=None, date=None, description=None, journal_id=None):
        new_invoices = self.browse()
        for invoice in self:
            # create the new invoice
            values = self._prepare_refund(invoice, date_invoice=date_invoice, date=date,
                                    description=description, journal_id=journal_id)
            new_invoices += self.create(values)
        return new_invoices

    @api.v8
    def pay_and_reconcile(self, pay_amount, pay_account_id, date, pay_journal_id,
                          writeoff_acc_id, writeoff_journal_id, name=''):
        # TODO check if we can use different period for payment and the writeoff line
        assert len(self)==1, "Can only pay one invoice at a time."
        # Take the seq as name for move
        SIGN = {'out_invoice': -1, 'in_invoice': 1, 'out_refund': 1, 'in_refund': -1}
        direction = SIGN[self.type]
        # take the chosen date
        date = self._context.get('date_p') or fields.Date.context_today(self)

        # Take the amount in currency and the currency of the payment
        if self._context.get('amount_currency') and self._context.get('currency_id'):
            amount_currency = self._context['amount_currency']
            currency_id = self._context['currency_id']
        else:
            amount_currency = False
            currency_id = False

        pay_journal = self.env['account.journal'].browse(pay_journal_id)
        if self.type in ('in_invoice', 'in_refund'):
            ref = self.reference
        else:
            ref = self.number
        partner = self.partner_id._find_accounting_partner(self.partner_id)
        name = name or self.invoice_line.name or self.number
        # Pay attention to the sign for both debit/credit AND amount_currency
        l1 = {
            'name': name,
            'debit': direction * pay_amount > 0 and direction * pay_amount,
            'credit': direction * pay_amount < 0 and -direction * pay_amount,
            'account_id': self.account_id.id,
            'partner_id': partner.id,
            'ref': ref,
            'date': date,
            'currency_id': currency_id,
            'amount_currency': direction * (amount_currency or 0.0),
            'company_id': self.company_id.id,
        }
        l2 = {
            'name': name,
            'debit': direction * pay_amount < 0 and -direction * pay_amount,
            'credit': direction * pay_amount > 0 and direction * pay_amount,
            'account_id': pay_account_id,
            'partner_id': partner.id,
            'ref': ref,
            'date': date,
            'currency_id': currency_id,
            'amount_currency': -direction * (amount_currency or 0.0),
            'company_id': self.company_id.id,
        }
        move = self.env['account.move'].create({
            'ref': ref,
            'line_id': [(0, 0, l1), (0, 0, l2)],
            'journal_id': pay_journal_id,
            'date': date,
        })
        move_ids = (move | self.move_id).ids
        self._cr.execute("SELECT id FROM account_move_line WHERE move_id IN %s",
                         (tuple(move_ids),))
        lines = self.env['account.move.line'].browse([r[0] for r in self._cr.fetchall()])
        lines2rec = lines.browse()
        total = 0.0
        for line in itertools.chain(lines, self.payment_ids):
            if line.account_id == self.account_id:
                lines2rec += line
                total += (line.debit or 0.0) - (line.credit or 0.0)

        inv_id, name = self.name_get()[0]
        if not round(total, self.company_id.currency_id.decimal_places) or writeoff_acc_id:
            lines2rec.reconcile(self.env['account.account'].browse(writeoff_acc_id), self.env['account.journal'].browse(writeoff_journal_id))
        else:
            code = self.currency_id.symbol
            # TODO: use currency's formatting function
            msg = _("Invoice partially paid: %s%s of %s%s (%s%s remaining).") % \
                    (pay_amount, code, self.amount_total, code, total, code)
            self.message_post(body=msg)
            #TODO check if this method is really needed, seems to only be used in test and data files
            # lines2rec.reconcile()

        # Update the stored value (fields.function), so we write to trigger recompute
        return self.write({})

    @api.v7
    def pay_and_reconcile(self, cr, uid, ids, pay_amount, pay_account_id, date, pay_journal_id,
                          writeoff_acc_id, writeoff_journal_id, context=None, name=''):
        recs = self.browse(cr, uid, ids, context)
        return recs.pay_and_reconcile(pay_amount, pay_account_id, date, pay_journal_id,
                    writeoff_acc_id, writeoff_journal_id, name=name)


class account_invoice_line(models.Model):
    _name = "account.invoice.line"
    _description = "Invoice Line"
    _order = "invoice_id,sequence,id"

    @api.one
    @api.depends('price_unit', 'discount', 'invoice_line_tax_id', 'quantity',
        'product_id', 'invoice_id.partner_id', 'invoice_id.currency_id')
    def _compute_price(self):
        currency = self.invoice_id and self.invoice_id.currency_id or None
        price = self.price_unit * (1 - (self.discount or 0.0) / 100.0)
        taxes = self.invoice_line_tax_id.compute_all(price, currency, self.quantity, product=self.product_id, partner=self.invoice_id.partner_id)
        self.price_subtotal = taxes['total_excluded']

    @api.model
    def _default_price_unit(self):
        if not self._context.get('check_total'):
            return 0
        currency = self.invoice_id and self.invoice_id.currency_id or None
        total = self._context['check_total']
        for l in self._context.get('invoice_line', []):
            if isinstance(l, (list, tuple)) and len(l) >= 3 and l[2]:
                vals = l[2]
                price = vals.get('price_unit', 0) * (1 - vals.get('discount', 0) / 100.0)
                total = total - (price * vals.get('quantity'))
                taxes = vals.get('invoice_line_tax_id')
                if taxes and len(taxes[0]) >= 3 and taxes[0][2]:
                    taxes = self.env['account.tax'].browse(taxes[0][2])
                    tax_res = taxes.compute_all(price, currency, vals.get('quantity'), vals.get('product_id'), self._context.get('partner_id'))
                    for tax in tax_res['taxes']:
                        total = total - tax['amount']
        return total

    @api.model
    def _default_account(self):
        # XXX this gets the default account for the user's company,
        # it should get the default account for the invoice's company
        # however, the invoice's company does not reach this point
        if self._context.get('type') in ('out_invoice', 'out_refund'):
            return self.env['ir.property'].get('property_account_income_categ', 'product.category')
        else:
            return self.env['ir.property'].get('property_account_expense_categ', 'product.category')

    name = fields.Text(string='Description', required=True)
    origin = fields.Char(string='Source Document',
        help="Reference of the document that produced this invoice.")
    sequence = fields.Integer(string='Sequence', default=10,
        help="Gives the sequence of this line when displaying the invoice.")
    invoice_id = fields.Many2one('account.invoice', string='Invoice Reference',
        ondelete='cascade', index=True)
    uos_id = fields.Many2one('product.uom', string='Unit of Measure',
        ondelete='set null', index=True)
    product_id = fields.Many2one('product.product', string='Product',
        ondelete='restrict', index=True)
    account_id = fields.Many2one('account.account', string='Account',
        required=True, domain=[('deprecated', '=', False)],
        default=_default_account,
        help="The income or expense account related to the selected product.")
    price_unit = fields.Float(string='Unit Price', required=True,
        default=_default_price_unit)
    price_subtotal = fields.Float(string='Amount', digits=0,
        store=True, readonly=True, compute='_compute_price')
    quantity = fields.Float(string='Quantity', digits= dp.get_precision('Product Unit of Measure'),
        required=True, default=1)
    discount = fields.Float(string='Discount (%)', digits= dp.get_precision('Discount'),
        default=0.0)
    invoice_line_tax_id = fields.Many2many('account.tax',
        'account_invoice_line_tax', 'invoice_line_id', 'tax_id',
        string='Taxes', domain=[('type_tax_use','!=','none')])
    account_analytic_id = fields.Many2one('account.analytic.account',
        string='Analytic Account')
    company_id = fields.Many2one('res.company', string='Company',
        related='invoice_id.company_id', store=True, readonly=True)
    partner_id = fields.Many2one('res.partner', string='Partner',
        related='invoice_id.partner_id', store=True, readonly=True)

    @api.model
    def fields_view_get(self, view_id=None, view_type='form', toolbar=False, submenu=False):
        res = super(account_invoice_line, self).fields_view_get(
            view_id=view_id, view_type=view_type, toolbar=toolbar, submenu=submenu)
        if self._context.get('type'):
            doc = etree.XML(res['arch'])
            for node in doc.xpath("//field[@name='product_id']"):
                if self._context['type'] in ('in_invoice', 'in_refund'):
                    node.set('domain', "[('purchase_ok', '=', True)]")
                else:
                    node.set('domain', "[('sale_ok', '=', True)]")
            res['arch'] = etree.tostring(doc)
        return res

    @api.v8
    def get_invoice_line_account(self, product, fpos):
        accounts = product.get_product_accounts(fpos)
        if self.invoice_id.type in ('out_invoice', 'out_refund'):
            return accounts['income']
        return accounts['expense']

    @api.multi
    def product_id_change(self, product, uom_id, qty=0, name='', type='out_invoice',
            partner_id=False, fposition_id=False, price_unit=False, currency_id=False,
            company_id=None):
        context = self._context
        company_id = company_id if company_id is not None else context.get('company_id', False)
        self = self.with_context(company_id=company_id, force_company=company_id)

        if not partner_id:
            raise UserError(_("You must first select a partner!"))
        if not product:
            if type in ('in_invoice', 'in_refund'):
                return {'value': {}, 'domain': {'product_uom': []}}
            else:
                return {'value': {'price_unit': 0.0}, 'domain': {'product_uom': []}}

        values = {}

        part = self.env['res.partner'].browse(partner_id)
        fpos = self.env['account.fiscal.position'].browse(fposition_id)

        if part.lang:
            self = self.with_context(lang=part.lang)
        product = self.env['product.product'].browse(product)

        values['name'] = product.partner_ref
        account = self.get_invoice_line_account(product, fpos)
        values['account_id'] = account.id

        if type in ('out_invoice', 'out_refund'):
            taxes = product.taxes_id or account.tax_ids
            if product.description_sale:
                values['name'] += '\n' + product.description_sale
        else:
            taxes = product.supplier_taxes_id or account.tax_ids
            if product.description_purchase:
                values['name'] += '\n' + product.description_purchase

        taxes = fpos.map_tax(taxes)
        values['invoice_line_tax_id'] = taxes.ids

        if type in ('in_invoice', 'in_refund'):
            values['price_unit'] = price_unit or product.standard_price
        else:
            values['price_unit'] = product.list_price

        values['uos_id'] = uom_id or product.uom_id.id
        domain = {'uos_id': [('category_id', '=', product.uom_id.category_id.id)]}

        company = self.env['res.company'].browse(company_id)
        currency = self.env['res.currency'].browse(currency_id)

        if company and currency:
            if company.currency_id != currency:
                if type in ('in_invoice', 'in_refund'):
                    values['price_unit'] = product.standard_price
                values['price_unit'] = values['price_unit'] * currency.rate

            if values['uos_id'] and values['uos_id'] != product.uom_id.id:
                values['price_unit'] = self.env['product.uom']._compute_price(
                    product.uom_id.id, values['price_unit'], values['uos_id'])

        return {'value': values, 'domain': domain}

    @api.multi
    def uos_id_change(self, product, uom, qty=0, name='', type='out_invoice', partner_id=False,
            fposition_id=False, price_unit=False, currency_id=False, company_id=None):
        context = self._context
        company_id = company_id if company_id != None else context.get('company_id', False)
        self = self.with_context(company_id=company_id)

        result = self.product_id_change(
            product, uom, qty, name, type, partner_id, fposition_id, price_unit,
            currency_id, company_id=company_id,
        )
        warning = {}
        if not uom:
            result['value']['price_unit'] = 0.0
        if product and uom:
            prod = self.env['product.product'].browse(product)
            prod_uom = self.env['product.uom'].browse(uom)
            if prod.uom_id.category_id != prod_uom.category_id:
                warning = {
                    'title': _('Warning!'),
                    'message': _('The selected unit of measure is not compatible with the unit of measure of the product.'),
                }
                result['value']['uos_id'] = prod.uom_id.id
        if warning:
            result['warning'] = warning
        return result

    @api.multi
    def onchange_account_id(self, product_id, partner_id, inv_type, fposition_id, account_id):
        """ Set the tax field according to the account and the fiscal position """
        if not account_id:
            return {}
        unique_tax_ids = []
        account = self.env['account.account'].browse(account_id)
        if not product_id:
            fpos = self.env['account.fiscal.position'].browse(fposition_id)
            unique_tax_ids = fpos.map_tax(account.tax_ids).ids
        else:
            product_change_result = self.product_id_change(product_id, False, type=inv_type,
                partner_id=partner_id, fposition_id=fposition_id, company_id=account.company_id.id)
            if 'invoice_line_tax_id' in product_change_result.get('value', {}):
                unique_tax_ids = product_change_result['value']['invoice_line_tax_id']
        return {'value': {'invoice_line_tax_id': unique_tax_ids}}


class account_invoice_tax(models.Model):
    _name = "account.invoice.tax"
    _description = "Invoice Tax"
    _order = 'sequence'

    invoice_id = fields.Many2one('account.invoice', string='Invoice', ondelete='cascade', index=True)
    name = fields.Char(string='Tax Description', required=True)
    tax_id = fields.Many2one('account.tax', string='Tax')
    account_id = fields.Many2one('account.account', string='Tax Account', required=True, domain=[('deprecated', '=', False)])
    account_analytic_id = fields.Many2one('account.analytic.account', string='Analytic account')
    amount = fields.Float(string='Amount', digits=0)
    manual = fields.Boolean(string='Manual', default=True)
    sequence = fields.Integer(string='Sequence', help="Gives the sequence order when displaying a list of invoice tax.")
    company_id = fields.Many2one('res.company', string='Company', related='account_id.company_id', store=True, readonly=True)


class res_partner(models.Model):
    # Inherits partner and adds invoice information in the partner form
    _inherit = 'res.partner'

    invoice_ids = fields.One2many('account.invoice', 'partner_id', string='Invoices',
        readonly=True, copy=False)

    def _find_accounting_partner(self, partner):
        ''' Find the partner for which the accounting entries will be created '''
        return partner.commercial_partner_id


class mail_compose_message(models.Model):
    _inherit = 'mail.compose.message'

    @api.multi
    def send_mail(self):
        context = self._context
        if context.get('default_model') == 'account.invoice' and \
                context.get('default_res_id') and context.get('mark_invoice_as_sent'):
            invoice = self.env['account.invoice'].browse(context['default_res_id'])
            invoice = invoice.with_context(mail_post_autofollow=True)
            invoice.write({'sent': True})
            invoice.message_post(body=_("Invoice sent"))
        return super(mail_compose_message, self).send_mail()<|MERGE_RESOLUTION|>--- conflicted
+++ resolved
@@ -4,15 +4,11 @@
 import json
 from lxml import etree
 
-<<<<<<< HEAD
 from openerp import api, fields, models, _
-from openerp.exceptions import except_orm, RedirectWarning, Warning
-from openerp.tools import float_compare, float_is_zero
-=======
-from openerp import models, fields, api, _
+from openerp.tools import float_is_zero
+
 from openerp.exceptions import UserError, RedirectWarning
-from openerp.tools import float_compare
->>>>>>> 704de944
+
 import openerp.addons.decimal_precision as dp
 
 # mapping invoice type to journal type
@@ -82,19 +78,8 @@
         journal_type = TYPE2JOURNAL.get(inv_type, 'sale')
         journal = self.env['account.analytic.journal'].search([('type', '=', journal_type)], limit=1)
         if not journal:
-<<<<<<< HEAD
-            raise except_orm(_('No Analytic Journal!'),
-                _("You must define an analytic journal of type '%s'!") % (journal_type,))
+            raise UserError(_("You must define an analytic journal of type '%s'!") % (journal_type,))
         return journal
-=======
-            raise UserError(_("You must define an analytic journal of type '%s'!") % (journal_type,))
-        return journal[0]
-
-    @api.one
-    @api.depends('account_id', 'move_id.line_id.account_id', 'move_id.line_id.reconcile_id')
-    def _compute_reconciled(self):
-        self.reconciled = self.test_paid()
->>>>>>> 704de944
 
     @api.model
     def _get_reference_type(self):
@@ -406,11 +391,7 @@
             if invoice.state not in ('draft', 'cancel'):
                 raise UserError(_('You cannot delete an invoice which is not draft or cancelled. You should refund it instead.'))
             elif invoice.internal_number:
-<<<<<<< HEAD
-                raise Warning(_('You cannot delete an invoice after it has been validated (and received a number). You can set it back to "Draft" state and modify its content, then re-confirm it.'))
-=======
                 raise UserError(_('You cannot delete an invoice after it has been validated (and received a number). You can set it back to "Draft" state and modify its content, then re-confirm it.'))
->>>>>>> 704de944
         return super(account_invoice, self).unlink()
 
     @api.multi
@@ -527,7 +508,7 @@
                     acc_id = rec_account.id
                 else:
                     acc_id = pay_account.id
-                values= {'account_id': acc_id}
+                values = {'account_id': acc_id}
 
             if self:
                 if company_id:
@@ -563,7 +544,7 @@
                 action = self.env.ref('account.action_account_journal_form')
                 msg = _('Cannot find any account journal of type "%s" for this company, You should create one.\n Please go to Journal Configuration') % type_label
                 raise RedirectWarning(msg, action.id, _('Go to the configuration panel'))
-            domain = {'journal_id':  [('id', 'in', journals.ids)]}
+            domain = {'journal_id': [('id', 'in', journals.ids)]}
 
         return {'value': values, 'domain': domain}
 
@@ -629,11 +610,10 @@
                 account_invoice_tax.create(tax)
 
         # dummy write on self to trigger recomputations
-        ctx = dict(self._context) # TODO : why lang in context ?
+        ctx = dict(self._context)  # TODO : why lang in context ?
         if self[0].partner_id.lang:
             ctx['lang'] = self[0].partner_id.lang
         return self.with_context(ctx).write({'invoice_line': []})
-
 
     @api.multi
     def compute_amount(self, set_total=False):
@@ -648,35 +628,9 @@
         line_to_reconcile = self.move_id.line_id.filtered(lambda r: not r.reconciled and r.account_id.internal_type in ('payable', 'receivable'))
         return (line_to_reconcile + payment_line).reconcile(writeoff_acc_id, writeoff_journal_id)
 
-<<<<<<< HEAD
     @api.v7
     def assign_outstanding_credit(self, cr, uid, id, payment_id, context=None):
         return self.browse(cr, uid, id, context).register_payment(self.pool.get('account.move.line').browse(cr, uid, payment_id, context))
-=======
-        iml = self.env['account.invoice.line'].move_line_get(self.id)
-        for il in iml:
-            if il['account_analytic_id']:
-                if self.type in ('in_invoice', 'in_refund'):
-                    ref = self.reference
-                else:
-                    ref = self.number
-                if not self.journal_id.analytic_journal_id:
-                    raise UserError(_("You have to define an analytic journal on the '%s' journal!") % (self.journal_id.name,))
-                currency = self.currency_id.with_context(date=self.date_invoice)
-                il['analytic_lines'] = [(0,0, {
-                    'name': il['name'],
-                    'date': self.date_invoice,
-                    'account_id': il['account_analytic_id'],
-                    'unit_amount': il['quantity'],
-                    'amount': currency.compute(il['price'], company_currency) * sign,
-                    'product_id': il['product_id'],
-                    'product_uom_id': il['uos_id'],
-                    'general_account_id': il['account_id'],
-                    'journal_id': self.journal_id.analytic_journal_id.id,
-                    'ref': ref,
-                })]
-        return iml
->>>>>>> 704de944
 
     @api.multi
     def action_date_assign(self):
@@ -699,33 +653,6 @@
         return move_lines
 
     @api.multi
-<<<<<<< HEAD
-=======
-    def check_tax_lines(self, compute_taxes):
-        account_invoice_tax = self.env['account.invoice.tax']
-        company_currency = self.company_id.currency_id
-        if not self.tax_line:
-            for tax in compute_taxes.values():
-                account_invoice_tax.create(tax)
-        else:
-            tax_key = []
-            precision = self.env['decimal.precision'].precision_get('Account')
-            for tax in self.tax_line:
-                if tax.manual:
-                    continue
-                key = (tax.tax_code_id.id, tax.base_code_id.id, tax.account_id.id)
-                tax_key.append(key)
-                if key not in compute_taxes:
-                    raise UserError(_('Global taxes defined, but they are not in invoice lines !'))
-                base = compute_taxes[key]['base']
-                if float_compare(abs(base - tax.base), company_currency.rounding, precision_digits=precision) == 1:
-                    raise UserError(_('Tax base different!\nClick on compute to update the tax base.'))
-            for key in compute_taxes:
-                if key not in tax_key:
-                    raise UserError(_('Taxes are missing!\nClick on compute button.'))
-
-    @api.multi
->>>>>>> 704de944
     def compute_invoice_totals(self, company_currency, ref, invoice_move_lines):
         total = 0
         total_currency = 0
@@ -771,31 +698,6 @@
             res.append(move_line_dict)
         return res
 
-    @api.multi
-    def _get_analytic_line(self):
-        company_currency = self.company_id.currency_id
-        sign = 1 if self.type in ('out_invoice', 'in_refund') else -1
-        if self.type in ('in_invoice', 'in_refund'):
-            ref = self.reference
-        else:
-            ref = self.number
-        if not self.journal_id.analytic_journal_id:
-            raise except_orm(_('No Analytic Journal!'),
-                _("You have to define an analytic journal on the '%s' journal!") % (self.journal_id.name,))
-        currency = self.currency_id.with_context(date=self.date_invoice)
-        return {
-            'name': il['name'],
-            'date': self.date_invoice,
-            'account_id': il['account_analytic_id'],
-            'unit_amount': il['quantity'],
-            'amount': currency.compute(il['price'], company_currency) * sign,
-            'product_id': il['product_id'],
-            'product_uom_id': il['uos_id'],
-            'general_account_id': il['account_id'],
-            'journal_id': self.journal_id.analytic_journal_id.id,
-            'ref': ref,
-        }
-
     @api.model
     def tax_line_move_line_get(self):
         res = []
@@ -872,25 +774,7 @@
             # I disabled the check_total feature
             if self.env['res.users'].has_group('account.group_supplier_inv_check_total'):
                 if inv.type in ('in_invoice', 'in_refund') and abs(inv.check_total - inv.amount_total) >= (inv.currency_id.rounding / 2.0):
-<<<<<<< HEAD
-                    raise except_orm(_('Wrong Total!'), _('Please verify the price of the invoice!\nThe encoded total does not match the computed total.'))
-=======
                     raise UserError(_('Please verify the price of the invoice!\nThe encoded total does not match the computed total.'))
-
-            if inv.payment_term:
-                total_fixed = total_percent = 0
-                for line in inv.payment_term.line_ids:
-                    if line.value == 'fixed':
-                        total_fixed += line.value_amount
-                    if line.value == 'procent':
-                        total_percent += (line.value_amount/100.0)
-                total_fixed = (total_fixed * 100) / (inv.amount_total or 1.0)
-                if (total_fixed + total_percent) > 100:
-                    raise UserError(_("Cannot create the invoice.\nThe related payment term is probably misconfigured as it gives a computed amount greater than the total invoiced amount. In order to avoid rounding issues, the latest line of your payment term must be of type 'balance'."))
-
-            # one move line per tax line
-            iml += account_invoice_tax.move_line_get(inv.id)
->>>>>>> 704de944
 
             if inv.type in ('in_invoice', 'in_refund'):
                 ref = inv.reference
@@ -948,12 +832,6 @@
             line = inv.group_lines(iml, line)
 
             journal = inv.journal_id.with_context(ctx)
-<<<<<<< HEAD
-=======
-            if journal.centralisation:
-                raise UserError(_('You cannot create an invoice on a centralized journal. Uncheck the centralized counterpart box in the related journal from the configuration menu.'))
-
->>>>>>> 704de944
             line = inv.finalize_invoice_move_lines(line)
 
             move_vals = {
@@ -999,11 +877,11 @@
             'partner_id': part,
             'name': line['name'][:64],
             'date': date,
-            'debit': line['price']>0 and line['price'],
-            'credit': line['price']<0 and -line['price'],
+            'debit': line['price'] > 0 and line['price'],
+            'credit': line['price'] < 0 and -line['price'],
             'account_id': line['account_id'],
             'analytic_lines': line.get('analytic_lines', []),
-            'amount_currency': line['price']>0 and abs(line.get('amount_currency', False)) or -abs(line.get('amount_currency', False)),
+            'amount_currency': line['price'] > 0 and abs(line.get('amount_currency', False)) or -abs(line.get('amount_currency', False)),
             'currency_id': line.get('currency_id', False),
             'ref': line.get('ref', False),
             'quantity': line.get('quantity',1.00),
@@ -1052,16 +930,8 @@
         for inv in self:
             if inv.move_id:
                 moves += inv.move_id
-<<<<<<< HEAD
-            # TODO: replace this by a clean code
-            # if has_partial_payments():
-            #     raise except_orm(_('Error!'), _('You cannot cancel an invoice which is partially paid. You need to unreconcile related payment entries first.'))
-=======
             if inv.payment_ids:
-                for move_line in inv.payment_ids:
-                    if move_line.reconcile_partial_id.line_partial_ids:
-                        raise UserError(_('You cannot cancel an invoice which is partially paid. You need to unreconcile related payment entries first.'))
->>>>>>> 704de944
+                raise UserError(_('You cannot cancel an invoice which is partially paid. You need to unreconcile related payment entries first.'))
 
         # First, set the invoices as cancelled and detach the move ids
         self.write({'state': 'cancel', 'move_id': False})
@@ -1188,7 +1058,7 @@
     def pay_and_reconcile(self, pay_amount, pay_account_id, date, pay_journal_id,
                           writeoff_acc_id, writeoff_journal_id, name=''):
         # TODO check if we can use different period for payment and the writeoff line
-        assert len(self)==1, "Can only pay one invoice at a time."
+        assert len(self) == 1, "Can only pay one invoice at a time."
         # Take the seq as name for move
         SIGN = {'out_invoice': -1, 'in_invoice': 1, 'out_refund': 1, 'in_refund': -1}
         direction = SIGN[self.type]
@@ -1203,7 +1073,6 @@
             amount_currency = False
             currency_id = False
 
-        pay_journal = self.env['account.journal'].browse(pay_journal_id)
         if self.type in ('in_invoice', 'in_refund'):
             ref = self.reference
         else:
@@ -1280,6 +1149,30 @@
     _description = "Invoice Line"
     _order = "invoice_id,sequence,id"
 
+    @api.multi
+    def _get_analytic_line(self):
+        company_currency = self.company_id.currency_id
+        sign = 1 if self.type in ('out_invoice', 'in_refund') else -1
+        if self.type in ('in_invoice', 'in_refund'):
+            ref = self.invoice_id.reference
+        else:
+            ref = self.invoice_id.number
+        if not self.invoice_id.journal_id.analytic_journal_id:
+            raise UserError(_("No Analytic Journal! You have to define an analytic journal on the '%s' journal!") % (self.invoice_id.journal_id.name,))
+        currency = self.currency_id.with_context(date=self.date_invoice)
+        return {
+            'name': self.name,
+            'date': self.invoice_id.date_invoice,
+            'account_id': self.account_analytic_id.id,
+            'unit_amount': self.quantity,
+            'amount': currency.compute(self.price, company_currency) * sign,
+            'product_id': self.product_id.id,
+            'product_uom_id': self.uos_id.id,
+            'general_account_id': self.account_id.id,
+            'journal_id': self.invoice_id.journal_id.analytic_journal_id.id,
+            'ref': ref,
+        }
+
     @api.one
     @api.depends('price_unit', 'discount', 'invoice_line_tax_id', 'quantity',
         'product_id', 'invoice_id.partner_id', 'invoice_id.currency_id')
@@ -1440,7 +1333,7 @@
     def uos_id_change(self, product, uom, qty=0, name='', type='out_invoice', partner_id=False,
             fposition_id=False, price_unit=False, currency_id=False, company_id=None):
         context = self._context
-        company_id = company_id if company_id != None else context.get('company_id', False)
+        company_id = company_id if company_id is not None else context.get('company_id', False)
         self = self.with_context(company_id=company_id)
 
         result = self.product_id_change(
