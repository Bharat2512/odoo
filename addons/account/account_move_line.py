--- conflicted
+++ resolved
@@ -1,101 +1,17 @@
 # -*- coding: utf-8 -*-
 
 import time
-from datetime import datetime
-
-from openerp import workflow
 from openerp import api, fields, models, _
 from openerp.osv import osv, expression
-from openerp.exceptions import RedirectWarning, Warning
-from openerp.addons import decimal_precision as dp
-from openerp import tools
+from openerp.exceptions import RedirectWarning
 from openerp.report import report_sxw
-<<<<<<< HEAD
 from openerp.tools import float_is_zero
-=======
-import openerp
 from openerp.exceptions import UserError
->>>>>>> 704de944
 
 class account_move_line(models.Model):
     _name = "account.move.line"
-<<<<<<< HEAD
     _description = "Journal Item"
     _order = "date desc, id desc"
-=======
-    _description = "Journal Items"
-
-    def _query_get(self, cr, uid, obj='l', context=None):
-        fiscalyear_obj = self.pool.get('account.fiscalyear')
-        fiscalperiod_obj = self.pool.get('account.period')
-        account_obj = self.pool.get('account.account')
-        fiscalyear_ids = []
-        context = dict(context or {})
-        initial_bal = context.get('initial_bal', False)
-        company_clause = " "
-        if context.get('company_id', False):
-            company_clause = " AND " +obj+".company_id = %s" % context.get('company_id', False)
-        if not context.get('fiscalyear', False):
-            if context.get('all_fiscalyear', False):
-                #this option is needed by the aged balance report because otherwise, if we search only the draft ones, an open invoice of a closed fiscalyear won't be displayed
-                fiscalyear_ids = fiscalyear_obj.search(cr, uid, [])
-            else:
-                fiscalyear_ids = fiscalyear_obj.search(cr, uid, [('state', '=', 'draft')])
-        else:
-            #for initial balance as well as for normal query, we check only the selected FY because the best practice is to generate the FY opening entries
-            fiscalyear_ids = [context['fiscalyear']]
-
-        fiscalyear_clause = (','.join([str(x) for x in fiscalyear_ids])) or '0'
-        state = context.get('state', False)
-        where_move_state = ''
-        where_move_lines_by_date = ''
-
-        if context.get('date_from', False) and context.get('date_to', False):
-            if initial_bal:
-                where_move_lines_by_date = " AND " +obj+".move_id IN (SELECT id FROM account_move WHERE date < '" +context['date_from']+"')"
-            else:
-                where_move_lines_by_date = " AND " +obj+".move_id IN (SELECT id FROM account_move WHERE date >= '" +context['date_from']+"' AND date <= '"+context['date_to']+"')"
-
-        if state:
-            if state.lower() not in ['all']:
-                where_move_state= " AND "+obj+".move_id IN (SELECT id FROM account_move WHERE account_move.state = '"+state+"')"
-        if context.get('period_from', False) and context.get('period_to', False) and not context.get('periods', False):
-            if initial_bal:
-                period_company_id = fiscalperiod_obj.browse(cr, uid, context['period_from'], context=context).company_id.id
-                first_period = fiscalperiod_obj.search(cr, uid, [('company_id', '=', period_company_id)], order='date_start', limit=1)[0]
-                context['periods'] = fiscalperiod_obj.build_ctx_periods(cr, uid, first_period, context['period_from'])
-            else:
-                context['periods'] = fiscalperiod_obj.build_ctx_periods(cr, uid, context['period_from'], context['period_to'])
-        if context.get('periods', False):
-            if initial_bal:
-                query = obj+".state <> 'draft' AND "+obj+".period_id IN (SELECT id FROM account_period WHERE fiscalyear_id IN (%s)) %s %s" % (fiscalyear_clause, where_move_state, where_move_lines_by_date)
-                period_ids = fiscalperiod_obj.search(cr, uid, [('id', 'in', context['periods'])], order='date_start', limit=1)
-                if period_ids and period_ids[0]:
-                    first_period = fiscalperiod_obj.browse(cr, uid, period_ids[0], context=context)
-                    ids = ','.join([str(x) for x in context['periods']])
-                    query = obj+".state <> 'draft' AND "+obj+".period_id IN (SELECT id FROM account_period WHERE fiscalyear_id IN (%s) AND date_start <= '%s' AND id NOT IN (%s)) %s %s" % (fiscalyear_clause, first_period.date_start, ids, where_move_state, where_move_lines_by_date)
-            else:
-                ids = ','.join([str(x) for x in context['periods']])
-                query = obj+".state <> 'draft' AND "+obj+".period_id IN (SELECT id FROM account_period WHERE fiscalyear_id IN (%s) AND id IN (%s)) %s %s" % (fiscalyear_clause, ids, where_move_state, where_move_lines_by_date)
-        else:
-            query = obj+".state <> 'draft' AND "+obj+".period_id IN (SELECT id FROM account_period WHERE fiscalyear_id IN (%s)) %s %s" % (fiscalyear_clause, where_move_state, where_move_lines_by_date)
-
-        if initial_bal and not context.get('periods', False) and not where_move_lines_by_date:
-            #we didn't pass any filter in the context, and the initial balance can't be computed using only the fiscalyear otherwise entries will be summed twice
-            #so we have to invalidate this query
-            raise UserError(("You have not supplied enough arguments to compute the initial balance, please select a period and a journal in the context."))
-
-
-        if context.get('journal_ids', False):
-            query += ' AND '+obj+'.journal_id IN (%s)' % ','.join(map(str, context['journal_ids']))
-
-        if context.get('chart_account_id', False):
-            child_ids = account_obj._get_children_and_consol(cr, uid, [context['chart_account_id']], context=context)
-            query += ' AND '+obj+'.account_id IN (%s)' % ','.join(map(str, child_ids))
-
-        query += company_clause
-        return query
->>>>>>> 704de944
 
     @api.depends('debit', 'credit', 'amount_currency', 'currency_id', 'matched_debit_ids.amount', 'matched_credit_ids.amount', 'account_id.currency_id')
     def _amount_residual(self):
@@ -117,7 +33,6 @@
                     if partial_line.currency_id and partial_line.currency_id == line.currency_id:
                         amount_residual_currency -= partial_line.amount_currency
                     else:
-<<<<<<< HEAD
                         amount_residual_currency -= line.currency_id.with_context(date=date).compute(partial_line.amount, line.company_id.currency_id)
 
             #computing the `reconciled` field. As we book exchange rate difference on each partial matching,
@@ -155,416 +70,6 @@
                 msg = _("""Cannot find any account journal of "%s" type for this company, You should create one.\n Please go to Journal Configuration""") % journal_type.replace('_', ' ').title()
                 raise RedirectWarning(msg, action.id, _('Go to the configuration panel'))
             journal_id = recs[0].id
-=======
-                        if move_line.currency_id:
-                            context_unreconciled.update({'date': payment_line.date})
-                            amount_in_foreign_currency = cur_obj.compute(cr, uid, move_line.company_id.currency_id.id, move_line.currency_id.id, (payment_line.debit - payment_line.credit), round=False, context=context_unreconciled)
-                            move_line_total += amount_in_foreign_currency
-                        else:
-                            move_line_total += (payment_line.debit - payment_line.credit)
-                    line_total_in_company_currency += (payment_line.debit - payment_line.credit)
-
-            result = move_line_total
-            res[move_line.id]['amount_residual_currency'] =  sign * (move_line.currency_id and self.pool.get('res.currency').round(cr, uid, move_line.currency_id, result) or result)
-            res[move_line.id]['amount_residual'] = sign * line_total_in_company_currency
-        return res
-
-    def default_get(self, cr, uid, fields, context=None):
-        data = self._default_get(cr, uid, fields, context=context)
-        for f in data.keys():
-            if f not in fields:
-                del data[f]
-        return data
-
-    def _prepare_analytic_line(self, cr, uid, obj_line, context=None):
-        """
-        Prepare the values given at the create() of account.analytic.line upon the validation of a journal item having
-        an analytic account. This method is intended to be extended in other modules.
-
-        :param obj_line: browse record of the account.move.line that triggered the analytic line creation
-        """
-        return {'name': obj_line.name,
-                'date': obj_line.date,
-                'account_id': obj_line.analytic_account_id.id,
-                'unit_amount': obj_line.quantity,
-                'product_id': obj_line.product_id and obj_line.product_id.id or False,
-                'product_uom_id': obj_line.product_uom_id and obj_line.product_uom_id.id or False,
-                'amount': (obj_line.credit or  0.0) - (obj_line.debit or 0.0),
-                'general_account_id': obj_line.account_id.id,
-                'journal_id': obj_line.journal_id.analytic_journal_id.id,
-                'ref': obj_line.ref,
-                'move_id': obj_line.id,
-                'user_id': uid,
-               }
-
-    def create_analytic_lines(self, cr, uid, ids, context=None):
-        acc_ana_line_obj = self.pool.get('account.analytic.line')
-        for obj_line in self.browse(cr, uid, ids, context=context):
-            if obj_line.analytic_lines:
-                acc_ana_line_obj.unlink(cr,uid,[obj.id for obj in obj_line.analytic_lines])
-            if obj_line.analytic_account_id:
-                if not obj_line.journal_id.analytic_journal_id:
-                    raise UserError(("You have to define an analytic journal on the '%s' journal!") % (obj_line.journal_id.name, ))
-                vals_line = self._prepare_analytic_line(cr, uid, obj_line, context=context)
-                acc_ana_line_obj.create(cr, uid, vals_line)
-        return True
-
-    def _default_get_move_form_hook(self, cursor, user, data):
-        '''Called in the end of default_get method for manual entry in account_move form'''
-        if data.has_key('analytic_account_id'):
-            del(data['analytic_account_id'])
-        if data.has_key('account_tax_id'):
-            del(data['account_tax_id'])
-        return data
-
-    def convert_to_period(self, cr, uid, context=None):
-        if context is None:
-            context = {}
-        period_obj = self.pool.get('account.period')
-        #check if the period_id changed in the context from client side
-        if context.get('period_id', False):
-            period_id = context.get('period_id')
-            if type(period_id) == str:
-                ids = period_obj.search(cr, uid, [('name', 'ilike', period_id)])
-                context = dict(context, period_id=ids and ids[0] or False)
-        return context
-
-    def _default_get(self, cr, uid, fields, context=None):
-        #default_get should only do the following:
-        #   -propose the next amount in debit/credit in order to balance the move
-        #   -propose the next account from the journal (default debit/credit account) accordingly
-        context = dict(context or {})
-        account_obj = self.pool.get('account.account')
-        period_obj = self.pool.get('account.period')
-        journal_obj = self.pool.get('account.journal')
-        move_obj = self.pool.get('account.move')
-        tax_obj = self.pool.get('account.tax')
-        fiscal_pos_obj = self.pool.get('account.fiscal.position')
-        partner_obj = self.pool.get('res.partner')
-        currency_obj = self.pool.get('res.currency')
-
-        if not context.get('journal_id', False):
-            context['journal_id'] = context.get('search_default_journal_id', False)
-        if not context.get('period_id', False):
-            context['period_id'] = context.get('search_default_period_id', False)
-        context = self.convert_to_period(cr, uid, context)
-
-        # Compute simple values
-        data = super(account_move_line, self).default_get(cr, uid, fields, context=context)
-        if context.get('journal_id'):
-            total = 0.0
-            #in account.move form view, it is not possible to compute total debit and credit using
-            #a browse record. So we must use the context to pass the whole one2many field and compute the total
-            if context.get('line_id'):
-                for move_line_dict in move_obj.resolve_2many_commands(cr, uid, 'line_id', context.get('line_id'), context=context):
-                    data['name'] = data.get('name') or move_line_dict.get('name')
-                    data['partner_id'] = data.get('partner_id') or move_line_dict.get('partner_id')
-                    total += move_line_dict.get('debit', 0.0) - move_line_dict.get('credit', 0.0)
-            elif context.get('period_id'):
-                #find the date and the ID of the last unbalanced account.move encoded by the current user in that journal and period
-                move_id = False
-                cr.execute('''SELECT move_id, date FROM account_move_line
-                    WHERE journal_id = %s AND period_id = %s AND create_uid = %s AND state = %s
-                    ORDER BY id DESC limit 1''', (context['journal_id'], context['period_id'], uid, 'draft'))
-                res = cr.fetchone()
-                move_id = res and res[0] or False
-                data['date'] = res and res[1] or period_obj.browse(cr, uid, context['period_id'], context=context).date_start
-                data['move_id'] = move_id
-                if move_id:
-                    #if there exist some unbalanced accounting entries that match the journal and the period,
-                    #we propose to continue the same move by copying the ref, the name, the partner...
-                    move = move_obj.browse(cr, uid, move_id, context=context)
-                    data.setdefault('name', move.line_id[-1].name)
-                    for l in move.line_id:
-                        data['partner_id'] = data.get('partner_id') or l.partner_id.id
-                        data['ref'] = data.get('ref') or l.ref
-                        total += (l.debit or 0.0) - (l.credit or 0.0)
-
-            #compute the total of current move
-            data['debit'] = total < 0 and -total or 0.0
-            data['credit'] = total > 0 and total or 0.0
-            #pick the good account on the journal accordingly if the next proposed line will be a debit or a credit
-            journal_data = journal_obj.browse(cr, uid, context['journal_id'], context=context)
-            account = total > 0 and journal_data.default_credit_account_id or journal_data.default_debit_account_id
-            #map the account using the fiscal position of the partner, if needed
-            if isinstance(data.get('partner_id'), (int, long)):
-                part = partner_obj.browse(cr, uid, data['partner_id'], context=context)
-            elif isinstance(data.get('partner_id'), (tuple, list)):
-                part = partner_obj.browse(cr, uid, data['partner_id'][0], context=context)
-            else:
-                part = False
-            if account and part:
-                account = fiscal_pos_obj.map_account(cr, uid, part and part.property_account_position or False, account.id)
-                account = account_obj.browse(cr, uid, account, context=context)
-            data['account_id'] =  account and account.id or False
-            #compute the amount in secondary currency of the account, if needed
-            if account and account.currency_id:
-                data['currency_id'] = account.currency_id.id
-                #set the context for the multi currency change
-                compute_ctx = context.copy()
-                compute_ctx.update({
-                        #the following 2 parameters are used to choose the currency rate, in case where the account
-                        #doesn't work with an outgoing currency rate method 'at date' but 'average'
-                        'res.currency.compute.account': account,
-                        'res.currency.compute.account_invert': True,
-                    })
-                if data.get('date'):
-                    compute_ctx.update({'date': data['date']})
-                data['amount_currency'] = currency_obj.compute(cr, uid, account.company_id.currency_id.id, data['currency_id'], -total, context=compute_ctx)
-        data = self._default_get_move_form_hook(cr, uid, data)
-        return data
-
-    def on_create_write(self, cr, uid, id, context=None):
-        if not id:
-            return []
-        ml = self.browse(cr, uid, id, context=context)
-        return map(lambda x: x.id, ml.move_id.line_id)
-
-    def _balance(self, cr, uid, ids, name, arg, context=None):
-        if context is None:
-            context = {}
-        c = context.copy()
-        c['initital_bal'] = True
-        sql = """SELECT l1.id, COALESCE(SUM(l2.debit-l2.credit), 0)
-                    FROM account_move_line l1 LEFT JOIN account_move_line l2
-                    ON (l1.account_id = l2.account_id
-                      AND l2.id <= l1.id
-                      AND """ + \
-                self._query_get(cr, uid, obj='l2', context=c) + \
-                ") WHERE l1.id IN %s GROUP BY l1.id"
-
-        cr.execute(sql, [tuple(ids)])
-        return dict(cr.fetchall())
-
-    def _invoice(self, cursor, user, ids, name, arg, context=None):
-        invoice_obj = self.pool.get('account.invoice')
-        res = {}
-        for line_id in ids:
-            res[line_id] = False
-        cursor.execute('SELECT l.id, i.id ' \
-                        'FROM account_move_line l, account_invoice i ' \
-                        'WHERE l.move_id = i.move_id ' \
-                        'AND l.id IN %s',
-                        (tuple(ids),))
-        invoice_ids = []
-        for line_id, invoice_id in cursor.fetchall():
-            res[line_id] = invoice_id
-            invoice_ids.append(invoice_id)
-        invoice_names = {}
-        for invoice_id, name in invoice_obj.name_get(cursor, user, invoice_ids, context=context):
-            invoice_names[invoice_id] = name
-        for line_id in res.keys():
-            invoice_id = res[line_id]
-            res[line_id] = invoice_id and (invoice_id, invoice_names[invoice_id]) or False
-        return res
-
-    def name_get(self, cr, uid, ids, context=None):
-        if not ids:
-            return []
-        result = []
-        for line in self.browse(cr, uid, ids, context=context):
-            if line.ref:
-                result.append((line.id, (line.move_id.name or '')+' ('+line.ref+')'))
-            else:
-                result.append((line.id, line.move_id.name))
-        return result
-
-    def _balance_search(self, cursor, user, obj, name, args, domain=None, context=None):
-        if context is None:
-            context = {}
-        if not args:
-            return []
-        where = ' AND '.join(map(lambda x: '(abs(sum(debit-credit))'+x[1]+str(x[2])+')',args))
-        cursor.execute('SELECT id, SUM(debit-credit) FROM account_move_line \
-                     GROUP BY id, debit, credit having '+where)
-        res = cursor.fetchall()
-        if not res:
-            return [('id', '=', '0')]
-        return [('id', 'in', [x[0] for x in res])]
-
-    def _invoice_search(self, cursor, user, obj, name, args, context=None):
-        if not args:
-            return []
-        invoice_obj = self.pool.get('account.invoice')
-        i = 0
-        while i < len(args):
-            fargs = args[i][0].split('.', 1)
-            if len(fargs) > 1:
-                args[i] = (fargs[0], 'in', invoice_obj.search(cursor, user,
-                    [(fargs[1], args[i][1], args[i][2])]))
-                i += 1
-                continue
-            if isinstance(args[i][2], basestring):
-                res_ids = invoice_obj.name_search(cursor, user, args[i][2], [],
-                        args[i][1])
-                args[i] = (args[i][0], 'in', [x[0] for x in res_ids])
-            i += 1
-        qu1, qu2 = [], []
-        for x in args:
-            if x[1] != 'in':
-                if (x[2] is False) and (x[1] == '='):
-                    qu1.append('(i.id IS NULL)')
-                elif (x[2] is False) and (x[1] == '<>' or x[1] == '!='):
-                    qu1.append('(i.id IS NOT NULL)')
-                else:
-                    qu1.append('(i.id %s %s)' % (x[1], '%s'))
-                    qu2.append(x[2])
-            elif x[1] == 'in':
-                if len(x[2]) > 0:
-                    qu1.append('(i.id IN (%s))' % (','.join(['%s'] * len(x[2]))))
-                    qu2 += x[2]
-                else:
-                    qu1.append(' (False)')
-        if qu1:
-            qu1 = ' AND' + ' AND'.join(qu1)
-        else:
-            qu1 = ''
-        cursor.execute('SELECT l.id ' \
-                'FROM account_move_line l, account_invoice i ' \
-                'WHERE l.move_id = i.move_id ' + qu1, qu2)
-        res = cursor.fetchall()
-        if not res:
-            return [('id', '=', '0')]
-        return [('id', 'in', [x[0] for x in res])]
-
-    def _get_move_lines(self, cr, uid, ids, context=None):
-        result = []
-        for move in self.pool.get('account.move').browse(cr, uid, ids, context=context):
-            for line in move.line_id:
-                result.append(line.id)
-        return result
-
-    def _get_reconcile(self, cr, uid, ids,name, unknow_none, context=None):
-        res = dict.fromkeys(ids, False)
-        for line in self.browse(cr, uid, ids, context=context):
-            if line.reconcile_id:
-                res[line.id] = str(line.reconcile_id.name)
-            elif line.reconcile_partial_id:
-                res[line.id] = str(line.reconcile_partial_id.name)
-        return res
-
-    def _get_move_from_reconcile(self, cr, uid, ids, context=None):
-        move = {}
-        for r in self.pool.get('account.move.reconcile').browse(cr, uid, ids, context=context):
-            for line in r.line_partial_ids:
-                move[line.move_id.id] = True
-            for line in r.line_id:
-                move[line.move_id.id] = True
-        move_line_ids = []
-        if move:
-            move_line_ids = self.pool.get('account.move.line').search(cr, uid, [('move_id','in',move.keys())], context=context)
-        return move_line_ids
-
-
-    _columns = {
-        'name': fields.char('Name', required=True),
-        'quantity': fields.float('Quantity', digits=(16,2), help="The optional quantity expressed by this line, eg: number of product sold. The quantity is not a legal requirement but is very useful for some reports."),
-        'product_uom_id': fields.many2one('product.uom', 'Unit of Measure'),
-        'product_id': fields.many2one('product.product', 'Product'),
-        'debit': fields.float('Debit', digits_compute=dp.get_precision('Account')),
-        'credit': fields.float('Credit', digits_compute=dp.get_precision('Account')),
-        'account_id': fields.many2one('account.account', 'Account', required=True, ondelete="cascade", domain=[('type','<>','view'), ('type', '<>', 'closed')], select=2),
-        'move_id': fields.many2one('account.move', 'Journal Entry', ondelete="cascade", help="The move of this entry line.", select=2, required=True),
-        'narration': fields.related('move_id','narration', type='text', relation='account.move', string='Internal Note'),
-        'ref': fields.related('move_id', 'ref', string='Reference', type='char', store=True),
-        'statement_id': fields.many2one('account.bank.statement', 'Statement', help="The bank statement used for bank reconciliation", select=1, copy=False),
-        'reconcile_id': fields.many2one('account.move.reconcile', 'Reconcile', readonly=True, ondelete='set null', select=2, copy=False),
-        'reconcile_partial_id': fields.many2one('account.move.reconcile', 'Partial Reconcile', readonly=True, ondelete='set null', select=2, copy=False),
-        'reconcile_ref': fields.function(_get_reconcile, type='char', string='Reconcile Ref', oldname='reconcile', store={
-                    'account.move.line': (lambda self, cr, uid, ids, c={}: ids, ['reconcile_id','reconcile_partial_id'], 50),'account.move.reconcile': (_get_move_from_reconcile, None, 50)}),
-        'amount_currency': fields.float('Amount Currency', help="The amount expressed in an optional other currency if it is a multi-currency entry.", digits_compute=dp.get_precision('Account')),
-        'amount_residual_currency': fields.function(_amount_residual, string='Residual Amount in Currency', multi="residual", help="The residual amount on a receivable or payable of a journal entry expressed in its currency (maybe different of the company currency)."),
-        'amount_residual': fields.function(_amount_residual, string='Residual Amount', multi="residual", help="The residual amount on a receivable or payable of a journal entry expressed in the company currency."),
-        'currency_id': fields.many2one('res.currency', 'Currency', help="The optional other currency if it is a multi-currency entry."),
-        'journal_id': fields.related('move_id', 'journal_id', string='Journal', type='many2one', relation='account.journal', required=True, select=True,
-                                store = {
-                                    'account.move': (_get_move_lines, ['journal_id'], 20)
-                                }),
-        'period_id': fields.related('move_id', 'period_id', string='Period', type='many2one', relation='account.period', required=True, select=True,
-                                store = {
-                                    'account.move': (_get_move_lines, ['period_id'], 20)
-                                }),
-        'blocked': fields.boolean('No Follow-up', help="You can check this box to mark this journal item as a litigation with the associated partner"),
-        'partner_id': fields.many2one('res.partner', 'Partner', select=1, ondelete='restrict'),
-        'date_maturity': fields.date('Due date', select=True ,help="This field is used for payable and receivable journal entries. You can put the limit date for the payment of this line."),
-        'date': fields.related('move_id','date', string='Effective date', type='date', required=True, select=True,
-                                store = {
-                                    'account.move': (_get_move_lines, ['date'], 20)
-                                }),
-        'date_created': fields.date('Creation date', select=True),
-        'analytic_lines': fields.one2many('account.analytic.line', 'move_id', 'Analytic lines'),
-        'centralisation': fields.selection([('normal','Normal'),('credit','Credit Centralisation'),('debit','Debit Centralisation'),('currency','Currency Adjustment')], 'Centralisation', size=8),
-        'balance': fields.function(_balance, fnct_search=_balance_search, string='Balance'),
-        'state': fields.selection([('draft','Unbalanced'), ('valid','Balanced')], 'Status', readonly=True, copy=False),
-        'tax_code_id': fields.many2one('account.tax.code', 'Tax Account', help="The Account can either be a base tax code or a tax code account."),
-        'tax_amount': fields.float('Tax/Base Amount', digits_compute=dp.get_precision('Account'), select=True, help="If the Tax account is a tax code account, this field will contain the taxed amount.If the tax account is base tax code, "\
-                    "this field will contain the basic amount(without tax)."),
-        'invoice': fields.function(_invoice, string='Invoice',
-            type='many2one', relation='account.invoice', fnct_search=_invoice_search),
-        'account_tax_id':fields.many2one('account.tax', 'Tax', copy=False),
-        'analytic_account_id': fields.many2one('account.analytic.account', 'Analytic Account'),
-        'company_id': fields.related('account_id', 'company_id', type='many2one', relation='res.company',
-                            string='Company', store=True, readonly=True)
-    }
-
-    def _get_date(self, cr, uid, context=None):
-        if context is None:
-            context or {}
-        period_obj = self.pool.get('account.period')
-        dt = time.strftime('%Y-%m-%d')
-        if context.get('journal_id') and context.get('period_id'):
-            cr.execute('SELECT date FROM account_move_line ' \
-                    'WHERE journal_id = %s AND period_id = %s ' \
-                    'ORDER BY id DESC limit 1',
-                    (context['journal_id'], context['period_id']))
-            res = cr.fetchone()
-            if res:
-                dt = res[0]
-            else:
-                period = period_obj.browse(cr, uid, context['period_id'], context=context)
-                dt = period.date_start
-        return dt
-
-    def _get_currency(self, cr, uid, context=None):
-        if context is None:
-            context = {}
-        if not context.get('journal_id', False):
-            return False
-        cur = self.pool.get('account.journal').browse(cr, uid, context['journal_id']).currency
-        return cur and cur.id or False
-
-    def _get_period(self, cr, uid, context=None):
-        """
-        Return  default account period value
-        """
-        context = context or {}
-        if context.get('period_id', False):
-            return context['period_id']
-        account_period_obj = self.pool.get('account.period')
-        ids = account_period_obj.find(cr, uid, context=context)
-        period_id = False
-        if ids:
-            period_id = ids[0]
-        return period_id
-
-    def _get_journal(self, cr, uid, context=None):
-        """
-        Return journal based on the journal type
-        """
-        context = context or {}
-        if context.get('journal_id', False):
-            return context['journal_id']
-        journal_id = False
-
-        journal_pool = self.pool.get('account.journal')
-        if context.get('journal_type', False):
-            jids = journal_pool.search(cr, uid, [('type','=', context.get('journal_type'))])
-            if not jids:
-                model, action_id = self.pool['ir.model.data'].get_object_reference(cr, uid, 'account', 'action_account_journal_form')
-                msg = _("""Cannot find any account journal of "%s" type for this company, You should create one.\n Please go to Journal Configuration""") % context.get('journal_type').replace('_', ' ').title()
-                raise openerp.exceptions.RedirectWarning(msg, action_id, _('Go to the configuration panel'))
-            journal_id = jids[0]
->>>>>>> 704de944
         return journal_id
 
     name = fields.Char(required=True)
@@ -614,17 +119,16 @@
     partner_id = fields.Many2one('res.partner', string='Partner', index=True, ondelete='restrict')
 
     _sql_constraints = [
-        ('credit_debit1', 'CHECK (credit*debit=0)',  'Wrong credit or debit value in accounting entry !'),
+        ('credit_debit1', 'CHECK (credit*debit=0)', 'Wrong credit or debit value in accounting entry !'),
         ('credit_debit2', 'CHECK (credit+debit>=0)', 'Wrong credit or debit value in accounting entry !'),
     ]
 
-<<<<<<< HEAD
     @api.multi
     @api.constrains('account_id')
     def _check_account_type(self):
         for line in self:
             if line.account_id.internal_type == 'consolidation':
-                raise Warning(_('You cannot create journal items on an account of type consolidation.'))
+                raise UserError(_('You cannot create journal items on an account of type consolidation.'))
 
     @api.multi
     @api.constrains('currency_id')
@@ -632,14 +136,14 @@
         for line in self:
             if line.account_id.currency_id:
                 if not line.currency_id or not line.currency_id.id == line.account_id.currency_id.id:
-                    raise Warning(_('The selected account of your Journal Entry forces to provide a secondary currency. You should remove the secondary currency on the account or select a multi-currency view on the journal.'))
+                    raise UserError(_('The selected account of your Journal Entry forces to provide a secondary currency. You should remove the secondary currency on the account or select a multi-currency view on the journal.'))
 
     @api.multi
     @api.constrains('currency_id','amount_currency')
     def _check_currency_and_amount(self):
         for line in self:
             if (line.amount_currency and not line.currency_id):
-                raise Warning(_("You cannot create journal items with a secondary currency without filling both 'currency' and 'amount currency' field."))
+                raise UserError(_("You cannot create journal items with a secondary currency without filling both 'currency' and 'amount currency' field."))
 
     @api.multi
     @api.constrains('amount_currency')
@@ -647,8 +151,7 @@
         for line in self:
             if line.amount_currency:
                 if (line.amount_currency > 0.0 and line.credit > 0.0) or (line.amount_currency < 0.0 and line.debit > 0.0):
-                    raise Warning(_('The amount expressed in the secondary currency must be positive when account is debited and negative when account is credited.'))
-
+                    raise UserError(_('The amount expressed in the secondary currency must be positive when account is debited and negative when account is credited.'))
 
     ####################################################
     # Reconciliation interface methods
@@ -705,7 +208,7 @@
                 res_alias,
                 is_partner and 'RIGHT JOIN res_partner p ON (l.partner_id = p.id)' or ' ',
                 is_partner and ' ' or "AND at.type <> 'payable' AND at.type <> 'receivable'",
-                res_id and 'AND '+res_alias+'.id = '+str(res_id) or '',
+                res_id and 'AND ' + res_alias + '.id = ' + str(res_id) or '',
                 is_partner and 'AND l.partner_id = p.id' or ' ',
                 is_partner and 'AND l.partner_id = p.id' or ' ',
                 is_partner and 'l.partner_id, p.id,' or ' ',
@@ -762,71 +265,6 @@
             return lines.prepare_move_lines_for_reconciliation_widget(target_currency=target_currency)
         else:
             return []
-=======
-    def _auto_init(self, cr, context=None):
-        res = super(account_move_line, self)._auto_init(cr, context=context)
-        cr.execute('SELECT indexname FROM pg_indexes WHERE indexname = \'account_move_line_journal_id_period_id_index\'')
-        if not cr.fetchone():
-            cr.execute('CREATE INDEX account_move_line_journal_id_period_id_index ON account_move_line (journal_id, period_id)')
-        cr.execute('SELECT indexname FROM pg_indexes WHERE indexname = %s', ('account_move_line_date_id_index',))
-        if not cr.fetchone():
-            cr.execute('CREATE INDEX account_move_line_date_id_index ON account_move_line (date DESC, id desc)')
-        return res
-
-    def _check_no_view(self, cr, uid, ids, context=None):
-        lines = self.browse(cr, uid, ids, context=context)
-        for l in lines:
-            if l.account_id.type in ('view', 'consolidation'):
-                return False
-        return True
-
-    def _check_no_closed(self, cr, uid, ids, context=None):
-        lines = self.browse(cr, uid, ids, context=context)
-        for l in lines:
-            if l.account_id.type == 'closed':
-                raise UserError(('You cannot create journal items on a closed account %s %s.') % (l.account_id.code, l.account_id.name))
-        return True
-
-    def _check_company_id(self, cr, uid, ids, context=None):
-        lines = self.browse(cr, uid, ids, context=context)
-        for l in lines:
-            if l.company_id != l.account_id.company_id or l.company_id != l.period_id.company_id:
-                return False
-        return True
-
-    def _check_date(self, cr, uid, ids, context=None):
-        for l in self.browse(cr, uid, ids, context=context):
-            if l.journal_id.allow_date:
-                if not time.strptime(l.date[:10],'%Y-%m-%d') >= time.strptime(l.period_id.date_start, '%Y-%m-%d') or not time.strptime(l.date[:10], '%Y-%m-%d') <= time.strptime(l.period_id.date_stop, '%Y-%m-%d'):
-                    return False
-        return True
-
-    def _check_currency(self, cr, uid, ids, context=None):
-        for l in self.browse(cr, uid, ids, context=context):
-            if l.account_id.currency_id:
-                if not l.currency_id or not l.currency_id.id == l.account_id.currency_id.id:
-                    return False
-        return True
-
-    def _check_currency_and_amount(self, cr, uid, ids, context=None):
-        for l in self.browse(cr, uid, ids, context=context):
-            if (l.amount_currency and not l.currency_id):
-                return False
-        return True
-
-    def _check_currency_amount(self, cr, uid, ids, context=None):
-        for l in self.browse(cr, uid, ids, context=context):
-            if l.amount_currency:
-                if (l.amount_currency > 0.0 and l.credit > 0.0) or (l.amount_currency < 0.0 and l.debit > 0.0):
-                    return False
-        return True
-
-    def _check_currency_company(self, cr, uid, ids, context=None):
-        for l in self.browse(cr, uid, ids, context=context):
-            if l.currency_id.id == l.company_id.currency_id.id:
-                return False
-        return True
->>>>>>> 704de944
 
     @api.model
     def domain_move_lines_for_reconciliation(self, excluded_ids=None, str=False):
@@ -892,14 +330,9 @@
         target_currency = target_currency_id and self.pool.get('res.currency').browse(cr, uid, target_currency_id, context=context) or False
         return self.browse(cr, uid, line_ids, context).prepare_move_lines_for_reconciliation_widget(target_currency=target_currency)
 
-<<<<<<< HEAD
     @api.v8
     def prepare_move_lines_for_reconciliation_widget(self, target_currency=False, target_date=False):
         """ Returns move lines formatted for the manual/bank reconciliation widget
-=======
-    def prepare_move_lines_for_reconciliation_widget(self, cr, uid, lines, target_currency=False, target_date=False, context=None):
-        """ Returns move lines formatted for the bank reconciliation widget
->>>>>>> 704de944
 
             :param target_currency: curreny you want the move line debit/credit converted into
             :param target_date: date to use for the monetary conversion
@@ -914,14 +347,9 @@
                 'id': line.id,
                 'name': line.name if line.name != '/' else line.move_id.name,
                 'ref': line.move_id.ref,
-<<<<<<< HEAD
                 # for reconciliation with existing entries (eg. cheques)
                 # NB : we don't use the 'reconciled' field because the line we're selecting is not the one that gets reconciled
                 'is_reconciled': not line.account_id.reconcile,
-=======
-                # For reconciliation between statement transactions and already registered payments (eg. checks)
-                'already_paid': line.account_id.type == 'liquidity',
->>>>>>> 704de944
                 'account_code': line.account_id.code,
                 'account_name': line.account_id.name,
                 'account_type': line.account_id.internal_type,
@@ -990,7 +418,6 @@
     def process_reconciliations(self, cr, uid, data, context=None):
         """ Used to validate a batch of reconciliations in a single call
 
-<<<<<<< HEAD
             :param data: list of dicts containing:
                 - 'type': either 'partner' or 'account'
                 - 'id': id of the affected res.partner or account.account
@@ -1000,172 +427,6 @@
         for datum in data:
             if len(datum['mv_line_ids']) >= 1 or len(datum['mv_line_ids']) + len(datum['new_mv_line_dicts']) >= 2:
                 self.process_reconciliation(cr, uid, datum['mv_line_ids'], datum['new_mv_line_dicts'], context=context)
-=======
-        # To apply the ir_rules
-        partner_obj = self.pool.get('res.partner')
-        ids = partner_obj.search(cr, uid, [('id', 'in', ids)], context=context)
-        return partner_obj.name_get(cr, uid, ids, context=context)
-
-    def reconcile_partial(self, cr, uid, ids, type='auto', context=None, writeoff_acc_id=False, writeoff_period_id=False, writeoff_journal_id=False):
-        move_rec_obj = self.pool.get('account.move.reconcile')
-        merges = []
-        unmerge = []
-        total = 0.0
-        merges_rec = []
-        company_list = []
-        if context is None:
-            context = {}
-        for line in self.browse(cr, uid, ids, context=context):
-            if company_list and not line.company_id.id in company_list:
-                raise UserError(_('To reconcile the entries company should be the same for all entries.'))
-            company_list.append(line.company_id.id)
-
-        for line in self.browse(cr, uid, ids, context=context):
-            if line.account_id.currency_id:
-                currency_id = line.account_id.currency_id
-            else:
-                currency_id = line.company_id.currency_id
-            if line.reconcile_id:
-                raise UserError(_("Journal Item '%s' (id: %s), Move '%s' is already reconciled!") % (line.name, line.id, line.move_id.name))
-            if line.reconcile_partial_id:
-                for line2 in line.reconcile_partial_id.line_partial_ids:
-                    if line2.state != 'valid':
-                        raise UserError(_("Journal Item '%s' (id: %s) cannot be used in a reconciliation as it is not balanced!") % (line2.name, line2.id))
-                    if not line2.reconcile_id:
-                        if line2.id not in merges:
-                            merges.append(line2.id)
-                        if line2.account_id.currency_id:
-                            total += line2.amount_currency
-                        else:
-                            total += (line2.debit or 0.0) - (line2.credit or 0.0)
-                merges_rec.append(line.reconcile_partial_id.id)
-            else:
-                unmerge.append(line.id)
-                if line.account_id.currency_id:
-                    total += line.amount_currency
-                else:
-                    total += (line.debit or 0.0) - (line.credit or 0.0)
-        if self.pool.get('res.currency').is_zero(cr, uid, currency_id, total):
-            res = self.reconcile(cr, uid, merges+unmerge, context=context, writeoff_acc_id=writeoff_acc_id, writeoff_period_id=writeoff_period_id, writeoff_journal_id=writeoff_journal_id)
-            return res
-        # marking the lines as reconciled does not change their validity, so there is no need
-        # to revalidate their moves completely.
-        reconcile_context = dict(context, novalidate=True)
-        r_id = move_rec_obj.create(cr, uid, {
-            'type': type,
-            'line_partial_ids': map(lambda x: (4,x,False), merges+unmerge)
-        }, context=reconcile_context)
-        move_rec_obj.reconcile_partial_check(cr, uid, [r_id] + merges_rec, context=reconcile_context)
-        return r_id
-
-    def reconcile(self, cr, uid, ids, type='auto', writeoff_acc_id=False, writeoff_period_id=False, writeoff_journal_id=False, context=None):
-        account_obj = self.pool.get('account.account')
-        move_obj = self.pool.get('account.move')
-        move_rec_obj = self.pool.get('account.move.reconcile')
-        partner_obj = self.pool.get('res.partner')
-        currency_obj = self.pool.get('res.currency')
-        lines = self.browse(cr, uid, ids, context=context)
-        unrec_lines = filter(lambda x: not x['reconcile_id'], lines)
-        credit = debit = 0.0
-        currency = 0.0
-        account_id = False
-        partner_id = False
-        if context is None:
-            context = {}
-        company_list = []
-        for line in self.browse(cr, uid, ids, context=context):
-            if company_list and not line.company_id.id in company_list:
-                raise UserError(_('To reconcile the entries company should be the same for all entries.'))
-            company_list.append(line.company_id.id)
-        for line in unrec_lines:
-            if line.state <> 'valid':
-                raise UserError(_('Entry "%s" is not valid !') % line.name)
-            credit += line['credit']
-            debit += line['debit']
-            currency += line['amount_currency'] or 0.0
-            account_id = line['account_id']['id']
-            partner_id = (line['partner_id'] and line['partner_id']['id']) or False
-        writeoff = debit - credit
-
-        # Ifdate_p in context => take this date
-        if context.has_key('date_p') and context['date_p']:
-            date=context['date_p']
-        else:
-            date = time.strftime('%Y-%m-%d')
-
-        cr.execute('SELECT account_id, reconcile_id '\
-                   'FROM account_move_line '\
-                   'WHERE id IN %s '\
-                   'GROUP BY account_id,reconcile_id',
-                   (tuple(ids), ))
-        r = cr.fetchall()
-        #TODO: move this check to a constraint in the account_move_reconcile object
-        if len(r) != 1:
-            raise UserError(_('Entries are not of the same account or already reconciled ! '))
-        if not unrec_lines:
-            raise UserError(_('Entry is already reconciled.'))
-        account = account_obj.browse(cr, uid, account_id, context=context)
-        if not account.reconcile:
-            raise UserError(_('The account is not defined to be reconciled !'))
-        if r[0][1] != None:
-            raise UserError(_('Some entries are already reconciled.'))
-
-        if (not currency_obj.is_zero(cr, uid, account.company_id.currency_id, writeoff)) or \
-           (account.currency_id and (not currency_obj.is_zero(cr, uid, account.currency_id, currency))):
-            if not writeoff_acc_id:
-                raise UserError(_('You have to provide an account for the write off/exchange difference entry.'))
-            if writeoff > 0:
-                debit = writeoff
-                credit = 0.0
-                self_credit = writeoff
-                self_debit = 0.0
-            else:
-                debit = 0.0
-                credit = -writeoff
-                self_credit = 0.0
-                self_debit = -writeoff
-            # If comment exist in context, take it
-            if 'comment' in context and context['comment']:
-                libelle = context['comment']
-            else:
-                libelle = _('Write-Off')
-
-            cur_obj = self.pool.get('res.currency')
-            cur_id = False
-            amount_currency_writeoff = 0.0
-            if context.get('company_currency_id',False) != context.get('currency_id',False):
-                cur_id = context.get('currency_id',False)
-                for line in unrec_lines:
-                    if line.currency_id and line.currency_id.id == context.get('currency_id',False):
-                        amount_currency_writeoff += line.amount_currency
-                    else:
-                        tmp_amount = cur_obj.compute(cr, uid, line.account_id.company_id.currency_id.id, context.get('currency_id',False), abs(line.debit-line.credit), context={'date': line.date})
-                        amount_currency_writeoff += (line.debit > 0) and tmp_amount or -tmp_amount
-
-            writeoff_lines = [
-                (0, 0, {
-                    'name': libelle,
-                    'debit': self_debit,
-                    'credit': self_credit,
-                    'account_id': account_id,
-                    'date': date,
-                    'partner_id': partner_id,
-                    'currency_id': cur_id or (account.currency_id.id or False),
-                    'amount_currency': amount_currency_writeoff and -1 * amount_currency_writeoff or (account.currency_id.id and -1 * currency or 0.0)
-                }),
-                (0, 0, {
-                    'name': libelle,
-                    'debit': debit,
-                    'credit': credit,
-                    'account_id': writeoff_acc_id,
-                    'analytic_account_id': context.get('analytic_id', False),
-                    'date': date,
-                    'partner_id': partner_id,
-                    'currency_id': cur_id or (account.currency_id.id or False),
-                    'amount_currency': amount_currency_writeoff and amount_currency_writeoff or (account.currency_id.id and currency or 0.0)
-                })
-            ]
->>>>>>> 704de944
 
             if datum['type'] == 'partner':
                 self.env['res.partner'].browse(datum['id']).mark_as_reconciled()
@@ -1183,7 +444,7 @@
             :param new_mv_line_dicts: list of dicts containing values suitable fot account_move_line.create()
         """
         if len(self) < 1 or len(self) + len(new_mv_line_dicts) < 2:
-            raise Warning(_('Error!'), _('A reconciliation must involve at least 2 move lines.'))
+            raise UserError(_('Error!'), _('A reconciliation must involve at least 2 move lines.'))
 
         # Create writeoff move lines
         if len(new_mv_line_dicts) > 0:
@@ -1194,10 +455,9 @@
                 if account_currency != company_currency:
                     mv_line_dict['debit'] = account_currency.compute(mv_line_dict['debit'], company_currency)
                     mv_line_dict['credit'] = account_currency.compute(mv_line_dict['credit'], company_currency)
-                    amount_currency = mv_line_dict['debit'] - mv_line_dict['credit']
                 writeoff_lines += self._create_writeoff(mv_line_dict)
 
-            (self+writeoff_lines).reconcile()
+            (self + writeoff_lines).reconcile()
         else:
             self.reconcile()
 
@@ -1222,7 +482,6 @@
             can find a debit and a credit to reconcile together. It returns the recordset of the
             account move lines that were not reconciled during the process.
         """
-<<<<<<< HEAD
         field = self[0].account_id.currency_id and 'amount_residual_currency' or 'amount_residual'
         sm_debit_move, sm_credit_move = self._get_pair_to_reconcile()
         #there is no more pair to reconcile so return what move_line are left
@@ -1269,25 +528,24 @@
             if (line.account_id.internal_type in ('receivable', 'payable')):
                 partners.add(line.partner_id.id)
             if line.reconciled:
-                raise Warning(_('You are trying to reconcile some entries that are already reconciled!'))
+                raise UserError(_('You are trying to reconcile some entries that are already reconciled!'))
         if len(company_ids) > 1:
-            raise Warning(_('To reconcile the entries company should be the same for all entries!'))
+            raise UserError(_('To reconcile the entries company should be the same for all entries!'))
         if len(set(all_accounts)) > 1:
-            raise Warning(_('Entries are not of the same account!'))
+            raise UserError(_('Entries are not of the same account!'))
         if not all_accounts[0].reconcile:
-            raise Warning(_('The account %s (%s) is not marked as reconciliable !') % (all_accounts[0].name, all_accounts[0].code))
+            raise UserError(_('The account %s (%s) is not marked as reconciliable !') % (all_accounts[0].name, all_accounts[0].code))
         if len(partners) > 1:
-            raise Warning(_('The partner has to be the same on all lines for receivable and payable accounts!'))
+            raise UserError(_('The partner has to be the same on all lines for receivable and payable accounts!'))
 
         #reconcile everything that can be
-        currency_id = all_accounts[0].currency_id.id
         remaining_moves = self.auto_reconcile_lines()
 
         #if writeoff_acc_id specified, then create write-off move with value the remaining amount from move in self
         if writeoff_acc_id and writeoff_journal_id and remaining_moves:
             writeoff_to_reconcile = remaining_moves._create_writeoff({'account_id': writeoff_acc_id.id, 'journal_id': writeoff_journal_id.id})
             #add writeoff line to reconcile algo and finish the reconciliation
-            remaining_moves = (remaining_moves+writeoff_to_reconcile).auto_reconcile_lines()
+            remaining_moves = (remaining_moves + writeoff_to_reconcile).auto_reconcile_lines()
 
     #TODO: need to be rewritten in a cleaner way
     def _create_writeoff(self, vals):
@@ -1297,22 +555,22 @@
                 be processed to create bot writeoff acount.move.line and their enclosing account.move.
         """
         # Check and complete vals
-        if not 'account_id' in vals or not 'journal_id' in vals:
-            raise Warning("It is mandatory to specify an account and a journal to create a write-off.")
+        if 'account_id' not in vals or 'journal_id' not in vals:
+            raise UserError("It is mandatory to specify an account and a journal to create a write-off.")
         if ('debit' in vals) ^ ('credit' in vals):
-            raise Warning("Either pass both debit and credit or none.")
+            raise UserError("Either pass both debit and credit or none.")
         company_currency = self[0].account_id.company_id.currency_id
         account_currency = self[0].account_id.currency_id or company_currency
-        if not 'credit' in vals and not 'debit' in vals:
+        if 'credit' not in vals and 'debit' not in vals:
             amount = sum([r.amount_residual for r in self])
             vals['debit'] = amount > 0 and amount or 0.0
             vals['credit'] = amount < 0 and abs(amount) or 0.0
-        if not 'account_currency' in vals and account_currency != company_currency:
+        if 'account_currency' not in vals and account_currency != company_currency:
             vals['currency_id'] = account_currency
             vals['amount_currency'] = sum([r.amount_residual_currency for r in self])
-        if not 'date' in vals:
+        if 'date' not in vals:
             vals['date'] = self._context.get('date_p') or time.strftime('%Y-%m-%d')
-        if not 'name' in vals:
+        if 'name' not in vals:
             vals['name'] = self._context.get('comment') or _('Write-Off')
 
         # Writeoff line in the account of self
@@ -1343,64 +601,17 @@
             return line
         else:
             raise osv.except_osv(_('Programming Error'), _('Writeoff improperly created.'))
-=======
-        res = {}
-        if context is None:
-            context = {}
-        period_pool = self.pool.get('account.period')
-        pids = period_pool.find(cr, user, date, context=context)
-        if pids:
-            res.update({'period_id':pids[0]})
-            context = dict(context, period_id=pids[0])
-        return {
-            'value':res,
-            'context':context,
-        }
-
-    def _check_moves(self, cr, uid, context=None):
-        # use the first move ever created for this journal and period
-        if context is None:
-            context = {}
-        cr.execute('SELECT id, state, name FROM account_move WHERE journal_id = %s AND period_id = %s ORDER BY id limit 1', (context['journal_id'],context['period_id']))
-        res = cr.fetchone()
-        if res:
-            if res[1] != 'draft':
-                raise UserError(_('The account move (%s) for centralisation has been confirmed.') % res[2])
-        return res
->>>>>>> 704de944
 
     @api.multi
     def remove_move_reconcile(self):
         if not self:
             return True
-<<<<<<< HEAD
         rec_move_ids = self.env['account.partial.reconcile']
         for account_move_line in self:
             rec_move_ids += account_move_line.matched_debit_ids
             rec_move_ids += account_move_line.matched_credit_ids
         return rec_move_ids.unlink()
-=======
-        recs = obj_move_line.read(cr, uid, move_ids, ['reconcile_id', 'reconcile_partial_id'])
-        full_recs = filter(lambda x: x['reconcile_id'], recs)
-        rec_ids = [rec['reconcile_id'][0] for rec in full_recs]
-        part_recs = filter(lambda x: x['reconcile_partial_id'], recs)
-        part_rec_ids = [rec['reconcile_partial_id'][0] for rec in part_recs]
-        unlink_ids += rec_ids
-        unlink_ids += part_rec_ids
-        all_moves = obj_move_line.search(cr, uid, ['|',('reconcile_id', 'in', unlink_ids),('reconcile_partial_id', 'in', unlink_ids)])
-        all_moves = list(set(all_moves) - set(move_ids))
-        if unlink_ids:
-            if opening_reconciliation:
-                raise UserError(_('Opening Entries have already been generated.  Please run "Cancel Closing Entries" wizard to cancel those entries and then run this wizard.'))
-                obj_move_rec.write(cr, uid, unlink_ids, {'opening_reconciliation': False})
-            obj_move_rec.unlink(cr, uid, unlink_ids)
-            if len(all_moves) >= 2:
-                obj_move_line.reconcile_partial(cr, uid, all_moves, 'auto',context=context)
-        return True
->>>>>>> 704de944
-
-
-<<<<<<< HEAD
+
     ####################################################
     # CRUD methods
     ####################################################
@@ -1415,92 +626,9 @@
                 apply taxes in the default fashion (eg. taxes). You can also pass 'dont_create_taxes' in context.
         """
         AccountObj = self.env['account.account']
-        TaxObj = self.env['account.tax']
         MoveObj = self.env['account.move']
         context = dict(self._context or {})
         amount = vals.get('debit', 0.0) - vals.get('credit', 0.0)
-=======
-    def write(self, cr, uid, ids, vals, context=None, check=True, update_check=True):
-        if context is None:
-            context={}
-        move_obj = self.pool.get('account.move')
-        account_obj = self.pool.get('account.account')
-        journal_obj = self.pool.get('account.journal')
-        if isinstance(ids, (int, long)):
-            ids = [ids]
-        if vals.get('account_tax_id', False):
-            raise UserError(_('You cannot change the tax, you should remove and recreate lines.'))
-        if ('account_id' in vals) and not account_obj.read(cr, uid, vals['account_id'], ['active'])['active']:
-            raise UserError(_('You cannot use an inactive account.'))
-        if update_check:
-            if ('account_id' in vals) or ('journal_id' in vals) or ('period_id' in vals) or ('move_id' in vals) or ('debit' in vals) or ('credit' in vals) or ('date' in vals):
-                self._update_check(cr, uid, ids, context)
-
-        todo_date = None
-        if vals.get('date', False):
-            todo_date = vals['date']
-            del vals['date']
-
-        for line in self.browse(cr, uid, ids, context=context):
-            ctx = context.copy()
-            if not ctx.get('journal_id'):
-                if line.move_id:
-                   ctx['journal_id'] = line.move_id.journal_id.id
-                else:
-                    ctx['journal_id'] = line.journal_id.id
-            if not ctx.get('period_id'):
-                if line.move_id:
-                    ctx['period_id'] = line.move_id.period_id.id
-                else:
-                    ctx['period_id'] = line.period_id.id
-            #Check for centralisation
-            journal = journal_obj.browse(cr, uid, ctx['journal_id'], context=ctx)
-            if journal.centralisation:
-                self._check_moves(cr, uid, context=ctx)
-        result = super(account_move_line, self).write(cr, uid, ids, vals, context)
-        if check and not context.get('novalidate'):
-            done = []
-            for line in self.browse(cr, uid, ids):
-                if line.move_id.id not in done:
-                    done.append(line.move_id.id)
-                    move_obj.validate(cr, uid, [line.move_id.id], context)
-                    if todo_date:
-                        move_obj.write(cr, uid, [line.move_id.id], {'date': todo_date}, context=context)
-        return result
-
-    def _update_journal_check(self, cr, uid, journal_id, period_id, context=None):
-        journal_obj = self.pool.get('account.journal')
-        period_obj = self.pool.get('account.period')
-        jour_period_obj = self.pool.get('account.journal.period')
-        cr.execute('SELECT state FROM account_journal_period WHERE journal_id = %s AND period_id = %s', (journal_id, period_id))
-        result = cr.fetchall()
-        journal = journal_obj.browse(cr, uid, journal_id, context=context)
-        period = period_obj.browse(cr, uid, period_id, context=context)
-        for (state,) in result:
-            if state == 'done':
-                raise UserError(_('You can not add/modify entries in a closed period %s of journal %s.' % (period.name,journal.name)))
-        if not result:
-            jour_period_obj.create(cr, uid, {
-                'name': (journal.code or journal.name)+':'+(period.name or ''),
-                'journal_id': journal.id,
-                'period_id': period.id
-            })
-        return True
-
-    def _update_check(self, cr, uid, ids, context=None):
-        done = {}
-        for line in self.browse(cr, uid, ids, context=context):
-            err_msg = _('Move name (id): %s (%s)') % (line.move_id.name, str(line.move_id.id))
-            if line.move_id.state <> 'draft' and (not line.journal_id.entry_posted):
-                raise UserError(_('You cannot do this modification on a confirmed entry. You can just change some non legal fields or you must unconfirm the journal entry first.\n%s.') % err_msg)
-            if line.reconcile_id:
-                raise UserError(_('You cannot do this modification on a reconciled entry. You can just change some non legal fields or you must unreconcile first.\n%s.') % err_msg)
-            t = (line.journal_id.id, line.period_id.id)
-            if t not in done:
-                self._update_journal_check(cr, uid, line.journal_id.id, line.period_id.id, context)
-                done[t] = True
-        return True
->>>>>>> 704de944
 
         if vals.get('move_id', False):
             move = MoveObj.browse(vals['move_id'])
@@ -1508,13 +636,8 @@
                 vals['company_id'] = move.company_id.id
             if move.date and not vals.get('date'):
                 vals['date'] = move.date
-<<<<<<< HEAD
         if ('account_id' in vals) and AccountObj.browse(vals['account_id']).deprecated:
-            raise Warning(_('You cannot use deprecated account.'))
-=======
-        if ('account_id' in vals) and not account_obj.read(cr, uid, [vals['account_id']], ['active'])[0]['active']:
-            raise UserError(_('You cannot use an inactive account.'))
->>>>>>> 704de944
+            raise UserError(_('You cannot use deprecated account.'))
         if 'journal_id' in vals and vals['journal_id']:
             context['journal_id'] = vals['journal_id']
         if 'date' in vals and vals['date']:
@@ -1524,14 +647,6 @@
             context['journal_id'] = m.journal_id.id
             context['date'] = m.date
         #we need to treat the case where a value is given in the context for period_id as a string
-<<<<<<< HEAD
-=======
-        if 'period_id' in context and not isinstance(context.get('period_id', ''), (int, long)):
-            period_candidate_ids = self.pool.get('account.period').name_search(cr, uid, name=context.get('period_id',''))
-            if len(period_candidate_ids) != 1:
-                raise UserError(_('No period found or more than one period found for the given date.'))
-            context['period_id'] = period_candidate_ids[0][0]
->>>>>>> 704de944
         if not context.get('journal_id', False) and context.get('search_default_journal_id', False):
             context['journal_id'] = context.get('search_default_journal_id')
         if 'date' not in context:
@@ -1554,11 +669,7 @@
                     move_id = MoveObj.with_context(context).create(v)
                     vals['move_id'] = move_id.id
                 else:
-<<<<<<< HEAD
-                    raise Warning(_('Cannot create an automatic sequence for this piece.\nPut a sequence in the journal definition for automatic numbering or create a sequence manually for this piece.'))
-=======
                     raise UserError(_('Cannot create an automatic sequence for this piece.\nPut a sequence in the journal definition for automatic numbering or create a sequence manually for this piece.'))
->>>>>>> 704de944
         ok = not (journal.type_control_ids or journal.account_control_ids)
         if ('account_id' in vals):
             account = AccountObj.browse(vals['account_id'])
@@ -1582,8 +693,7 @@
                     ctx['date'] = vals['date']
                 vals['amount_currency'] = account.company_id.currency_id.with_context(ctx).compute(amount, account.currency_id)
         if not ok:
-<<<<<<< HEAD
-            raise Warning(_('You cannot use this general account in this journal, check the tab \'Entry Controls\' on the related journal.'))
+            raise UserError(_('You cannot use this general account in this journal, check the tab \'Entry Controls\' on the related journal.'))
 
         # Create tax lines
         tax_lines_vals = []
@@ -1595,7 +705,7 @@
                 vals.get('currency_id', None), 1, vals.get('product_id', None), vals.get('partner_id', None), context=context)
             # Adjust line amount if any tax is price_include
             if abs(res['total_excluded']) < abs(amount):
-                if vals ['debit'] != 0.0: vals['debit'] = res['total_excluded']
+                if vals['debit'] != 0.0: vals['debit'] = res['total_excluded']
                 if vals['credit'] != 0.0: vals['credit'] = -res['total_excluded']
                 if vals.get('amount_currency'):
                     vals['amount_currency'] = self.env['res.currency'].browse(vals['currency_id']).round(vals['amount_currency'] * (amount / res['total_excluded']))
@@ -1607,64 +717,8 @@
                     'account_id': account_id,
                     'name': vals['name'] + ' ' + tax_vals['name'],
                     'tax_line_id': tax_vals['id'],
-=======
-            raise UserError(_('You cannot use this general account in this journal, check the tab \'Entry Controls\' on the related journal.'))
-
-        result = super(account_move_line, self).create(cr, uid, vals, context=context)
-        # CREATE Taxes
-        if vals.get('account_tax_id', False):
-            tax_id = tax_obj.browse(cr, uid, vals['account_tax_id'])
-            total = vals['debit'] - vals['credit']
-            base_code = 'base_code_id'
-            tax_code = 'tax_code_id'
-            account_id = 'account_collected_id'
-            base_sign = 'base_sign'
-            tax_sign = 'tax_sign'
-            if journal.type in ('purchase_refund', 'sale_refund') or (journal.type in ('cash', 'bank') and total < 0):
-                base_code = 'ref_base_code_id'
-                tax_code = 'ref_tax_code_id'
-                account_id = 'account_paid_id'
-                base_sign = 'ref_base_sign'
-                tax_sign = 'ref_tax_sign'
-            base_adjusted = False
-            for tax in tax_obj.compute_all(cr, uid, [tax_id], total, 1.00, force_excluded=False).get('taxes'):
-                #create the base movement
-                if base_adjusted == False:
-                    base_adjusted = True
-                    if tax_id.price_include:
-                        total = tax['price_unit']
-                    newvals = {
-                        'tax_code_id': tax[base_code],
-                        'tax_amount': tax[base_sign] * abs(total),
-                    }
-                    if tax_id.price_include:
-                        if tax['price_unit'] < 0:
-                            newvals['credit'] = abs(tax['price_unit'])
-                        else:
-                            newvals['debit'] = tax['price_unit']
-                    self.write(cr, uid, [result], newvals, context=context)
-                else:
-                    data = {
-                        'move_id': vals['move_id'],
-                        'name': tools.ustr(vals['name'] or '') + ' ' + tools.ustr(tax['name'] or ''),
-                        'date': vals['date'],
-                        'partner_id': vals.get('partner_id', False),
-                        'ref': vals.get('ref', False),
-                        'statement_id': vals.get('statement_id', False),
-                        'account_tax_id': False,
-                        'tax_code_id': tax[base_code],
-                        'tax_amount': tax[base_sign] * abs(total),
-                        'account_id': vals['account_id'],
-                        'credit': 0.0,
-                        'debit': 0.0,
-                    }
-                    self.create(cr, uid, data, context)
-                #create the Tax movement
-                data = {
->>>>>>> 704de944
                     'move_id': vals['move_id'],
                     'date': vals['date'],
-<<<<<<< HEAD
                     'partner_id': vals.get('partner_id'),
                     'ref': vals.get('ref'),
                     'statement_id': vals.get('statement_id'),
@@ -1676,20 +730,6 @@
         for tax_line_vals in tax_lines_vals:
             # TODO: remove .with_context(context) once this context nonsense is solved
             self.with_context(context).create(tax_line_vals, check=False)
-=======
-                    'partner_id': vals.get('partner_id',False),
-                    'ref': vals.get('ref',False),
-                    'statement_id': vals.get('statement_id', False),
-                    'account_tax_id': False,
-                    'tax_code_id': tax[tax_code],
-                    'tax_amount': tax[tax_sign] * abs(tax['amount']),
-                    'account_id': tax[account_id] or vals['account_id'],
-                    'credit': tax['amount']<0 and -tax['amount'] or 0.0,
-                    'debit': tax['amount']>0 and tax['amount'] or 0.0,
-                }
-                self.create(cr, uid, data, context)
-            del vals['account_tax_id']
->>>>>>> 704de944
 
         if check and not context.get('novalidate') and (context.get('recompute', True) or journal.entry_posted):
             move = MoveObj.browse(vals['move_id'])
@@ -1718,9 +758,9 @@
     @api.multi
     def write(self, vals, check=True, update_check=True):
         if vals.get('tax_line_id') or vals.get('tax_ids'):
-            raise Warning(_('You cannot change the tax, you should remove and recreate lines.'))
+            raise UserError(_('You cannot change the tax, you should remove and recreate lines.'))
         if ('account_id' in vals) and self.env['account.account'].browse(vals['account_id']).deprecated:
-            raise Warning(_('You cannot use deprecated account.'))
+            raise UserError(_('You cannot use deprecated account.'))
         if update_check and any(key in vals for key in ('account_id', 'journal_id', 'date', 'move_id', 'debit', 'credit')):
             self._update_check()
 
@@ -1752,9 +792,9 @@
         for line in self:
             err_msg = _('Move name (id): %s (%s)') % (line.move_id.name, str(line.move_id.id))
             if line.move_id.state != 'draft' and (not line.journal_id.entry_posted):
-                raise Warning(_('You cannot do this modification on a confirmed entry. You can just change some non legal fields or you must unconfirm the journal entry first.\n%s.') % err_msg)
+                raise UserError(_('You cannot do this modification on a confirmed entry. You can just change some non legal fields or you must unconfirm the journal entry first.\n%s.') % err_msg)
             if line.reconciled:
-                raise Warning(_('You cannot do this modification on a reconciled entry. You can just change some non legal fields or you must unreconcile first.\n%s.') % err_msg)
+                raise UserError(_('You cannot do this modification on a reconciled entry. You can just change some non legal fields or you must unreconcile first.\n%s.') % err_msg)
             t = (line.journal_id.id, line.date)
             if t not in done:
                 self._update_journal_check(line.journal_id.id, line.date)
@@ -1779,7 +819,6 @@
         #     })
         return True
 
-
     ####################################################
     # Misc / utility methods
     ####################################################
@@ -1788,7 +827,6 @@
     @api.depends('ref', 'move_id')
     def name_get(self):
         result = []
-<<<<<<< HEAD
         for line in self:
             if line.ref:
                 result.append((line.id, (line.move_id.name or '') + '(' + line.ref + ')'))
@@ -1812,7 +850,7 @@
         for obj_line in self:
             if obj_line.analytic_account_id:
                 if not obj_line.journal_id.analytic_journal_id:
-                    raise Warning(_("You have to define an analytic journal on the '%s' journal!") % (obj_line.journal_id.name, ))
+                    raise UserError(_("You have to define an analytic journal on the '%s' journal!") % (obj_line.journal_id.name, ))
                 if obj_line.analytic_lines:
                     obj_line.analytic_lines.unlink()
                 vals_line = self._prepare_analytic_line(obj_line)
@@ -1832,7 +870,7 @@
             'unit_amount': obj_line.quantity,
             'product_id': obj_line.product_id and obj_line.product_id.id or False,
             'product_uom_id': obj_line.product_uom_id and obj_line.product_uom_id.id or False,
-            'amount': (obj_line.credit or  0.0) - (obj_line.debit or 0.0),
+            'amount': (obj_line.credit or 0.0) - (obj_line.debit or 0.0),
             'general_account_id': obj_line.account_id.id,
             'journal_id': obj_line.journal_id.analytic_journal_id.id,
             'ref': obj_line.ref,
@@ -1844,35 +882,23 @@
     def _query_get(self, obj='l'):
         """ Build SQL query to fetch lines based on obj and context """
 
-        fiscalyear_obj = self.env['account.fiscalyear']
         account_obj = self.env['account.account']
-        fiscalyear_ids = []
         context = dict(self._context or {})
         initial_bal = context.get('initial_bal', False)
         company_clause = " "
         query = ''
         if context.get('company_id', False):
-            company_clause = " AND " +obj+".company_id = %s" % context.get('company_id', False)
-        if not context.get('fiscalyear', False):
-            if context.get('all_fiscalyear', False):
-                #this option is needed by the aged balance report because otherwise, if we search only the draft ones, an open invoice of a closed fiscalyear won't be displayed
-                fiscalyear_ids = fiscalyear_obj.search([]).ids
-            else:
-                fiscalyear_ids = fiscalyear_obj.search([('state', '=', 'draft')]).ids
-        else:
-            #for initial balance as well as for normal query, we check only the selected FY because the best practice is to generate the FY opening entries
-            fiscalyear_ids = [context['fiscalyear']]
-
-        fiscalyear_clause = (','.join([str(x) for x in fiscalyear_ids])) or '0'
+            company_clause = " AND " + obj + ".company_id = %s" % context.get('company_id', False)
+
         state = context.get('state', False)
         where_move_state = ''
         where_move_lines_by_date = ''
 
         if context.get('date_from', False) and context.get('date_to', False):
             if initial_bal:
-                where_move_lines_by_date = " AND " +obj+".move_id IN (SELECT id FROM account_move WHERE date < '" +context['date_from']+"')"
+                where_move_lines_by_date = " AND " + obj + ".move_id IN (SELECT id FROM account_move WHERE date < '" +context['date_from']+"')"
             else:
-                where_move_lines_by_date = " AND " +obj+".move_id IN (SELECT id FROM account_move WHERE date >= '" +context['date_from']+"' AND date <= '"+context['date_to']+"')"
+                where_move_lines_by_date = " AND " + obj + ".move_id IN (SELECT id FROM account_move WHERE date >= '" +context['date_from']+"' AND date <= '"+context['date_to']+"')"
 
         if state:
             if state.lower() not in ['all']:
@@ -1880,7 +906,7 @@
         if initial_bal and not context.get('periods', False) and not where_move_lines_by_date:
             #we didn't pass any filter in the context, and the initial balance can't be computed using only the fiscalyear otherwise entries will be summed twice
             #so we have to invalidate this query
-            raise Warning(_("You have not supplied enough arguments to compute the initial balance, please select a period and a journal in the context."))
+            raise UserError(_("You have not supplied enough arguments to compute the initial balance, please select a period and a journal in the context."))
 
         if context.get('journal_ids', False):
             query += ' AND '+obj+'.journal_id IN (%s)' % ','.join(map(str, context['journal_ids']))
@@ -1919,11 +945,11 @@
                 rate_diff = rec.debit_move_id.debit / rec.debit_move_id.amount_currency - rec.credit_move_id.credit / -rec.credit_move_id.amount_currency
                 if rate_diff and rec.amount_currency:
                     if not rec.company_id.currency_exchange_journal_id:
-                        raise Warning(_("You should configure the 'Exchange Rate Journal' in the accounting settings, to manage automatically the booking of accounting entries related to differences between exchange rates."))
+                        raise UserError(_("You should configure the 'Exchange Rate Journal' in the accounting settings, to manage automatically the booking of accounting entries related to differences between exchange rates."))
                     if not self.company_id.income_currency_exchange_account_id.id:
-                        raise Warning(_("You should configure the 'Gain Exchange Rate Account' in the accounting settings, to manage automatically the booking of accounting entries related to differences between exchange rates."))
+                        raise UserError(_("You should configure the 'Gain Exchange Rate Account' in the accounting settings, to manage automatically the booking of accounting entries related to differences between exchange rates."))
                     if not self.company_id.expense_currency_exchange_account_id.id:
-                        raise Warning(_("You should configure the 'Loss Exchange Rate Account' in the accounting settings, to manage automatically the booking of accounting entries related to differences between exchange rates."))
+                        raise UserError(_("You should configure the 'Loss Exchange Rate Account' in the accounting settings, to manage automatically the booking of accounting entries related to differences between exchange rates."))
                     amount_diff = rec.company_id.currency_id.round(rec.amount_currency * rate_diff)
                     move = rec.env['account.move'].create({'journal_id': rec.company_id.currency_exchange_journal_id.id, 'rate_diff_partial_rec_id': rec.id})
                     line_to_reconcile = rec.env['account.move.line'].with_context(novalidate=True).create({
@@ -1965,10 +991,4 @@
         #TODO: do the below lines as soon os the reverse entry feature/wizard is implemented
         #exchange_rate_entries = self.env['account.move'].search([('rate_diff_partial_rec_id', 'in', self.ids)])
         #exchange_rate_entries.inverse()
-        return super(account_partial_reconcile, self).unlink()
-=======
-        for journal in self.pool.get('account.journal').browse(cr, uid, ids, context=context):
-            result.append((journal.id,ng[journal.id],journal.type,
-                bool(journal.currency),bool(journal.analytic_journal_id)))
-        return result
->>>>>>> 704de944
+        return super(account_partial_reconcile, self).unlink()