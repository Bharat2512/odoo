<?xml version="1.0" encoding="utf-8"?>
<openerp>
    <data>

        <!--
            Fiscal Year
        -->

        <record id="view_account_fiscalyear_form" model="ir.ui.view">
            <field name="name">account.fiscalyear.form</field>
            <field name="model">account.fiscalyear</field>
            <field name="type">form</field>
            <field name="arch" type="xml">
                <form version="7.0">
                <header>
                    <button name="create_period" states="draft" string="Create Monthly Periods" type="object" class="oe_highlight"/>
                    <button name="create_period3" states="draft" string="Create 3 Months Periods" type="object" class="oe_highlight"/>
                    <field name="state" widget="statusbar" nolabel="1" />
                </header>
                    <group>
                        <group>
                            <field name="name"/>
                            <field name="code"/>
                            <field name="company_id" groups="base.group_multi_company"/>
                            <field name="end_journal_period_id"/>
                        </group>
                        <group>
                            <field name="date_start"/>
                            <field name="date_stop"/>
                        </group>
                    </group>
                    <field colspan="4" name="period_ids" nolabel="1" widget="one2many_list">
                        <form string="Period" version="7.0">
                            <group col="4">
                                <field name="name"/>
                                <field name="code"/>
                                <field name="date_start"/>
                                <field name="date_stop"/>
                                <field name="special"/>
                                <field name="state" invisible="1"/>
                            </group>
                        </form>
                    </field>
                </form>
            </field>
        </record>
        <record id="view_account_fiscalyear_tree" model="ir.ui.view">
            <field name="name">account.fiscalyear.tree</field>
            <field name="model">account.fiscalyear</field>
            <field name="type">tree</field>
            <field name="arch" type="xml">
                <tree colors="blue:state == 'draft';gray:state == 'done' " string="Fiscalyear">
                    <field name="code"/>
                    <field name="name"/>
                    <field name="company_id" groups="base.group_multi_company"/>
                    <field name="state"/>
                </tree>
            </field>
        </record>
        <record id="view_account_fiscalyear_search" model="ir.ui.view">
            <field name="name">account.fiscalyear.search</field>
            <field name="model">account.fiscalyear</field>
            <field name="type">search</field>
            <field name="arch" type="xml">
                <search string="Search Fiscalyear">
                    <group>
                        <field name="name" filter_domain="['|', ('name','ilike',self), ('code','ilike',self)]" string="Fiscal Year"/>
                        <separator orientation="vertical"/>
                        <filter string="Open" domain="[('state','=','draft')]" icon="terp-camera_test"/>
                        <filter string="Closed" domain="[('state','=','done')]" icon="terp-dialog-close"/>
                        <separator orientation="vertical"/>
                        <field name="state"/>
                    </group>
                    <newline/>
                    <group expand="0" string="Group By...">
                        <filter string="Status" context="{'group_by': 'state'}" icon="terp-stock_effects-object-colorize"/>
                    </group>
                </search>
            </field>
        </record>
        <record id="action_account_fiscalyear_form" model="ir.actions.act_window">
            <field name="name">Fiscal Years</field>
            <field name="res_model">account.fiscalyear</field>
            <field name="view_type">form</field>
            <field name="view_mode">tree,form</field>
            <field name="help">Define your company's financial year according to your needs. A financial year is a period at the end of which a company's accounts are made up (usually 12 months). The financial year is usually referred to by the date in which it ends. For example, if a company's financial year ends November 30, 2011, then everything between December 1, 2010 and November 30, 2011  would be referred to as FY 2011. You are not obliged to follow the actual calendar year.</field>
        </record>
        <menuitem id="next_id_23" name="Periods" parent="account.menu_finance_configuration" sequence="5" />
        <menuitem action="action_account_fiscalyear_form" id="menu_action_account_fiscalyear_form" parent="next_id_23"/>

        <!--
            Period
        -->

        <record id="view_account_period_form" model="ir.ui.view">
            <field name="name">account.period.form</field>
            <field name="model">account.period</field>
            <field name="type">form</field>
            <field name="arch" type="xml">
                <form version="7.0">
	                <header>
	                    <button name="action_draft" states="done" string="Set to Draft" type="object" groups="account.group_account_manager"/>
	                    <field name="state" widget="statusbar" nolabel="1"/>
	                </header>
	                <sheet>
		                <group>
		                    <group>
		                        <field name="name"/>
		                        <field name="fiscalyear_id" widget="selection"/>
		                        <label for="date_start" string="Duration"/>
		                        <div>
		                            <field name="date_start" class="oe_inline" nolabel="1"/> - 
		                            <field name="date_stop" nolabel="1" class="oe_inline"/>
		                        </div>
		                    </group>
		                    <group>
		                        <field name="code"/>
		                        <field name="special"/>
		                        <field name="company_id" widget="selection" groups="base.group_multi_company"/>
		                    </group>
		                </group>
	                </sheet>
                </form>
            </field>
        </record>
        <record id="view_account_period_tree" model="ir.ui.view">
            <field name="name">account.period.tree</field>
            <field name="model">account.period</field>
            <field name="type">tree</field>
            <field name="arch" type="xml">
              <tree colors="blue:state == 'draft';gray:state == 'done' " string="Period">
                    <field name="name"/>
                    <field name="code"/>
                    <field name="date_start"/>
                    <field name="date_stop"/>
                    <field name="special"/>
                    <field name="company_id" groups="base.group_multi_company"/>
                    <field name="state"/>
                </tree>
            </field>
        </record>

        <record id="view_account_period_search" model="ir.ui.view">
            <field name="name">account.period.search</field>
            <field name="model">account.period</field>
            <field name="type">search</field>
            <field name="arch" type="xml">
                <search string="Search Period">
                    <group>
                        <field name="name" filter_domain="['|', ('name','ilike',self), ('code','ilike',self)]" string="Period"/>
                        <separator orientation="vertical"/>
                        <filter string="To Close" name="draft" domain="[('state','=','draft')]" icon="terp-dialog-close"/>
                    </group>
                </search>
            </field>
        </record>

        <record id="action_account_period_form" model="ir.actions.act_window">
            <field name="name">Periods</field>
            <field name="res_model">account.period</field>
            <field name="view_type">form</field>
            <field name="view_mode">tree,form</field>
            <field name="context">{'search_default_draft': 1}</field>
            <field name="help">Here you can define a financial period, an interval of time in your company's financial year. An accounting period typically is a month or a quarter. It usually corresponds to the periods of the tax declaration. Create and manage periods from here and decide whether a period should be closed or left open depending on your company's activities over a specific period.</field>
        </record>
        <menuitem action="action_account_period_form" id="menu_action_account_period_form" parent="account.next_id_23" groups="base.group_no_one"/>


        <!--
            Accounts
        -->
        <record id="view_account_form" model="ir.ui.view">
            <field name="name">account.account.form</field>
            <field name="model">account.account</field>
            <field name="type">form</field>
            <field name="arch" type="xml">
                <form string="Account" version="7.0">
                    <label for="code" class="oe_edit_only" string="Account Code and Name"/>
                    <h1>
                        <field name="code" class="oe_inline" placeholder="Account code" style="width: 6em"/> - 
                        <field name="name" class="oe_inline" placeholder="Account name"/>
                    </h1>
                    <group>
                        <group>
                            <field name="parent_id"/>
                            <field name="type"/>
                            <field name="user_type"/>
                            <field name="active"/>
                            <field name="company_id" widget="selection" groups="base.group_multi_company"/>
                        </group>
                        <group>
                            <field name="debit" attrs="{'readonly':[('type','=','view')]}"/>
                            <field name="credit" attrs="{'readonly':[('type','=','view')]}"/>
                            <field name="balance"/>
                        </group>
                        <group>
                            <field name="tax_ids" domain="[('parent_id','=',False)]" widget="many2many_tags"/>
                            <field name="reconcile"/>
                            <field name="child_consol_ids"
                                attrs="{'invisible':[('type','!=','consolidation')]}"
                                widget="many2many_tags"/>
                        </group>
                        <group>
                            <field name="currency_id"/>
                            <field name="currency_mode" attrs="{'readonly': [('currency_id','=',False)]}"/>
                        </group>
                    </group>
                    <label for="note"/>
                    <field name="note"/>
                </form>
            </field>
        </record>

        <record id="view_account_search" model="ir.ui.view">
            <field name="name">account.account.search</field>
            <field name="model">account.account</field>
            <field name="type">search</field>
            <field name="arch" type="xml">
                <search string="Accounts">
                    <group>
                        <field name="name" filter_domain="['|', ('name','ilike',self), ('code','ilike',self)]" string="Account"/>
                        <separator orientation="vertical"/>
                        <filter icon="terp-sale" string="Receivable Accounts" domain="[('type','=','receivable')]"/>
                        <filter icon="terp-purchase" string="Payable Accounts" domain="[('type','=','payable')]"/>
                        <separator orientation="vertical"/>
                        <field name="user_type"/>
                    </group>
                    <newline/>
                    <group expand="0" string="Group By...">
                        <filter string="Parent Account" icon="terp-folder-orange" domain="" context="{'group_by':'parent_id'}"/>
                        <separator orientation="vertical"/>
                        <filter string="Account Type" icon="terp-stock_symbol-selection" domain="" context="{'group_by':'user_type'}"/>
                        <filter string="Internal Type" icon="terp-stock_symbol-selection" domain="" context="{'group_by':'type'}"/>
                    </group>
                </search>
            </field>
        </record>

        <record id="view_account_list" model="ir.ui.view">
            <field name="name">account.account.list</field>
            <field name="model">account.account</field>
            <field name="type">tree</field>
            <field name="field_parent">child_id</field>
            <field name="arch" type="xml">
                <tree colors="blue:type == 'view';black:type in ('other','receivable','payable','consolidation');gray:type == 'closed'" string="Chart of accounts" toolbar="1" >
                    <field name="code"/>
                    <field name="name"/>
                    <field name="parent_id" invisible="1"/>
                    <field name="user_type" invisible="1"/>
                    <field name="debit"/>
                    <field name="credit"/>
                    <field name="balance"/>
                    <field name="type"/>
                    <field name="company_id" groups="base.group_multi_company"/>
                    <field name="company_currency_id"/>
                </tree>
            </field>
        </record>
        <record id="view_treasory_graph" model="ir.ui.view">
           <field name="name">account.treasury.graph</field>
           <field name="model">account.account</field>
           <field name="type">graph</field>
           <field name="arch" type="xml">
               <graph string="Treasury Analysis" type="bar">
                  <field name="name"/>
                  <field name="balance" operator="+"/>
               </graph>
         </field>
      </record>
        <record id="action_account_form" model="ir.actions.act_window">
            <field name="name">Accounts</field>
            <field name="res_model">account.account</field>
            <field name="view_type">form</field>
            <field name="view_mode">tree,form,graph</field>
            <field name="search_view_id" ref="view_account_search"/>
            <field name="view_id" ref="view_account_list"/>
            <field name="help">Create and manage the accounts you need to record journal entries. An account is part of a ledger allowing your company to register all kinds of debit and credit transactions. Companies present their annual accounts in two main parts: the balance sheet and the income statement (profit and loss account). The annual accounts of a company are required by law to disclose a certain amount of information. They have to be certified by an external auditor annually.</field>
        </record>
        <menuitem id="account_account_menu" name="Accounts" parent="account.menu_finance_configuration" sequence="15"/>
        <menuitem action="action_account_form" id="menu_action_account_form" parent="account_account_menu"/>

        <record id="view_account_tree" model="ir.ui.view">
            <field name="name">account.account.tree</field>
            <field name="model">account.account</field>
            <field name="type">tree</field>
            <field name="field_parent">child_id</field>
            <field name="arch" type="xml">
                <tree colors="blue:type == 'view';black:type in ('other','receivable','payable','consolidation');gray:type == 'closed'" string="Chart of accounts" toolbar="1" >
                    <field name="code"/>
                    <field name="name"/>
                    <field name="debit"/>
                    <field name="credit"/>
                    <field name="balance"/>
                    <field name="company_currency_id"/>
                    <field name="company_id" groups="base.group_multi_company"/>
                    <field name="type"/>
                    <field name="parent_id" invisible="1"/>
                </tree>
            </field>
        </record>
        <record id="action_account_tree" model="ir.actions.act_window">
            <field name="name">Chart of Accounts</field>
            <field name="res_model">account.account</field>
            <field name="view_type">tree</field>
            <field name="view_id" ref="view_account_tree"/>
            <field name="domain">[('parent_id','=',False)]</field>
        </record>

         <record id="view_account_gain_loss_tree" model="ir.ui.view">
           <field name="name">Unrealized Gain or Loss</field>
            <field name="model">account.account</field>
            <field name="type">tree</field>
            <field name="arch" type="xml">
                <tree string="Unrealized Gains and losses">
                    <field name="code"/>
                    <field name="name"/>
                    <field name="parent_id" invisible="1"/>
                    <field name="user_type" invisible="1"/>
                    <field name="type" invisible="1"/>
                    <field name="currency_id"/>
                    <field name="exchange_rate"/>
                    <field name="foreign_balance"/>
                    <field name="adjusted_balance"/>
                    <field name="balance"/>
                    <field name="unrealized_gain_loss"/>
                </tree>
            </field>
        </record>

          <record id="action_account_gain_loss" model="ir.actions.act_window">
            <field name="name">Unrealized Gain or Loss</field>
            <field name="res_model">account.account</field>
            <field name="view_type">form</field>
            <field name="view_mode">tree</field>
            <field name="view_id" ref="view_account_gain_loss_tree"/>
            <field name="domain">[('currency_id','!=',False)]</field>
            <field name="help">When doing multi-currency transactions, you may loose or gain some amount due to changes of exchange rate. This menu gives you a forecast of the Gain or Loss you'd realized if those transactions were ended today. Only for accounts having a secondary currency set.</field>
        </record>

        <menuitem
            name="Unrealized Gain or Loss"
            action="action_account_gain_loss"
            groups="account.group_account_user"
            id="menu_unrealized_gains_losses"
            parent="account.menu_multi_currency"/>

        <!--
        Journal

        Account Journal Columns
        -->

        <record id="view_journal_column_form" model="ir.ui.view">
            <field name="name">account.journal.column.form</field>
            <field name="model">account.journal.column</field>
            <field name="type">form</field>
            <field name="arch" type="xml">
                <form string="Journal Column" version="7.0">
                    <field name="name"/>
                    <field name="field"/>
                    <field name="sequence"/>
                </form>
            </field>
        </record>
        <record id="view_journal_column_tree" model="ir.ui.view">
            <field name="name">account.journal.column.tree</field>
            <field name="model">account.journal.column</field>
            <field name="type">tree</field>
            <field name="arch" type="xml">
                <tree string="Journal Column">
                    <field name="sequence"/>
                    <field name="name"/>
                </tree>
            </field>
        </record>

        <record id="view_account_journal_view_search" model="ir.ui.view">
            <field name="name">account.journal.view.search</field>
            <field name="model">account.journal.view</field>
            <field name="type">search</field>
            <field name="arch" type="xml">
                <search string="Journal View">
                    <field name="name" string="Journal View"/>
                </search>
            </field>
        </record>
        <record id="view_account_journal_view_tree" model="ir.ui.view">
            <field name="name">account.journal.view.tree</field>
            <field name="model">account.journal.view</field>
            <field name="type">tree</field>
            <field name="arch" type="xml">
                <tree string="Journal View">
                    <field name="name"/>
                </tree>
            </field>
        </record>
        <record id="view_account_journal_view_form" model="ir.ui.view">
            <field name="name">account.journal.view.form</field>
            <field name="model">account.journal.view</field>
            <field name="type">form</field>
            <field name="arch" type="xml">
                <form string="Journal View" version="7.0">
                    <field name="name"/>
                    <field name="columns_id"/>
                </form>
            </field>
        </record>
        <record id="action_account_journal_view" model="ir.actions.act_window">
            <field name="name">Journal Views</field>
            <field name="res_model">account.journal.view</field>
            <field name="view_type">form</field>
            <field name="view_mode">tree,form</field>
            <field name="search_view_id" ref="view_account_journal_view_search"/>
            <field name="help">Here you can customize an existing journal view or create a new view. Journal views determine the way you can record entries in your journal. Select the fields you want to appear in a journal and determine the sequence in which they will appear. Then you can create a new journal and link your view to it.</field>
        </record>

        <menuitem action="action_account_journal_view" id="menu_action_account_journal_view" parent="account.menu_journals" sequence="20"/>

        <!--
    # Account Journal
    -->

        <record id="view_account_journal_tree" model="ir.ui.view">
            <field name="name">account.journal.tree</field>
            <field name="model">account.journal</field>
            <field name="type">tree</field>
            <field name="arch" type="xml">
                <tree string="Account Journal">
                    <field name="code"/>
                    <field name="name"/>
                    <field name="type"/>
                    <field name="user_id"/>
                    <field name="company_id" groups="base.group_multi_company"/>
                </tree>
            </field>
        </record>
        <record id="view_account_journal_search" model="ir.ui.view">
            <field name="name">account.journal.search</field>
            <field name="model">account.journal</field>
            <field name="type">search</field>
            <field name="arch" type="xml">
                <search string="Search Account Journal">
                    <group>
                    <field name="name" filter_domain="['|', ('name','ilike',self), ('code','ilike',self)]" string="Journal"/>
                    <separator orientation="vertical"/>
                    <filter domain="['|', ('type', '=', 'sale'), ('type', '=', 'sale_refund')]" string="Sale" icon="terp-camera_test"/>
                    <filter domain="['|', ('type', '=', 'purchase'), ('type', '=', 'purchase_refund')]" string="Purchase" icon="terp-purchase"/>
                    <filter domain="['|', ('type', '=', 'cash'), ('type', '=', 'bank')]" string="Liquidity" icon="terp-dolar"/>
                    <filter domain="['|', ('type', '=', 'general'), ('type', '=', 'situation')]" string="Others" icon="terp-stock"/>
                    <separator orientation="vertical"/>
                    <field name="user_id"/>
                    </group>
                    <newline/>
                    <group expand="0" string="Group By...">
                    <filter string="User" context="{'group_by':'user_id'}" icon="terp-personal"/>
                    <separator orientation="vertical"/>
                    <filter string="Type" context="{'group_by':'type'}" icon="terp-stock_symbol-selection"/>
                    </group>
                </search>
            </field>
        </record>

        <record id="view_account_journal_form" model="ir.ui.view">
            <field name="name">account.journal.form</field>
            <field name="model">account.journal</field>
            <field name="type">form</field>
            <field name="arch" type="xml">
                <form string="Account Journal" version="7.0">
                    <div class="oe_title">
                        <label for="name" class="oe_edit_only"/>
                        <h1><field name="name"/></h1>
                    </div>
                    <group>
                        <group>
                            <field name="code"/>
                            <field name="type" on_change="onchange_type(type, currency, context)"/>
                        </group>
                        <group>
                            <field name="default_debit_account_id" attrs="{'required':[('type','in', ('cash', 'bank'))]}" domain="[('type','&lt;&gt;','view'),('type','&lt;&gt;','consolidation')]"/>
                            <field name="default_credit_account_id" attrs="{'required':[('type','in',('cash', 'bank'))]}" domain="[('type','&lt;&gt;','view'),('type','&lt;&gt;','consolidation')]"/>
                            <field name="currency"/>
                            <field name="company_id" groups="base.group_multi_company"/>
                        </group>
                    </group>
                    <notebook>
                        <page string="Advanced Settings">
                            <group>
                                <group>
                                    <field name="user_id"/>
                                    <field name="view_id" widget="selection"/>
                                    <field name="sequence_id" required="0"/>
                                </group>
                                <group>
                                    <field name="centralisation"/>
                                    <field name="entry_posted"/>
                                    <field name="allow_date"/>
                                    <field name="group_invoice_lines"/>
                                </group>
                            </group>
                        </page>
                        <page string="Entry Controls">
                            <separator colspan="4" string="Accounts Type Allowed (empty for no control)"/>
                            <field colspan="4" name="type_control_ids" nolabel="1"/>
                            <separator colspan="4" string="Accounts Allowed (empty for no control)"/>
                            <field colspan="4" name="account_control_ids" nolabel="1"/>
                        </page>
                        <page string="Cash Registers" attrs="{'invisible':[('type', '!=', 'cash')]}">
                            <group>
                                <group string="Accounts">
                                    <field name="profit_account_id"/>
                                    <field name="loss_account_id"/>
                                    <field name="internal_account_id"/>
                                </group>
                                <group string="Miscellaneous">
                                    <field name="with_last_closing_balance"/>
                                </group>
                            </group>
                            <separator string="Available Coins" colspan="4" />
                            <field name="cashbox_line_ids" nolabel="1" string="Unit Of Currency Definition" colspan="4">
                                <tree string="CashBox Lines" editable="bottom">
                                    <field name="pieces" />
                                </tree>
                            </field>
                        </page>
                    </notebook>
                </form>
            </field>
        </record>

        <record id="action_account_journal_form" model="ir.actions.act_window">
            <field name="name">Journals</field>
            <field name="res_model">account.journal</field>
            <field name="view_type">form</field>
            <field name="view_mode">tree,form</field>
            <field name="help">Create and manage your company's journals from this menu. A journal is used to record transactions of all accounting data related to the day-to-day business of your company using double-entry bookkeeping system. Depending on the nature of its activities and the number of daily transactions, a company may keep several types of specialized journals such as a cash journal, purchase journal, sales journal...</field>
        </record>
        <menuitem action="action_account_journal_form" id="menu_action_account_journal_form" parent="menu_journals"/>

        <record id="view_account_bank_statement_filter" model="ir.ui.view">
            <field name="name">account.cash.statement.select</field>
            <field name="model">account.bank.statement</field>
            <field name="type">search</field>
            <field name="arch" type="xml">
                <search string="Search Bank Statements">
                    <group>
                        <field name="name" string="Bank Statement"/>
                        <separator orientation="vertical"/>
                        <field name="date"/>
                        <separator orientation="vertical"/>
                        <filter string="Draft" name="state_draft" domain="[('state','=','draft')]" icon="terp-document-new"/>
                        <filter string="Open" name="state_open" domain="[('state','=','open')]" icon="terp-check"/>
                        <filter string="Confirmed" name="state_confirmed" domain="[('state','=','confirm')]" icon="terp-camera_test"/>
                        <separator orientation="vertical"/>
                        <field name="journal_id" widget='selection' domain="[('type', '=', 'cash')]" />
                    </group>
                    <newline/>
                    <group expand="0" string="Group By...">
                        <filter string="Journal" context="{'group_by': 'journal_id'}" icon="terp-folder-orange"/>
                        <filter string="Status" context="{'group_by': 'state'}" icon="terp-stock_effects-object-colorize"/>
                        <separator orientation="vertical"/>
                        <filter string="Period" context="{'group_by': 'period_id'}" icon="terp-go-month"/>
                    </group>
                </search>
            </field>
        </record>

        <record id="view_bank_statement_tree" model="ir.ui.view">
            <field name="name">account.bank.statement.tree</field>
            <field name="model">account.bank.statement</field>
            <field name="type">tree</field>
            <field name="arch" type="xml">
                <tree colors="red:balance_end_real!=balance_end and state=='draft';blue:state=='draft' and (balance_end_real==balance_end);black:state=='confirm'" string="Statement">
                    <field name="name"/>
                    <field name="date"/>
                    <field name="period_id"/>
                    <field name="journal_id"/>
                    <field name="balance_start"/>
                    <field name="balance_end_real"/>
                    <field name="balance_end" invisible="1"/>
                    <field name="state"/>
                </tree>
            </field>
        </record>
        <record id="view_bank_statement_search" model="ir.ui.view">
            <field name="name">account.bank.statement.search</field>
            <field name="model">account.bank.statement</field>
            <field name="type">search</field>
            <field name="arch" type="xml">
                <search string="Search Bank Statements">
                    <group>
                        <field name="name" string="Bank Statement"/>
                        <separator orientation="vertical"/>
                        <field name="date"/>
                        <separator orientation="vertical"/>
                        <filter string="Draft" domain="[('state','=','draft')]" icon="terp-document-new"/>
                        <filter string="Confirmed" domain="[('state','=','confirm')]" icon="terp-camera_test"/>
                        <separator orientation="vertical"/>
                        <field name="period_id"/>
                        <field name="journal_id" widget="selection" domain="[('type', '=', 'bank')]" />
                    </group>
                    <newline/>
                    <group expand="0" string="Group By...">
                        <filter string="Journal" context="{'group_by': 'journal_id'}" icon="terp-folder-orange"/>
                        <filter string="Status" context="{'group_by': 'state'}" icon="terp-stock_effects-object-colorize"/>
                        <separator orientation="vertical"/>
                        <filter string="Period" context="{'group_by': 'period_id'}" icon="terp-go-month"/>
                    </group>
                </search>
            </field>
        </record>
        <record id="view_bank_statement_form" model="ir.ui.view">
            <field name="name">account.bank.statement.form</field>
            <field name="model">account.bank.statement</field>
            <field name="type">form</field>
            <field name="arch" type="xml">
                <form string="Bank Statement" version="7.0">
                <header>
                    <button name="button_confirm_bank" states="draft" string="Confirm" type="object" class="oe_highlight"/>
                    <button name="button_dummy" states="draft" string="Compute" type="object" class="oe_highlight"/>
                    <button name="button_cancel" states="confirm" string="Cancel" type="object"/>
                    <field name="state" widget="statusbar" statusbar_visible="draft,confirm"/>
                </header>
                <sheet>
                    <div class="oe_right oe_button_box" name="import_buttons">
                       <!-- Put here related buttons -->
                    </div>
                    <label for="name" class="oe_edit_only" attrs="{'invisible':[('name','=','/')]}"/>
                    <h1>
                        <field name="name" attrs="{'invisible':[('name','=','/')]}"/>
                    </h1>
                    <group>
                        <group>
                            <field name="journal_id" domain="[('type', '=', 'bank')]" on_change="onchange_journal_id(journal_id)" widget="selection"/>
                            <label for="date" string="Date / Period"/>
                            <div>
                                <field name="date" on_change="onchange_date(date, company_id)" class="oe_inline"/>
                                <field name="period_id" class="oe_inline"/>
                            </div>
                            <field name='company_id' widget="selection" groups="base.group_multi_company" />
                        </group><group>
                            <label for="balance_start"/>
                            <div>
                                <field name="balance_start" class="oe_inline"/>
                                <field name="currency" class="oe_inline"/>
                            </div>
                            <field name="balance_end_real"/>
                        </group>
                    </group>

                    <notebook>
                        <page string="Transactions" name="statement_line_ids">
                            <field name="line_ids" context="{'date':date}">
                                <tree editable="bottom" string="Statement lines">
                                    <field name="sequence" readonly="1" invisible="1"/>
                                    <field name="date"/>
                                    <field name="name"/>
                                    <field name="ref"/>
                                    <field name="partner_id" on_change="onchange_partner_id(partner_id)"/>
                                    <field name="type" on_change="onchange_type(partner_id, type)"/>
                                    <field domain="[('journal_id','=',parent.journal_id), ('company_id', '=', parent.company_id)]" name="account_id"/>
                                    <field name="analytic_account_id" groups="analytic.group_analytic_accounting" domain="[('company_id', '=', parent.company_id), ('type', '&lt;&gt;', 'view')]"/>
                                    <field name="amount"/>
                                </tree>
                                <form string="Statement lines" version="7.0">
                                    <group col="4">
                                        <field name="date"/>
                                        <field name="name"/>
                                        <field name="ref"/>
                                        <field name="partner_id" on_change="onchange_partner_id(partner_id)"/>
                                        <field name="type" on_change="onchange_type(partner_id, type)"/>
                                        <field domain="[('journal_id', '=', parent.journal_id), ('type', '&lt;&gt;', 'view'), ('company_id', '=', parent.company_id)]" name="account_id"/>
                                        <field name="analytic_account_id" groups="analytic.group_analytic_accounting" domain="[('company_id', '=', parent.company_id), ('type', '&lt;&gt;', 'view')]"/>
                                        <field name="amount"/>
                                        <field name="sequence" readonly="0"/>
                                    </group>
                                    <separator string="Notes"/>
                                    <field name="note"/>
                                </form>
                            </field>
                        </page>
                        <page string="Journal Entries" name="move_live_ids">
                            <field name="move_line_ids"/>
                        </page>
                    </notebook>
                </sheet>
                </form>
            </field>
        </record>


        <record id="action_bank_statement_tree" model="ir.actions.act_window">
            <field name="name">Bank Statements</field>
            <field name="res_model">account.bank.statement</field>
            <field name="view_type">form</field>
            <field name="view_mode">tree,form,graph</field>
            <field name="domain">[('journal_id.type', '=', 'bank')]</field>
            <field name="context">{'journal_type':'bank'}</field>
            <field name="search_view_id" ref="view_bank_statement_search"/>
            <field name="help">A bank statement is a summary of all financial transactions occurring over a given period of time on a deposit account, a credit card or any other type of financial account. The starting balance will be proposed automatically and the closing balance is to be found on your statement. When you are in the Payment column of a line, you can press F1 to open the reconciliation form.</field>
        </record>
        <record model="ir.actions.act_window.view" id="action_bank_statement_tree_bank">
            <field name="sequence" eval="1"/>
            <field name="view_mode">tree</field>
            <field name="view_id" ref="view_bank_statement_tree"/>
            <field name="act_window_id" ref="action_bank_statement_tree"/>
        </record>
        <record model="ir.actions.act_window.view" id="action_bank_statement_form_bank">
            <field name="sequence" eval="1"/>
            <field name="view_mode">form</field>
            <field name="view_id" ref="view_bank_statement_form"/>
            <field name="act_window_id" ref="action_bank_statement_tree"/>
        </record>

        <menuitem string="Bank Statements" action="action_bank_statement_tree" id="menu_bank_statement_tree" parent="menu_finance_bank_and_cash" sequence="7"/>

        <record id="action_bank_statement_draft_tree" model="ir.actions.act_window">
            <field name="name">Draft statements</field>
            <field name="res_model">account.bank.statement</field>
            <field name="view_type">form</field>
            <field name="view_mode">tree,form</field>
            <field name="domain">[('state','=','draft')]</field>
            <field name="filter" eval="True"/>
        </record>

        <!--
    Account Types
    -->
        <record id="view_account_type_search" model="ir.ui.view">
            <field name="name">account.account.type.search</field>
            <field name="model">account.account.type</field>
            <field name="type">search</field>
            <field name="arch" type="xml">
                <search string="Account Type">
                    <field name="name" filter_domain="['|', ('name','ilike',self), ('code','ilike',self)]" string="Account Type"/>
                </search>
            </field>
        </record>

        <record id="view_account_type_tree" model="ir.ui.view">
            <field name="name">account.account.type.tree</field>
            <field name="model">account.account.type</field>
            <field name="type">tree</field>
            <field name="arch" type="xml">
                <tree string="Account Type">
                    <field name="name"/>
                    <field name="code"/>
                </tree>
            </field>
        </record>

        <record id="view_account_type_form" model="ir.ui.view">
            <field name="name">account.account.type.form</field>
            <field name="model">account.account.type</field>
            <field name="type">form</field>
            <field name="arch" type="xml">
                <form string="Account Type" version="7.0">
                    <group>
                        <group>
                            <field name="name"/>
                            <field name="code"/>
                        </group>
                        <group>
                            <field name="report_type"/>
                            <field name="close_method"/>
                        </group>
                    </group>
                    <separator string="Description"/>
                    <field name="note"/>
                </form>
            </field>
        </record>
        <record id="action_account_type_form" model="ir.actions.act_window">
            <field name="name">Account Types</field>
            <field name="res_model">account.account.type</field>
            <field name="view_type">form</field>
            <field name="view_mode">tree,form</field>
            <field name="search_view_id" ref="view_account_type_search"/>
            <field name="help">An account type is used to determine how an account is used in each journal. The deferral method of an account type determines the process for the annual closing. Reports such as the Balance Sheet and the Profit and Loss report use the category (profit/loss or balance sheet). For example, the account type could be linked to an asset account, expense account or payable account. From this view, you can create and manage the account types you need for your company.</field>
        </record>
        <menuitem action="action_account_type_form" sequence="20" id="menu_action_account_type_form" parent="account_account_menu" groups="base.group_no_one"/>
        <!--
    Entries
    -->
        <record id="view_account_move_tree" model="ir.ui.view">
            <field name="name">account.move.tree</field>
            <field name="model">account.move</field>
            <field name="type">tree</field>
            <field name="arch" type="xml">
                <tree colors="blue:state == 'draft';black:state == 'posted'" string="Journal Entries">
                    <field name="name"/>
                    <field name="ref"/>
                    <field name="date"/>
                    <field name="period_id"/>
                    <field name="journal_id"/>
                    <field name="partner_id"/>
                    <field name="amount" sum="Total Amount"/>
                    <field name="state"/>
                </tree>
            </field>
        </record>

        <!--
    Reconcile
    -->

        <record id="view_move_reconcile_form" model="ir.ui.view">
            <field name="name">account.move.reconcile.form</field>
            <field name="model">account.move.reconcile</field>
            <field name="type">form</field>
            <field name="arch" type="xml">
                <form string="Journal Entry Reconcile" version="7.0">
                    <group col="4">
                        <field name="name"/>
                        <field name="create_date"/>
                        <field name="type"/>
                    </group>
                    <separator string="Reconcile Entries"/>
                    <field name="line_id"/>
                    <separator string="Partial Reconcile Entries"/>
                    <field name="line_partial_ids"/>
                </form>
            </field>
        </record>

        <!--
    Tax Codes
    -->
        <record id="view_tax_code_search" model="ir.ui.view">
            <field name="name">account.tax.code.search</field>
            <field name="model">account.tax.code</field>
            <field name="type">search</field>
            <field name="arch" type="xml">
                <search string="Account Tax Code">
                    <field name="name" filter_domain="['|', ('name','ilike',self), ('code','ilike',self)]" string="Tax Code"/>
                    <field name="parent_id"/>
                    <field name="company_id" widget="selection" groups="base.group_multi_company"/>
                </search>
            </field>
        </record>
        <record id="view_tax_code_tree" model="ir.ui.view">
            <field name="name">account.tax.code.tree</field>
            <field name="model">account.tax.code</field>
            <field name="type">tree</field>
            <field name="field_parent">child_ids</field>
            <field name="priority">100</field>
            <field name="arch" type="xml">
                <tree string="Account Tax Code" toolbar="1">
                    <field name="name"/>
                    <field name="code"/>
                    <field name="sum_period"/>
                    <field name="sum"/>
                    <field name="company_id" groups="base.group_multi_company"/>
                </tree>
            </field>
        </record>
        <record id="view_tax_code_form" model="ir.ui.view">
            <field name="name">account.tax.code.form</field>
            <field name="model">account.tax.code</field>
            <field name="type">form</field>
            <field name="arch" type="xml">
                <form string="Account Tax Code" version="7.0">
                    <group>
                        <group col="4" colspan="2">
                            <field name="name"/>
                            <field name="code"/>
                            <field name="parent_id"/>
                            <field name="company_id" groups="base.group_multi_company"/>
                        </group>
                        <group string="Reporting Configuration">
                            <field name="notprintable"/>
                            <field name="sign"/>
                        </group>
                        <group string="Statistics">
                            <field name="sum_period"/>
                            <field name="sum"/>
                        </group>
                    </group>
                    <separator string="Description"/>
                    <field name="info"/>
                </form>
            </field>
        </record>
        <record id="action_tax_code_list" model="ir.actions.act_window">
            <field name="name">Tax codes</field>
            <field name="res_model">account.tax.code</field>
            <field name="view_type">form</field>
            <field name="view_mode">tree,form</field>
            <field name="view_id" ref="view_tax_code_tree"/>
            <field name="search_view_id" ref="view_tax_code_search"/>
            <field name="help">The tax code definition depends on the tax declaration of your country. OpenERP allows you to define the tax structure and manage it from this menu. You can define both numeric and alphanumeric tax codes.</field>
        </record>
       <menuitem id="next_id_27" name="Taxes" parent="account.menu_finance_configuration" sequence="20"/>
       <menuitem action="action_tax_code_list" id="menu_action_tax_code_list" parent="next_id_27" sequence="12" groups="base.group_no_one"/>


        <!--
    Tax
    -->
        <record id="view_tax_tree" model="ir.ui.view">
            <field name="name">account.tax.tree</field>
            <field name="model">account.tax</field>
            <field name="type">tree</field>
            <field name="field_parent">child_ids</field>
            <field name="arch" type="xml">
                <tree string="Account Tax">
                    <field name="name"/>
                    <field name="price_include"/>
                    <field name="description"/>
                    <field name="company_id" widget="selection" groups="base.group_multi_company"/>
                </tree>
            </field>
        </record>
        <record id="view_account_tax_search" model="ir.ui.view">
            <field name="name">account.tax.search</field>
            <field name="model">account.tax</field>
            <field name="type">search</field>
            <field name="arch" type="xml">
                <search string="Search Taxes">
                    <group>
                        <field name="name" filter_domain="['|', ('name','ilike',self), ('description','ilike',self)]" string="Tax"/>
                        <field name="company_id" widget="selection" groups="base.group_multi_company"/>
                    </group>
                </search>
            </field>
        </record>
        <record id="view_tax_form" model="ir.ui.view">
            <field name="name">account.tax.form</field>
            <field name="model">account.tax</field>
            <field name="type">form</field>
            <field name="arch" type="xml">
                <form string="Account Tax" version="7.0">
                    <group>
                        <group>
                            <field name="name"/>
                            <field name="description"/>
                        </group>
                        <group>
                            <field name="type_tax_use"/>
                            <field name="company_id" widget="selection" groups="base.group_multi_company"/>
                            <field name="active"/>
                        </group>
                    </group>
                    <notebook>
                        <page string="Tax Definition">
                        <group>
                            <group string="Tax Computation">
                                <label for="type"/>
                                <div>
                                    <field name="type"/>
                                    <field name="amount" class="oe_inline"
                                        attrs="{'invisible':[('type','in',('none', 'code', 'balance'))]}"/>
                                    <label string="%%" attrs="{'invisible':[('type','&lt;&gt;','percent')]}"/>
                                </div>
                                <field name="python_compute" attrs="{'invisible':[('type','!=','code')],'required':[('type','=','code')]}"/>
                                <field name="python_compute_inv" attrs="{'invisible':[('type','!=','code')],'required':[('type','=','code')]}"/>
                                <field name="price_include"/>
                            </group>
                            <group string="Misc">
                                <field name="sequence"/>
                                <field name="include_base_amount"/>
                                <field name="child_depend"/>
                            </group>
                            <group string="Invoices">
                                  <field name="account_collected_id" domain="[('type','&lt;&gt;','view'),('type','&lt;&gt;','consolidation')]"/>
                                  <field name="account_analytic_collected_id" domain="[('type','&lt;&gt;','view'), ('company_id', '=', company_id), ('parent_id', '&lt;&gt;', False)]" groups="analytic.group_analytic_accounting"/>

                                  <field name="base_code_id"/>
                                  <field name="base_sign"/>
                                  <field name="tax_code_id"/>
                                  <field name="tax_sign"/>

                            </group>
                            <group string="Refunds">
                                  <field name="account_paid_id" domain="[('type','&lt;&gt;','view'),('type','&lt;&gt;','consolidation')]"/>
                                  <field name="account_analytic_paid_id" domain="[('type','&lt;&gt;','view'), ('company_id', '=', company_id), ('parent_id', '&lt;&gt;', False)]" groups="analytic.group_analytic_accounting"/>

                                  <field name="ref_base_code_id"/>
                                  <field name="ref_base_sign"/>
                                  <field name="ref_tax_code_id"/>
                                  <field name="ref_tax_sign"/>
                            </group>
                            <group string="Children/Sub Taxes" colspan="2">
                                <field name="child_depend" class="oe_inline"/>
                                <field name="child_ids" nolabel="1" colspan="2">
                                      <tree string="Account Tax">
                                          <field name="sequence"/>
                                          <field name="name"/>
                                          <field name="price_include"/>
                                          <field name="description"/>
                                     </tree>
                                </field>
                            </group>
                        </group>
                        </page>
                        <page string="Special Computation">
                            <group col="4">
                                <separator colspan="4" string="Applicability Options"/>
                                <field name="applicable_type"/>
                                <field name="domain"/>
                                <separator colspan="4" string="Applicable Code (if type=code)"/>
                                <field colspan="4" name="python_applicable" nolabel="1" attrs="{'readonly':[('applicable_type','=','true')], 'required':[('applicable_type','=','code')]}"/>
                            </group>
                        </page>
                    </notebook>
                </form>
              </field>
        </record>
        <record id="action_tax_form" model="ir.actions.act_window">
            <field name="name">Taxes</field>
            <field name="res_model">account.tax</field>
            <field name="view_type">form</field>
            <field name="view_id" ref="view_tax_tree"/>
            <field name="domain">[('parent_id','=',False)]</field>
        </record>
        <menuitem action="action_tax_form" id="menu_action_tax_form" parent="next_id_27"/>

        <record id="action_tax_code_tree" model="ir.actions.act_window">
            <field name="name">Chart of Taxes</field>
            <field name="res_model">account.tax.code</field>
            <field name="domain">[('parent_id','=',False)]</field>
            <field name="view_type">tree</field>
            <field name="view_id" ref="view_tax_code_tree"/>
            <field name="help">The chart of taxes is used to generate your periodical tax statement. You will see the taxes with codes related to your legal statement according to your country.</field>
        </record>

        <!--
    Entries lines
    -->

        <record id="view_move_line_tree" model="ir.ui.view">
            <field name="name">account.move.line.tree</field>
            <field name="model">account.move.line</field>
            <field name="type">tree</field>
            <field eval="4" name="priority"/>
            <field name="arch" type="xml">
                <tree colors="red:state == 'draft';black:state == 'valid'" string="Journal Items" editable="top" on_write="on_create_write">
                    <field name="date"/>
                    <field name="period_id"/>
                    <field name="move_id"/>
                    <field name="ref"/>
                    <field name="invoice"/>
                    <field name="name"/>
                    <field name="partner_id" on_change="onchange_partner_id(move_id, partner_id, account_id, debit, credit, date, journal_id)"/>
                    <field name="account_id" domain="[('journal_id','=',journal_id), ('company_id', '=', company_id)]"/>
                    <field name="journal_id"/>
                    <field name="debit" sum="Total debit"/>
                    <field name="credit" sum="Total credit"/>
                    <field name="account_tax_id"/>
                    <field name="analytic_account_id" groups="analytic.group_analytic_accounting" domain="[('parent_id','!=',False)]"/>
                    <field name="amount_currency" attrs="{'readonly':[('state','=','valid')]}"/>
                    <field name="currency_id" attrs="{'readonly':[('state','=','valid')]}"/>
                    <field name="reconcile_partial_id"/>
                    <field name="reconcile_id"/>
                    <field name="state"/>
                </tree>
            </field>
        </record>

        <record id="view_move_line_form" model="ir.ui.view">
            <field name="name">account.move.line.form</field>
            <field name="model">account.move.line</field>
            <field name="type">form</field>
            <field eval="2" name="priority"/>
            <field name="arch" type="xml">
                <form string="Journal Item" version="7.0">
                    <sheet> 
	                    <group>
	                        <group>
		                        <field name="name"/>
		                        <field name="ref"/>
		                        <field name="partner_id" on_change="onchange_partner_id(False,partner_id,account_id,debit,credit,date)"/>
	                        </group>
	                        <group>
		                        <field name="journal_id"/>
		                        <field name="period_id"/>
		                        <field name="company_id" required="1" groups="base.group_multi_company"/>
	                        </group>
	                    </group>
	                    <notebook colspan="4">
	                        <page string="Information">
	                            <group>
	                                <group string="Amount">
	                                    <field name="account_id" domain="[('company_id', '=', company_id), ('type','&lt;&gt;','view'), ('type','&lt;&gt;','consolidation')]"/>
	                                    <field name="debit"/>
	                                    <field name="credit"/>
	                                    <field name="quantity"/>
	                                </group>
	                                <group string="Accounting Documents">
	                                    <field name="invoice" readonly="True"/>
	                                    <field name="move_id" required="False"/>
	                                    <field name="statement_id" readonly="True"/>
	                                </group>
	                                <group string="Dates">
	                                    <field name="date"/>
	                                    <field name="date_maturity"/>
	                                    <field name="date_created" readonly="True"/>
	                                </group>
	                                <group string="Taxes">
	                                    <field name="tax_code_id"/>
	                                    <field name="tax_amount"/>
	                                    <field name="account_tax_id" domain="[('parent_id','=',False)]"/>
	                                </group>
	                                <group attrs="{'readonly':[('state','=','valid')]}" string="Currency">
	                                    <field name="currency_id"/>
	                                    <field name="amount_currency"/>
	                                </group>
	                                <group string="Reconciliation">
	                                    <field name="reconcile_id"/>
	                                    <field name="reconcile_partial_id"/>
	                                </group>
	                                <group string="States">
	                                    <field name="state"/>
	                                    <field name="blocked"/>
	                                </group>
	                                <group groups="analytic.group_analytic_accounting" string="Analytic">
	                                    <field name="analytic_account_id" domain="[('parent_id','!=',False)]"/>
	                                </group>
	                            </group>
	                            <field name="narration" colspan="4" nolabel="1" placeholder="Add an internal note..."/>
	                        </page>
	                        <page string="Analytic Lines" groups="analytic.group_analytic_accounting">
	                            <field name="analytic_lines" context="{'default_general_account_id':account_id, 'default_name': name, 'default_date':date, 'amount': (debit or 0.0)-(credit or 0.0)}"/>
	                        </page>
	                    </notebook>
                    </sheet>
                </form>
            </field>
        </record>

        <record id="view_move_line_form2" model="ir.ui.view">
            <field name="name">account.move.line.form2</field>
            <field name="model">account.move.line</field>
            <field name="type">form</field>
            <field eval="9" name="priority"/>
            <field name="arch" type="xml">
                <form string="Journal Item" version="7.0">
                    <notebook colspan="4">
                        <page string="Information">
                            <group col="4">
                                <separator colspan="4" string="General Information"/>
                                <field name="name"/>
                                <field name="date"/>
                                <field name="journal_id" readonly="False"/>
                                <field name="period_id" readonly="False"/>
                                <field name="account_id" domain="[('type','&lt;&gt;','view'),('type','&lt;&gt;','consolidation'),('company_id', '=', company_id)]"/>
                                <field name="partner_id" on_change="onchange_partner_id(False,partner_id,account_id,debit,credit,date)"/>
                                <newline/>
                                <field name="debit"/>
                                <field name="credit"/>

                                <separator colspan="4" string="Optional Information"/>
                                <field name="currency_id"/>
                                <field name="amount_currency"/>
                                <field name="quantity"/>
                                <field name="move_id" required="False"/>
                                <newline/>
                                <field name="date_maturity"/>
                                <field name="date_created"/>
                                <field name="date_created"/>
                                <field name="blocked"/>
                                <newline/>
                                <field name="account_tax_id" domain="[('parent_id','=',False)]"/>
                                <field name="analytic_account_id" domain="[('parent_id','!=',False)]" groups="analytic.group_analytic_accounting"/>
                                <separator colspan="4" string="Status"/>
                                <newline/>
                                <field name="reconcile_id"/>
                                <field name="reconcile_partial_id"/>
                                <field name="state"/>
                            </group>
                        </page>
                        <page string="Analytic Lines" groups="analytic.group_analytic_accounting">
                            <field name="analytic_lines"/>
                        </page>
                    </notebook>
                </form>
            </field>
        </record>

        <record id="account_move_line_graph" model="ir.ui.view">
            <field name="name">account.move.line.graph</field>
            <field name="model">account.move.line</field>
            <field name="type">graph</field>
            <field name="arch" type="xml">
                <graph string="Account Statistics" type="bar">
                    <field name="account_id"/>
                    <field name="debit" operator="+"/>
                    <field name="credit" operator="+"/>
                </graph>
            </field>
        </record>

        <record id="view_account_move_line_filter" model="ir.ui.view">
            <field name="name">Journal Items</field>
            <field name="model">account.move.line</field>
            <field name="type">search</field>
            <field name="arch" type="xml">
                <search string="Search Journal Items">
                    <group>
                        <field name="date"/>
                        <separator orientation="vertical"/>
                        <filter icon="terp-document-new" string="Unbalanced" domain="[('state','=','draft')]" help="Unbalanced Journal Items"/>
                        <separator orientation="vertical"/>
                        <filter icon="terp-document-new" string="Unposted" domain="[('move_id.state','=','draft')]" help="Unposted Journal Items"/>
                        <filter name="posted" icon="terp-camera_test" string="Posted" domain="[('move_id.state','=','posted')]" help="Posted Journal Items"/>
                        <separator orientation="vertical"/>
                        <filter
                            icon="terp-dolar_ok!"
                            string="Unreconciled"
                            domain="[('reconcile_id','=',False), ('account_id.reconcile','=',True)]" help="Unreconciled Journal Items"
                            name="unreconciled"/>
                        <separator orientation="vertical"/>
                        <filter string="Next Partner to Reconcile" help="Next Partner Entries to reconcile" name="next_partner" context="{'next_partner_only': 1}" icon="terp-gtk-jump-to-ltr" domain="[('account_id.reconcile','=',True),('reconcile_id','=',False)]"/>
                        <separator orientation="vertical"/>
                        <field name="move_id" string="Number (Move)"/>
                        <field name="account_id"/>
                        <field name="partner_id"/>
                        <field name="journal_id" widget="selection" context="{'journal_id':self}"/>
                        <field name="period_id" context="{'period_id':self}"/>
                    </group>
                    <newline/>
                    <group expand="0" string="Group By...">
                        <filter string="Partner" icon="terp-partner" domain="[]" context="{'group_by':'partner_id'}"/>
                        <separator orientation="vertical"/>
                        <filter string="Journal" icon="terp-folder-orange" domain="[]" context="{'group_by':'journal_id'}"/>
                        <filter string="Account"  icon="terp-folder-green" context="{'group_by':'account_id'}"/>
                        <separator orientation="vertical"/>
                        <filter string="Period" icon="terp-go-month" domain="[]" context="{'group_by':'period_id'}"/>
                    </group>
                    <newline/>
                </search>
            </field>
        </record>

        <record id="action_account_moves_all_a" model="ir.actions.act_window">
            <field name="name">Journal Items</field>
            <field name="res_model">account.move.line</field>
            <field name="view_type">form</field>
            <field name="view_mode">tree,form</field>
            <field name="context">{}</field>
            <field name="search_view_id" ref="view_account_move_line_filter"/>
            <field name="help">This view can be used by accountants in order to quickly record entries in OpenERP. If you want to record a supplier invoice, start by recording the line of the expense account. OpenERP will propose to you automatically the Tax related to this account and the counterpart "Account Payable".</field>
        </record>

        <menuitem
            action="action_account_moves_all_a"
            icon="STOCK_JUSTIFY_FILL"
            id="menu_action_account_moves_all"
            parent="account.menu_finance_entries"
            sequence="1"
            groups="group_account_user"
        />

        <record id="action_view_move_line" model="ir.actions.act_window">
            <field name="name">Lines to reconcile</field>
            <field name="res_model">account.move.line</field>
            <field name="view_type">form</field>
            <field name="view_mode">tree,form</field>
            <field name="domain">[('account_id.reconcile', '=', True),('reconcile_id','=',False)]</field>
            <field eval="False" name="view_id"/>
            <field eval="True" name="filter"/>
            <field name="search_view_id" ref="view_account_move_line_filter"/>
        </record>

        <record id="action_move_line_select" model="ir.actions.act_window">
            <field name="name">Journal Items</field>
            <field name="res_model">account.move.line</field>
            <field name="view_type">form</field>
            <field name="view_mode">tree,form</field>
            <field name="view_id" ref="view_move_line_tree"/>
            <field name="search_view_id" ref="view_account_move_line_filter"/>
            <field name="context">{'search_default_account_id': [active_id]}</field>
        </record>

        <record id="ir_account_move_line_select" model="ir.values">
            <field name="key2">tree_but_open</field>
            <field name="model">account.account</field>
            <field name="name">Open Journal Items</field>
            <field eval="'ir.actions.act_window,%d'%action_move_line_select" name="value"/>
        </record>
        <!--
    Account.Entry Edition
    -->

        <record id="account_move_graph" model="ir.ui.view">
            <field name="name">account.move.graph</field>
            <field name="model">account.move</field>
            <field name="type">graph</field>
            <field name="arch" type="xml">
                <graph string="Account Statistics" type="bar">
                    <field name="period_id"/>
                    <field name="amount" operator="+"/>
                </graph>
            </field>
         </record>
        <record id="view_move_tree" model="ir.ui.view">
            <field name="name">account.move.tree</field>
            <field name="model">account.move</field>
            <field name="type">tree</field>
            <field name="arch" type="xml">
                <tree colors="blue:state == 'draft';black:state == 'posted'" string="Journal Entries">
                    <field name="name"/>
                    <field name="ref"/>
                    <field name="date"/>
                    <field name="period_id"/>
                    <field name="journal_id"/>
                    <field name="partner_id"/>
                    <field name="amount" sum="Total Amount"/>
                    <field name="to_check"/>
                    <field name="state"/>
                </tree>
            </field>
        </record>
        <record id="view_move_form" model="ir.ui.view">
            <field name="name">account.move.form</field>
            <field name="model">account.move</field>
            <field name="type">form</field>
            <field name="arch" type="xml">
                <form version="7.0">
                <header>
                    <button name="button_validate" states="draft" string="Post" type="object" class="oe_highlight"/>
                    <button name="button_cancel" states="posted" string="Cancel" type="object"/>
                    <field name="state" widget="statusbar"/>
                </header>
                <sheet string="Journal Entries" >
                    <label for="name" class="oe_edit_only" attrs="{'invisible':[('name','=','/')]}"/>
                    <h1>
                        <field name="name" readonly="True" attrs="{'invisible':[('name','=','/')]}"/>
                    </h1>
                    <group>
                        <group>
                            <field name="journal_id"/>
                            <field name="period_id"/>
                            <field name="company_id" required="1" groups="base.group_multi_company"/>
                            <field name="partner_id" invisible="1"/>
                        </group>
                        <group>
                            <field name="ref"/>
                            <field name="date"/>
                            <field name="to_check"/>
                            <field name="amount" invisible="1"/>
                        </group>	
                    </group>
                    <notebook>
                        <page string="Journal Items">
                            <field name="balance" invisible="1"/>
                            <field name="line_id" widget="one2many_list"
                              on_change="onchange_line_id(line_id)"
                              context="{'balance': balance , 'journal': journal_id }">
                                <form string="Journal Item" version="7.0">
                                    <group col="6" colspan="4">
                                        <field name="name"/>
                                        <field name="ref"/>
                                        <field name="partner_id" on_change="onchange_partner_id(False,partner_id,account_id,debit,credit,date)"/>

                                        <field name="journal_id"/>
                                        <field name="period_id"/>
                                        <field name="company_id" required="1" groups="base.group_multi_company"/>
                                    </group>
                                    <notebook colspan="4">
                                        <page string="Information">
                                            <group>
                                                <group string="Amount">
                                                    <field name="account_id" domain="[('company_id', '=', parent.company_id), ('type','&lt;&gt;','view'),('type','&lt;&gt;','consolidation')]"/>
                                                    <field name="debit"/>
                                                    <field name="credit"/>
                                                    <field name="quantity"/>
                                                </group>

                                                <group string="Accounting Documents">
                                                    <field name="invoice"/>
                                                    <field name="move_id" required="False"/>
                                                    <field name="statement_id"/>
                                                </group>

                                                <group string="Dates">
                                                    <field name="date"/>
                                                    <field name="date_maturity"/>
                                                    <field name="date_created"/>
                                                </group>

                                                <group string="Taxes">
                                                    <field name="tax_code_id"/>
                                                    <field name="tax_amount"/>
                                                    <field name="account_tax_id" domain="[('parent_id','=',False)]"/>
                                                </group>

                                                <group string="Currency">
                                                    <field name="currency_id"/>
                                                    <field name="amount_currency"/>
                                                </group>

                                                <group string="Reconciliation">
                                                    <field name="reconcile_id"/>
                                                    <field name="reconcile_partial_id"/>
                                                </group>

                                                <group string="States">
                                                    <field name="state"/>
                                                    <field name="blocked"/>
                                                </group>

                                                <group groups="analytic.group_analytic_accounting" string="Analytic">
                                                    <field name="analytic_account_id" domain="[('parent_id','!=',False)]"/>
                                                </group>
                                            </group>
                                            <separator string="Internal Note"/>
                                            <field name="narration"/>
                                        </page>
                                        <page string="Analytic Lines" groups="analytic.group_analytic_accounting">
                                            <field colspan="4" name="analytic_lines" nolabel="1" context="{'default_general_account_id':account_id, 'default_name': name, 'default_date':date, 'amount': (debit or 0.0)-(credit or 0.0)}"/>
                                        </page>
                                    </notebook>
                                </form>
                                <tree colors="blue:state == 'draft';black:state == 'posted'" editable="top" string="Journal Items">
                                    <field name="ref"/>
                                    <field name="invoice"/>
                                    <field name="name"/>
                                    <field name="partner_id" on_change="onchange_partner_id(False,partner_id,account_id,debit,credit,parent.date,parent.journal_id)"/>
                                    <field name="account_id" domain="[('journal_id','=',parent.journal_id),('company_id', '=', parent.company_id)]"/>
                                    <field name="date_maturity"/>
                                    <field name="debit" sum="Total Debit"/>
                                    <field name="credit" sum="Total Credit"/>
                                    <field name="analytic_account_id" domain="[('parent_id','!=',False)]" groups="analytic.group_analytic_accounting"/>
                                    <field name="amount_currency"/>
                                    <field name="currency_id"/>
                                    <field name="tax_code_id"/>
                                    <field name="tax_amount"/>
                                    <field name="state"/>
                                    <field name="reconcile_id"/>
                                    <field name="reconcile_partial_id"/>
                                </tree>
                            </field>
                            <field name="narration" colspan="4" placeholder="Add an internal note..." nolabel="1" height="50"/>
                        </page>
                    </notebook>
                    </sheet>
                </form>
            </field>
        </record>

        <record id="view_account_move_filter" model="ir.ui.view">
            <field name="name">account.move.select</field>
            <field name="model">account.move</field>
            <field name="type">search</field>
            <field name="arch" type="xml">
                <search string="Search Move">
                    <group>
                        <field name="name" filter_domain="['|', ('name','ilike',self), ('ref','ilike',self)]" string="Move"/>
                        <separator orientation="vertical"/>
                        <field name="date"/>
                        <separator orientation="vertical"/>
                        <filter icon="terp-document-new" string="Unposted" domain="[('state','=','draft')]" help="Unposted Journal Entries"/>
                        <filter icon="terp-camera_test" string="Posted" domain="[('state','=','posted')]" help="Posted Journal Entries"/>
                        <separator orientation="vertical"/>
                        <filter icon="terp-gtk-jump-to-ltr" string="To Review" domain="[('to_check','=',True)]" help="Journal Entries to Review"/>
                        <separator orientation="vertical"/>
                        <field name="partner_id"/>
                        <field name="journal_id" widget="selection"/>
                        <field name="period_id"/>
                    </group>
                    <newline/>
                    <group expand="0" string="Group By...">
                        <filter string="Partner" icon="terp-partner" domain="[]" context="{'group_by':'partner_id'}"/>
                        <separator orientation="vertical"/>
                        <filter string="Journal" icon="terp-folder-orange" domain="[]" context="{'group_by':'journal_id'}"/>
                        <filter string="States" icon="terp-stock_effects-object-colorize" domain="[]" context="{'group_by':'state'}"/>
                        <separator orientation="vertical"/>
                        <filter string="Period" icon="terp-go-month" domain="[]" context="{'group_by':'period_id'}"/>
                        <filter string="Date" icon="terp-go-month" domain="[]" context="{'group_by':'date'}"/>
                    </group>
                </search>
            </field>
        </record>

        <record id="action_move_journal_line" model="ir.actions.act_window">
            <field name="name">Journal Entries</field>
            <field name="res_model">account.move</field>
            <field name="view_type">form</field>
            <field name="view_mode">tree,form,graph</field>
            <field name="view_id" ref="view_move_tree"/>
            <field name="search_view_id" ref="view_account_move_filter"/>
            <field name="help">A journal entry consists of several journal items, each of which is either a debit or a credit transaction. OpenERP automatically creates one journal entry per accounting document: invoice, refund, supplier payment, bank statements, etc.</field>
        </record>

        <menuitem
            icon="STOCK_JUSTIFY_FILL"
            action="action_move_journal_line"
            id="menu_action_move_journal_line_form"
            parent="account.menu_finance_entries"
            groups="group_account_user"
            sequence="5"/>

        <record id="action_move_line_form" model="ir.actions.act_window">
            <field name="name">Entries</field>
            <field name="type">ir.actions.act_window</field>
            <field name="res_model">account.move</field>
            <field name="view_type">form</field>
            <field name="view_id" ref="view_move_tree"/>
            <field name="search_view_id" ref="view_account_move_filter"/>
        </record>

        <act_window
            id="act_account_move_to_account_move_line_open"
            name="Journal Items"
            context="{'search_default_move_id':[active_id], 'default_move_id': active_id}"
            res_model="account.move.line"
            src_model="account.move"/>

        <record id="action_move_line_search" model="ir.actions.act_window">
            <field name="name">Journal Items</field>
            <field name="type">ir.actions.act_window</field>
            <field name="res_model">account.move.line</field>
            <field name="view_type">form</field>
            <field name="view_mode">tree,form</field>
            <field name="view_id" ref="view_move_line_tree"/>
            <field name="search_view_id" ref="view_account_move_line_filter"/>
        </record>
        <record id="action_move_line_search_view1" model="ir.actions.act_window.view">
            <field eval="10" name="sequence"/>
            <field name="view_mode">tree</field>
            <field name="view_id" ref="view_move_line_tree"/>
            <field name="act_window_id" ref="action_move_line_search"/>
        </record>
        <record id="action_move_line_search_view2" model="ir.actions.act_window.view">
            <field eval="11" name="sequence"/>
            <field name="view_mode">form</field>
            <field name="act_window_id" ref="action_move_line_search"/>
        </record>

        <act_window
            context="{'search_default_next_partner':1,'view_mode':True}"
            id="action_account_manual_reconcile" name="Journal Items"
            res_model="account.move.line"
            view_id="view_move_line_tree"/>


        <menuitem
             name="Manual Reconciliation" icon="STOCK_EXECUTE"
             action="action_account_manual_reconcile"
             id="menu_manual_reconcile"
             parent="account.periodical_processing_reconciliation"/>


        <act_window
            id="act_account_acount_move_line_open"
            name="Entries"
            context="{'search_default_account_id':[active_id], 'search_default_unreconciled':0, 'default_account_id': active_id}"
            res_model="account.move.line"
            src_model="account.account"/>

        <act_window
            id="act_account_acount_move_line_open_unreconciled"
            name="Unreconciled Entries"
            res_model="account.move.line"
            context="{'search_default_account_id':[active_id], 'search_default_unreconciled':1, 'default_account_id': active_id}"
            src_model="account.account"/>

        <act_window
            domain="[('reconcile_id', '=', active_id)]"
            id="act_account_acount_move_line_reconcile_open"
            name="Reconciled entries"
            res_model="account.move.line"
            src_model="account.move.reconcile"/>


        <!--
    TODO:
        Print Journal (and change state)
        Close Journal (and verify that there is no draft Entry Lines)
-->

        <record id="view_journal_period_tree" model="ir.ui.view">
            <field name="name">account.journal.period.tree</field>
            <field name="model">account.journal.period</field>
            <field name="type">tree</field>
            <field name="arch" type="xml">
                <tree colors="blue:state == 'draft';gray:state == 'done';black:state == 'printed'" string="Journals">
                    <field icon="icon" name="fiscalyear_id"/>
                    <field name="period_id"/>
                    <field name="journal_id"/>
                    <field name="state"/>
                    <field name="company_id" groups="base.group_multi_company"/>
                </tree>
            </field>
        </record>
        <record id="action_account_journal_period_tree" model="ir.actions.act_window">
            <field name="name">Journals</field>
            <field name="res_model">account.journal.period</field>
            <field name="view_type">tree</field>
            <field name="help">You can search for individual account entries through useful information. To search for account entries, open a journal, then select a record line.</field>
        </record>

        <!--
        # Account Models
        -->

        <record id="view_model_line_tree" model="ir.ui.view">
            <field name="name">account.model.line.tree</field>
            <field name="model">account.model.line</field>
            <field name="type">tree</field>
            <field name="arch" type="xml">
                <tree string="Journal Entry Model Line" editable="bottom">
                    <field name="sequence"/>
                    <field name="name"/>
                    <field name="account_id" domain="[('type','&lt;&gt;','view'),('type','&lt;&gt;','consolidation'), ('company_id', '=', parent.company_id)]"/>
                    <field name="analytic_account_id" groups="analytic.group_analytic_accounting"/>
                    <field name="partner_id"/>
                    <field name="debit"/>
                    <field name="credit"/>
                    <field name="date_maturity"/>
                </tree>
            </field>
        </record>


        <record id="view_model_line_form" model="ir.ui.view">
            <field name="name">account.model.line.form</field>
            <field name="model">account.model.line</field>
            <field name="type">form</field>
            <field name="arch" type="xml">
                <form string="Journal Entry Model Line" version="7.0">
                    <group col="4">
                        <field colspan="4" name="name"/>
                        <field name="sequence"/>
                        <field name="account_id" domain="[('type','&lt;&gt;','view'), ('type','&lt;&gt;','consolidation'), ('company_id', '=', parent.company_id)]"/>
                        <field name="analytic_account_id" groups="analytic.group_analytic_accounting"/>
                        <field name="partner_id"/>
                        <field name="debit"/>
                        <field name="credit"/>
                        <field name="quantity"/>
                        <field name="date_maturity"/>
                    </group>
                </form>
            </field>
        </record>

        <record id="view_model_form" model="ir.ui.view">
            <field name="name">account.model.form</field>
            <field name="model">account.model</field>
            <field name="type">form</field>
            <field name="arch" type="xml">
                <form string="Journal Entry Model" version="7.0">
                    <group col="4">
                        <field name="name"/>
                        <field name="journal_id"/>
                        <field name="company_id" widget='selection' groups="base.group_multi_company"/>
                    </group>

                    <field name="lines_id" widget="one2many_list"/>
                    <separator string="Legend"/>
                    <field name="legend"/>
                    <button name="%(action_account_use_model_create_entry)d" string="Create entries" type="action" icon="gtk-execute"/>
                </form>
            </field>
        </record>

        <record id="view_model_tree" model="ir.ui.view">
            <field name="name">account.model.tree</field>
            <field name="model">account.model</field>
            <field name="type">tree</field>
            <field name="arch" type="xml">
                <tree string="Journal Entry Model">
                    <field name="name"/>
                    <field name="journal_id"/>
                    <field name="company_id" groups="base.group_multi_company"/>
                </tree>
            </field>
        </record>

        <record id="view_model_search" model="ir.ui.view">
            <field name="name">account.model.search</field>
            <field name="model">account.model</field>
            <field name="type">search</field>
            <field name="arch" type="xml">
                <search string="Journal Entry Model">
                    <group>
                        <field name="name" string="Journal Entry Model"/>
                        <separator orientation="vertical"/>
                        <filter string="Sale" icon="terp-camera_test" domain="[('journal_id.type', '=', 'sale')]"/>
                        <filter string="Purchase" icon="terp-purchase" domain="[('journal_id.type', '=', 'purchase')]"/>
                        <separator orientation="vertical"/>
                        <field name="journal_id" widget="selection"/>
                        <field name="company_id" widget="selection" groups="base.group_multi_company"/>
                    </group>
                    <newline/>
                    <group expand="0" string="Group By...">
                        <filter string="Journal" icon="terp-folder-orange" domain="[]" context="{'group_by':'journal_id'}"/>
                    </group>
                </search>
            </field>
        </record>

        <record id="action_model_form" model="ir.actions.act_window">
            <field name="name">Recurring Models</field>
            <field name="res_model">account.model</field>
            <field name="view_type">form</field>
            <field name="view_mode">tree,form</field>
            <field name="search_view_id" ref="view_model_search"/>
        </record>
        <menuitem
            action="action_model_form" id="menu_action_model_form" sequence="5"
            parent="account.menu_configuration_misc"/>

        <!--
            # Payment Terms
        -->

        <record id="view_payment_term_line_tree" model="ir.ui.view">
            <field name="name">account.payment.term.line.tree</field>
            <field name="model">account.payment.term.line</field>
            <field name="type">tree</field>
            <field name="arch" type="xml">
                <tree string="Payment Term">
                    <field name="sequence"/>
                    <field name="name"/>
                    <field name="value"/>
                    <field name="value_amount"/>
                    <field name="days"/>
                    <field name="days2"/>
                </tree>
            </field>
        </record>


        <record id="view_payment_term_line_form" model="ir.ui.view">
            <field name="name">account.payment.term.line.form</field>
            <field name="model">account.payment.term.line</field>
            <field name="type">form</field>
            <field name="arch" type="xml">
                <form string="Payment Term" version="7.0">
                    <field name="name"/>
                    <field name="sequence"/>
                    <group>
                        <group string="Amount Computation">
                            <field name="value"/>
                            <field name="value_amount" attrs="{'readonly':[('value','=','balance')]}"/>
                        </group>
                        <group string="Due Date Computation">
                            <field name="days"/>
                            <field name="days2"/>
                        </group>
                    </group>

                    <separator string="Example"/>
                    <label string="At 14 net days 2 percent, remaining amount at 30 days end of month."/>
                    <group>
                        <label string="Line 1:" colspan="2"/>
                        <label string="  Valuation: Percent"/>
                        <label string="  Number of Days: 14"/>
                        <label string="  Value amount: 0.02"/>
                        <label string="  Day of the Month: 0"/>
                    </group>
                    <group>
                        <label string="Line 2:" colspan="2"/>
                        <label string="  Valuation: Balance"/>
                        <label string="  Number of Days: 30"/>
                        <label string="  Value amount: n.a"/>
                        <label string="  Day of the Month= -1"/>
                    </group>
                </form>
            </field>
        </record>

        <record id="view_payment_term_search" model="ir.ui.view">
            <field name="name">account.payment.term.search</field>
            <field name="model">account.payment.term</field>
            <field name="type">search</field>
            <field name="arch" type="xml">
                <search string="Payment Term">
                    <field name="name" string="Payment Term"/>
                    <field name="active"/>
                </search>
            </field>
        </record>

        <record id="view_payment_term_form" model="ir.ui.view">
            <field name="name">account.payment.term.form</field>
            <field name="model">account.payment.term</field>
            <field name="type">form</field>
            <field name="arch" type="xml">
                <form string="Payment Term" version="7.0">
                    <group>
                        <field name="name"/>
                        <field name="active"/>
                    </group>
                    <separator string="Description on Invoices"/>
                    <field name="note"/>
                    <separator string="Computation"/>
                    <field name="line_ids"/>
                </form>
            </field>
        </record>

        <record id="action_payment_term_form" model="ir.actions.act_window">
            <field name="name">Payment Terms</field>
            <field name="res_model">account.payment.term</field>
            <field name="view_type">form</field>
            <field name="view_mode">tree,form</field>
            <field name="search_view_id" ref="view_payment_term_search"/>
        </record>
        <menuitem action="action_payment_term_form"
            id="menu_action_payment_term_form" parent="menu_configuration_misc"/>

        <!--
        # Account Subscriptions
        -->

        <record id="view_subscription_line_form" model="ir.ui.view">
            <field name="name">account.subscription.line.form</field>
            <field name="model">account.subscription.line</field>
            <field name="type">form</field>
            <field name="arch" type="xml">
                <form string="Subscription lines" version="7.0">
                    <group>
                        <field name="date"/>
                        <field name="move_id"/>
                    </group>
                </form>
            </field>
        </record>

        <record id="view_subscription_line_tree" model="ir.ui.view">
            <field name="name">account.subscription.line.tree</field>
            <field name="model">account.subscription.line</field>
            <field name="type">tree</field>
            <field name="arch" type="xml">
                <tree string="Subscription lines">
                    <field name="date"/>
                    <field name="move_id"/>
                </tree>
            </field>
        </record>

        <record id="view_subscription_tree" model="ir.ui.view">
            <field name="name">account.subscription.tree</field>
            <field name="model">account.subscription</field>
            <field name="type">tree</field>
            <field name="arch" type="xml">
                <tree colors="blue:state == 'draft';gray:state == 'done';black:state == 'running'" string="Entry Subscription">
                    <field name="name"/>
                    <field name="model_id"/>
                    <field name="ref"/>
                    <field name="date_start"/>
                    <field name="state"/>
                </tree>
            </field>
        </record>

         <record id="view_subscription_search" model="ir.ui.view">
            <field name="name">account.subscription.search</field>
            <field name="model">account.subscription</field>
            <field name="type">search</field>
            <field name="arch" type="xml">
                <search string="Entry Subscription">
                    <group>
                        <field name="name" string="Account Subscription"/>
                        <separator orientation="vertical"/>
                        <field name="date_start"/>
                        <separator orientation="vertical"/>
                        <filter icon="terp-document-new" string="Draft" domain="[('state','=','draft')]" help="Draft Subscription"/>
                        <filter icon="terp-camera_test" string="Running" domain="[('state','=','running')]" help="Running Subscription"/>
                        <separator orientation="vertical"/>
                        <field name="model_id"/>
                    </group>
                    <newline/>
                    <group expand="0" string="Group By...">
                        <filter string="Model" icon="terp-folder-orange" domain="[]" context="{'group_by':'model_id'}"/>
                        <filter string="State" icon="terp-stock_effects-object-colorize" domain="[]" context="{'group_by':'state'}"/>
                    </group>
                </search>
            </field>
        </record>

        <record id="view_subscription_form" model="ir.ui.view">
            <field name="name">account.subscription.form</field>
            <field name="model">account.subscription</field>
            <field name="type">form</field>
            <field name="arch" type="xml">
                <form string="Recurring" version="7.0">
                    <header>
                        <button name="state_draft" states="done" string="Set to Draft" type="object"  icon="gtk-convert" />
                        <button name="compute" states="draft" string="Compute" type="object" icon="terp-stock_format-scientific" class="oe_highlight"/>
                        <button name="remove_line" states="running" string="Remove Lines" type="object" icon="gtk-remove" class="oe_highlight"/>
                        <field name="state" widget="statusbar" statusbar_visible="draft,running,done"/>
                    </header>
                    <sheet>
                        <group>
                            <group>
                                <field name="name"/>
                                <field name="model_id"/>
                                <field name="ref"/>
                            </group>
                            <group>
                                <field name="date_start"/>
                                <field name="period_type"/>
                                <field name="period_nbr"/>
                                <field name="period_total"/>
                            </group>
                        </group>
                        <separator string="Subscription Lines"/>
                        <field name="lines_id" widget="one2many_list"/>
                    </sheet>
                </form>
            </field>
        </record>
        <record id="action_subscription_form" model="ir.actions.act_window">
            <field name="name">Recurring Lines</field>
            <field name="res_model">account.subscription</field>
            <field name="view_type">form</field>
            <field name="view_mode">tree,form</field>
            <field name="search_view_id" ref="view_subscription_search"/>
            <field name="help">A recurring entry is a miscellaneous entry that occurs on a recurrent basis from a specific date, i.e. corresponding to the signature of a contract or an agreement with a customer or a supplier. With Define Recurring Entries, you can create such entries to automate the postings in the system.</field>
        </record>
        <menuitem
            name="Define Recurring Entries" action="action_subscription_form"
            id="menu_action_subscription_form" sequence="1"
            parent="account.menu_finance_recurrent_entries"/>

        <record id="action_subscription_form_running" model="ir.actions.act_window">
            <field name="name">Running Subscriptions</field>
            <field name="res_model">account.subscription</field>
            <field name="view_type">form</field>
            <field name="view_mode">tree,form</field>
            <field name="domain">[('state','=','running')]</field>
            <field name="filter" eval="True"/>
        </record>

        <record id="action_subscription_form_new" model="ir.actions.act_window">
            <field name="name">New Subscription</field>
            <field name="res_model">account.subscription</field>
            <field name="view_type">form</field>
            <field name="view_mode">form,tree</field>
            <field name="view_id" ref="view_subscription_form"/>
        </record>

        <record id="view_subscription_line_form_complete" model="ir.ui.view">
            <field name="name">account.subscription.line.form</field>
            <field name="model">account.subscription.line</field>
            <field name="type">form</field>
            <field eval="20" name="priority"/>
            <field name="arch" type="xml">
                <form string="Subscription lines" version="7.0">
                    <group col="4">
                        <field name="subscription_id"/>
                        <field name="date"/>
                        <field name="move_id"/>
                    </group>
                </form>
            </field>
        </record>

        <record id="action_move_line_tree1" model="ir.actions.act_window">
            <field name="name">Journal Items</field>
            <field name="res_model">account.move.line</field>
            <field name="view_type">form</field>
            <field name="view_mode">tree,form</field>
            <field name="domain">[('account_id','child_of', [active_id]),('state','&lt;&gt;','draft')]</field>
            <field name="context">{'account_id':active_id}</field>
        </record>

        <record id="view_move_line_tax_tree" model="ir.ui.view">
            <field name="name">account.move.line.tax.tree</field>
            <field name="model">account.move.line</field>
            <field name="type">tree</field>
            <field eval="4" name="priority"/>
            <field name="arch" type="xml">
                <tree colors="red:state == 'draft';black:state == 'valid'" string="Journal Items">
                    <field name="date"/>
                    <field name="move_id"/>
                    <field name="statement_id" string="St."/>
                    <field name="name"/>
                    <field name="partner_id"/>
                    <field name="account_id"/>
                    <field name="tax_code_id"/>
                    <field name="tax_amount"/>
                    <field name="debit" sum="Total debit"/>
                    <field name="credit" sum="Total credit"/>
                    <field name="account_tax_id"/>
                    <field name="analytic_account_id" domain="[('parent_id','!=',False)]" groups="analytic.group_analytic_accounting"/>
                    <field name="state"/>
                </tree>
            </field>
        </record>

        <record id="action_tax_code_line_open" model="ir.actions.act_window">
            <field name="name">Journal Items</field>
            <field name="res_model">account.move.line</field>
            <field name="view_type">form</field>
            <field name="view_mode">tree,form</field>
            <field name="view_id" ref="view_move_line_tax_tree"/>
            <field name="domain">[('tax_code_id','child_of',active_id),('state','&lt;&gt;','draft')]</field>
        </record>
        <record id="ir_open_tax_move_line" model="ir.values">
            <field name="key2">tree_but_open</field>
            <field name="model">account.tax.code</field>
            <field name="name">Tax Details</field>
            <field eval="'ir.actions.act_window,%d'%action_tax_code_line_open" name="value"/>
        </record>


        <!--
    # Admin config
    -->

        <act_window
           id="act_account_journal_2_account_bank_statement"
           name="Bank statements"
           context="{'search_default_journal_id': active_id, 'default_journal_id': active_id}"
           res_model="account.bank.statement"
           src_model="account.journal"/>

        <act_window
           id="act_account_journal_2_account_move_line"
           name="Journal Items"
           context="{'search_default_journal_id':active_id, 'default_journal_id': active_id}"
           res_model="account.move.line"
           src_model="account.journal"/>

        <act_window
            context="{'search_default_reconcile_id':False, 'search_default_partner_id':[active_id], 'default_partner_id': active_id}"
            domain="[('account_id.reconcile', '=', True),('account_id.type', 'in', ['receivable', 'payable'])]"
            id="act_account_partner_account_move_all"
            name="Receivables &amp; Payables"
            res_model="account.move.line"
            src_model="res.partner"/>

        <act_window context="{'search_default_partner_id':[active_id], 'default_partner_id': active_id}" id="act_account_partner_account_move" name="Journal Items" res_model="account.move.line" src_model="res.partner" groups="account.group_account_user"/>

        <record id="view_account_addtmpl_wizard_form" model="ir.ui.view">
            <field name="name">Create Account</field>
            <field name="model">account.addtmpl.wizard</field>
            <field name="type">form</field>
            <field name="arch" type="xml">
                <form string="Create Account" version="7.0">
                    <header>
                        <button icon="gtk-ok" name="action_create" string="Add" type="object" class="oe_highlight"  />
                    </header>
                    <separator col="4" colspan="4" string="Create an Account Based on this Template"/>
                    <field name="cparent_id"/>
                </form>
            </field>
        </record>

        <act_window domain="[]" id="action_account_addtmpl_wizard_form"
            name="Create Account"
            target="new"
            res_model="account.addtmpl.wizard"
            context="{'tmpl_ids': active_id}"
            src_model="account.account.template"
            view_type="form" view_mode="form"/>

        <!-- Account Templates -->
        <menuitem
            id="account_template_folder"
            name="Templates"
            parent="menu_finance_accounting"
            groups="base.group_multi_company"/>
        <menuitem
            id="account_template_taxes"
            name="Taxes"
            parent="account_template_folder"
            sequence="2"/>
        <menuitem
            id="account_template_accounts"
            name="Accounts"
            parent="account_template_folder"
            sequence="1"/>


        <record id="view_account_template_form" model="ir.ui.view">
            <field name="name">account.account.template.form</field>
            <field name="model">account.account.template</field>
            <field name="type">form</field>
            <field name="arch" type="xml">
                <form string="Account Template" version="7.0">
                    <notebook>
                        <page string="General Information">
                            <group col="4">
                                <field name="name"/>
                                <field name="code"/>
                                <newline/>
                                <field name="parent_id"/>
                                <field name="shortcut"/>
                                <field name="type"/>
                                <field name="user_type"/>

                                <field name="currency_id"/>
                                <field name="reconcile"/>
                                <field name="chart_template_id"/>
                            </group>
                            <separator string="Default Taxes"/>
                            <field name="tax_ids"/>
                        </page>
                        <page string="Notes">
                            <field name="note"/>
                        </page>
                    </notebook>
                </form>
            </field>
        </record>

        <record id="view_account_template_tree" model="ir.ui.view">
            <field name="name">account.account.template.tree</field>
            <field name="model">account.account.template</field>
            <field name="type">tree</field>
            <field name="arch" type="xml">
                <tree string="Account Template">
                    <field name="code"/>
                    <field name="name"/>
                    <field name="type" invisible="1"/>
                    <field name="user_type" invisible="1"/>
                </tree>
            </field>
        </record>

        <record id="view_account_template_search" model="ir.ui.view">
            <field name="name">account.account.template.search</field>
            <field name="model">account.account.template</field>
            <field name="type">search</field>
            <field name="arch" type="xml">
                <search string="Search Account Templates">
                    <group>
                        <field name="name" filter_domain="['|', ('name','ilike',self), ('code','ilike',self)]" string="Account Template"/>
                        <separator orientation="vertical"/>
                        <filter icon="terp-sale" string="Receivale Accounts" domain="[('type','=','receivable')]"/>
                        <filter icon="terp-purchase" string="Payable Accounts" domain="[('type','=','payable')]"/>
                        <separator orientation="vertical"/>
                        <field name="parent_id"/>
                        <field name="user_type"/>
                        <field name="type"/>
                    </group>
                    <newline/>
                    <group expand="0" string="Group By...">
                        <filter string="Internal Type" icon="terp-stock_symbol-selection" domain="[]" context="{'group_by':'type'}"/>
                        <filter string="Account Type" icon="terp-stock_symbol-selection" domain="[]" context="{'group_by':'user_type'}"/>
                   </group>
                </search>
            </field>
        </record>

        <record id="action_account_template_form" model="ir.actions.act_window">
            <field name="name">Account Templates</field>
            <field name="res_model">account.account.template</field>
            <field name="view_type">form</field>
            <field name="view_mode">tree,form</field>
            <field name="search_view_id" ref="view_account_template_search"/>
        </record>

        <menuitem action="action_account_template_form" id="menu_action_account_template_form" parent="account_template_accounts"/>

        <!-- Chart of Accounts Templates -->

        <record id="view_account_chart_template_form" model="ir.ui.view">
            <field name="name">account.chart.template.form</field>
            <field name="model">account.chart.template</field>
            <field name="type">form</field>
            <field name="arch" type="xml">
                <form string="Chart of Accounts Template" version="7.0">
                    <group col="4">
                        <field name="name"/>
                        <field name="account_root_id" attrs="{'required': [('parent_id', '=', False)]}"/>
                        <field name="bank_account_view_id" attrs="{'required': [('parent_id', '=', False)]}"/>
                        <field name="tax_code_root_id" attrs="{'required': [('parent_id', '=', False)]}"/>
                        <field name="parent_id" />
                        <!--<field name="code_digits" />-->
                        <field name="visible" />
                        <field name="complete_tax_set" />
                    </group>
                    <field name="tax_template_ids" colspan="4" readonly="1" nolabel="1"/>
                    <separator string="Properties" colspan="4"/>
                    <group col="4">
                        <field name="property_account_receivable" domain="[('id', 'child_of', [account_root_id])]"/>
                        <field name="property_account_payable" domain="[('id', 'child_of', [account_root_id])]"/>
                        <field name="property_account_expense_categ" domain="[('id', 'child_of', [account_root_id])]"/>
                        <field name="property_account_income_categ" domain="[('id', 'child_of', [account_root_id])]" />
                        <field name="property_account_expense" domain="[('id', 'child_of', [account_root_id])]"/>
                        <field name="property_account_income" domain="[('id', 'child_of', [account_root_id])]"/>
                        <field name="property_account_income_opening" domain="[('id', 'child_of', [account_root_id])]"/>
                        <field name="property_account_expense_opening" domain="[('id', 'child_of', [account_root_id])]"/>
                        <field name="property_reserve_and_surplus_account" />
                    </group>
                </form>
            </field>
        </record>
        <record id="view_account_chart_template_seacrh" model="ir.ui.view">
            <field name="name">account.chart.template.search</field>
            <field name="model">account.chart.template</field>
            <field name="type">search</field>
            <field name="arch" type="xml">
                <search string="Search Chart of Account Templates">
                    <group>
                        <field name="name" string="Account Template"/>
                        <separator orientation="vertical"/>
                        <field name="account_root_id"/>
                        <field name="bank_account_view_id"/>
                    </group>
                    <newline/>
                    <group expand="0" string="Group By...">
                        <filter string="Root Account" icon="terp-folder-orange" domain="[]" context="{'group_by':'account_root_id'}"/>
                        <filter string="Bank Account" icon="terp-folder-orange" domain="[]" context="{'group_by':'bank_account_view_id'}"/>
                        <separator orientation="vertical"/>
                        <filter string="Receivable Account" icon="terp-sale" domain="[]" context="{'group_by':'property_account_receivable'}"/>
                        <filter string="Payable Account" icon="terp-purchase" domain="[]" context="{'group_by':'property_account_payable'}"/>
                        <separator orientation="vertical"/>
                        <filter string="Income Account" icon="terp-sale" domain="[]" context="{'group_by':'property_account_income_categ'}"/>
                        <filter string="Expense Account" icon="terp-purchase" domain="[]" context="{'group_by':'property_account_expense_categ'}"/>
                    </group>
                </search>
            </field>
        </record>
        <record id="view_account_chart_template_tree" model="ir.ui.view">
            <field name="name">account.chart.template.tree</field>
            <field name="model">account.chart.template</field>
            <field name="type">tree</field>
            <field name="arch" type="xml">
                <tree string="Chart of Accounts Template">
                    <field name="name"/>
                    <field name="account_root_id"/>
                    <field name="tax_code_root_id"/>
                    <field name="bank_account_view_id"/>
                    <field name="property_account_receivable" invisible="1"/>
                    <field name="property_account_payable" invisible="1"/>
                    <field name="property_account_expense_categ" invisible="1"/>
                    <field name="property_account_income_categ" invisible="1"/>
                </tree>
            </field>
        </record>
        <record id="action_account_chart_template_form" model="ir.actions.act_window">
            <field name="name">Chart of Accounts Templates</field>
            <field name="res_model">account.chart.template</field>
            <field name="view_type">form</field>
            <field name="view_mode">tree,form</field>
        </record>

        <menuitem action="action_account_chart_template_form" id="menu_action_account_chart_template_form" parent="account_template_accounts" sequence="1"/>

        <!-- Account Tax Templates -->

        <record id="view_account_tax_template_form" model="ir.ui.view">
            <field name="name">account.tax.template.form</field>
            <field name="model">account.tax.template</field>
            <field name="type">form</field>
            <field name="arch" type="xml">
                <form string="Account Tax Template" version="7.0">
                    <group col="4">
                        <field name="name"/>
                        <field name="description"/>
                        <field name="chart_template_id"/>
                        <field name="type"/>
                        <field name="type_tax_use"/>
                        <field name="price_include"/>
                    </group>
                    <notebook>
                        <page string="Tax Definition">
                            <group col="4">
                                <field name="applicable_type"/>
                                <field name="amount" attrs="{'readonly':[('type','=','none'),('type','=','code')]}"/>
                                <field name="include_base_amount"/>
                                <field name="domain"/>
                                <newline/>
                                <field name="account_collected_id"/>
                                <label colspan="2" string="Keep empty to use the income account"/>
                                <field name="account_paid_id"/>
                                <label colspan="2" string="Keep empty to use the expense account"/>
                                <field name="child_depend"/>
                                <field name="sequence"/>
                            </group>
                        </page>
                        <page string="Tax Declaration">
                            <group col="4">
                                <separator colspan="4" string="Invoices"/>
                                <field name="base_code_id"/>
                                <field name="base_sign"/>
                                <field name="tax_code_id"/>
                                <field name="tax_sign"/>

                                <separator colspan="4" string="Credit Notes"/>
                                <field name="ref_base_code_id"/>
                                <field name="ref_base_sign"/>
                                <field name="ref_tax_code_id"/>
                                <field name="ref_tax_sign"/>
                            </group>
                        </page>
                        <page string="Special Computation">
                            <separator string="Compute Code (if type=code)"/>
                            <field name="python_compute" attrs="{'readonly':[('type','!=','code')]}"/>
                            <separator string="Compute Code for Taxes Included Prices"/>
                            <field name="python_compute_inv"/>
                            <separator string="Applicable Code (if type=code)"/>
                            <field name="python_applicable" attrs="{'readonly':[('applicable_type','=','true')]}"/>
                        </page>
                    </notebook>
                </form>
            </field>
        </record>
        <record id="view_account_tax_template_tree" model="ir.ui.view">
            <field name="name">account.tax.template.tree</field>
            <field name="model">account.tax.template</field>
            <field name="type">tree</field>
            <field name="arch" type="xml">
                <tree string="Account Tax Template">
                    <field name="name" />
                    <field name="description"/>
                </tree>
            </field>
        </record>
        <record id="view_account_tax_template_search" model="ir.ui.view">
            <field name="name">account.tax.template.search</field>
            <field name="model">account.tax.template</field>
            <field name="type">search</field>
            <field name="arch" type="xml">
                <search string="Search Tax Templates">
                    <group>
                        <field name="name" filter_domain="['|', ('name','ilike',self), ('description','ilike',self)]" string="Tax Template"/>
                        <separator orientation="vertical"/>
                        <filter icon="terp-sale" string="Sale" domain="[('type_tax_use','=','sale')]" help="Taxes used in Sales"/>
                        <filter icon="terp-purchase" string="Purchase" domain="[('type_tax_use','=','purchase')]" help="Taxes used in Purchases"/>
                        <separator orientation="vertical"/>
                        <field name="chart_template_id"/>
                    </group>
                </search>
            </field>
        </record>

        <record id="action_account_tax_template_form" model="ir.actions.act_window">
            <field name="name">Tax Templates</field>
            <field name="res_model">account.tax.template</field>
            <field name="view_type">form</field>
            <field name="view_mode">tree,form</field>
            <field name="search_view_id" ref="view_account_tax_template_search"/>
        </record>

        <menuitem action="action_account_tax_template_form" id="menu_action_account_tax_template_form" parent="account_template_taxes" sequence="13"/>

        <!-- Account Tax Code Templates -->
        <record id="view_tax_code_template_tree" model="ir.ui.view">
            <field name="name">account.tax.code.template.tree</field>
            <field name="model">account.tax.code.template</field>
            <field name="type">tree</field>
            <field name="field_parent">child_ids</field>
            <field name="arch" type="xml">
                <tree string="Account Tax Code Template" toolbar="1">
                    <field name="name"/>
                    <field name="code"/>
                    <field name="parent_id" invisible="1"/>
                </tree>
            </field>
        </record>

        <record id="view_tax_code_template_search" model="ir.ui.view">
            <field name="name">account.tax.code.template.search</field>
            <field name="model">account.tax.code.template</field>
            <field name="type">search</field>
            <field name="arch" type="xml">
                <search string="Search tax template">
                    <group>
                        <field name="name" filter_domain="['|', ('name','ilike',self), ('code','ilike',self)]" string="Tax Template"/>
                        <field name="parent_id"/>
                    </group>
                    <newline/>
                    <group expand="0" string="Group By...">
                        <filter string="Parent Code" icon="terp-folder-orange" domain="[]" context="{'group_by':'parent_id'}"/>
                    </group>
                </search>
            </field>
        </record>

        <record id="view_tax_code_template_form" model="ir.ui.view">
            <field name="name">account.tax.code.template.form</field>
            <field name="model">account.tax.code.template</field>
            <field name="type">form</field>
            <field name="arch" type="xml">
                <form string="Account Tax Code Template" version="7.0">
                    <group col="4">
                        <field name="name"/>
                        <field name="code"/>
                        <field name="parent_id"/>
                        <field name="sign"/>
                    </group>
                    <separator string="Description"/>
                    <field name="info"/>
                </form>
            </field>
        </record>

        <record id="action_account_tax_code_template_form" model="ir.actions.act_window">
            <field name="name">Tax Code Templates</field>
            <field name="res_model">account.tax.code.template</field>
            <field name="view_type">form</field>
            <field name="view_mode">tree,form</field>
            <field name="search_view_id" ref="view_tax_code_template_search"/>
        </record>
        <menuitem action="action_account_tax_code_template_form" id="menu_action_account_tax_code_template_form" parent="account_template_taxes" sequence="14"/>


        <!--  Wizard for Multi Charts of Accounts -->

        <record id="view_wizard_multi_chart" model="ir.ui.view">
            <field name="name">Set Your Accounting Options</field>
            <field name="model">wizard.multi.charts.accounts</field>
            <field name="type">form</field>
            <field name="inherit_id" ref="base.res_config_view_base"/>
            <field name="arch" type="xml">
                <form position="attributes" version="7.0">
                    <attribute name="string">Accounting Application Configuration</attribute>
                </form>
                <group string="res_config_contents" position="replace">
                    <field name="only_one_chart_template" invisible="1"/>
                    <field name="complete_tax_set" invisible="1"/>
                    <div groups="base.group_multi_company">
                        <label for="company_id"/>
                        <field name="company_id" widget="selection"/> <!-- we assume that this wizard will be run only by administrators and as this field may cause problem if hidden (because of the default company of the user removed from the selection because already configured), we simply choosed to remove the group "multi company" of it -->
                    </div>
                    <group>
                        <div attrs="{'invisible': [('only_one_chart_template','=',True)]}">
                            <label for="chart_template_id"/>
                            <field name="chart_template_id" widget="selection" on_change="onchange_chart_template_id(chart_template_id)" domain="[('visible','=', True)]"/>
                        </div>
                        <newline/>
                        <group groups="account.group_account_user">
                            <field name="code_digits"/>
                        </group>
                        <group>
                            <field name="sale_tax" attrs="{'invisible': [('complete_tax_set', '!=', True)]}" domain="[('chart_template_id', '=', chart_template_id),('parent_id','=',False),('type_tax_use','in',('sale','all'))]"/>
                            <label for="sale_tax_rate" string="Sale Tax" attrs="{'invisible': [('complete_tax_set', '=', True)]}"/>
                            <div attrs="{'invisible': [('complete_tax_set', '=', True)]}">
                                <field name="sale_tax_rate" class="oe_inline" on_change="onchange_tax_rate(sale_tax_rate)"/> %%
                            </div>
                            <field name="purchase_tax" attrs="{'invisible': [('complete_tax_set', '!=', True)]}" domain="[('chart_template_id', '=', chart_template_id),('parent_id','=',False),('type_tax_use','in',('purchase', 'all'))]"/>
                            <label for="purchase_tax_rate" string="Purchase Tax" attrs="{'invisible': [('complete_tax_set', '=', True)]}"/>
                            <div attrs="{'invisible': [('complete_tax_set', '=', True)]}">
                                <field name="purchase_tax_rate" class="oe_inline"/> %%
                            </div>
                        </group>
                    </group>
                    <div groups="account.group_account_user">
                        <label for="bank_accounts_id" string="Bank Information"/>
                        <field name="bank_accounts_id">
                            <tree editable="bottom">
                                <field name="acc_name"/>
                                <field name="account_type"/>
                                <field name="currency_id" widget="selection"/>
                            </tree>
                        </field>
                    </div>
                </group>
            </field>
        </record>

        <record id="action_wizard_multi_chart" model="ir.actions.act_window">
            <field name="name">Set Your Accounting Options</field>
            <field name="type">ir.actions.act_window</field>
            <field name="res_model">wizard.multi.charts.accounts</field>
            <field name="view_id" ref="view_wizard_multi_chart"/>
            <field name="view_type">form</field>
            <field name="view_mode">form</field>
            <field name="target">new</field>
        </record>
        <record id="ir_actions_server_action_wizard_multi_chart" model="ir.actions.server">
            <field name="type">ir.actions.server</field>
            <field name="condition">True</field>
            <field name="state">code</field>
            <field name="model_id" ref="base.model_ir_actions_todo"/>
            <field eval="5" name="sequence"/>
            <field name="code">
# check for unconfigured companies
account_installer_obj = self.pool.get('account.installer')
account_installer_obj.check_unconfigured_cmp(cr, uid, context=context)
action_ids = []
# fetch the act_window actions related to chart of account configuration
# we use ir.actions.todo to enable the possibility for other modules to insert their own
# wizards during the configuration process
ref = self.pool.get('ir.model.data').get_object_reference(cr, uid, 'account', 'action_wizard_multi_chart')
if ref:
    action_ids += [ref[1]]
ref = self.pool.get('ir.model.data').get_object_reference(cr, uid, 'account', 'action_account_configuration_installer')
if ref:
    action_ids += [ref[1]]
todo_ids = pool.get('ir.actions.todo').search(cr, uid, [('action_id', 'in', action_ids)], context=context)
pool.get('ir.actions.todo').write(cr, uid, todo_ids, {'state':'open'}, context=context)
action = pool.get('res.config').next(cr, uid, [], context)
</field>
           <field name="name">New Company Financial Setting</field>
        </record>

        <record id="account_account_graph" model="ir.ui.view">
            <field name="name">account.account.graph</field>
            <field name="model">account.account</field>
            <field name="type">graph</field>
            <field name="arch" type="xml">
                <graph string="Account Statistics" type="bar">
                    <field name="name"/>
                    <field name="balance" operator="+"/>
                </graph>
            </field>
         </record>

         <!-- Fiscal Position Templates -->

        <record id="view_account_position_template_search" model="ir.ui.view">
            <field name="name">account.fiscal.position.template.search</field>
            <field name="model">account.fiscal.position.template</field>
            <field name="type">search</field>
            <field name="arch" type="xml">
                <search string="Fiscal Position">
                    <field name="name" string="Fiscal Position Template"/>
                </search>
            </field>
        </record>

        <record id="view_account_position_template_form" model="ir.ui.view">
            <field name="name">account.fiscal.position.template.form</field>
            <field name="model">account.fiscal.position.template</field>
            <field name="type">form</field>
            <field name="arch" type="xml">
                <form string="Fiscal Position Template" version="7.0">
                    <group col="4">
                        <field name="name"/>
                        <field name="chart_template_id"/>
                    </group>
                    <field name="tax_ids">
                        <tree string="Taxes Mapping" editable="bottom">
                            <field name="tax_src_id" domain="[('parent_id','=',False)]"/>
                            <field name="tax_dest_id" domain="[('parent_id','=',False)]"/>
                        </tree>
                        <form string="Taxes Mapping" version="7.0">
                            <field name="tax_src_id" domain="[('parent_id','=',False)]"/>
                            <field name="tax_dest_id" domain="[('parent_id','=',False)]"/>
                        </form>
                    </field>
                    <field name="account_ids">
                        <tree string="Accounts Mapping" editable="bottom">
                            <field name="account_src_id"/>
                            <field name="account_dest_id"/>
                        </tree>
                        <form string="Accounts Mapping" version="7.0">
                            <field name="account_src_id"/>
                            <field name="account_dest_id"/>
                        </form>
                    </field>
                </form>
            </field>
        </record>
        <record id="view_account_position_template_tree" model="ir.ui.view">
            <field name="name">account.fiscal.position.template.tree</field>
            <field name="model">account.fiscal.position.template</field>
            <field name="type">tree</field>
            <field name="arch" type="xml">
                <tree string="Fiscal Position">
                    <field name="name"/>
                </tree>
            </field>
        </record>

        <record id="action_account_fiscal_position_template_form" model="ir.actions.act_window">
            <field name="name">Fiscal Position Templates</field>
            <field name="res_model">account.fiscal.position.template</field>
            <field name="view_type">form</field>
            <field name="view_mode">tree,form</field>
            <field name="search_view_id" ref="view_account_position_template_search"/>
        </record>

        <menuitem
            action="action_account_fiscal_position_template_form"
            id="menu_action_account_fiscal_position_form_template"
            parent="account_template_taxes" sequence="20"/>

        <!-- Cash Statement -->
        <record id="view_cash_statement_tree" model="ir.ui.view">
            <field name="name">account.bank.statement.tree</field>
            <field name="model">account.bank.statement</field>
            <field name="type">tree</field>
            <field name="arch" type="xml">
                <tree colors="red:balance_end_real!=balance_end;blue:state=='draft' and (balance_end_real==balance_end);black:state == 'open'" string="Statement">
                    <field name="name"/>
                    <field name="date"/>
                    <field name="period_id"/>
                    <field name="journal_id"/>
                    <field name="balance_start"/>
                    <field name="balance_end_real"/>
                    <field name="balance_end" invisible="1" />
                    <field name="state"/>
                </tree>
            </field>
        </record>

        <record id="view_bank_statement_form2" model="ir.ui.view">
            <field name="name">account.bank.statement.form</field>
            <field name="model">account.bank.statement</field>
            <field name="type">form</field>
            <field name="arch" type="xml">
                <form version="7.0">
                <header>
                    <button name="button_confirm_cash" states="open" string="Close CashBox" type="object" class="oe_highlight"/>
                    <button name="button_open" states="draft" string="Open CashBox" type="object" class="oe_highlight"/>
                    <button name="button_cancel" states="confirm,open" string="Cancel" type="object" groups="base.group_extended"/>
                    <field name="state" widget="statusbar" nolabel="1" statusbar_visible="draft,confirm"/>
                </header>
                <sheet string="Statement">
<<<<<<< HEAD
                    <label for="name" class="oe_edit_only" attrs="{'invisible':[('name','=','/')]}"/>
                    <h1><field name="name" class="oe_inline" attrs="{'invisible':[('name','=','/')]}"/></h1>
                    <group>
                        <group>
                            <field name="journal_id" on_change="onchange_journal_id(journal_id)" widget="selection"/>
                            <field name="user_id" readonly="1" string="Responsible"/>
                            <field name="total_entry_encoding"/>
                            <field name='company_id' widget="selection" groups="base.group_multi_company" />
                        </group>
                        <group>
                            <field name="date" attrs="{'readonly':[('state','!=','draft')]}"  on_change="onchange_date(date, company_id)"/>
                            <field name="closing_date" readonly="1"/>
                            <field name="period_id" class="oe_inline"/>
                            <field name="currency" invisible="1"/>
                        </group>
=======
                    <group col="4">
                        <field name="name"/>
                        <field name='company_id' widget="selection" groups="base.group_multi_company" />
                        <field name="journal_id" on_change="onchange_journal_id(journal_id)" widget="selection" domain="[('type', '=', 'cash')]" />
                        <field name="user_id" readonly="1"/>
                        <field name="period_id"/>
                        <field name="currency" invisible="1"/>
>>>>>>> f04758ec
                    </group>
                    <notebook>
                        <page string="Cash Transactions" attrs="{'invisible': [('state','=','draft')]}">
                            <field name="line_ids" context="{'date':date}">
                                <tree editable="bottom" string="Statement lines">
                                    <field name="sequence" invisible="1"/>
                                    <field name="date"/>
                                    <field name="name"/>
                                    <field name="ref"/>
                                    <field name="partner_id" on_change="onchange_partner_id(partner_id)"/>
                                    <field name="type" on_change="onchange_type(partner_id, type)"/>
                                    <field domain="[('journal_id','=',parent.journal_id), ('company_id', '=', parent.company_id)]" name="account_id"/>
                                    <field name="analytic_account_id" domain="[('company_id', '=', parent.company_id), ('type', '&lt;&gt;', 'view')]" groups="analytic.group_analytic_accounting" />
                                    <field name="amount"/>
                                </tree>
                                <form string="Statement lines" version="7.0">
                                    <group col="4">
                                        <field name="date"/>
                                        <field name="name"/>
                                        <field name="ref"/>
                                        <field name="partner_id" on_change="onchange_partner_id(partner_id)"/>
                                        <field name="type" on_change="onchange_type(partner_id, type)"/>
                                        <field domain="[('journal_id', '=', parent.journal_id), ('type', '&lt;&gt;', 'view'), ('company_id', '=', parent.company_id)]" name="account_id"/>
                                        <field name="analytic_account_id" domain="[('company_id', '=', parent.company_id), ('type', '&lt;&gt;', 'view')]" groups="analytic.group_analytic_accounting" />
                                        <field name="amount"/>
                                        <field name="sequence"/>
                                    </group>
                                    <separator string="Notes"/>
                                    <field name="note"/>
                                </form>
                            </field>
                        </page>
                        <page string="Cash Control">
                            <group col="2" expand="1">
                                <field name="opening_details_ids" nolabel="1" colspan="4" attrs="{'invisible' : [('state', '!=', 'draft')]}">
                                    <tree string="Opening Cashbox Lines" editable="bottom">
                                        <field name="pieces"/>
                                        <field name="number_opening" string="Opening Unit Numbers" on_change="on_change_sub_opening(pieces, number_opening, parent.balance_end)"/>
                                        <field name="subtotal_opening" string="Opening Subtotal"/>
                                    </tree>
                                </field>
                                <field name="closing_details_ids" nolabel="1" colspan="4" attrs="{'invisible' : [('state', '=', 'draft')]}">
                                    <tree string="Closing Cashbox Lines" editable="bottom">
                                        <field name="pieces" readonly="1" />
                                        <field name="number_opening" string="Opening Unit Numbers" readonly="1" />
                                        <field name="subtotal_opening" string="Opening Subtotal" readonly="1" />

                                        <field name="number_closing" string="Closing Unit Numbers" on_change="on_change_sub_closing(pieces, number_closing, parent.balance_end)"/>
                                        <field name="subtotal_closing" string="Closing Subtotal"/>
                                    </tree>
                                </field>
                            </group>
                        </page>
                        <page string="Journal Entries" attrs="{'invisible': [('state','!=','confirm')]}">
                            <field name="move_line_ids" string="Journal Entries"/>
                        </page>
                    </notebook>
                    <group col="6" colspan="4">
                        <group col="2" colspan="2">
                            <separator string="Opening Balance" colspan="4"/>
                            <field name="balance_start" readonly="1" string="Opening Cash Control"/>
                            <field name="last_closing_balance" readonly="1" string="Last Closing Balance" />
                            <field name="total_entry_encoding" />
                        </group>
                        <group string="Closing Balance">
                            <field name="balance_end"/>
                        </group>
                    </group>
                </sheet>
                </form>
            </field>
        </record>
        <record id="account_cash_statement_graph" model="ir.ui.view">
            <field name="name">account.bank.statement.graph</field>
            <field name="model">account.bank.statement</field>
            <field name="type">graph</field>
            <field name="arch" type="xml">
                <graph string="Account Statistics" type="bar">
                    <field name="date"/>
                    <field name="balance_start" operator="+"/>
                    <field name="balance_end" operator="+"/>
                </graph>
            </field>
         </record>
        <record id="action_view_bank_statement_tree" model="ir.actions.act_window">
            <field name="name">Cash Registers</field>
            <field name="type">ir.actions.act_window</field>
            <field name="res_model">account.bank.statement</field>
            <field name="view_type">form</field>
            <field name="view_mode">tree,form,graph</field>
            <field name="view_id" ref="view_cash_statement_tree"/>
            <field name="search_view_id" ref="view_account_bank_statement_filter"/>
            <field name="domain">[('journal_id.type', '=', 'cash')]</field>
            <field name="context">{'journal_type':'cash'}</field>
            <field name="help">A Cash Register allows you to manage cash entries in your cash journals. This feature provides an easy way to follow up cash payments on a daily basis. You can enter the coins that are in your cash box, and then post entries when money comes in or goes out of the cash box.</field>
        </record>
        <record model="ir.actions.act_window.view" id="act_cash_statement1_all">
            <field name="sequence" eval="1"/>
            <field name="view_mode">tree</field>
            <field name="view_id" ref="view_cash_statement_tree"/>
            <field name="act_window_id" ref="action_view_bank_statement_tree"/>
        </record>
        <record model="ir.actions.act_window.view" id="act_cash_statement2_all">
            <field name="sequence" eval="1"/>
            <field name="view_mode">form</field>
            <field name="view_id" ref="view_bank_statement_form2"/>
            <field name="act_window_id" ref="action_view_bank_statement_tree"/>
        </record>
        <record model="ir.actions.act_window.view" id="act_cash_statement3_all">
            <field name="sequence" eval="1"/>
            <field name="view_mode">graph</field>
            <field name="view_id" ref="account_cash_statement_graph"/>
            <field name="act_window_id" ref="action_view_bank_statement_tree"/>
        </record>
        <menuitem action="action_view_bank_statement_tree" id="journal_cash_move_lines"
            parent="menu_finance_bank_and_cash"/>

        <menuitem id="menu_account_customer" name="Customers"
            parent="menu_finance_receivables"
            action="base.action_partner_customer_form" sequence="100"/>

        <menuitem id="menu_account_supplier" name="Suppliers"
            parent="menu_finance_payables"
            action="base.action_partner_supplier_form" sequence="100"/>

        <!--
            Account Reports
        -->

        <record id="view_account_financial_report_form" model="ir.ui.view">
            <field name="name">account.financial.report.form</field>
            <field name="model">account.financial.report</field>
            <field name="type">form</field>
            <field name="arch" type="xml">
                <form string="Account Report" version="7.0">
                    <group col="4">
                        <field name="name"/>
                        <field name="parent_id"/>
                        <field name="sequence"/>
                        <field name="type"/>
                        <field name="sign"/>
                        <field name="style_overwrite"/>
                    </group>
                    <notebook>
                        <page string="Report">
                            <group>
                                <field name="display_detail" attrs="{'invisible': [('type','not in',['accounts','account_type'])]}"/>
                                <field name="account_report_id" attrs="{'invisible': [('type', '!=', 'account_report')]}"/>
                            </group>
                            <field name="account_ids" attrs="{'invisible': [('type', '!=', 'accounts')]}"/>
                            <field name="account_type_ids" attrs="{'invisible': [('type', '!=', 'account_type')]}"/>
                        </page>
                    </notebook>
                </form>
            </field>
        </record>

        <record id="view_account_financial_report_tree" model="ir.ui.view">
            <field name="name">account.financial.report.tree</field>
            <field name="model">account.financial.report</field>
            <field name="type">tree</field>
            <field name="arch" type="xml">
                <tree string="Account Report">
                    <field name="name"/>
                    <field name="parent_id" invisible="1"/>
                    <field name="type"/>
                    <field name="account_report_id"/>
                </tree>
            </field>
        </record>

        <record id="view_account_financial_report_search" model="ir.ui.view">
            <field name="name">account.financial.report.search</field>
            <field name="model">account.financial.report</field>
            <field name="type">search</field>
            <field name="arch" type="xml">
                <search string="Account Report">
                    <group>
                        <field name="name" string="Account Report"/>
                        <separator orientation="vertical"/>
                        <field name="account_report_id"/>
                        <field name="type"/>
                    </group>
                    <newline/>
                    <group expand="0" string="Group By...">
                        <filter string="Parent Report" icon="terp-folder-orange" domain="" context="{'group_by':'parent_id'}"/>
                        <separator orientation="vertical"/>
                        <filter string="Report Type" icon="terp-stock_symbol-selection" domain="[]" context="{'group_by':'type'}"/>
                    </group>
                </search>
            </field>
        </record>

        <record id="action_account_financial_report_tree" model="ir.actions.act_window">
            <field name="name">Financial Reports</field>
            <field name="type">ir.actions.act_window</field>
            <field name="res_model">account.financial.report</field>
            <field name="view_type">form</field>
            <field name="view_mode">tree,form</field>
            <field name="search_view_id" ref="view_account_financial_report_search"/>
            <field name="view_id" ref="view_account_financial_report_tree"/>
            <field name="help">Makes a generic system to draw financial reports easily.</field>
        </record>

        <menuitem id="menu_account_financial_reports_tree" name="Account Reports" parent="menu_account_reports" action="action_account_financial_report_tree"/>

        <record id="view_account_report_tree_hierarchy" model="ir.ui.view">
            <field name="name">account.report.hierarchy</field>
            <field name="model">account.financial.report</field>
            <field name="type">tree</field>
            <field name="field_parent">children_ids</field>
            <field name="arch" type="xml">
                <tree string="Account Reports Hierarchy">
                    <field name="name"/>
                    <field name="type"/>
                    <field name="parent_id" invisible="1"/>
                    <field name="account_report_id"/>
                </tree>
            </field>
        </record>
        <record id="action_account_report_tree_hierarchy" model="ir.actions.act_window">
            <field name="name">Financial Reports Hierarchy</field>
            <field name="res_model">account.financial.report</field>
            <field name="view_type">tree</field>
            <field name="view_id" ref="view_account_report_tree_hierarchy"/>
            <field name="domain">[('parent_id','=',False)]</field>
        </record>

        <menuitem id="menu_account_report_tree_hierarchy" name="Account Reports Hierarchy"
                  parent="menu_account_reports" action="action_account_report_tree_hierarchy"/>

    </data>
</openerp><|MERGE_RESOLUTION|>--- conflicted
+++ resolved
@@ -2597,12 +2597,11 @@
                     <field name="state" widget="statusbar" nolabel="1" statusbar_visible="draft,confirm"/>
                 </header>
                 <sheet string="Statement">
-<<<<<<< HEAD
                     <label for="name" class="oe_edit_only" attrs="{'invisible':[('name','=','/')]}"/>
                     <h1><field name="name" class="oe_inline" attrs="{'invisible':[('name','=','/')]}"/></h1>
                     <group>
                         <group>
-                            <field name="journal_id" on_change="onchange_journal_id(journal_id)" widget="selection"/>
+                            <field name="journal_id" on_change="onchange_journal_id(journal_id)" widget="selection" domain="[('type', '=', 'cash')]" />
                             <field name="user_id" readonly="1" string="Responsible"/>
                             <field name="total_entry_encoding"/>
                             <field name='company_id' widget="selection" groups="base.group_multi_company" />
@@ -2613,15 +2612,6 @@
                             <field name="period_id" class="oe_inline"/>
                             <field name="currency" invisible="1"/>
                         </group>
-=======
-                    <group col="4">
-                        <field name="name"/>
-                        <field name='company_id' widget="selection" groups="base.group_multi_company" />
-                        <field name="journal_id" on_change="onchange_journal_id(journal_id)" widget="selection" domain="[('type', '=', 'cash')]" />
-                        <field name="user_id" readonly="1"/>
-                        <field name="period_id"/>
-                        <field name="currency" invisible="1"/>
->>>>>>> f04758ec
                     </group>
                     <notebook>
                         <page string="Cash Transactions" attrs="{'invisible': [('state','=','draft')]}">
