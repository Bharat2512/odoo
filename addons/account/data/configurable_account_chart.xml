<?xml version="1.0" encoding="utf-8"?>
<openerp>
    <data noupdate="1">
<<<<<<< HEAD
=======
        <!-- Types -->
        <record model="account.account.type" id="account_type_income_view1">
            <field name="name">Income View</field>
            <field name="report_type">income</field>
        </record>
        <record model="account.account.type" id="account_type_expense_view1">
            <field name="name">Expense View</field>
            <field name="report_type">expense</field>
        </record>
        <record model="account.account.type" id="account_type_asset_view1">
            <field name="name">Asset View</field>
            <field name="report_type">asset</field>
        </record>
        <record model="account.account.type" id="account_type_liability_view1">
            <field name="name">Liability View</field>
            <field name="report_type">liability</field>
        </record>
        <record model="account.account.type" id="conf_account_type_tax">
          <field name="name">Tax</field>
          <field name="report_type">expense</field>
        </record>
        <record model="account.account.type" id="conf_account_type_equity">
          <field name="name">Equity</field>
          <field name="report_type">liability</field>
        </record>
        <record model="account.account.type" id="conf_account_type_chk">
          <field name="name">Check</field>
          <field name="report_type">asset</field>
        </record>
>>>>>>> cfb41013

        <!-- Account Templates-->
        <record id="conf_chart0" model="account.account.template">
            <field name="code">0</field>
            <field name="name">Configurable Account Chart</field>
            <field name="user_type" ref="data_account_type_view"/>
        </record>

           <!-- Balance Sheet -->

        <record id="conf_bal" model="account.account.template">
            <field name="code">1</field>
            <field name="name">Balance Sheet</field>
            <field name="user_type" ref="data_account_type_view"/>
        </record>

            <record id="conf_fas" model="account.account.template">
                <field name="code">10</field>
                <field name="name">Fixed Assets</field>
                <field name="user_type" ref="data_account_type_view"/>
            </record>

                <record id="conf_xfa" model="account.account.template">
                    <field name="code">100</field>
                    <field name="name">Fixed Asset Account</field>
                    <field name="user_type" ref="data_account_type_asset_view"/>
                </record>

            <record id="conf_nca" model="account.account.template">
                <field name="code">11</field>
                <field name="name">Net Current Assets</field>
                <field name="user_type" ref="data_account_type_view"/>
            </record>

                <record id="conf_cas" model="account.account.template">
                    <field name="code">110</field>
                    <field name="name">Current Assets</field>
                    <field name="user_type" ref="data_account_type_view"/>
                </record>

                    <record id="conf_stk" model="account.account.template">
                        <field name="code">1101</field>
                        <field name="name">Purchased Stocks</field>
                        <field name="user_type" ref="data_account_type_current_assets"/>
                    </record>

                    <record id="conf_a_recv" model="account.account.template">
                        <field name="code">1102</field>
                        <field name="name">Debtors</field>
                        <field eval="True" name="reconcile"/>
                        <field name="user_type" ref="data_account_type_receivable"/>
                    </record>

                    <record id="conf_ova" model="account.account.template">
                        <field name="code">1103</field>
                        <field name="name">Tax Paid</field>
                        <field name="user_type" ref="data_account_type_prepayments"/>
                    </record>

                    <record id="conf_bnk" model="account.account.template">
                        <field name="code">1104</field>
                        <field name="name">Bank Current Account</field>
                        <field name="user_type" ref="data_account_type_view"/>
                    </record>

                    <record id="conf_o_income" model="account.account.template">
                        <field name="code">1106</field>
                        <field name="name">Opening Income Account</field>
                        <field name="user_type" ref="data_account_type_other_income"/>
                    </record>

                <record id="conf_cli" model="account.account.template">
                    <field name="code">12</field>
                    <field name="name">Current Liabilities</field>
                    <field name="user_type" ref="data_account_type_view"/>
                </record>

                    <record id="conf_a_pay" model="account.account.template">
                        <field name="code">120</field>
                        <field name="name">Creditors</field>
                        <field eval="True" name="reconcile"/>
                        <field name="user_type" ref="data_account_type_payable"/>
                    </record>

                    <record id="conf_iva" model="account.account.template">
                        <field name="code">121</field>
                        <field name="name">Tax Received</field>
                        <field name="user_type" ref="data_account_type_current_liabilities"/>
                    </record>

                    <record id="conf_a_reserve_and_surplus" model="account.account.template">
                        <field name="code">122</field>
                        <field name="name">Reserve and Profit/Loss Account</field>
                        <field eval="True" name="reconcile"/>
                        <field name="user_type" ref="data_account_type_current_liabilities"/>
                    </record>

                    <record id="conf_o_expense" model="account.account.template">
                        <field name="code">123</field>
                        <field name="name">Opening Expense Account</field>
                        <field name="user_type" ref="data_account_type_expenses"/>
                    </record>

        <!-- Profit and Loss -->

        <record id="conf_gpf" model="account.account.template">
            <field name="code">2</field>
            <field name="name">Profit and Loss</field>
            <field name="user_type" ref="data_account_type_view"/>
        </record>

            <record id="conf_rev" model="account.account.template">
                <field name="code">20</field>
                <field name="name">Revenue</field>
                <field name="user_type" ref="data_account_type_view"/>
            </record>

                <record id="conf_a_sale" model="account.account.template">
                    <field name="code">200</field>
                    <field name="name">Product Sales</field>
                    <field name="user_type" ref="data_account_type_sales"/>
                </record>

            <record id="conf_cos" model="account.account.template">
                <field name="code">21</field>
                <field name="name">Cost of Sales</field>
                <field name="user_type" ref="data_account_type_view"/>
            </record>

                <record id="conf_cog" model="account.account.template">
                    <field name="code">210</field>
                    <field name="name">Cost of Goods Sold</field>
                    <field name="user_type" ref="data_account_type_direct_costs"/>
                </record>

            <record id="conf_ovr" model="account.account.template">
                <field name="code">22</field>
                <field name="name">Overheads</field>
                <field name="user_type" ref="data_account_type_view"/>
            </record>

                <record id="conf_a_expense" model="account.account.template">
                    <field name="code">220</field>
                    <field name="name">Expenses</field>
                    <field name="user_type" ref="data_account_type_expenses"/>
                </record>

                <record id="conf_a_salary_expense" model="account.account.template">
                    <field name="code">221</field>
                    <field name="name">Salary Expenses</field>
                    <field name="user_type" ref="data_account_type_overheads"/>
                </record>

        <!-- Taxes -->

        <record id="configurable_chart_template" model="account.chart.template">
            <field name="name">Configurable Account Chart Template</field>
            <field name="account_root_id" ref="conf_chart0"/>
            <field name="bank_account_view_id" ref="conf_bnk"/>
            <field name="property_account_receivable" ref="conf_a_recv"/>
            <field name="property_account_payable" ref="conf_a_pay"/>
            <field name="property_account_expense_categ" ref="conf_a_expense"/>
            <field name="property_account_income_categ" ref="conf_a_sale"/>
            <field name="property_account_income_opening" ref="conf_o_income"/>
            <field name="property_account_expense_opening" ref="conf_o_expense"/>
            <field name="complete_tax_set" eval="False"/>
        </record>

         <!-- VAT Codes -->
        <!-- Purchases + Output VAT -->

        <record id="otaxs" model="account.tax.template">
            <field name="chart_template_id" ref="configurable_chart_template"/>
            <field name="name">OTAX S</field>
            <field eval="0.15" name="amount"/>
            <field name="type">percent</field>
            <field name="account_collected_id" ref="conf_ova"/>
            <field name="account_paid_id" ref="conf_ova"/>
            <field name="type_tax_use">purchase</field>
        </record>

        <record id="otaxr" model="account.tax.template">
            <field name="chart_template_id" ref="configurable_chart_template"/>
            <field name="name">OTAX R</field>
            <field eval="0.05" name="amount"/>
            <field name="type">percent</field>
            <field name="account_collected_id" ref="conf_ova"/>
            <field name="account_paid_id" ref="conf_ova"/>
            <field name="type_tax_use">purchase</field>
        </record>

        <record id="otaxx" model="account.tax.template">
            <field name="chart_template_id" ref="configurable_chart_template"/>
            <field name="name">OTAX X</field>
            <field eval="0.0" name="amount"/>
            <field name="type">percent</field>
            <field name="account_collected_id" ref="conf_ova"/>
            <field name="account_paid_id" ref="conf_ova"/>
            <field name="type_tax_use">purchase</field>
        </record>

        <record id="otaxo" model="account.tax.template">
            <field name="chart_template_id" ref="configurable_chart_template"/>
            <field name="name">OTAX O</field>
            <field eval="0.0" name="amount"/>
            <field name="type">percent</field>
            <field name="account_collected_id" ref="conf_ova"/>
            <field name="account_paid_id" ref="conf_ova"/>
            <field name="type_tax_use">purchase</field>
        </record>

        <!-- Sales + Input VAT -->

        <record id="itaxs" model="account.tax.template">
            <field name="chart_template_id" ref="configurable_chart_template"/>
            <field name="name">ITAX S</field>
            <field eval="0.15" name="amount"/>
            <field name="type">percent</field>
            <field name="account_collected_id" ref="conf_iva"/>
            <field name="account_paid_id" ref="conf_iva"/>
            <field name="type_tax_use">sale</field>
        </record>

        <record id="itaxr" model="account.tax.template">
            <field name="chart_template_id" ref="configurable_chart_template"/>
            <field name="name">ITAX R</field>
            <field eval="0.05" name="amount"/>
            <field name="type">percent</field>
            <field name="account_collected_id" ref="conf_iva"/>
            <field name="account_paid_id" ref="conf_iva"/>
            <field name="type_tax_use">sale</field>
        </record>

        <record id="itaxx" model="account.tax.template">
            <field name="chart_template_id" ref="configurable_chart_template"/>
            <field name="name">ITAX X</field>
            <field eval="0.0" name="amount"/>
            <field name="type">percent</field>
            <field name="account_collected_id" ref="conf_iva"/>
            <field name="account_paid_id" ref="conf_iva"/>
            <field name="type_tax_use">sale</field>
        </record>

        <record id="itaxo" model="account.tax.template">
            <field name="chart_template_id" ref="configurable_chart_template"/>
            <field name="name">ITAX O</field>
            <field eval="0.0" name="amount"/>
            <field name="type">percent</field>
            <field name="account_collected_id" ref="conf_iva"/>
            <field name="account_paid_id" ref="conf_iva"/>
            <field name="type_tax_use">sale</field>
        </record>


        <!-- = = = = = = = = = = = = = = = -->
         <!-- Fiscal Mapping Templates     -->
        <!-- = = = = = = = = = = = = = = = -->


        <record id="fiscal_position_normal_taxes_template1" model="account.fiscal.position.template">
            <field name="name">Normal Taxes</field>
            <field name="chart_template_id" ref="configurable_chart_template"/>
        </record>

        <record id="fiscal_position_tax_exempt_template2" model="account.fiscal.position.template">
            <field name="name">Tax Exempt</field>
            <field name="chart_template_id" ref="configurable_chart_template"/>
        </record>

        <!-- = = = = = = = = = = = = = = = -->
        <!-- Fiscal Position Tax Templates -->
        <!-- = = = = = = = = = = = = = = = -->


        <record id="fiscal_position_normal_taxes" model="account.fiscal.position.tax.template">
            <field name="position_id" ref="fiscal_position_normal_taxes_template1"/>
            <field name="tax_src_id" ref="itaxs"/>
            <field name="tax_dest_id" ref="otaxs"/>
        </record>

        <record id="fiscal_position_tax_exempt" model="account.fiscal.position.tax.template">
            <field name="position_id" ref="fiscal_position_tax_exempt_template2"/>
            <field name="tax_src_id" ref="itaxx"/>
            <field name="tax_dest_id" ref="otaxx"/>
        </record>

        <!--  Assigned Default Taxes For Different Account -->

        <record id="conf_a_sale" model="account.account.template">
            <field name="tax_ids" eval="[(6,0,[ref('itaxs')])]"/>
        </record>

        <record id="conf_a_expense" model="account.account.template">
            <field name="tax_ids" eval="[(6,0,[ref('otaxs')])]"/>
        </record>

        <record id="action_wizard_multi_chart_todo" model="ir.actions.todo">
            <field name="name">Set Your Accounting Options</field>
            <field name="action_id" ref="account.action_wizard_multi_chart"/>
            <field name="type">automatic</field>
        </record>

    </data>
</openerp><|MERGE_RESOLUTION|>--- conflicted
+++ resolved
@@ -1,38 +1,6 @@
 <?xml version="1.0" encoding="utf-8"?>
 <openerp>
     <data noupdate="1">
-<<<<<<< HEAD
-=======
-        <!-- Types -->
-        <record model="account.account.type" id="account_type_income_view1">
-            <field name="name">Income View</field>
-            <field name="report_type">income</field>
-        </record>
-        <record model="account.account.type" id="account_type_expense_view1">
-            <field name="name">Expense View</field>
-            <field name="report_type">expense</field>
-        </record>
-        <record model="account.account.type" id="account_type_asset_view1">
-            <field name="name">Asset View</field>
-            <field name="report_type">asset</field>
-        </record>
-        <record model="account.account.type" id="account_type_liability_view1">
-            <field name="name">Liability View</field>
-            <field name="report_type">liability</field>
-        </record>
-        <record model="account.account.type" id="conf_account_type_tax">
-          <field name="name">Tax</field>
-          <field name="report_type">expense</field>
-        </record>
-        <record model="account.account.type" id="conf_account_type_equity">
-          <field name="name">Equity</field>
-          <field name="report_type">liability</field>
-        </record>
-        <record model="account.account.type" id="conf_account_type_chk">
-          <field name="name">Check</field>
-          <field name="report_type">asset</field>
-        </record>
->>>>>>> cfb41013
 
         <!-- Account Templates-->
         <record id="conf_chart0" model="account.account.template">
