# Translation of Odoo Server.
# This file contains the translation of the following modules:
# * account
# 
# Translators:
# Kovács Tibor <kovika@gmail.com>, 2015
# Kris Krnacs, 2015
# Kris Krnacs, 2015
msgid ""
msgstr ""
"Project-Id-Version: Odoo 9.0\n"
"Report-Msgid-Bugs-To: \n"
"POT-Creation-Date: 2015-11-18 08:05+0000\n"
"PO-Revision-Date: 2015-12-04 14:28+0000\n"
"Last-Translator: Kris Krnacs\n"
"Language-Team: Hungarian (http://www.transifex.com/odoo/odoo-9/language/hu/)\n"
"MIME-Version: 1.0\n"
"Content-Type: text/plain; charset=UTF-8\n"
"Content-Transfer-Encoding: \n"
"Language: hu\n"
"Plural-Forms: nplurals=2; plural=(n != 1);\n"

#. module: account
#: model:mail.template,body_html:account.email_template_edi_invoice
msgid ""
"\n"
"<div style=\"font-family: 'Lucica Grande', Ubuntu, Arial, Verdana, sans-serif; font-size: 12px; color: rgb(34, 34, 34); background-color: #FFF; \">\n"
"    <p>Hello ${object.partner_id.name},</p>\n"
"    <p>A new invoice is available for you: </p>\n"
"    \n"
"    <p style=\"border-left: 1px solid #8e0000; margin-left: 30px;\">\n"
"       &nbsp;&nbsp;<strong>REFERENCES</strong><br />\n"
"       &nbsp;&nbsp;Invoice number: <strong>${object.number}</strong><br />\n"
"       &nbsp;&nbsp;Invoice total: <strong>${object.amount_total} ${object.currency_id.name}</strong><br />\n"
"       &nbsp;&nbsp;Invoice date: ${object.date_invoice}<br />\n"
"       % if object.origin:\n"
"       &nbsp;&nbsp;Order reference: ${object.origin}<br />\n"
"       % endif\n"
"       % if object.user_id:\n"
"       &nbsp;&nbsp;Your contact: <a href=\"mailto:${object.user_id.email or ''}?subject=Invoice%20${object.number}\">${object.user_id.name}</a>\n"
"       % endif\n"
"    </p>  \n"
"    \n"
"    % if object.paypal_url:\n"
"    <br/>\n"
"    <p>It is also possible to directly pay with Paypal:</p>\n"
"        <a style=\"margin-left: 120px;\" href=\"${object.paypal_url}\">\n"
"            <img class=\"oe_edi_paypal_button\" src=\"/account/static/src/img/btn_paynowcc_lg.gif\"/>\n"
"        </a>\n"
"    % endif\n"
"    \n"
"    <br/>\n"
"    <p>If you have any question, do not hesitate to contact us.</p>\n"
"    <p>Thank you for choosing ${object.company_id.name or 'us'}!</p>\n"
"    <br/>\n"
"    <br/>\n"
"    <div style=\"width: 375px; margin: 0px; padding: 0px; background-color: #8E0000; border-top-left-radius: 5px 5px; border-top-right-radius: 5px 5px; background-repeat: repeat no-repeat;\">\n"
"        <h3 style=\"margin: 0px; padding: 2px 14px; font-size: 12px; color: #DDD;\">\n"
"            <strong style=\"text-transform:uppercase;\">${object.company_id.name}</strong></h3>\n"
"    </div>\n"
"    <div style=\"width: 347px; margin: 0px; padding: 5px 14px; line-height: 16px; background-color: #F2F2F2;\">\n"
"        <span style=\"color: #222; margin-bottom: 5px; display: block; \">\n"
"            ${object.company_id.partner_id.sudo().with_context(show_address=True, html_format=True).name_get()[0][1] | safe}\n"
"        </span>\n"
"        % if object.company_id.phone:\n"
"            <div style=\"margin-top: 0px; margin-right: 0px; margin-bottom: 0px; margin-left: 0px; padding-top: 0px; padding-right: 0px; padding-bottom: 0px; padding-left: 0px; \">\n"
"                Phone:&nbsp; ${object.company_id.phone}\n"
"            </div>\n"
"        % endif\n"
"        % if object.company_id.website:\n"
"            <div>\n"
"                Web :&nbsp;<a href=\"${object.company_id.website}\">${object.company_id.website}</a>\n"
"            </div>\n"
"        %endif\n"
"        <p></p>\n"
"    </div>\n"
"</div>\n"
"            "
<<<<<<< HEAD
msgstr ""
=======
msgstr "\n<div style=\"font-family: 'Lucica Grande', Ubuntu, Arial, Verdana, sans-serif; font-size: 12px; color: rgb(34, 34, 34); background-color: #FFF; \">\n    <p>Hello ${object.partner_id.name},</p>\n    <p>A new invoice is available for you: </p>\n    \n    <p style=\"border-left: 1px solid #8e0000; margin-left: 30px;\">\n       &nbsp;&nbsp;<strong>HIVATKOZÁSOK</strong><br />\n       &nbsp;&nbsp;Számla szám: <strong>${object.number}</strong><br />\n       &nbsp;&nbsp;Számla összege: <strong>${object.amount_total} ${object.currency_id.name}</strong><br />\n       &nbsp;&nbsp;Számla kelte: ${object.date_invoice}<br />\n       % if object.origin:\n       &nbsp;&nbsp;Megrendelés hivatkozása: ${object.origin}<br />\n       % endif\n       % if object.user_id:\n       &nbsp;&nbsp;Kapcsolata: <a href=\"mailto:${object.user_id.email or ''}?subject=Invoice%20${object.number}\">${object.user_id.name}</a>\n       % endif\n    </p>  \n    \n    % if object.paypal_url:\n    <br/>\n    <p>Fizethet közvetlenül Paypal rendszeren:</p>\n        <a style=\"margin-left: 120px;\" href=\"${object.paypal_url}\">\n            <img class=\"oe_edi_paypal_button\" src=\"/account/static/src/img/btn_paynowcc_lg.gif\"/>\n        </a>\n    % endif\n    \n    <br/>\n    <p>További felmerülő kérdésekkel kapcsolatban keressen meg bennünket.</p>\n    <p>Köszönjük, hogy a  ${object.company_id.name or 'us'}-t választotta!</p>\n    <br/>\n    <br/>\n    <div style=\"width: 375px; margin: 0px; padding: 0px; background-color: #8E0000; border-top-left-radius: 5px 5px; border-top-right-radius: 5px 5px; background-repeat: repeat no-repeat;\">\n        <h3 style=\"margin: 0px; padding: 2px 14px; font-size: 12px; color: #DDD;\">\n            <strong style=\"text-transform:uppercase;\">${object.company_id.name}</strong></h3>\n    </div>\n    <div style=\"width: 347px; margin: 0px; padding: 5px 14px; line-height: 16px; background-color: #F2F2F2;\">\n        <span style=\"color: #222; margin-bottom: 5px; display: block; \">\n            ${object.company_id.partner_id.sudo().with_context(show_address=True, html_format=True).name_get()[0][1] | safe}\n        </span>\n        % if object.company_id.phone:\n            <div style=\"margin-top: 0px; margin-right: 0px; margin-bottom: 0px; margin-left: 0px; padding-top: 0px; padding-right: 0px; padding-bottom: 0px; padding-left: 0px; \">\n                Phone:&nbsp; ${object.company_id.phone}\n            </div>\n        % endif\n        % if object.company_id.website:\n            <div>\n                Web :&nbsp;<a href=\"${object.company_id.website}\">${object.company_id.website}</a>\n            </div>\n        %endif\n        <p></p>\n    </div>\n</div>\n            "
>>>>>>> da2b88bb

#. module: account
#: model:ir.model.fields,help:account.field_account_invoice_state
msgid ""
" * The 'Draft' status is used when a user is encoding a new and unconfirmed Invoice.\n"
" * The 'Pro-forma' status is used the invoice does not have an invoice number.\n"
" * The 'Open' status is used when user create invoice, an invoice number is generated. Its in open status till user does not pay invoice.\n"
" * The 'Paid' status is set automatically when the invoice is paid. Its related journal entries may or may not be reconciled.\n"
" * The 'Cancelled' status is used when user cancel invoice."
msgstr " * A 'Vázlat' állapotot akkor használja, ha a felhasználó kódol egy új, még nem igazolt számlát.\n * Akkor 'Pro-forma' ha a számla Pro-forma állapotú, a számlának még nincs számlaszáma.\n * A 'Nyitott' állapotot akkor használja, ha a felhasználó számlát állít ki, egy számlaszámot hoz létre. Addig nyitott állapotú, míg az ki nem lesz egyenlítve.\n * A 'Fizetve' állapotot akkor kapja meg automatikusan, ha a számlát kiegyenlítették, kifizették. Az ide vonatkozó napló bejegyzések vagy egyeztetésre kerülnek vagy nem.\n * A 'Érvénytelenítés' állapotot használ, ha a felhasználó visszavonja a számlát."

#. module: account
#. openerp-web
#: code:addons/account/static/src/js/account_reconciliation_widgets.js:1500
#, python-format
msgid " seconds"
msgstr "másodpercek"

#. module: account
#: model:ir.model.fields,field_description:account.field_account_chart_template_code_digits
#: model:ir.model.fields,field_description:account.field_account_config_settings_code_digits
#: model:ir.model.fields,field_description:account.field_wizard_multi_charts_accounts_code_digits
msgid "# of Digits"
msgstr "# számlyegyek száma"

#. module: account
#: model:ir.model.fields,field_description:account.field_account_invoice_report_nbr
msgid "# of Invoices"
msgstr "# számlákból"

#. module: account
#: model:ir.model.fields,field_description:account.field_account_move_line_reconcile_trans_nbr
msgid "# of Transaction"
msgstr "# Tranzakció száma"

#. module: account
#: model:mail.template,subject:account.email_template_edi_invoice
msgid "${object.company_id.name|safe} Invoice (Ref ${object.number or 'n/a'})"
msgstr "${object.company_id.name|safe} Számla (Ref ${object.number or 'n/a'})"

#. module: account
#: code:addons/account/models/account_bank_statement.py:320
#, python-format
msgid "%d transactions were automatically reconciled."
msgstr "%d tranzakciók automatikusan  egyeztetve."

#. module: account
#: code:addons/account/models/account.py:528
#, python-format
msgid "%s (Copy)"
msgstr "%s (Másolás)"

#. module: account
#: code:addons/account/models/account.py:152
#: code:addons/account/models/account.py:295
#: code:addons/account/models/account.py:296
#, python-format
msgid "%s (copy)"
msgstr "%s (másolat)"

#. module: account
#: model:ir.ui.view,arch_db:account.external_layout_footer
msgid "&amp;bull;"
msgstr "&amp;bull;"

#. module: account
#: model:ir.ui.view,arch_db:account.account_planner
msgid ", if accounting or purchase is installed"
msgstr ", ha a könyvelés vagy a beszerzés telepítve"

#. module: account
#: code:addons/account/models/account_bank_statement.py:321
#, python-format
msgid "1 transaction was automatically reconciled."
msgstr "1 tranzakció automatikusan  egyeztetve."

#. module: account
#: model:account.payment.term,name:account.account_payment_term_15days
msgid "15 Days"
msgstr "15 nap"

#. module: account
#: model:account.payment.term,name:account.account_payment_term_net
msgid "30 Net Days"
msgstr "30 nap nettó"

#. module: account
#: model:account.payment.term,name:account.account_payment_term_advance
msgid "30% Advance End of Following Month"
msgstr "30% előleg a következő hónap végéig"

#. module: account
#: model:ir.ui.view,arch_db:account.account_planner
msgid "5) For setup, you will need the following information:"
msgstr "5) Beállításhoz a következő információ szükséges:"

#. module: account
#: model:ir.ui.view,arch_db:account.report_generalledger
msgid ": General ledger"
msgstr ": Főkönyvi karton"

#. module: account
#: model:ir.ui.view,arch_db:account.report_trialbalance
msgid ": Trial Balance"
msgstr ": Próba egyenleg"

#. module: account
#: model:ir.ui.view,arch_db:account.account_planner
msgid "<span class=\"fa fa-arrow-circle-o-down\"/> Install Now"
msgstr "<span class=\"fa fa-arrow-circle-o-down\"/> Telepítés most"

#. module: account
#: model:ir.ui.view,arch_db:account.account_planner
msgid "<span class=\"fa\"/> Invite Your Users"
msgstr "<span class=\"fa\"/> Hívja meg felhasználóit"

#. module: account
#: model:ir.ui.view,arch_db:account.partner_view_buttons
msgid "<span class=\"o_stat_text\">Invoiced</span>"
msgstr "<span class=\"o_stat_text\">Számlázva</span>"

#. module: account
#: model:ir.ui.view,arch_db:account.account_planner
msgid ""
"<span class=\"panel-title\">\n"
"                                        <span class=\"fa\" data-icon=\"&#57408;\"/>\n"
"                                        <strong>Import a file</strong><br/>\n"
"                                        <span class=\"small\">Recommended if &gt;100 products</span>\n"
"                                    </span>"
msgstr "<span class=\"panel-title\">\n                                        <span class=\"fa\" data-icon=\"&#57408;\"/>\n                                        <strong>Egyfájl importálásae</strong><br/>\n                                        <span class=\"small\">Ajánlott, ha &gt;100 termék</span>\n                                    </span>"

#. module: account
#: model:ir.ui.view,arch_db:account.account_planner
msgid ""
"<span class=\"panel-title\">\n"
"                                        <span class=\"fa\" data-icon=\"&#57408;\"/>\n"
"                                        <strong>Import</strong><br/>\n"
"                                        <span class=\"small\">&gt; 200 contacts</span>\n"
"                                    </span>"
msgstr "<span class=\"panel-title\">\n                                        <span class=\"fa\" data-icon=\"&#57408;\"/>\n                                        <strong>Import</strong><br/>\n                                        <span class=\"small\">&gt; 200 szerződések</span>\n                                    </span>"

#. module: account
#: model:ir.ui.view,arch_db:account.account_planner
msgid ""
"<span class=\"panel-title\">\n"
"                                        <span class=\"fa\" data-icon=\"&#57440;\"/>\n"
"                                        <strong> Create manually</strong><br/>\n"
"                                        <span class=\"small\">&lt; 200 contacts</span>\n"
"                                    </span>"
msgstr "<span class=\"panel-title\">\n                                        <span class=\"fa\" data-icon=\"&#57440;\"/>\n                                        <strong> Kézzel létehozva</strong><br/>\n                                        <span class=\"small\">&lt; 200 szerződés</span>\n                                    </span>"

#. module: account
#: model:ir.ui.view,arch_db:account.account_planner
msgid ""
"<span class=\"panel-title\">\n"
"                                        <span class=\"fa\" data-icon=\"&#57440;\"/>\n"
"                                        <strong> Create manually</strong><br/>\n"
"                                        <span class=\"small\">Recommended if &lt;100 products</span>\n"
"                                    </span>"
msgstr "<span class=\"panel-title\">\n                                        <span class=\"fa\" data-icon=\"&#57440;\"/>\n                                        <strong> Kézzel létrehozva</strong><br/>\n                                        <span class=\"small\">Ajánlott ha &lt;100 termék</span>\n                                    </span>"

#. module: account
#: model:ir.ui.view,arch_db:account.account_planner
msgid ""
"<span class=\"panel-title\">\n"
"                                        <strong>Accountant</strong> (Advanced access)\n"
"                                    </span>"
msgstr "<span class=\"panel-title\">\n                                        <strong>Könyvelő</strong> (Haldó hozzáférés)\n                                    </span>"

#. module: account
#: model:ir.ui.view,arch_db:account.account_planner
msgid ""
"<span class=\"panel-title\">\n"
"                                        <strong>Advisor</strong> (Full access)\n"
"                                    </span>"
msgstr "<span class=\"panel-title\">\n                                        <strong>Tanácsadó</strong> (Teljes hozzáférés)\n                                    </span>"

#. module: account
#: model:ir.ui.view,arch_db:account.account_planner
msgid ""
"<span class=\"panel-title\">\n"
"                                        <strong>Billing</strong> (Limited access)\n"
"                                    </span>"
msgstr "<span class=\"panel-title\">\n                                        <strong>Számlázás</strong> (Korlátozott hozzáférés)\n                                    </span>"

#. module: account
#: model:ir.ui.view,arch_db:account.account_planner
msgid ""
"<span class=\"panel-title\">\n"
"                                        <strong>Customer follow-up</strong>\n"
"                                    </span>"
msgstr "<span class=\"panel-title\">\n                                        <strong>Ügyfél nyomonkövetés</strong>\n                                    </span>"

#. module: account
#: model:ir.ui.view,arch_db:account.account_planner
msgid ""
"<span class=\"panel-title\">\n"
"                                        <strong>Invoice payment by Check</strong>\n"
"                                    </span>"
msgstr "<span class=\"panel-title\">\n                                        <strong>Számla csekkel történő kiegyenlítés</strong>\n                                    </span>"

#. module: account
#: model:ir.ui.view,arch_db:account.account_planner
msgid ""
"<span class=\"panel-title\">\n"
"                                        <strong>Invoice payment by Wire Transfer</strong>\n"
"                                    </span>"
msgstr "<span class=\"panel-title\">\n                                        <strong>Számla banki utalással történő kiegyenlítés</strong>\n                                    </span>"

#. module: account
#: model:ir.ui.view,arch_db:account.account_planner
msgid ""
"<span class=\"panel-title\">\n"
"                                        <strong>Pay your bills</strong>\n"
"                                    </span>"
msgstr "<span class=\"panel-title\">\n                                        <strong>Számlái kiegyenlítése</strong>\n                                    </span>"

#. module: account
#: model:ir.ui.view,arch_db:account.account_planner
msgid ""
"<span class=\"panel-title\">\n"
"                                        <strong>Reconcile Bank Statements</strong>\n"
"                                    </span>"
msgstr "<span class=\"panel-title\">\n                                        <strong>Banki kivonatok egyeztetése</strong>\n                                    </span>"

#. module: account
#: model:ir.ui.view,arch_db:account.account_planner
msgid ""
"<span class=\"panel-title\">\n"
"                                        <strong>Record your Bills</strong>\n"
"                                    </span>"
msgstr "<span class=\"panel-title\">\n                                        <strong>Számlái felvitele</strong>\n                                    </span>"

#. module: account
#: model:ir.ui.view,arch_db:account.account_journal_dashboard_kanban_view
msgid "<span title=\"Balance in Odoo\">Balance in Odoo</span>"
msgstr "<span title=\"Balance in Odoo\">Egyenlege az Odoo rendszerben</span>"

#. module: account
#: model:ir.ui.view,arch_db:account.account_journal_dashboard_kanban_view
msgid "<span title=\"Latest Statement\">Latest Statement</span>"
msgstr "<span title=\"Latest Statement\">Legutóbbi kivonat</span>"

#. module: account
#: model:ir.ui.view,arch_db:account.view_account_position_form
msgid "<span> From </span>"
msgstr "<span> Ettől </span>"

#. module: account
#: model:ir.ui.view,arch_db:account.view_account_position_form
msgid "<span> To </span>"
msgstr "<span> Eddig </span>"

#. module: account
#: model:ir.ui.view,arch_db:account.account_invoice_report_duplicate
msgid "<span>Duplicate</span>"
msgstr "<span>Másolat</span>"

#. module: account
#: model:ir.ui.view,arch_db:account.account_journal_dashboard_kanban_view
msgid "<span>New Bill</span>"
msgstr "<span>Új számla</span>"

#. module: account
#: model:ir.ui.view,arch_db:account.account_journal_dashboard_kanban_view
msgid "<span>New Invoice</span>"
msgstr "<span>Új számla</span>"

#. module: account
#: model:ir.ui.view,arch_db:account.account_journal_dashboard_kanban_view
msgid "<span>New</span>"
msgstr "<span>Új</span>"

#. module: account
#: model:ir.ui.view,arch_db:account.report_agedpartnerbalance
msgid "<span>Not due</span>"
msgstr "<span>Nem lejárt</span>"

#. module: account
#: model:ir.ui.view,arch_db:account.account_journal_dashboard_kanban_view
msgid "<span>Operations</span>"
msgstr "<span>Műveletek</span>"

#. module: account
#: model:ir.ui.view,arch_db:account.account_journal_dashboard_kanban_view
msgid "<span>Reconciliation</span>"
msgstr "<span>Egyeztetés</span>"

#. module: account
#: model:ir.ui.view,arch_db:account.account_journal_dashboard_kanban_view
msgid "<span>Reports</span>"
msgstr "<span>Kimutatások</span>"

#. module: account
#: model:ir.ui.view,arch_db:account.account_journal_dashboard_kanban_view
msgid "<span>View</span>"
msgstr "<span>Nézet</span>"

#. module: account
#: model:ir.ui.view,arch_db:account.account_planner
msgid "<strong>-The Odoo Team</strong>"
msgstr "<strong>-Az Odoo csapat</strong>"

#. module: account
#: model:ir.ui.view,arch_db:account.account_planner
msgid "<strong>1. Register Outstanding Invoices</strong>"
msgstr "<strong>1. Elintézetlen számlák felvezetése</strong>"

#. module: account
#: model:ir.ui.view,arch_db:account.account_planner
msgid "<strong>2. Register Unmatched Payments</strong>"
msgstr "<strong>2. Felemás kifizetések rögzítése</strong>"

#. module: account
#: model:ir.ui.view,arch_db:account.account_planner
msgid "<strong>Assets Management</strong>"
msgstr "<strong>Tárgyi eszközök kezelése</strong>"

#. module: account
#: model:ir.ui.view,arch_db:account.account_planner
msgid ""
"<strong>Automated documents sending:</strong> automatically send your "
"invoices by email or snail mail."
msgstr "<strong>Automatikus dokumentum küldés:</strong> automatikusan küldi a számlákat email-en vagy levélben,"

#. module: account
#: model:ir.ui.view,arch_db:account.report_overdue_document
msgid "<strong>Balance :</strong>"
msgstr "<strong>Egyenleg :</strong>"

#. module: account
#: model:ir.ui.view,arch_db:account.account_planner
msgid ""
"<strong>Banking interface:</strong> with live bank feed synchronization and "
"bank statement importation."
msgstr "<strong>Bank interfész:</strong> élő banki tételek szinkronizációjával és banki kivonat importtal."

#. module: account
#: model:ir.ui.view,arch_db:account.account_planner
msgid ""
"<strong>Cash transactions</strong><br/> (for which there is no invoice or "
"bill), should be entered directly into your Cash Registers bank account."
msgstr "<strong>Kézpénz tranzakciók</strong><br/> (Melyekhez nem készül szállítói számla vagy számla), közvetlenül a Készpénz rögzítésére használt bankszámlához kell berögzíteni."

#. module: account
#: model:ir.ui.view,arch_db:account.account_planner
msgid "<strong>Check the Taxes configuration:</strong>"
msgstr "<strong>Ellenőrizze az adó beállításokat:</strong>"

#. module: account
#: model:ir.ui.view,arch_db:account.account_planner
msgid ""
"<strong>Check unpaid invoices</strong><br/>\n"
"                                         Run an <i>Aged Receivable report</i> and check which customers still owe you money."
msgstr "<strong>Kifizetetlen vásárlói számlák ellenőrzése</strong><br/>\n                                         Futtat egy <i>Lejárt kintlévőség jelentés</i> és leellenőrzi mely vásárlóknak van még mindig tartozása."

#. module: account
#: model:ir.ui.view,arch_db:account.account_planner
msgid ""
"<strong>Clean customer invoices:</strong> easy to create, beautiful and full"
" featured invoices."
msgstr "<strong>Átfogó, tiszta vásárlói számlák:</strong> könnyen létrehozható, gyönyörű és teljes értékű számlák."

#. module: account
#: model:ir.ui.view,arch_db:account.report_invoice_document
msgid "<strong>Comment:</strong>"
msgstr "<strong>Megjegyzés:</strong>"

#. module: account
#: model:ir.ui.view,arch_db:account.account_planner
msgid "<strong>Contracts &amp; Subscriptions</strong>"
msgstr "<strong>Szerződések &amp; Feliratkozások</strong>"

#. module: account
#: model:ir.ui.view,arch_db:account.account_planner
msgid "<strong>Create a Customer Invoice</strong>"
msgstr "<strong>Vásárlói számla létrehozás</strong>"

#. module: account
#: model:ir.ui.view,arch_db:account.account_planner
msgid ""
"<strong>Create a Deposit Ticket</strong><br/>\n"
"                                        This allows you to record the different payments that constitute your bank deposit. (You may need to"
msgstr "<strong>Hozzon létre egy  Bankbetét jegyet</strong><br/>\n                                        Ez lehetővé teszi különböző fizetések rögzítését melyek a bank betétjét alkotják. (Szüksége lehet még"

#. module: account
#: model:ir.ui.view,arch_db:account.account_planner
msgid ""
"<strong>Create the bill in Odoo</strong><br/> with a proper due date, and "
"create the vendor if it doesnt' exist yet."
msgstr "<strong>Számla létrehozása az Odoo rendszerben</strong><br/> egy megfelelő fizetési határidővel, és hozza létre a beszállítót, ha még nem létezik."

#. module: account
#: model:ir.ui.view,arch_db:account.report_invoice_document
msgid "<strong>Customer Code:</strong>"
msgstr "<strong>Vevő kód:</strong>"

#. module: account
#: model:ir.ui.view,arch_db:account.report_financial
#: model:ir.ui.view,arch_db:account.report_generalledger
#: model:ir.ui.view,arch_db:account.report_trialbalance
msgid "<strong>Date from :</strong>"
msgstr "<strong>Dátumtól :</strong>"

#. module: account
#: model:ir.ui.view,arch_db:account.report_financial
#: model:ir.ui.view,arch_db:account.report_generalledger
#: model:ir.ui.view,arch_db:account.report_trialbalance
msgid "<strong>Date to :</strong>"
msgstr "<strong>Dátumig :</strong>"

#. module: account
#: model:ir.ui.view,arch_db:account.account_planner
msgid "<strong>Deposit Tickets</strong>"
msgstr "<strong>Bankbetét jegyek</strong>"

#. module: account
#: model:ir.ui.view,arch_db:account.report_invoice_document
msgid "<strong>Description:</strong>"
msgstr "<strong>Leírás:</strong>"

#. module: account
#: model:ir.ui.view,arch_db:account.report_trialbalance
msgid "<strong>Display Account:</strong>"
msgstr "<strong>Főkönyvi számla megjelenítése:</strong>"

#. module: account
#: model:ir.ui.view,arch_db:account.report_generalledger
msgid "<strong>Display Account</strong>"
msgstr "<strong>Főkönyvi számla megjelenítése</strong>"

#. module: account
#: model:ir.ui.view,arch_db:account.report_invoice_document
msgid "<strong>Due Date:</strong>"
msgstr ""

#. module: account
#: model:ir.ui.view,arch_db:account.account_planner
msgid "<strong>Expenses</strong>"
msgstr "<strong>Költségek</strong>"

#. module: account
#: model:ir.ui.view,arch_db:account.report_invoice_document
msgid "<strong>Fiscal Position Remark:</strong>"
<<<<<<< HEAD
msgstr ""
=======
msgstr "<strong>Költségvetési hely megjegyzés:</strong>"
>>>>>>> da2b88bb

#. module: account
#: model:ir.ui.view,arch_db:account.report_invoice_document
msgid "<strong>Invoice Date:</strong>"
msgstr "<strong>Számla dátuma:</strong>"

#. module: account
#: model:ir.ui.view,arch_db:account.report_generalledger
msgid "<strong>Journals:</strong>"
msgstr "<strong>Naplók:</strong>"

#. module: account
#: model:ir.ui.view,arch_db:account.account_planner
msgid ""
"<strong>Mark the bills to pay</strong><br/>\n"
"                                        Group or filter your bills to see those due in the next week, then open each bill individually, click on <strong>'Pay'</strong> and select the payment method you prefer."
msgstr "<strong>Jegyezze fel a fizetendő számlákat</strong><br/>\n                                        Csoportosítsa vagy szűrje a számláit, hogy láthassa a következő héten lejártakat, ezután nyissa meg az összes számlát egyenként, kattintson <strong>'Kifizetés'</strong> gombra és válassza ki a kívánt fizetési módot."

#. module: account
#: model:ir.ui.view,arch_db:account.account_planner
msgid "<strong>Next action:</strong><br/>"
msgstr "<strong>Következő művelet:</strong><br/>"

#. module: account
#: model:ir.ui.view,arch_db:account.account_planner
msgid ""
"<strong>On-the-fly payment reconciliation:</strong> automatic suggestions of"
" outstanding payments when creating invoices."
msgstr "<strong>Fizetéssel egybekötött könyvviteli egyeztetés:</strong> számla létrehozása közben azonnali javaslat a még kifizetetlen számlákra, fennálló tartozásokra."

#. module: account
#: model:ir.ui.view,arch_db:account.account_planner
msgid ""
"<strong>Or generate payment orders</strong><br/>\n"
"                                        Create a Payment Order and select the bills you'd like to pay as Entry lines (only the validated bills will appear)."
msgstr "<strong>Vagy hozzon létre Fizetési sorrendeket</strong><br/>\n                                        Hozzon létre fizetési sorrendeket és válassza ki a számlákat melyeket ki szeretne fizetni mint tétel sor (Kizárólag a jóváhagyott számlák láthatóak)."

#. module: account
#: model:ir.ui.view,arch_db:account.report_agedpartnerbalance
msgid "<strong>Partner's:</strong>"
msgstr "<strong>Partner:</strong>"

#. module: account
#: model:ir.ui.view,arch_db:account.report_agedpartnerbalance
msgid "<strong>Period Length (days)</strong>"
msgstr "<strong>Időszak hossza (nap)</strong>"

#. module: account
#: model:ir.ui.view,arch_db:account.account_planner
msgid ""
"<strong>Print checks</strong><br/>\n"
"                                        From the Vendor Payments list, select those you want to pay and click on Print Check (you may first need to activate the check feature in the"
msgstr ""

#. module: account
#: model:ir.ui.view,arch_db:account.account_planner
msgid "<strong>Purchases</strong>"
msgstr "<strong>Beszerzések</strong>"

#. module: account
#: model:ir.ui.view,arch_db:account.account_planner
msgid "<strong>Reconcile Bank Statement</strong>"
msgstr "<strong>Bank kivonat könyvelési egyeztetése</strong>"

#. module: account
#: model:ir.ui.view,arch_db:account.account_planner
msgid ""
"<strong>Reconcile with existing transaction</strong><br/>\n"
"                                        In this case, Odoo should automatically match the bank statement with the previously recorded check transaction."
msgstr "<strong>Egyeztetés meglévő tranzakciókkal</strong><br/>\n                                        Ebben az esetben, Odoo rendszernek automatikusan egyeznie kell a bank kivonatokat az előzőleg rögzített csekk tranzakciókkal."

#. module: account
#: model:ir.ui.view,arch_db:account.account_planner
msgid "<strong>Reconcile your Bank Statements</strong>"
msgstr "<strong>Saját bankkivonatok könyvelési egyeztetése</strong>"

#. module: account
#: model:ir.ui.view,arch_db:account.account_planner
msgid ""
"<strong>Record Bank Statement (or import file)</strong><br/>\n"
"                                        Depending on the volume of your transactions, you should be recording your bank statement every week to several times a day."
msgstr "<strong>Bankkivonat rögzítése (vagy file importálása)</strong><br/>\nA tranzakciók mennyiségétől függően javasoljuk kivonatainak heti, vagy akár naponta többszöri rögzítését."

#. module: account
#: model:ir.ui.view,arch_db:account.account_planner
msgid "<strong>Record Bank Statement</strong>"
msgstr "<strong>Bankkivonat rögzítése</strong>"

#. module: account
#: model:ir.ui.view,arch_db:account.account_planner
msgid ""
"<strong>Record a payment by check on the Invoice</strong><br/>\n"
"                                        Simply click on the 'Pay' button."
msgstr "<strong>Csekkel történő fizetés rögzítése a számlán</strong><br/>\n                                        Egyszerűen csak kattintson a 'Fizetés' gombra."

#. module: account
#: model:ir.ui.view,arch_db:account.account_planner
msgid ""
"<strong>Reduced data entry:</strong> no need to manually create invoices, "
"register bank statements, and send payment follow-ups."
msgstr "<strong>Csökkentett adat bevitel:</strong> nincs szükség számlák kézzel történő felvitelére, bank kivonatok rögzítésére, és fizetési felszólítások kiküldésére, nyomonkövetésére."

#. module: account
#: model:ir.ui.view,arch_db:account.report_invoice_document
msgid "<strong>Reference:</strong>"
msgstr "<strong>Hivatkozás:</strong>"

#. module: account
#: model:ir.ui.view,arch_db:account.account_planner
msgid "<strong>Revenue Recognition</strong>"
msgstr ""

#. module: account
#: model:ir.ui.view,arch_db:account.account_planner
msgid "<strong>Send follow-up letters</strong>"
msgstr ""

#. module: account
#: model:ir.ui.view,arch_db:account.report_generalledger
msgid "<strong>Sorted By:</strong>"
msgstr "<strong>Szerint rendezve:</strong>"

#. module: account
#: model:ir.ui.view,arch_db:account.report_invoice_document
msgid "<strong>Source:</strong>"
msgstr "<strong>Forrás:</strong>"

#. module: account
#: model:ir.ui.view,arch_db:account.report_agedpartnerbalance
msgid "<strong>Start Date:</strong>"
msgstr "trong>Kezdő dátum:</strong>"

#. module: account
#: model:ir.ui.view,arch_db:account.report_overdue_document
msgid "<strong>Sub-Total :</strong>"
msgstr "<strong>Részösszeg :</strong>"

#. module: account
#: model:ir.ui.view,arch_db:account.report_invoice_document
msgid "<strong>Subtotal</strong>"
msgstr "<strong>Részösszeg</strong>"

#. module: account
#: model:ir.ui.view,arch_db:account.report_agedpartnerbalance
#: model:ir.ui.view,arch_db:account.report_financial
#: model:ir.ui.view,arch_db:account.report_generalledger
#: model:ir.ui.view,arch_db:account.report_trialbalance
msgid "<strong>Target Moves:</strong>"
msgstr "<strong>Listázni kívánt tételek:</strong>"

#. module: account
#: model:ir.ui.view,arch_db:account.account_planner
msgid ""
"<strong>Test the following three scenarios in order to assist you in "
"familiarizing yourself with Odoo:</strong>"
msgstr "<strong>Próbálja ki a következő három esetet, hogy jobban megismerkedjen az Odoo-val:</strong>"

#. module: account
#: model:ir.ui.view,arch_db:account.account_planner
msgid ""
"<strong>There are three different levels of access rights in Odoo:</strong>"
msgstr "<strong>Három különböző hozzáférési jogosultsági szint létezik az Odoo rendszerben:</strong>"

#. module: account
#: model:ir.ui.view,arch_db:account.report_overdue_document
msgid "<strong>There is nothing due with this customer.</strong>"
msgstr "<strong>Nincs követelés ezzel a vevővel szemben.</strong>"

#. module: account
#: model:ir.ui.view,arch_db:account.report_invoice_document
msgid "<strong>Total</strong>"
msgstr "<strong>Teljes</strong>"

#. module: account
#: model:ir.ui.view,arch_db:account.account_planner
msgid ""
"<strong>Validate the bill</strong><br/> after encoding the products and "
"taxes."
msgstr "<strong>A számla jóváhagyása</strong><br/> a termékek és adók  berögzítése után."

#. module: account
#: model:ir.actions.act_window,help:account.action_view_bank_statement_tree
msgid ""
"A Cash Register allows you to manage cash entries in your cash\n"
"                journals. This feature provides an easy way to follow up cash\n"
"                payments on a daily basis. You can enter the coins that are in\n"
"                your cash box, and then post entries when money comes in or\n"
"                goes out of the cash box."
msgstr ""

#. module: account
#: code:addons/account/models/account_invoice.py:1206
#, python-format
msgid "A Payment Term should have its last line of type Balance."
msgstr ""

#. module: account
#: code:addons/account/models/account_invoice.py:1209
#, python-format
msgid "A Payment Term should have only one line of type Balance."
msgstr ""

#. module: account
#: code:addons/account/models/account.py:469
#, python-format
msgid "A bank account can anly belong to one journal."
msgstr "Egy banszámla csak egy naplóhoz kapcsolható."

#. module: account
#: model:ir.actions.act_window,help:account.action_bank_statement_tree
msgid ""
"A bank statement is a summary of all financial transactions\n"
"                occurring over a given period of time on a bank account. You\n"
"                should receive this periodicaly from your bank."
msgstr "A bankkivonat, egy bank számlán egy idő intervallumban elvégzett, összes \n                pénzügyi tranzakciók összegzése . Ezt\n                a bankjától kell időközönként megkapnia."

#. module: account
#: model:ir.actions.act_window,help:account.action_bank_statement_line
msgid "A bank statement line is a financial transaction on a bank account."
msgstr "Egy bankkivonat sor egy pénzügyi művelet a bankszámlán."

#. module: account
#: model:ir.actions.act_window,help:account.action_move_journal_line
msgid ""
"A journal entry consists of several journal items, each of\n"
"                which is either a debit or a credit transaction."
msgstr "A napló bejegyzés egy pár napló tételből áll, ezek vagy\n                kiadás vagy bevétel tranzakciók."

#. module: account
#: model:ir.actions.act_window,help:account.action_account_journal_form
msgid ""
"A journal is used to record transactions of all accounting data\n"
"                related to the day-to-day business."
msgstr "A naplót az összes, napról-napra történő üzletvitelhez szükséges, könyvelési adatokkal összefüggő \n                tranzakciók rögzítésére használja ."

#. module: account
#: model:ir.ui.view,arch_db:account.account_planner
msgid "A list of common taxes and their rates."
msgstr "Egy lista az ismert adókról és azok százalékos arányiról."

#. module: account
#: model:ir.ui.view,arch_db:account.account_planner
msgid "A list of your customer and suppler payment terms."
msgstr "Lista a vásárlók és beszállítók fizetési feltételeiről."

#. module: account
#: model:ir.ui.view,arch_db:account.account_planner
msgid ""
"A product in Odoo is something you sell or buy \n"
"                        whether or not it is goods, consumables, or services.\n"
"                        Choose how you want to create your products:"
msgstr "A termék az Odoo rendszerben, olyan valami, amit értékesíthet és vásárolhat, akár\n                    termékek, fogyasztási cikkek, vagy szolgáltatások. Válasszon, hogyan szeretné \n                    létrehozni a termékeit:"

#. module: account
#: code:addons/account/models/account_move.py:685
#, python-format
msgid "A reconciliation must involve at least 2 move lines."
msgstr "Egy könyvelési feladásnak legalább két könyvelési tétellel kell rendelkeznie."

#. module: account
#: code:addons/account/models/account_bank_statement.py:788
#: code:addons/account/models/account_bank_statement.py:791
#, python-format
msgid "A selected move line was already reconciled."
msgstr "A kiválasztott számlamozgás tételsor már egyeztetve lett."

#. module: account
#: code:addons/account/models/account_bank_statement.py:224
#, python-format
msgid "A statement cannot be canceled when its lines are reconciled."
msgstr "A kivonat könyvelési egyeztetése után a kivonat nem vonható vissza."

#. module: account
#: sql_constraint:account.fiscal.position.tax:0
msgid "A tax fiscal position could be defined only once time on same taxes."
msgstr "Az adó adóügyi pozíciója csak egyszer határozható meg ugyanarra az adóra."

#. module: account
#: code:addons/account/models/account_bank_statement.py:388
#, python-format
msgid "A transaction can't have a 0 amount."
msgstr "Pénzügyi művelet nem lehet 0 értékű."

#. module: account
#: model:ir.actions.act_window,help:account.action_account_journal_form
msgid ""
"A typical company may use one journal per payment method (cash,\n"
"                bank accounts, checks), one purchase journal, one sale journal\n"
"                and one for miscellaneous information."
msgstr "Egy tipikus vállalat fizetési módonként külön naplókat használhat (készpénz,\n                bank számlák, csekkek), egy bevásárlási napló, egy értékesítési napló\n                és egy az egyéb információkhoz."

#. module: account
#. openerp-web
#: code:addons/account/static/src/js/account_reconciliation_widgets.js:98
#: code:addons/account/static/src/js/account_reconciliation_widgets.js:103
#: code:addons/account/static/src/xml/account_reconciliation.xml:140
#: code:addons/account/static/src/xml/account_reconciliation.xml:266
#: model:ir.model,name:account.model_account_account
#: model:ir.model.fields,field_description:account.field_account_invoice_account_id
#: model:ir.model.fields,field_description:account.field_account_invoice_line_account_id
#: model:ir.model.fields,field_description:account.field_account_invoice_report_account_id
#: model:ir.model.fields,field_description:account.field_account_move_dummy_account_id
#: model:ir.model.fields,field_description:account.field_account_move_line_account_id
#: model:ir.model.fields,field_description:account.field_account_operation_template_account_id
#: model:ir.model.fields,field_description:account.field_account_operation_template_second_account_id
#: model:ir.ui.view,arch_db:account.report_trialbalance
#: model:ir.ui.view,arch_db:account.view_account_form
#: model:ir.ui.view,arch_db:account.view_account_move_line_filter
#: model:ir.ui.view,arch_db:account.view_account_search
#, python-format
msgid "Account"
msgstr "Főkönyvi számla"

#. module: account
#: model:ir.model,name:account.model_account_aged_trial_balance
msgid "Account Aged Trial balance Report"
msgstr "Korosított folyószámla kivonat kimutatás"

#. module: account
#: model:ir.ui.view,arch_db:account.account_planner
msgid "Account Balances"
msgstr "Könyvelési egyenlegek"

#. module: account
#: model:ir.model,name:account.model_account_bank_statement_cashbox
msgid "Account Bank Statement Cashbox Details"
msgstr ""

#. module: account
#: model:ir.model,name:account.model_account_bank_statement_closebalance
msgid "Account Bank Statement closing balance"
msgstr "Bank kivonat számla záró egyenleg"

#. module: account
#: model:ir.model,name:account.model_account_common_account_report
msgid "Account Common Account Report"
msgstr "Általános főkönyvi számla kimutatás"

#. module: account
#: model:ir.model,name:account.model_account_common_partner_report
msgid "Account Common Partner Report"
msgstr "Általános partnerkimutatás számla"

#. module: account
#: model:ir.model,name:account.model_account_common_report
msgid "Account Common Report"
msgstr "Általános Főkönyvi számla kimutatás"

#. module: account
#: model:ir.model.fields,field_description:account.field_account_account_currency_id
#: model:ir.model.fields,field_description:account.field_account_account_template_currency_id
#: model:ir.model.fields,field_description:account.field_account_bank_accounts_wizard_currency_id
msgid "Account Currency"
msgstr "Főkönyvi számla pénzneme"

#. module: account
#: model:ir.model.fields,field_description:account.field_account_fiscal_position_account_template_account_dest_id
msgid "Account Destination"
msgstr "Eredeti számla helyébe lépő számla"

#. module: account
#: model:ir.model,name:account.model_account_move
#: model:ir.ui.view,arch_db:account.view_move_form
msgid "Account Entry"
msgstr "Könyvelési tétel"

#. module: account
#: model:ir.model.fields,field_description:account.field_res_partner_bank_journal_id
#: model:ir.ui.view,arch_db:account.view_account_bank_journal_tree
#: model:ir.ui.view,arch_db:account.view_account_journal_form
#: model:ir.ui.view,arch_db:account.view_account_journal_tree
msgid "Account Journal"
msgstr "Számla napló"

#. module: account
#: model:ir.model.fields,field_description:account.field_account_invoice_report_account_line_id
msgid "Account Line"
msgstr "Főkönyvi számla tétel"

#. module: account
#: model:ir.model.fields,field_description:account.field_account_fiscal_position_account_ids
#: model:ir.model.fields,field_description:account.field_account_fiscal_position_template_account_ids
#: model:ir.ui.view,arch_db:account.view_account_position_form
msgid "Account Mapping"
msgstr "Főkönyvi számla leképezés"

#. module: account
#: model:ir.ui.view,arch_db:account.view_account_move_reversal
msgid "Account Move Reversal"
msgstr "Könyvelési visszafordított mozgás "

#. module: account
#: model:ir.model.fields,field_description:account.field_account_bank_accounts_wizard_acc_name
msgid "Account Name."
msgstr "Számla megnevezése"

#. module: account
#: model:ir.model.fields,field_description:account.field_account_journal_bank_acc_number
msgid "Account Number"
msgstr "Bankszámlaszám"

#. module: account
#: model:ir.model.fields,field_description:account.field_res_partner_property_account_payable_id
msgid "Account Payable"
msgstr "Fizetendő, beszállító számla"

#. module: account
#: model:ir.ui.view,arch_db:account.view_category_property_form
msgid "Account Properties"
msgstr "Főkönyvi számla tulajdonságai"

#. module: account
#: model:ir.model.fields,field_description:account.field_res_partner_property_account_receivable_id
msgid "Account Receivable"
msgstr "Kintlévőség számla"

#. module: account
#: model:ir.model,name:account.model_account_financial_report
#: model:ir.model.fields,field_description:account.field_account_financial_report_children_ids
#: model:ir.ui.view,arch_db:account.view_account_financial_report_form
#: model:ir.ui.view,arch_db:account.view_account_financial_report_search
#: model:ir.ui.view,arch_db:account.view_account_financial_report_tree
msgid "Account Report"
msgstr "Folyószámlajelentés"

#. module: account
#: model:ir.model.fields,field_description:account.field_accounting_report_account_report_id
#: model:ir.ui.menu,name:account.menu_account_financial_reports_tree
msgid "Account Reports"
msgstr "Főkönyvi számlák kimutatásai"

#. module: account
#: model:ir.ui.menu,name:account.menu_account_report_tree_hierarchy
#: model:ir.ui.view,arch_db:account.view_account_report_tree_hierarchy
msgid "Account Reports Hierarchy"
msgstr "Számla kimutatások rangsor"

#. module: account
#: model:ir.model.fields,field_description:account.field_account_fiscal_position_account_template_account_src_id
msgid "Account Source"
msgstr "Forrás főkönyvi számla"

#. module: account
#: model:ir.ui.view,arch_db:account.account_bank_statement_graph
#: model:ir.ui.view,arch_db:account.account_bank_statement_pivot
#: model:ir.ui.view,arch_db:account.account_move_line_graph_date
#: model:ir.ui.view,arch_db:account.account_move_line_graph_date_cash_basis
msgid "Account Statistics"
msgstr "Számlastatisztika"

#. module: account
#: model:ir.model,name:account.model_account_account_tag
msgid "Account Tag"
msgstr "Főkönyvi számla címke"

#. module: account
#: model:ir.ui.view,arch_db:account.view_tax_form
#: model:ir.ui.view,arch_db:account.view_tax_tree
msgid "Account Tax"
msgstr "Adó számla"

#. module: account
#: model:ir.ui.view,arch_db:account.view_account_tax_template_form
#: model:ir.ui.view,arch_db:account.view_account_tax_template_tree
msgid "Account Tax Template"
msgstr "Adósablon"

#. module: account
#: model:ir.ui.view,arch_db:account.view_account_chart_template_seacrh
#: model:ir.ui.view,arch_db:account.view_account_template_form
#: model:ir.ui.view,arch_db:account.view_account_template_search
#: model:ir.ui.view,arch_db:account.view_account_template_tree
msgid "Account Template"
msgstr "Főkönyvi számla sablon"

#. module: account
#: model:ir.model.fields,field_description:account.field_account_chart_template_property_stock_valuation_account_id
#: model:ir.model.fields,field_description:account.field_res_company_property_stock_valuation_account_id
msgid "Account Template for Stock Valuation"
msgstr "Főkönyvi számla sablon a készletkönyveléshez"

#. module: account
#: model:ir.actions.act_window,name:account.action_account_template_form
msgid "Account Templates"
msgstr "Főkönyvi számla sablonok"

#. module: account
#: model:ir.ui.view,arch_db:account.report_agedpartnerbalance
msgid "Account Total"
msgstr "Könyvelési számla összeg"

#. module: account
#: selection:account.financial.report,type:0
#: model:ir.model,name:account.model_account_account_type
#: model:ir.model.fields,field_description:account.field_account_account_type_name
#: model:ir.ui.view,arch_db:account.view_account_search
#: model:ir.ui.view,arch_db:account.view_account_template_search
#: model:ir.ui.view,arch_db:account.view_account_type_form
#: model:ir.ui.view,arch_db:account.view_account_type_search
#: model:ir.ui.view,arch_db:account.view_account_type_tree
msgid "Account Type"
msgstr "Számlatípus"

#. module: account
#: model:ir.model.fields,help:account.field_account_account_user_type_id
#: model:ir.model.fields,help:account.field_account_move_line_user_type_id
msgid ""
"Account Type is used for information purpose, to generate country-specific "
"legal reports, and set the rules to close a fiscal year and generate opening"
" entries."
msgstr "Számla típus információs célt szolgál, országra jellemző törvényekre sajátos kimutatások létrehozásához, és az induló tételek létrehozásához valamint az üzleti év lezáró szabályainak beállításához."

#. module: account
#: model:ir.actions.act_window,name:account.action_account_type_form
#: model:ir.model.fields,field_description:account.field_account_financial_report_account_type_ids
msgid "Account Types"
msgstr "Főkönyvi számlatípusok"

#. module: account
#: model:ir.model.fields,field_description:account.field_account_journal_type_control_ids
msgid "Account Types Allowed"
msgstr "Elfogadott számla típusok"

#. module: account
#: model:ir.model,name:account.model_account_unreconcile
msgid "Account Unreconcile"
msgstr "Könyvelési számla egyeztetésének visszavonása"

#. module: account
#: model:ir.model,name:account.model_account_move_line_reconcile
msgid "Account move line reconcile"
msgstr "Főkönyvi számla bizonylat tételegyeztetése"

#. module: account
#: model:ir.model,name:account.model_account_move_line_reconcile_writeoff
msgid "Account move line reconcile (writeoff)"
msgstr "Főkönyvi számla bizonylat tételsor egyeztetése (leírás)"

#. module: account
#: model:ir.model,name:account.model_account_move_reversal
msgid "Account move reversal"
msgstr "Könyvelési visszafordított mozgás "

#. module: account
#: model:ir.model.fields,field_description:account.field_account_fiscal_position_account_account_src_id
msgid "Account on Product"
msgstr "Főkönyvi számla a termékekre"

#. module: account
#: model:ir.model.fields,field_description:account.field_account_account_template_tag_ids
#: model:ir.model.fields,field_description:account.field_account_tax_template_tag_ids
msgid "Account tag"
msgstr "Főkönyvi számla címke"

#. module: account
#: model:ir.model.fields,help:account.field_account_tax_account_id
#: model:ir.model.fields,help:account.field_account_tax_template_account_id
msgid ""
"Account that will be set on invoice tax lines for invoices. Leave empty to "
"use the expense account."
msgstr "Főkönyvi számla beállítása a számlák adó tételeinek használatához. Hagyja üresen a költség kiadási számla használatához."

#. module: account
#: model:ir.model.fields,help:account.field_account_tax_refund_account_id
#: model:ir.model.fields,help:account.field_account_tax_template_refund_account_id
msgid ""
"Account that will be set on invoice tax lines for refunds. Leave empty to "
"use the expense account."
msgstr "Főkönyvi számla beállítása a visszatérítés számlák adó tételeinek használatához. Hagyja üresen a költség kiadási számla használatához."

#. module: account
#: model:ir.model.fields,field_description:account.field_account_fiscal_position_account_account_dest_id
msgid "Account to Use Instead"
msgstr "Helyette használt főkönyvi számla"

#. module: account
#: model:ir.model.fields,field_description:account.field_account_bank_accounts_wizard_account_type
msgid "Account type"
msgstr "Számlatípus"

#. module: account
#: model:res.groups,name:account.group_account_user
msgid "Accountant"
msgstr "Könyvelő"

#. module: account
#: model:ir.ui.menu,name:account.account_account_menu
#: model:ir.ui.menu,name:account.menu_finance
#: model:ir.ui.view,arch_db:account.product_template_form_view
#: model:ir.ui.view,arch_db:account.view_partner_property_form
msgid "Accounting"
msgstr "Könyvelés"

#. module: account
#: model:ir.ui.view,arch_db:account.view_account_config_settings
msgid "Accounting & Finance"
msgstr "Könyvelés és pénzügy"

#. module: account
#: model:ir.ui.view,arch_db:account.view_wizard_multi_chart
msgid "Accounting Application Configuration"
msgstr "Pénzügy-Számvitel modul beállítása"

#. module: account
#: model:web.planner,tooltip_planner:account.planner_account
msgid "Accounting Configuration: a step-by-step guide."
msgstr "Főkönyvi számla beállítás: lépésről-lépésre útmutató."

#. module: account
#: model:ir.actions.act_window,name:account.open_account_journal_dashboard_kanban
msgid "Accounting Dashboard"
msgstr "Könyvelés műszerfal"

#. module: account
#: model:ir.model.fields,field_description:account.field_account_invoice_date
#: model:ir.model.fields,field_description:account.field_account_invoice_refund_date
msgid "Accounting Date"
msgstr "Könyvelés dátuma"

#. module: account
#: model:ir.ui.view,arch_db:account.view_move_line_form
msgid "Accounting Documents"
msgstr "Könyvelési bizonylatok"

#. module: account
#: model:ir.ui.view,arch_db:account.view_partner_property_form
msgid "Accounting Entries"
msgstr "Könyvelési tételek"

#. module: account
#: model:ir.model,name:account.model_accounting_report
msgid "Accounting Report"
msgstr "Könyvelési kimutatás"

#. module: account
#: model:ir.ui.view,arch_db:account.account_planner
msgid "Accounting Settings"
msgstr "Könyvelés beállítások"

#. module: account
#: model:ir.ui.view,arch_db:account.view_partner_property_form
msgid "Accounting-related settings are managed on"
msgstr "Könyveléssel-kapcsolatos beállítások kezelése ezzel"

#. module: account
#: selection:account.account.tag,applicability:0
#: selection:account.financial.report,type:0
#: model:ir.model.fields,field_description:account.field_account_financial_report_account_ids
#: model:ir.ui.view,arch_db:account.view_account_search
msgid "Accounts"
msgstr "Számlák"

#. module: account
#: model:ir.model.fields,field_description:account.field_account_journal_account_control_ids
msgid "Accounts Allowed"
msgstr "Elfogadott számlák"

#. module: account
#: model:ir.model,name:account.model_account_fiscal_position_account
msgid "Accounts Fiscal Position"
msgstr "Főkönyvi számla költségvetési ÁFA pozíció"

#. module: account
#: model:ir.ui.view,arch_db:account.view_account_position_template_form
msgid "Accounts Mapping"
msgstr "Főkönyvi számla leképezés"

#. module: account
#: model:ir.model.fields,field_description:account.field_account_bank_statement_message_needaction
#: model:ir.model.fields,field_description:account.field_account_invoice_message_needaction
msgid "Action Needed"
msgstr "Művelet szükséges"

#. module: account
#: model:ir.ui.view,arch_db:account.account_planner
msgid "Activate the option in the"
msgstr "Lehetőség aktiválása itt"

#. module: account
#: model:ir.model.fields,field_description:account.field_account_fiscal_position_active
#: model:ir.model.fields,field_description:account.field_account_payment_term_active
#: model:ir.model.fields,field_description:account.field_account_tax_active
#: model:ir.model.fields,field_description:account.field_account_tax_template_active
msgid "Active"
msgstr "Aktív"

#. module: account
#. openerp-web
#: code:addons/account/static/src/xml/account_payment.xml:17
#, python-format
msgid "Add"
msgstr "Hozzáadás"

#. module: account
#: model:ir.model.fields,field_description:account.field_account_operation_template_has_second_line
#: model:ir.ui.view,arch_db:account.view_account_operation_template_form
msgid "Add a second line"
msgstr "Második sor hozzáadása"

#. module: account
#: model:ir.ui.view,arch_db:account.view_move_form
#: model:ir.ui.view,arch_db:account.view_move_line_form
msgid "Add an internal note..."
msgstr "Belső jegyzet hozzáadása..."

#. module: account
#: model:ir.model.fields,field_description:account.field_account_invoice_comment
msgid "Additional Information"
msgstr "További információ"

#. module: account
#: model:ir.ui.view,arch_db:account.invoice_supplier_form
msgid "Additional notes..."
msgstr "Kiegészítő jegyzetek..."

#. module: account
#: model:ir.ui.view,arch_db:account.account_planner
msgid "Address"
msgstr "Cím"

#. module: account
#: model:ir.ui.view,arch_db:account.view_account_tax_template_form
#: model:ir.ui.view,arch_db:account.view_tax_form
msgid "Advanced Options"
msgstr "Haladó beállítások"

#. module: account
#: model:ir.ui.view,arch_db:account.view_account_journal_form
msgid "Advanced Settings"
msgstr "Speciális beállítások"

#. module: account
#: model:ir.ui.menu,name:account.menu_finance_entries
#: model:res.groups,name:account.group_account_manager
msgid "Adviser"
msgstr "Könyvelő"

#. module: account
#: model:ir.model.fields,field_description:account.field_account_tax_include_base_amount
msgid "Affect Base of Subsequent Taxes"
msgstr "Utólagos adók alapját befolyásol"

#. module: account
#: model:ir.model.fields,field_description:account.field_account_tax_template_include_base_amount
msgid "Affect Subsequent Taxes"
msgstr "Utólagos adókat befolyásol"

#. module: account
#: model:ir.actions.act_window,name:account.action_account_aged_balance_view
#: model:ir.actions.report.xml,name:account.action_report_aged_partner_balance
#: model:ir.ui.menu,name:account.menu_aged_trial_balance
#: model:ir.ui.view,arch_db:account.account_aged_balance_view
msgid "Aged Partner Balance"
msgstr "Több időszakos partner folyószámla számlaegyenleg"

#. module: account
#: model:ir.ui.view,arch_db:account.account_aged_balance_view
msgid ""
"Aged Partner Balance is a more detailed report of your receivables by "
"intervals. When opening that report, Odoo asks for the name of the company, "
"the Start Date and the size of the interval to be analyzed (in days). Odoo "
"then calculates a table of credit balance by start Date. So if you request "
"an interval of 30 days Odoo generates an analysis of creditors for the past "
"month, past two months, and so on."
msgstr "Korosított ügyfél egyenleg egy sokkal részletesebb intervallumok szerinti Kintlévőség jelentés. Ha megnyitja ezt a jelentést, Odoo rendszer a vállalat nevére fog rákérdezni, a pénzügyi időszakra és a kiértékelni kívánt időszak nagyságára (napokban). Odoo rendszer ezután egy jóváírás/bevétel egyenleg táblázatot számol ki az időszakra vonatkozóan. Tehát, ha 30 napos intervallumot adott meg, akkor az Odoo rendszer átfogó képet ad a hitelezőkre vonatkozóan az elmúlt hónapról, elmúlt két hónapról, és így tovább."

#. module: account
#: model:ir.ui.view,arch_db:account.report_agedpartnerbalance
msgid "Aged Trial Balance"
msgstr "Többidőszakos próba egyenleg"

#. module: account
#. openerp-web
#: selection:account.balance.report,display_account:0
#: selection:account.common.account.report,display_account:0
#: selection:account.report.general.ledger,display_account:0
#: code:addons/account/static/src/xml/account_reconciliation.xml:297
#, python-format
msgid "All"
msgstr "Összes"

#. module: account
#: selection:account.aged.trial.balance,target_move:0
#: selection:account.balance.report,target_move:0
#: selection:account.common.account.report,target_move:0
#: selection:account.common.partner.report,target_move:0
#: selection:account.common.report,target_move:0
#: selection:account.report.general.ledger,target_move:0
#: selection:accounting.report,target_move:0
#: model:ir.ui.view,arch_db:account.report_agedpartnerbalance
#: model:ir.ui.view,arch_db:account.report_financial
#: model:ir.ui.view,arch_db:account.report_generalledger
#: model:ir.ui.view,arch_db:account.report_trialbalance
msgid "All Entries"
msgstr "Minden bejegyzés"

#. module: account
#: selection:account.aged.trial.balance,target_move:0
#: selection:account.balance.report,target_move:0
#: selection:account.common.account.report,target_move:0
#: selection:account.common.partner.report,target_move:0
#: selection:account.common.report,target_move:0
#: selection:account.report.general.ledger,target_move:0
#: selection:accounting.report,target_move:0
#: model:ir.ui.view,arch_db:account.report_agedpartnerbalance
#: model:ir.ui.view,arch_db:account.report_financial
#: model:ir.ui.view,arch_db:account.report_generalledger
#: model:ir.ui.view,arch_db:account.report_trialbalance
msgid "All Posted Entries"
msgstr "Minden könyvelésre feladott tétel"

#. module: account
#: model:ir.ui.view,arch_db:account.report_trialbalance
msgid "All accounts"
msgstr "Minde könyvelési számla"

#. module: account
#: model:ir.ui.view,arch_db:account.report_generalledger
msgid "All accounts'"
msgstr "Összes könyvelési szálának"

#. module: account
#. openerp-web
#: code:addons/account/static/src/xml/account_reconciliation.xml:309
#: code:addons/account/static/src/xml/account_reconciliation.xml:316
#, python-format
msgid ""
"All invoices and payments have been matched, your accounts' balances are "
"clean."
msgstr "Összes fizetés egyeztetésre került, a könyvelési számlák párosítása tiszták."

#. module: account
#: model:ir.model.fields,field_description:account.field_account_bank_statement_all_lines_reconciled
msgid "All lines reconciled"
msgstr "Összes sor egyeztetve"

#. module: account
#: model:ir.model.fields,help:account.field_account_move_state
msgid ""
"All manually created new journal entries are usually in the status "
"'Unposted', but you can set the option to skip that status on the related "
"journal. In that case, they will behave as journal entries automatically "
"created by the system on document validation (invoices, bank statements...) "
"and will be created in 'Posted' status."
msgstr "Összes kézzel létrehozott napló tétel 'Könyveletlen' állapotú, de választhatja lehetőségként ennek az állapotnak az átugrását az ide vonatkozó naplón. Ebben az esetben, úgy viselkedik mint a rendszer által automatikusan létrehozott napló tétel a dokumentum érvényesítésekor (számlák, bank kivonatok...) mint 'Könyvelt' állapotú tétel."

#. module: account
#: model:ir.ui.view,arch_db:account.validate_account_move_view
msgid ""
"All selected journal entries will be validated and posted. You won't be able"
" to modify them afterwards."
msgstr "Minden kiválasztott könyvelési tétel jóváhagyásra és könyvelési feladásra kerül. Ezután nem lesz módosítható."

#. module: account
#: code:addons/account/models/account_bank_statement.py:246
#, python-format
msgid ""
"All the account entries lines must be processed in order to close the "
"statement."
msgstr "Az összes beviteli sort végre kell hjatani, ahhoz, hogy le lehessen zárni a kivonatot."

#. module: account
#: model:ir.model.fields,field_description:account.field_account_journal_update_posted
msgid "Allow Cancelling Entries"
msgstr "Érvénytelenítés engedélyezése"

#. module: account
#: model:ir.model.fields,field_description:account.field_account_account_template_reconcile
msgid "Allow Invoices & payments Matching"
msgstr "Lehetővé teszi a Számlák & Fizetések könyvelői párosítását"

#. module: account
#: model:ir.model.fields,field_description:account.field_account_account_reconcile
msgid "Allow Reconciliation"
msgstr "Párosítás engedélyezése"

#. module: account
#: model:ir.model.fields,field_description:account.field_account_config_settings_module_account_tax_cash_basis
msgid "Allow Tax Cash Basis"
msgstr "Készpénz alap adó engedélyezése"

#. module: account
#: model:ir.model.fields,field_description:account.field_account_config_settings_module_l10n_us_check_printing
msgid "Allow check printing and deposits"
msgstr "Csekk nyomtatás és befizetés engedélyezése"

#. module: account
#: model:ir.model.fields,field_description:account.field_account_config_settings_group_multi_currency
msgid "Allow multi currencies"
msgstr "Többféle valuta engedélyezése"

#. module: account
#: model:ir.model.fields,field_description:account.field_account_config_settings_group_proforma_invoices
msgid "Allow pro-forma invoices"
msgstr "Pro-forma számlák engedélyezése"

#. module: account
#: model:ir.model.fields,help:account.field_account_config_settings_group_multi_currency
msgid "Allows you multi currency environment"
msgstr "Több pénznemes környezetet tesz elérhetővé"

#. module: account
#: model:ir.model.fields,help:account.field_account_config_settings_group_proforma_invoices
msgid "Allows you to put invoices in pro-forma state."
msgstr "Lehetővé teszi a számlák pro-forma, díjbekérő állapotba tételét."

#. module: account
#: model:ir.model.fields,help:account.field_account_config_settings_group_analytic_accounting
msgid "Allows you to use the analytic accounting."
msgstr "Analitikus számla használatának engedélyezése."

#. module: account
#. openerp-web
#: code:addons/account/static/src/js/account_reconciliation_widgets.js:138
#: code:addons/account/static/src/js/account_reconciliation_widgets.js:142
#: code:addons/account/static/src/xml/account_reconciliation.xml:149
#: code:addons/account/static/src/xml/account_reconciliation.xml:265
#: model:ir.model.fields,field_description:account.field_account_bank_statement_line_amount
#: model:ir.model.fields,field_description:account.field_account_invoice_line_price_subtotal
#: model:ir.model.fields,field_description:account.field_account_invoice_tax_amount
#: model:ir.model.fields,field_description:account.field_account_move_amount
#: model:ir.model.fields,field_description:account.field_account_operation_template_amount
#: model:ir.model.fields,field_description:account.field_account_operation_template_second_amount
#: model:ir.model.fields,field_description:account.field_account_partial_reconcile_amount
#: model:ir.model.fields,field_description:account.field_account_tax_amount
#: model:ir.model.fields,field_description:account.field_account_tax_template_amount
#: model:ir.model.fields,field_description:account.field_cash_box_in_amount
#: model:ir.model.fields,field_description:account.field_cash_box_out_amount
#: model:ir.ui.view,arch_db:account.view_move_line_form
#, python-format
msgid "Amount"
msgstr "Összeg"

#. module: account
#: model:ir.model.fields,field_description:account.field_account_invoice_residual
#: model:ir.model.fields,field_description:account.field_account_invoice_residual_company_signed
#: model:ir.model.fields,field_description:account.field_account_invoice_residual_signed
msgid "Amount Due"
msgstr "Esedékes összeg"

#. module: account
#: model:ir.model.fields,field_description:account.field_account_invoice_line_price_subtotal_signed
msgid "Amount Signed"
msgstr "Összeg jelzett"

#. module: account
#: model:ir.model.fields,help:account.field_account_partial_reconcile_amount
msgid "Amount concerned by this matching. Assumed to be always positive"
msgstr "Ehhez a könyvelési párosításhoz kiválasztott összeg. Feltételezve, hogy mindig pozitív"

#. module: account
#: model:ir.model.fields,field_description:account.field_account_analytic_line_amount_currency
#: model:ir.model.fields,field_description:account.field_account_bank_statement_line_amount_currency
#: model:ir.model.fields,field_description:account.field_account_move_line_amount_currency
msgid "Amount currency"
msgstr "Összeg pénznem"

#. module: account
#: model:ir.model.fields,field_description:account.field_account_partial_reconcile_amount_currency
msgid "Amount in Currency"
msgstr "Összeg pénznemben"

#. module: account
#: model:ir.model.fields,field_description:account.field_account_operation_template_amount_type
#: model:ir.model.fields,field_description:account.field_account_operation_template_second_amount_type
msgid "Amount type"
msgstr "Mennyiség típusa"

#. module: account
#. openerp-web
#: code:addons/account/static/src/xml/account_payment.xml:68
#, python-format
msgid "Amount:"
msgstr "Fizetmény:"

#. module: account
#: sql_constraint:account.fiscal.position.account:0
msgid ""
"An account fiscal position could be defined only once time on same accounts."
msgstr "Egy könyvelés költségvetési évfordulóját csak egyszer lehet megadni az arra hivatkozó számlákra vonatkozólag."

#. module: account
#: model:ir.actions.act_window,help:account.action_account_form
msgid ""
"An account is part of a ledger allowing your company\n"
"                to register all kinds of debit and credit transactions.\n"
"                Companies present their annual accounts in two main parts: the\n"
"                balance sheet and the income statement (profit and loss\n"
"                account). The annual accounts of a company are required by law\n"
"                to disclose a certain amount of information."
msgstr "Egy számla a főkönyvi karton része amire a vállalkozása\n                be tud jegyezni bármilyen tartozás és követelés tranzakciót.\n                 Vállalatok két fő részletben mutatják be az éves könyvelésüket:\n                 a számla egyenlegen és a bevételi kimutatáson (nyereség\n                és veszteség számla). A vállalkozás éves elszámolásához a törvény\n                szerint be kell mutatni számos információt."

#. module: account
#: model:ir.actions.act_window,help:account.action_account_type_form
msgid ""
"An account type is used to determine how an account is used in\n"
"                each journal. The deferral method of an account type determines\n"
"                the process for the annual closing. Reports such as the Balance\n"
"                Sheet and the Profit and Loss report use the category\n"
"                (profit/loss or balance sheet)."
msgstr " Egy számla típus azt határozza meg, hogy azt hogyan használják a\n                 naplókban. A számla típus alkalmazás módszer határozza meg az éves \n                elszámolás számítási módszerét. Az egyenleg kimutatások és a \n                nyereség és veszteség kimutatás használja a kategóriákat \n                (nyereség/veszteség vagy egyenleg kimutatás). "

#. module: account
#: model:ir.ui.view,arch_db:account.view_move_line_form
msgid "Analytic"
msgstr "Anaitikus gyűjtőnaplók"

#. module: account
#. openerp-web
#: code:addons/account/static/src/js/account_reconciliation_widgets.js:150
#: code:addons/account/static/src/js/account_reconciliation_widgets.js:156
#, python-format
msgid "Analytic Acc."
msgstr "Elemző szla."

#. module: account
#: model:ir.model.fields,field_description:account.field_account_invoice_line_account_analytic_id
#: model:ir.model.fields,field_description:account.field_account_move_line_analytic_account_id
#: model:ir.model.fields,field_description:account.field_account_move_line_reconcile_writeoff_analytic_id
#: model:ir.model.fields,field_description:account.field_account_operation_template_analytic_account_id
#: model:ir.model.fields,field_description:account.field_account_operation_template_second_analytic_account_id
msgid "Analytic Account"
msgstr "Gyűjtő/elemző könyvelés"

#. module: account
#: model:ir.ui.menu,name:account.menu_analytic_accounting
#: model:ir.ui.view,arch_db:account.view_account_config_settings
msgid "Analytic Accounting"
msgstr "Analitikus/elemző könyvvitel"

#. module: account
#: model:ir.actions.act_window,name:account.action_open_partner_analytic_accounts
#: model:ir.ui.menu,name:account.account_analytic_def_account
#: model:ir.ui.menu,name:account.menu_action_analytic_account_tree2
#: model:ir.ui.view,arch_db:account.partner_view_button_contracts_count
msgid "Analytic Accounts"
msgstr "Analitikus gyűjtőkódok"

#. module: account
#: model:ir.model.fields,field_description:account.field_account_tax_template_analytic
msgid "Analytic Cost"
msgstr "Analitikus költség"

#. module: account
#: model:ir.ui.menu,name:account.menu_action_analytic_lines_tree
msgid "Analytic Entries"
msgstr "Gyűjtőkód tételek"

#. module: account
#: model:ir.model,name:account.model_account_analytic_line
msgid "Analytic Line"
msgstr "Gyűjtőkód tétel"

#. module: account
#: model:ir.ui.view,arch_db:account.view_move_line_form
#: model:ir.ui.view,arch_db:account.view_move_line_form2
msgid "Analytic Lines"
msgstr "Gyűjtőkód sorok"

#. module: account
#: model:ir.model.fields,field_description:account.field_account_invoice_tax_account_analytic_id
msgid "Analytic account"
msgstr "Gyűjtőkód"

#. module: account
#: model:ir.model.fields,field_description:account.field_account_config_settings_group_analytic_accounting
msgid "Analytic accounting"
msgstr "Analitikus számla"

#. module: account
#: model:ir.model.fields,field_description:account.field_account_move_line_analytic_line_ids
msgid "Analytic lines"
msgstr "Analitikai gyűjtőkód tételek"

#. module: account
#: model:ir.model.fields,field_description:account.field_account_account_tag_applicability
msgid "Applicability"
msgstr "Alkalmazhatóság"

#. module: account
#: model:ir.ui.view,arch_db:account.view_account_config_settings
msgid "Apply"
msgstr "Alkalmaz"

#. module: account
#: model:ir.model.fields,help:account.field_account_fiscal_position_auto_apply
msgid "Apply automatically this fiscal position."
msgstr "Automatikusan alkalmazza ezt a költség helyet."

#. module: account
#: model:ir.model.fields,help:account.field_account_fiscal_position_country_group_id
msgid "Apply only if delivery or invocing country match the group."
msgstr "Csak akkor alkalmazza, ha szállítási vagy számlázási ország megegyezik a csoporttal."

#. module: account
#: model:ir.model.fields,help:account.field_account_fiscal_position_country_id
msgid "Apply only if delivery or invoicing country match."
msgstr "Akkor alkalmazza, ha szállítási és számlázási ország megegyezik."

#. module: account
#: model:ir.model.fields,help:account.field_account_fiscal_position_vat_required
msgid "Apply only if partner has a VAT number."
msgstr "Csak akkor alkalmazza, ha az ügyfél rendelkezik ADÓ számmal."

#. module: account
#: selection:res.company,fiscalyear_last_month:0
msgid "April"
msgstr "Április"

#. module: account
#: model:ir.ui.view,arch_db:account.invoice_supplier_form
msgid "Ask Refund"
msgstr "Jóváírás, visszatérítés igénylése"

#. module: account
#: model:ir.model.fields,help:account.field_account_config_settings_module_account_asset
msgid ""
"Asset management: This allows you to manage the assets owned by a company or a person. It keeps track of the depreciation occurred on those assets, and creates account move for those depreciation lines.\n"
"\n"
"Revenue recognition: This allows you to manage the Revenue recognition on selling product. It keeps track of the installment occurred on those revenue recognition, and creates account move for those installment lines.\n"
"-This installs the module account_asset. If you do not check this box, you will be able to do invoicing & payments, but not accounting (Journal Items, Chart of Accounts, ...)"
msgstr "Tárgyi eszköz kezelés: Ez lehetővé teszi a vállalat vagy személy által birtokolt vagyoni eszközök kezelését. Nyomon követi a vagyoni eszközökön történt értékcsökkenést, és számla mozgásokat hoz létre ezekre az érték csökkent tétel sorokra.\n\nBevétel  aktiválás: Ez lehetővé teszi a Bevétel aktiválását az értékesített termékekre. Nyomon követi a Bevétel aktiváláskor keletkezett részleteket, és létrehozza a főkönyvi számlán a költségszámla mozgást ezekre a részlet tételsorokra.\n-Ez a account_asset modult telepíti. Ha nem jelöli be ezt a négyzetet, akkor lehetősége lesz számlázásra & kifizetésekre, de könyvelésre nem (Napló tételek, Számlatükör, ...)"

#. module: account
#: model:account.financial.report,name:account.account_financial_report_assets0
msgid "Assets"
msgstr "Eszközök"

#. module: account
#: model:ir.model.fields,field_description:account.field_account_config_settings_module_account_asset
msgid "Assets management & Revenue recognition"
msgstr "Tárgyi-eszköz kezelés /Bevétel aktiválás"

#. module: account
#: model:ir.model.fields,field_description:account.field_account_chart_template_account_ids
msgid "Associated Account Templates"
msgstr "Társított Főkönyvi számla sablonok"

#. module: account
#: model:ir.model.fields,field_description:account.field_account_journal_at_least_one_inbound
msgid "At least one inbound"
msgstr "Legalább egy beérkező"

#. module: account
#: model:ir.model.fields,field_description:account.field_account_journal_at_least_one_outbound
msgid "At least one outbound"
msgstr "Legalább egy kimenő"

#. module: account
#: selection:res.company,fiscalyear_last_month:0
msgid "August"
msgstr "Augusztus"

#. module: account
#: model:ir.ui.view,arch_db:account.invoice_supplier_form
msgid "Auto-detect"
msgstr "Auto-észlelés"

#. module: account
#: model:ir.ui.view,arch_db:account.view_account_config_settings
msgid "Automate Payments"
msgstr "Automatizált fizetések"

#. module: account
#: selection:account.financial.report,style_overwrite:0
msgid "Automatic formatting"
msgstr "Automatikus formázás"

#. module: account
#: code:addons/account/models/account_bank_statement.py:326
#, python-format
msgid "Automatically reconciled items"
msgstr "Automatikusan könyvelt egyeztetett tételek"

#. module: account
#: model:ir.model.fields,field_description:account.field_account_invoice_report_price_average
#: model:ir.model.fields,field_description:account.field_account_invoice_report_user_currency_price_average
msgid "Average Price"
msgstr "Átlagár"

#. module: account
#: model:ir.ui.view,arch_db:account.account_journal_dashboard_kanban_view
msgid "Awaiting payments"
msgstr "Kiegyenlítésre váró fizetések"

#. module: account
#: code:addons/account/models/chart_template.py:156
#, python-format
msgid "BILL"
msgstr "SZÁMLA"

#. module: account
#: selection:account.payment.term.line,value:0
#: model:ir.model.fields,field_description:account.field_account_move_line_balance
#: model:ir.ui.view,arch_db:account.report_financial
#: model:ir.ui.view,arch_db:account.report_generalledger
#: model:ir.ui.view,arch_db:account.report_trialbalance
msgid "Balance"
msgstr "Egyenleg"

#. module: account
#: model:account.financial.report,name:account.account_financial_report_balancesheet0
#: model:ir.actions.act_window,name:account.action_account_report_bs
#: model:ir.ui.menu,name:account.menu_account_report_bs
#: model:ir.ui.view,arch_db:account.view_account_form
msgid "Balance Sheet"
msgstr "Egyenleg kimutatatás"

#. module: account
#: model:ir.model.fields,help:account.field_account_bank_statement_balance_end
msgid "Balance as calculated based on Opening Balance and transaction lines"
msgstr "Egyenleg a nyitó egyenleg és a tételsor tranzakciók alapján számaolva"

#. module: account
#: model:ir.model.fields,field_description:account.field_account_move_line_balance_cash_basis
msgid "Balance cash basis"
msgstr "Készpénz alapok egyenlege"

#. module: account
#: selection:account.bank.accounts.wizard,account_type:0
#: selection:account.journal,type:0
#: code:addons/account/models/chart_template.py:606
#: model:ir.model.fields,field_description:account.field_account_journal_bank_id
#: model:ir.model.fields,field_description:account.field_res_partner_bank_account_count
#, python-format
msgid "Bank"
msgstr "Bank"

#. module: account
#: model:ir.ui.view,arch_db:account.view_account_config_settings
msgid "Bank & Cash"
msgstr "Bank & Készpénz pénztár"

#. module: account
#: model:ir.model.fields,field_description:account.field_account_bank_accounts_wizard_bank_account_id
#: model:ir.model.fields,field_description:account.field_account_bank_statement_line_bank_account_id
#: model:ir.model.fields,field_description:account.field_account_invoice_partner_bank_id
#: model:ir.model.fields,field_description:account.field_account_invoice_report_partner_bank_id
#: model:ir.model.fields,field_description:account.field_account_journal_bank_account_id
#: model:ir.ui.view,arch_db:account.view_account_bank_journal_form
#: model:ir.ui.view,arch_db:account.view_account_journal_form
msgid "Bank Account"
msgstr "Bankszámla"

#. module: account
#: model:ir.model.fields,help:account.field_account_invoice_partner_bank_id
msgid ""
"Bank Account Number to which the invoice will be paid. A Company bank "
"account if this is a Customer Invoice or Vendor Refund, otherwise a Partner "
"bank account number."
msgstr "Bankszámla szám melyre a számla ki lesz egyenlítve. Kimenő Vásárlói számla vagy Beszerzési jóváírás esetén a vállalkozás bankszámlája, egyéb esetben az üzleti partner bank számla száma."

#. module: account
#: model:ir.actions.act_window,name:account.action_account_bank_journal_form
#: model:ir.model,name:account.model_res_partner_bank
#: model:ir.ui.menu,name:account.menu_action_account_bank_journal_form
msgid "Bank Accounts"
msgstr "Bankszámlák"

#. module: account
#: model:ir.model.fields,field_description:account.field_account_config_settings_bank_account_code_prefix
#: model:ir.model.fields,field_description:account.field_wizard_multi_charts_accounts_bank_account_code_prefix
msgid "Bank Accounts Prefix"
msgstr "Bankszámlák előtagja"

#. module: account
#: model:ir.model.fields,field_description:account.field_account_journal_bank_statements_source
msgid "Bank Feeds"
msgstr "Banki tételek"

#. module: account
#: model:ir.model.fields,field_description:account.field_account_config_settings_module_account_yodlee
msgid "Bank Interface - Sync your bank feeds automatically"
msgstr "Bank interfész - Banki tételek automatikus szinkronizációja."

#. module: account
#: model:ir.model.fields,field_description:account.field_res_company_bank_journal_ids
msgid "Bank Journals"
msgstr "Banki naplók"

#. module: account
#: model:ir.ui.view,arch_db:account.view_account_move_filter
msgid "Bank Operations"
msgstr "Banki műveletek"

#. module: account
#. openerp-web
#: code:addons/account/static/src/js/account_reconciliation_widgets.js:1116
#, python-format
msgid "Bank Reconciliation"
msgstr "Banki egyeztetés"

#. module: account
#: model:ir.ui.view,arch_db:account.view_account_operation_template_tree
msgid "Bank Reconciliation Move Presets"
msgstr "Banki számlamozgás egyeztetés előbeállításai"

#. module: account
#: model:ir.ui.view,arch_db:account.view_account_operation_template_search
msgid "Bank Reconciliation Move preset"
msgstr "Banki számlamozgás egyeztetés előbeállítása"

#. module: account
#: model:ir.model,name:account.model_account_bank_statement
#: model:ir.ui.view,arch_db:account.view_bank_statement_form
#: model:ir.ui.view,arch_db:account.view_bank_statement_search
msgid "Bank Statement"
msgstr "Bankkivonat"

#. module: account
#: model:ir.model,name:account.model_account_bank_statement_line
msgid "Bank Statement Line"
msgstr "Bankkivonat tételsor"

#. module: account
#: model:ir.actions.act_window,name:account.action_bank_statement_line
msgid "Bank Statement Lines"
msgstr "Bankkivonat sorai"

#. module: account
#: model:ir.actions.act_window,name:account.action_bank_statement_tree
#: model:ir.ui.view,arch_db:account.account_journal_dashboard_kanban_view
#: model:ir.ui.view,arch_db:account.view_account_config_settings
msgid "Bank Statements"
msgstr "Bankkivonatok"

#. module: account
#: selection:account.journal,bank_statements_source:0
msgid "Bank Synchronization"
msgstr "Bank szinkronizálás"

#. module: account
#: model:ir.ui.view,arch_db:account.partner_view_buttons
msgid "Bank account(s)"
msgstr "Bankszámla(k)"

#. module: account
#: model:ir.model.fields,help:account.field_account_config_settings_company_footer
msgid "Bank accounts as printed in the footer of each printed document"
msgstr "Bank számlák, melyek mindegyik nyomtatott dokumentum lábjegyzetében szerepelni fognak"

#. module: account
#: model:ir.model.fields,field_description:account.field_account_config_settings_company_footer
msgid "Bank accounts footer preview"
msgstr "Bankszámlaszámok a lápjegyzet előnézethez"

#. module: account
#: model:account.account.type,name:account.data_account_type_liquidity
msgid "Bank and Cash"
msgstr "Bank és készpénz pénztár"

#. module: account
#: model:ir.model.fields,field_description:account.field_account_move_statement_line_id
msgid "Bank statement line reconciled with this entry"
msgstr "Bankkivonat sor könyvelés egyeztetére került ezzel a bejegyzéssel"

#. module: account
#: model:ir.actions.act_window,name:account.act_account_journal_2_account_bank_statement
msgid "Bank statements"
msgstr "Bankkivonatok"

#. module: account
#. openerp-web
#: code:addons/account/static/src/xml/account_reconciliation.xml:204
#, python-format
msgid "Bank statements are fully reconciled."
msgstr "Összes banki kivonat egyeztetve."

#. module: account
#: model:ir.ui.view,arch_db:account.account_planner
msgid ""
"Before continuing, you must install the Chart of Account related to your "
"country (or the generic one if your country is not listed)."
msgstr "Folytatás előtt, telepítenie kell az országához kapcsolódó Számlatükröt (vagy hozzon létre egyet, ha az országa nincs a listában)."

#. module: account
#: model:ir.ui.view,arch_db:account.account_journal_dashboard_kanban_view
#: model:ir.ui.view,arch_db:account.invoice_supplier_form
msgid "Bill"
msgstr "Számla"

#. module: account
#: model:ir.ui.view,arch_db:account.invoice_supplier_form
#: model:ir.ui.view,arch_db:account.invoice_supplier_tree
msgid "Bill Date"
msgstr "Számla kelte"

#. module: account
#: model:ir.ui.view,arch_db:account.account_journal_dashboard_kanban_view
msgid "Bill Refund"
msgstr "Számla visszatérítés"

#. module: account
#: model:ir.ui.view,arch_db:account.invoice_supplier_form
msgid "Bill lines"
msgstr "Számla tételsorok"

#. module: account
#: model:res.groups,name:account.group_account_invoice
msgid "Billing"
msgstr "Számlázás"

#. module: account
#: model:ir.ui.view,arch_db:account.account_journal_dashboard_kanban_view
msgid "Bills &amp; Refunds"
msgstr "Számlák &amp; visszatérítések"

#. module: account
#: model:ir.ui.view,arch_db:account.account_journal_dashboard_kanban_view
msgid "Bills Analysis"
msgstr "Számlák elemzése"

#. module: account
#: code:addons/account/models/account_journal_dashboard.py:159
#, python-format
msgid "Bills to pay"
msgstr "Fizetendő számlák"

#. module: account
#: model:ir.model.fields,field_description:account.field_account_account_type_include_initial_balance
msgid "Bring Accounts Balance Forward"
msgstr "Főkönyvi számla könyvelési egyenlegeit hozza előre"

#. module: account
#: model:ir.actions.act_window,help:account.open_account_journal_dashboard_kanban
msgid "Browse available countries."
msgstr "Elérhető országok böngészése."

#. module: account
#: model:ir.model.fields,field_description:account.field_account_config_settings_module_account_budget
msgid "Budget management"
msgstr "Költségvetés kezelés"

#. module: account
#: model:ir.ui.menu,name:account.account_reports_business_intelligence_menu
msgid "Business Intelligence"
msgstr "Üzletviteli intelligencia"

#. module: account
#: model:ir.model.fields,field_description:account.field_account_operation_template_name
msgid "Button Label"
msgstr "Gombfelirat"

#. module: account
#: model:ir.filters,name:account.filter_invoice_country
msgid "By Country"
msgstr "Országonként"

#. module: account
#: model:ir.filters,name:account.filter_invoice_product
msgid "By Product"
msgstr "Termékenként"

#. module: account
#: model:ir.filters,name:account.filter_invoice_product_category
msgid "By Product Category"
msgstr "Termék kategória szerint"

#. module: account
#: model:ir.filters,name:account.filter_invoice_refund
msgid "By Refund"
msgstr "Visszatérítésekként"

#. module: account
#: model:ir.filters,name:account.filter_invoice_salespersons
msgid "By Salespersons"
msgstr "Értékesítő személyenként"

#. module: account
#: model:ir.model.fields,help:account.field_account_fiscal_position_active
msgid ""
"By unchecking the active field, you may hide a fiscal position without "
"deleting it."
msgstr "Az aktív mező üresen hagyásával, eltüntetheti az ÁFA helyét, annak törlése nélkül."

#. module: account
#: model:ir.model.fields,field_description:account.field_account_chart_template_visible
msgid "Can be Visible?"
msgstr "Lehet látható?"

#. module: account
#: model:ir.ui.view,arch_db:account.account_aged_balance_view
#: model:ir.ui.view,arch_db:account.account_common_report_view
#: model:ir.ui.view,arch_db:account.account_invoice_cancel_view
#: model:ir.ui.view,arch_db:account.account_invoice_confirm_view
#: model:ir.ui.view,arch_db:account.account_move_line_reconcile_writeoff
#: model:ir.ui.view,arch_db:account.account_unreconcile_view
#: model:ir.ui.view,arch_db:account.cash_box_in_form
#: model:ir.ui.view,arch_db:account.cash_box_out_form
#: model:ir.ui.view,arch_db:account.validate_account_move_view
#: model:ir.ui.view,arch_db:account.view_account_bnk_stmt_cashbox
#: model:ir.ui.view,arch_db:account.view_account_bnk_stmt_check
#: model:ir.ui.view,arch_db:account.view_account_config_settings
#: model:ir.ui.view,arch_db:account.view_account_invoice_refund
#: model:ir.ui.view,arch_db:account.view_account_move_line_reconcile_full
#: model:ir.ui.view,arch_db:account.view_account_move_reversal
#: model:ir.ui.view,arch_db:account.view_account_payment_from_invoices
#: model:ir.ui.view,arch_db:account.view_account_payment_invoice_form
msgid "Cancel"
msgstr "Megszakítás"

#. module: account
#: model:ir.ui.view,arch_db:account.invoice_supplier_form
msgid "Cancel Bill"
msgstr "Számla visszavonása"

#. module: account
#: model:ir.ui.view,arch_db:account.view_move_form
msgid "Cancel Entry"
msgstr "Bejegyzés érvénytlenítése"

#. module: account
#: model:ir.ui.view,arch_db:account.invoice_form
msgid "Cancel Invoice"
msgstr "Sztornó számla"

#. module: account
#: model:ir.ui.view,arch_db:account.account_invoice_cancel_view
msgid "Cancel Invoices"
msgstr "Számlák érvénytelenítése"

#. module: account
#: model:ir.actions.act_window,name:account.action_account_invoice_cancel
#: model:ir.ui.view,arch_db:account.account_invoice_cancel_view
msgid "Cancel Selected Invoices"
msgstr "Kiválasztott számlák érvénytelenítése"

#. module: account
#: model:ir.ui.view,arch_db:account.view_bank_statement_form
msgid "Cancel Statement"
msgstr "Bizonylat elvetése"

#. module: account
#: model:ir.model,name:account.model_account_invoice_cancel
msgid "Cancel the Selected Invoices"
msgstr "A kiválasztott számlák érvénytelenítése"

#. module: account
#: selection:account.invoice.refund,filter_refund:0
msgid "Cancel: create refund and reconcile"
msgstr "Elvetés: visszatérítés létrehozás és egyeztetés"

#. module: account
#: selection:account.invoice,state:0 selection:account.invoice.report,state:0
msgid "Cancelled"
msgstr "Törölt"

#. module: account
#: model:ir.ui.view,arch_db:account.report_invoice_document
msgid "Cancelled Invoice"
msgstr "Törölt számla"

#. module: account
#: code:addons/account/models/account_move.py:913
#, python-format
msgid ""
"Cannot create an automatic sequence for this piece.\n"
"Put a sequence in the journal definition for automatic numbering or create a sequence manually for this piece."
msgstr "Nem hozható létre automatikus sorrend ehhez a darabhoz.\nRakjon sorrendet a napló meghatározásánál az automatikus számozáshoz vagy hozzon létre kézi sorrendet ehhez a darabhoz."

#. module: account
#: code:addons/account/models/account_move.py:164
#, python-format
msgid "Cannot create moves for different companies."
msgstr "Nem tud létrehozni bizonylatot különboző vállalkozásokra."

#. module: account
#: code:addons/account/models/account_move.py:192
#, python-format
msgid "Cannot create unbalanced journal entry."
msgstr "Nem tud kiegyenlítetlen napló tételeket létrehozni."

#. module: account
#: code:addons/account/models/account_invoice.py:446
#, python-format
msgid ""
"Cannot find a chart of accounts for this company, You should configure it. \n"
"Please go to Account Configuration."
msgstr "Nem található a vállalat főkönyvi kivonata, be kell állítani azt. \nKérem menjen a Könyvelés beállításához."

#. module: account
#: code:addons/account/models/account_move.py:281
#, python-format
msgid ""
"Cannot find any account journal of \"%s\" type for this company, You should create one.\n"
" Please go to Journal Configuration"
msgstr "Nem talál egyetlen, a vállalathoz tartozó \"%s\" tipusú naplót, létre kell hoznia egyet. \n Kérem menjen a Napló beállításokhoz"

#. module: account
#: code:addons/account/models/account.py:376
#, python-format
msgid "Cannot generate an unused account code."
msgstr "Nem tud létrehozni egy nem használt főkönyvi számla kódot."

#. module: account
#: code:addons/account/models/account.py:405
#, python-format
msgid ""
"Cannot generate an unused journal code. Please fill the 'Shortcode' field."
msgstr "Nem tud létrehozni egy nem használt napló kódot. Kérem kitölteni a 'Rövid kód' mezőt."

#. module: account
#: code:addons/account/wizard/account_invoice_refund.py:54
#, python-format
msgid "Cannot refund draft/proforma/cancelled invoice."
msgstr "Nem lehet tervezet/pro forma/érvénytelenített számlát visszatéríteni."

#. module: account
#: code:addons/account/wizard/account_invoice_refund.py:56
#, python-format
msgid ""
"Cannot refund invoice which is already reconciled, invoice should be "
"unreconciled first. You can only refund this invoice."
msgstr "Nem lehet visszatérítést számlázni, mert egyeztetve van, először szüntesse meg az egyeztetést. Ezt a számlát csak visszatérítheti."

#. module: account
#: selection:account.bank.accounts.wizard,account_type:0
#: selection:account.journal,type:0
#: code:addons/account/models/chart_template.py:606
#, python-format
msgid "Cash"
msgstr "Készpénz pénztár"

#. module: account
#: model:ir.model.fields,field_description:account.field_account_config_settings_cash_account_code_prefix
#: model:ir.model.fields,field_description:account.field_wizard_multi_charts_accounts_cash_account_code_prefix
msgid "Cash Accounts Prefix"
msgstr "Készpénz főkönyvi számla előtagja"

#. module: account
#: code:addons/account/models/account_bank_statement.py:209
#: model:ir.actions.act_window,name:account.action_view_account_bnk_stmt_cashbox
#, python-format
msgid "Cash Control"
msgstr "Készpénz ellenőrzés"

#. module: account
#: model:ir.ui.view,arch_db:account.view_account_move_filter
msgid "Cash Operations"
msgstr "Pénztári műveletek"

#. module: account
#: model:ir.actions.act_window,name:account.action_view_bank_statement_tree
msgid "Cash Registers"
msgstr "Pénztár"

#. module: account
#: model:ir.ui.view,arch_db:account.account_journal_dashboard_kanban_view
msgid "Cash Statements"
msgstr "Kézpénzes kivonatok"

#. module: account
#: model:ir.model.fields,field_description:account.field_wizard_multi_charts_accounts_bank_account_ids
msgid "Cash and Banks"
msgstr "Készpénz pénztár és bankok"

#. module: account
#: code:addons/account/models/account_bank_statement.py:176
#, python-format
msgid "Cash difference observed during the counting (%s)"
msgstr "Készpénz különbséget észlelt a számolás során (%s)"

#. module: account
#: model:ir.model,name:account.model_account_cashbox_line
msgid "CashBox Line"
msgstr "Pénzkazetta tétel sor"

#. module: account
#: model:ir.model.fields,field_description:account.field_account_bank_statement_cashbox_cashbox_lines_ids
msgid "Cashbox Lines"
msgstr "Pénzkazetta tételek"

#. module: account
#: model:ir.model.fields,field_description:account.field_account_bank_statement_cashbox_end_id
msgid "Cashbox end id"
msgstr "Pénzkazetta befejezés id azonosító"

#. module: account
#: model:ir.model.fields,field_description:account.field_account_cashbox_line_cashbox_id
msgid "Cashbox id"
msgstr "Pénzkazetta id azonosító"

#. module: account
#: model:ir.model.fields,field_description:account.field_account_bank_statement_cashbox_start_id
msgid "Cashbox start id"
msgstr "Pénzkazetta indítás id azonosító"

#. module: account
#: model:ir.model.fields,field_description:account.field_account_chart_template_property_account_expense_categ_id
msgid "Category of Expense Account"
msgstr "Költség számla kategóriája"

#. module: account
#: model:ir.model.fields,field_description:account.field_account_chart_template_property_account_income_categ_id
msgid "Category of Income Account"
msgstr "Bevétel számla kategóriája"

#. module: account
#: model:ir.ui.view,arch_db:account.account_planner
msgid "Change"
msgstr "Átváltás"

#. module: account
#: model:ir.model.fields,field_description:account.field_account_account_template_chart_template_id
#: model:ir.model.fields,field_description:account.field_account_fiscal_position_template_chart_template_id
#: model:ir.model.fields,field_description:account.field_account_tax_template_chart_template_id
#: model:ir.model.fields,field_description:account.field_wizard_multi_charts_accounts_chart_template_id
msgid "Chart Template"
msgstr "Számlatükör sablon"

#. module: account
#: model:ir.actions.act_window,name:account.open_account_charts_modules
msgid "Chart Templates"
msgstr "Számlatükör sabonok"

#. module: account
#: model:ir.ui.view,arch_db:account.view_account_config_settings
msgid "Chart of Account"
msgstr "Számlatükör"

#. module: account
#: model:ir.actions.act_window,name:account.action_account_form
#: model:ir.ui.menu,name:account.menu_action_account_form
#: model:ir.ui.view,arch_db:account.account_planner
#: model:ir.ui.view,arch_db:account.view_account_config_settings
msgid "Chart of Accounts"
msgstr "Számlatükör"

#. module: account
#: model:ir.ui.view,arch_db:account.view_account_chart_template_form
#: model:ir.ui.view,arch_db:account.view_account_chart_template_tree
msgid "Chart of Accounts Template"
msgstr "Számlatükör sablon"

#. module: account
#: model:ir.actions.act_window,name:account.action_account_chart_template_form
msgid "Chart of Accounts Templates"
msgstr "Számlatükör sablonok"

#. module: account
#: model:ir.ui.view,arch_db:account.account_planner
msgid ""
"Chart of Accounts has been\n"
"                            installed. You should review it and create any additionnal accounts."
msgstr "Számlatükrök telepítve.\n                            Át kell néznie és további főkönyvi számlákat létrehoznia."

#. module: account
#: model:ir.ui.view,arch_db:account.view_account_list
msgid "Chart of accounts"
msgstr "Számlatükör"

#. module: account
#: model:ir.model.fields,field_description:account.field_res_company_chart_template_id
msgid "Chart template id"
msgstr "Számlatükör sablon id azonosító"

#. module: account
#: model:ir.actions.act_window,name:account.action_view_account_bnk_stmt_check
msgid "Check Closing Balance"
msgstr "Csekk záró egyenleg "

#. module: account
#: model:ir.model.fields,help:account.field_account_account_reconcile
msgid ""
"Check this box if this account allows invoices & payments matching of "
"journal items."
msgstr "Jelölje be a négyzetet, ha ez a főkönyvi számla lehetővé teszi a napló bejegyzéseken a párosításokat."

#. module: account
#: model:ir.model.fields,help:account.field_account_config_settings_expects_chart_of_accounts
msgid "Check this box if this company is a legal entity."
msgstr "Jelölje be a négyzetet, ha a vállalat egy jogi személy."

#. module: account
#: model:ir.model.fields,help:account.field_account_journal_refund_sequence
msgid ""
"Check this box if you don't want to share the same sequence for invoices and"
" refunds made from this journal"
msgstr "Jelölje be ezt a négyzetet, ha nem akarja, hogy az ebből a naplóból indított számlák és azok ellenszámlái ugyanazt a sorszámozást használják"

#. module: account
#: model:ir.model.fields,help:account.field_account_journal_update_posted
msgid ""
"Check this box if you want to allow the cancellation the entries related to "
"this journal or of the invoice related to this journal"
msgstr "Jelölje be, ha engedélyezni akarja az ehhez a naplóhoz kapcsolódó tételek vagy számlák érvénytelenítését"

#. module: account
#: model:ir.model.fields,help:account.field_account_tax_price_include
#: model:ir.model.fields,help:account.field_account_tax_template_price_include
msgid ""
"Check this if the price you use on the product and invoices includes this "
"tax."
msgstr "Jelölje be, ha a termékeken és a számlákon az ár tartalmazza az adót."

#. module: account
#: model:ir.model.fields,help:account.field_account_account_template_reconcile
msgid ""
"Check this option if you want the user to reconcile entries in this account."
msgstr "Jelölje be, ha azt szeretné, hogy a felhasználó ennek a számlának a tételeit párosítsa."

#. module: account
#: model:ir.model.fields,field_description:account.field_account_tax_children_tax_ids
#: model:ir.model.fields,field_description:account.field_account_tax_template_children_tax_ids
#: model:ir.ui.view,arch_db:account.view_account_tax_template_form
#: model:ir.ui.view,arch_db:account.view_tax_form
msgid "Children Taxes"
msgstr "Alsóbbrendű/Alárendelt adók"

#. module: account
#: code:addons/account/models/chart_template.py:119
#: model:ir.actions.act_window,name:account.action_wizard_multi_chart
#, python-format
msgid "Choose Accounting Template"
msgstr "Főkönyvi számla sablon választás"

#. module: account
#. openerp-web
#: code:addons/account/static/src/js/account_reconciliation_widgets.js:1864
#, python-format
msgid "Choose counterpart"
msgstr "Ellenoldal kiválasztása"

#. module: account
#: model:ir.actions.act_window,help:account.action_account_bank_journal_form
msgid "Click to add a bank account."
msgstr "Kattintson egy bankszámla hozzáadásához."

#. module: account
#: model:ir.actions.act_window,help:account.action_account_journal_form
msgid "Click to add a journal."
msgstr "Kattintson egy napló hozzáadásához."

#. module: account
#: model:ir.actions.act_window,help:account.action_account_form
msgid "Click to add an account."
msgstr "Kattintson egy főkönyvi számla hozzáadásához."

#. module: account
#: model:ir.ui.view,arch_db:account.account_journal_dashboard_kanban_view
msgid "Click to add/remove from favorite"
msgstr "Kattintson a kedvencek hozzáadásához/kikapcsolásához."

#. module: account
#: model:ir.actions.act_window,help:account.action_invoice_tree1
msgid "Click to create a customer invoice."
msgstr "Kattintson egy vásárlói számla létrehozásához."

#. module: account
#: model:ir.actions.act_window,help:account.action_move_journal_line
msgid "Click to create a journal entry."
msgstr "Kattintson egy könyvelési napló bejegyzés létrehozásához."

#. module: account
#: model:ir.actions.act_window,help:account.action_view_bank_statement_tree
msgid "Click to create a new cash log."
msgstr "Kattintson egy új készpénz napló létrehozásához."

#. module: account
#: model:ir.actions.act_window,help:account.action_account_operation_template
msgid "Click to create a reconciliation model."
msgstr "Kattintson egy egyeztetési, lekönyvelési modell létrehozásához."

#. module: account
#: model:ir.actions.act_window,help:account.action_account_type_form
msgid "Click to define a new account type."
msgstr "Kattintson egy új főkönyvi számla meghatározásához."

#. module: account
#: model:ir.actions.act_window,help:account.action_invoice_tree2
msgid "Click to record a new vendor bill."
msgstr "Kattintson egy új beszállítói számla rögzítéséhez."

#. module: account
#: model:ir.actions.act_window,help:account.action_bank_statement_tree
msgid "Click to register a bank statement."
msgstr "Kattintson egy bankkivonat rögzítéséhez."

#. module: account
#: model:ir.actions.act_window,help:account.action_account_payments
#: model:ir.actions.act_window,help:account.action_account_payments_payable
msgid "Click to register a payment"
msgstr "Kattintson egy befizetés rögzítéséhez."

#. module: account
#. openerp-web
#: code:addons/account/static/src/xml/account_reconciliation.xml:40
#, python-format
msgid "Close"
msgstr "Bezár"

#. module: account
#. openerp-web
#: code:addons/account/static/src/xml/account_reconciliation.xml:226
#, python-format
msgid "Close the statement"
msgstr "Számla kivonat lezárása"

#. module: account
#: model:ir.model.fields,field_description:account.field_account_bank_statement_date_done
msgid "Closed On"
msgstr "Zárás dátuma"

#. module: account
#: model:ir.model.fields,field_description:account.field_account_abstract_payment_payment_method_code
#: model:ir.model.fields,field_description:account.field_account_account_code
#: model:ir.model.fields,field_description:account.field_account_account_template_code
#: model:ir.model.fields,field_description:account.field_account_analytic_line_code
#: model:ir.model.fields,field_description:account.field_account_payment_method_code
#: model:ir.model.fields,field_description:account.field_account_payment_payment_method_code
#: model:ir.model.fields,field_description:account.field_account_register_payments_payment_method_code
#: model:ir.ui.view,arch_db:account.report_trialbalance
msgid "Code"
msgstr "Kód"

#. module: account
#: model:ir.model.fields,field_description:account.field_account_cashbox_line_coin_value
msgid "Coin/Bill Value"
msgstr "Váltópénz/Számla érték"

#. module: account
#: model:ir.model.fields,field_description:account.field_account_account_tag_color
msgid "Color Index"
msgstr "Szín meghatározó"

#. module: account
#: model:ir.model.fields,field_description:account.field_accounting_report_label_filter
msgid "Column Label"
msgstr "Oszlop felirat"

#. module: account
#: model:ir.model.fields,field_description:account.field_account_move_line_reconcile_writeoff_comment
msgid "Comment"
msgstr "Megjegyzés"

#. module: account
#: model:ir.model.fields,field_description:account.field_account_invoice_commercial_partner_id
#: model:ir.model.fields,help:account.field_account_invoice_report_commercial_partner_id
msgid "Commercial Entity"
msgstr "Értékesítő személy"

#. module: account
#: model:ir.actions.act_window,name:account.action_account_common_menu
msgid "Common Report"
msgstr "Általános kimutatás"

#. module: account
#: model:ir.ui.view,arch_db:account.report_overdue_document
msgid "Communication"
msgstr "Kommunikáció"

#. module: account
#: model:ir.model,name:account.model_res_company
msgid "Companies"
msgstr "Vállalatok"

#. module: account
#: model:ir.model.fields,field_description:account.field_res_partner_ref_company_ids
msgid "Companies that refers to partner"
msgstr "A partnerre hivatkozó vállalatok"

#. module: account
#: model:ir.model.fields,field_description:account.field_account_abstract_payment_company_id
#: model:ir.model.fields,field_description:account.field_account_account_company_id
#: model:ir.model.fields,field_description:account.field_account_aged_trial_balance_company_id
#: model:ir.model.fields,field_description:account.field_account_balance_report_company_id
#: model:ir.model.fields,field_description:account.field_account_bank_statement_company_id
#: model:ir.model.fields,field_description:account.field_account_bank_statement_line_company_id
#: model:ir.model.fields,field_description:account.field_account_chart_template_company_id
#: model:ir.model.fields,field_description:account.field_account_common_account_report_company_id
#: model:ir.model.fields,field_description:account.field_account_common_partner_report_company_id
#: model:ir.model.fields,field_description:account.field_account_common_report_company_id
#: model:ir.model.fields,field_description:account.field_account_config_settings_company_id
#: model:ir.model.fields,field_description:account.field_account_fiscal_position_company_id
#: model:ir.model.fields,field_description:account.field_account_invoice_company_id
#: model:ir.model.fields,field_description:account.field_account_invoice_line_company_id
#: model:ir.model.fields,field_description:account.field_account_invoice_report_company_id
#: model:ir.model.fields,field_description:account.field_account_invoice_tax_company_id
#: model:ir.model.fields,field_description:account.field_account_journal_company_id
#: model:ir.model.fields,field_description:account.field_account_move_company_id
#: model:ir.model.fields,field_description:account.field_account_move_line_company_id
#: model:ir.model.fields,field_description:account.field_account_move_line_reconcile_company_id
#: model:ir.model.fields,field_description:account.field_account_operation_template_company_id
#: model:ir.model.fields,field_description:account.field_account_payment_company_id
#: model:ir.model.fields,field_description:account.field_account_payment_term_company_id
#: model:ir.model.fields,field_description:account.field_account_register_payments_company_id
#: model:ir.model.fields,field_description:account.field_account_report_general_ledger_company_id
#: model:ir.model.fields,field_description:account.field_account_tax_company_id
#: model:ir.model.fields,field_description:account.field_account_tax_template_company_id
#: model:ir.model.fields,field_description:account.field_accounting_report_company_id
#: model:ir.model.fields,field_description:account.field_wizard_multi_charts_accounts_company_id
#: model:ir.ui.view,arch_db:account.view_account_config_settings
#: model:ir.ui.view,arch_db:account.view_account_invoice_report_search
#: model:ir.ui.view,arch_db:account.view_account_payment_search
#: model:ir.ui.view,arch_db:account.view_account_tax_search
msgid "Company"
msgstr "Vállalat"

#. module: account
#: model:ir.model.fields,field_description:account.field_account_config_settings_has_chart_of_accounts
msgid "Company has a chart of accounts"
msgstr "A vállalkozásnak van egy számlatükre"

#. module: account
#: model:ir.model.fields,help:account.field_account_abstract_payment_company_id
#: model:ir.model.fields,help:account.field_account_bank_statement_company_id
#: model:ir.model.fields,help:account.field_account_bank_statement_line_company_id
#: model:ir.model.fields,help:account.field_account_journal_company_id
#: model:ir.model.fields,help:account.field_account_move_company_id
#: model:ir.model.fields,help:account.field_account_payment_company_id
#: model:ir.model.fields,help:account.field_account_register_payments_company_id
msgid "Company related to this journal"
msgstr "A naplóhoz kapcsolt vállalat"

#. module: account
#: model:ir.ui.view,arch_db:account.accounting_report_view
msgid "Comparison"
msgstr "Összehasonlítás"

#. module: account
#: model:ir.model.fields,field_description:account.field_account_chart_template_complete_tax_set
#: model:ir.model.fields,field_description:account.field_wizard_multi_charts_accounts_complete_tax_set
msgid "Complete Set of Taxes"
msgstr "Adók teljes csomagja"

#. module: account
#: model:ir.model.fields,field_description:account.field_account_config_settings_complete_tax_set
msgid "Complete set of taxes"
msgstr "Adók teljes csomagja"

#. module: account
#: code:addons/account/models/account_invoice.py:365
#, python-format
msgid "Compose Email"
msgstr "Email írás"

#. module: account
#: model:ir.model.fields,help:account.field_account_move_line_counterpart
msgid ""
"Compute the counter part accounts of this journal item for this journal "
"entry. This can be needed in reports."
msgstr "Számolja ki az ehhez a naplóhoz tartozó ellen oldal számláját, ezen a napló bejegyzésen. Erre szükség lehet a kimutatásokhoz."

#. module: account
#: model:ir.model.fields,field_description:account.field_account_bank_statement_balance_end
msgid "Computed Balance"
msgstr "Számított egyenleg"

#. module: account
#: model:ir.ui.menu,name:account.menu_finance_configuration
#: model:ir.ui.view,arch_db:account.view_account_config_settings
msgid "Configuration"
msgstr "Beállítások"

#. module: account
#: code:addons/account/models/account_payment.py:412
#: code:addons/account/models/account_payment.py:414
#, python-format
msgid "Configuration Error !"
msgstr "Beállítási hiba!"

#. module: account
#: code:addons/account/models/account_invoice.py:312
#, python-format
msgid ""
"Configuration error!\n"
"Could not find any account to create the invoice, are you sure you have a chart of account installed?"
msgstr "Beállítási hiba!\nNem talál egyetlen főkönyvi számlát sem a számlázáshoz, biztos, hogy telepítette a számlatükröt?"

#. module: account
#: code:addons/account/models/account.py:259
#, python-format
msgid ""
"Configuration error!\n"
"The currency of the journal should be the same than the default credit account."
msgstr "Beállítási hiba!\nA napló pénznemének meg kell egyeznie alapértelmezett bevételi/jóváíró főkönyvi számláéval."

#. module: account
#: code:addons/account/models/account.py:261
#, python-format
msgid ""
"Configuration error!\n"
"The currency of the journal should be the same than the default debit account."
msgstr "Beállítási hiba!\nA napló pénznemének meg kell egyeznie alapértelmezett fizetendő/tartozik főkönyvi számláéval."

#. module: account
#: model:ir.ui.view,arch_db:account.account_planner
msgid "Configuration menu"
msgstr "Beállítások menü"

#. module: account
#: model:ir.ui.view,arch_db:account.account_planner
msgid "Configure"
msgstr "Beállít"

#. module: account
#: model:ir.actions.act_window,name:account.action_account_config
#: model:ir.ui.view,arch_db:account.view_account_config_settings
msgid "Configure Accounting"
msgstr "Könyvelés kialakítása"

#. module: account
#: model:ir.ui.view,arch_db:account.view_account_config_settings
msgid "Configure your company data"
msgstr "A vállalata részleteinek beállítása"

#. module: account
#: model:ir.ui.view,arch_db:account.view_account_bnk_stmt_cashbox
#: model:ir.ui.view,arch_db:account.view_account_bnk_stmt_check
#: model:ir.ui.view,arch_db:account.view_account_payment_form
msgid "Confirm"
msgstr "Jóváhagyás"

#. module: account
#: model:ir.actions.act_window,name:account.action_account_invoice_confirm
#: model:ir.ui.view,arch_db:account.account_invoice_confirm_view
msgid "Confirm Draft Invoices"
msgstr "Számlatervezetek jóváhagyása"

#. module: account
#: model:ir.ui.view,arch_db:account.account_invoice_confirm_view
msgid "Confirm Invoices"
msgstr "Számlák jóváhagyása"

#. module: account
#: model:ir.model,name:account.model_account_invoice_confirm
msgid "Confirm the selected invoices"
msgstr "Kiválasztott számlák jóváhagyása"

#. module: account
#: model:ir.ui.view,arch_db:account.view_bank_statement_search
msgid "Confirmed"
msgstr "Jóváhagyott"

#. module: account
#: model:ir.ui.view,arch_db:account.view_account_bnk_stmt_check
msgid ""
"Confirming this will create automatically a journal entry with the "
"difference in the profit/loss account set on the cash journal."
msgstr "Ennek megerősítése automatikus napló bejegyzés hoz létre a készpénzes naplón beállított nyereség/veszteség főkönyvi számlák különbségével."

#. module: account
#. openerp-web
#: code:addons/account/static/src/js/account_reconciliation_widgets.js:1504
#, python-format
msgid "Congrats, you're all done !"
msgstr "Gratulálok, szép munka !"

#. module: account
#: model:ir.ui.view,arch_db:account.account_planner
msgid "Congratulations, you're done!"
msgstr ""

#. module: account
#: model:ir.model,name:account.model_account_abstract_payment
msgid ""
"Contains the logic shared between models which allows to register payments"
msgstr "Modellek közt megosztott logikákat tartalmaz, melyek lehetővé teszik a fizetések rögzítését"

#. module: account
#: model:ir.model.fields,field_description:account.field_res_partner_contract_ids
#: model:ir.model.fields,field_description:account.field_res_partner_contracts_count
msgid "Contracts"
msgstr "Szerződések"

#. module: account
#: model:ir.ui.view,arch_db:account.view_account_journal_form
msgid "Control-Access"
msgstr "Hozzáférések-felügyelete"

#. module: account
#: model:ir.model.fields,field_description:account.field_account_move_line_counterpart
msgid "Counterpart"
msgstr "Ellenszámla"

#. module: account
#: model:ir.model.fields,field_description:account.field_account_bank_statement_line_account_id
msgid "Counterpart Account"
msgstr "Ellenszámla"

#. module: account
#: model:ir.model.fields,field_description:account.field_account_fiscal_position_country_id
msgid "Country"
msgstr "Ország"

#. module: account
#: model:ir.model.fields,field_description:account.field_account_fiscal_position_country_group_id
msgid "Country Group"
msgstr "Ország csoport"

#. module: account
#: model:ir.model.fields,field_description:account.field_account_invoice_report_country_id
msgid "Country of the Partner Company"
msgstr "A partner vállalat országa"

#. module: account
#: model:ir.ui.view,arch_db:account.account_planner
msgid "Create Customers"
msgstr "Vásárlók létrehozása"

#. module: account
#: model:ir.ui.view,arch_db:account.view_account_invoice_refund
msgid "Create Refund"
msgstr "Visszatérítés létrehozása"

#. module: account
#: model:ir.ui.view,arch_db:account.account_planner
msgid "Create Vendors"
msgstr "Beszállítók létrhozása"

#. module: account
#. openerp-web
#: code:addons/account/static/src/js/account_reconciliation_widgets.js:1861
#, python-format
msgid "Create Write-off"
msgstr "Veszteség leírás létrehozás"

#. module: account
#: selection:account.invoice.refund,filter_refund:0
msgid "Create a draft refund"
msgstr "Visszatérítés tervezet számla készítése"

#. module: account
#: code:addons/account/models/account_journal_dashboard.py:227
#, python-format
msgid "Create cash statement"
msgstr "Készpénz kivonat létrehozás"

#. module: account
#: code:addons/account/models/account_journal_dashboard.py:213
#, python-format
msgid "Create invoice/bill"
msgstr "Számla létrehozás"

#. module: account
#. openerp-web
#: code:addons/account/static/src/js/account_reconciliation_widgets.js:2462
#, python-format
msgid "Create writeoff"
msgstr "Különbözet leírás létrehozás"

#. module: account
#: model:ir.ui.view,arch_db:account.account_planner
msgid "Create your products"
msgstr "Hozza létre termékeit"

#. module: account
#: model:ir.model.fields,field_description:account.field_account_account_create_uid
#: model:ir.model.fields,field_description:account.field_account_account_tag_create_uid
#: model:ir.model.fields,field_description:account.field_account_account_template_create_uid
#: model:ir.model.fields,field_description:account.field_account_account_type_create_uid
#: model:ir.model.fields,field_description:account.field_account_aged_trial_balance_create_uid
#: model:ir.model.fields,field_description:account.field_account_balance_report_create_uid
#: model:ir.model.fields,field_description:account.field_account_bank_accounts_wizard_create_uid
#: model:ir.model.fields,field_description:account.field_account_bank_statement_cashbox_create_uid
#: model:ir.model.fields,field_description:account.field_account_bank_statement_closebalance_create_uid
#: model:ir.model.fields,field_description:account.field_account_bank_statement_create_uid
#: model:ir.model.fields,field_description:account.field_account_bank_statement_line_create_uid
#: model:ir.model.fields,field_description:account.field_account_cashbox_line_create_uid
#: model:ir.model.fields,field_description:account.field_account_chart_template_create_uid
#: model:ir.model.fields,field_description:account.field_account_common_account_report_create_uid
#: model:ir.model.fields,field_description:account.field_account_common_partner_report_create_uid
#: model:ir.model.fields,field_description:account.field_account_common_report_create_uid
#: model:ir.model.fields,field_description:account.field_account_config_settings_create_uid
#: model:ir.model.fields,field_description:account.field_account_financial_report_create_uid
#: model:ir.model.fields,field_description:account.field_account_fiscal_position_account_create_uid
#: model:ir.model.fields,field_description:account.field_account_fiscal_position_account_template_create_uid
#: model:ir.model.fields,field_description:account.field_account_fiscal_position_create_uid
#: model:ir.model.fields,field_description:account.field_account_fiscal_position_tax_create_uid
#: model:ir.model.fields,field_description:account.field_account_fiscal_position_tax_template_create_uid
#: model:ir.model.fields,field_description:account.field_account_fiscal_position_template_create_uid
#: model:ir.model.fields,field_description:account.field_account_invoice_cancel_create_uid
#: model:ir.model.fields,field_description:account.field_account_invoice_confirm_create_uid
#: model:ir.model.fields,field_description:account.field_account_invoice_create_uid
#: model:ir.model.fields,field_description:account.field_account_invoice_line_create_uid
#: model:ir.model.fields,field_description:account.field_account_invoice_refund_create_uid
#: model:ir.model.fields,field_description:account.field_account_invoice_tax_create_uid
#: model:ir.model.fields,field_description:account.field_account_journal_create_uid
#: model:ir.model.fields,field_description:account.field_account_move_create_uid
#: model:ir.model.fields,field_description:account.field_account_move_line_create_uid
#: model:ir.model.fields,field_description:account.field_account_move_line_reconcile_create_uid
#: model:ir.model.fields,field_description:account.field_account_move_line_reconcile_writeoff_create_uid
#: model:ir.model.fields,field_description:account.field_account_move_reversal_create_uid
#: model:ir.model.fields,field_description:account.field_account_operation_template_create_uid
#: model:ir.model.fields,field_description:account.field_account_partial_reconcile_create_uid
#: model:ir.model.fields,field_description:account.field_account_payment_create_uid
#: model:ir.model.fields,field_description:account.field_account_payment_method_create_uid
#: model:ir.model.fields,field_description:account.field_account_payment_term_create_uid
#: model:ir.model.fields,field_description:account.field_account_payment_term_line_create_uid
#: model:ir.model.fields,field_description:account.field_account_register_payments_create_uid
#: model:ir.model.fields,field_description:account.field_account_report_general_ledger_create_uid
#: model:ir.model.fields,field_description:account.field_account_tax_create_uid
#: model:ir.model.fields,field_description:account.field_account_tax_group_create_uid
#: model:ir.model.fields,field_description:account.field_account_tax_template_create_uid
#: model:ir.model.fields,field_description:account.field_account_unreconcile_create_uid
#: model:ir.model.fields,field_description:account.field_accounting_report_create_uid
#: model:ir.model.fields,field_description:account.field_cash_box_in_create_uid
#: model:ir.model.fields,field_description:account.field_cash_box_out_create_uid
#: model:ir.model.fields,field_description:account.field_validate_account_move_create_uid
#: model:ir.model.fields,field_description:account.field_wizard_multi_charts_accounts_create_uid
msgid "Created by"
msgstr "Készítette"

#. module: account
#: model:ir.model.fields,field_description:account.field_account_account_create_date
#: model:ir.model.fields,field_description:account.field_account_account_tag_create_date
#: model:ir.model.fields,field_description:account.field_account_account_template_create_date
#: model:ir.model.fields,field_description:account.field_account_account_type_create_date
#: model:ir.model.fields,field_description:account.field_account_aged_trial_balance_create_date
#: model:ir.model.fields,field_description:account.field_account_balance_report_create_date
#: model:ir.model.fields,field_description:account.field_account_bank_accounts_wizard_create_date
#: model:ir.model.fields,field_description:account.field_account_bank_statement_cashbox_create_date
#: model:ir.model.fields,field_description:account.field_account_bank_statement_closebalance_create_date
#: model:ir.model.fields,field_description:account.field_account_bank_statement_create_date
#: model:ir.model.fields,field_description:account.field_account_bank_statement_line_create_date
#: model:ir.model.fields,field_description:account.field_account_cashbox_line_create_date
#: model:ir.model.fields,field_description:account.field_account_chart_template_create_date
#: model:ir.model.fields,field_description:account.field_account_common_account_report_create_date
#: model:ir.model.fields,field_description:account.field_account_common_partner_report_create_date
#: model:ir.model.fields,field_description:account.field_account_common_report_create_date
#: model:ir.model.fields,field_description:account.field_account_config_settings_create_date
#: model:ir.model.fields,field_description:account.field_account_financial_report_create_date
#: model:ir.model.fields,field_description:account.field_account_fiscal_position_account_create_date
#: model:ir.model.fields,field_description:account.field_account_fiscal_position_account_template_create_date
#: model:ir.model.fields,field_description:account.field_account_fiscal_position_create_date
#: model:ir.model.fields,field_description:account.field_account_fiscal_position_tax_create_date
#: model:ir.model.fields,field_description:account.field_account_fiscal_position_tax_template_create_date
#: model:ir.model.fields,field_description:account.field_account_fiscal_position_template_create_date
#: model:ir.model.fields,field_description:account.field_account_invoice_cancel_create_date
#: model:ir.model.fields,field_description:account.field_account_invoice_confirm_create_date
#: model:ir.model.fields,field_description:account.field_account_invoice_create_date
#: model:ir.model.fields,field_description:account.field_account_invoice_line_create_date
#: model:ir.model.fields,field_description:account.field_account_invoice_refund_create_date
#: model:ir.model.fields,field_description:account.field_account_invoice_tax_create_date
#: model:ir.model.fields,field_description:account.field_account_journal_create_date
#: model:ir.model.fields,field_description:account.field_account_move_create_date
#: model:ir.model.fields,field_description:account.field_account_move_line_create_date
#: model:ir.model.fields,field_description:account.field_account_move_line_reconcile_create_date
#: model:ir.model.fields,field_description:account.field_account_move_line_reconcile_writeoff_create_date
#: model:ir.model.fields,field_description:account.field_account_move_reversal_create_date
#: model:ir.model.fields,field_description:account.field_account_operation_template_create_date
#: model:ir.model.fields,field_description:account.field_account_partial_reconcile_create_date
#: model:ir.model.fields,field_description:account.field_account_payment_create_date
#: model:ir.model.fields,field_description:account.field_account_payment_method_create_date
#: model:ir.model.fields,field_description:account.field_account_payment_term_create_date
#: model:ir.model.fields,field_description:account.field_account_payment_term_line_create_date
#: model:ir.model.fields,field_description:account.field_account_register_payments_create_date
#: model:ir.model.fields,field_description:account.field_account_report_general_ledger_create_date
#: model:ir.model.fields,field_description:account.field_account_tax_create_date
#: model:ir.model.fields,field_description:account.field_account_tax_group_create_date
#: model:ir.model.fields,field_description:account.field_account_tax_template_create_date
#: model:ir.model.fields,field_description:account.field_account_unreconcile_create_date
#: model:ir.model.fields,field_description:account.field_accounting_report_create_date
#: model:ir.model.fields,field_description:account.field_cash_box_in_create_date
#: model:ir.model.fields,field_description:account.field_cash_box_out_create_date
#: model:ir.model.fields,field_description:account.field_validate_account_move_create_date
#: model:ir.model.fields,field_description:account.field_wizard_multi_charts_accounts_create_date
msgid "Created on"
msgstr "Létrehozás dátuma"

#. module: account
#: model:ir.model.fields,field_description:account.field_account_move_line_credit
#: model:ir.ui.view,arch_db:account.report_financial
#: model:ir.ui.view,arch_db:account.report_generalledger
#: model:ir.ui.view,arch_db:account.report_trialbalance
msgid "Credit"
msgstr "Követel"

#. module: account
#: model:ir.ui.view,arch_db:account.view_account_invoice_refund
msgid "Credit Note"
msgstr "Jóváírás"

#. module: account
#: model:ir.model.fields,field_description:account.field_account_move_line_reconcile_credit
msgid "Credit amount"
msgstr "Követel összeg"

#. module: account
#: model:ir.model.fields,field_description:account.field_account_move_line_credit_cash_basis
msgid "Credit cash basis"
msgstr "Követelés készpénz alapok"

#. module: account
#: model:ir.model.fields,help:account.field_account_move_line_matched_credit_ids
msgid "Credit journal items that are matched with this journal item."
msgstr "Jóváírás napló tétel, mely egyezik ezzel a napló tétellel."

#. module: account
#: model:ir.model.fields,field_description:account.field_account_partial_reconcile_credit_move_id
msgid "Credit move id"
msgstr "Jóváírás bizonylat id azonosító"

#. module: account
#: model:ir.model.fields,field_description:account.field_account_abstract_payment_currency_id
#: model:ir.model.fields,field_description:account.field_account_bank_statement_line_currency_id
#: model:ir.model.fields,field_description:account.field_account_chart_template_currency_id
#: model:ir.model.fields,field_description:account.field_account_invoice_company_currency_id
#: model:ir.model.fields,field_description:account.field_account_invoice_currency_id
#: model:ir.model.fields,field_description:account.field_account_invoice_line_company_currency_id
#: model:ir.model.fields,field_description:account.field_account_invoice_line_currency_id
#: model:ir.model.fields,field_description:account.field_account_invoice_report_currency_id
#: model:ir.model.fields,field_description:account.field_account_invoice_tax_currency_id
#: model:ir.model.fields,field_description:account.field_account_journal_currency_id
#: model:ir.model.fields,field_description:account.field_account_move_line_company_currency_id
#: model:ir.model.fields,field_description:account.field_account_move_line_currency_id
#: model:ir.model.fields,field_description:account.field_account_partial_reconcile_company_currency_id
#: model:ir.model.fields,field_description:account.field_account_partial_reconcile_company_id
#: model:ir.model.fields,field_description:account.field_account_partial_reconcile_currency_id
#: model:ir.model.fields,field_description:account.field_account_payment_currency_id
#: model:ir.model.fields,field_description:account.field_account_register_payments_currency_id
#: model:ir.model.fields,field_description:account.field_wizard_multi_charts_accounts_currency_id
#: model:ir.ui.view,arch_db:account.report_generalledger
#: model:ir.ui.view,arch_db:account.view_account_payment_search
#: model:ir.ui.view,arch_db:account.view_move_line_form
msgid "Currency"
msgstr "Valuta"

#. module: account
#: model:ir.model.fields,field_description:account.field_account_invoice_report_currency_rate
msgid "Currency Rate"
msgstr "Valuta árfolyam"

#. module: account
#: model:ir.model.fields,help:account.field_wizard_multi_charts_accounts_currency_id
msgid "Currency as per company's country."
msgstr "Pénznem a vállalat országának megfelelően."

#. module: account
#: code:addons/account/models/account_move.py:1168
#: code:addons/account/models/account_move.py:1176
#, python-format
msgid "Currency exchange rate difference"
msgstr "Deviza árfolyam különbség"

#. module: account
#: model:ir.model.fields,field_description:account.field_account_bank_statement_currency_id
#: model:ir.model.fields,field_description:account.field_account_bank_statement_line_journal_currency_id
#: model:ir.model.fields,field_description:account.field_account_move_currency_id
#: model:ir.model.fields,field_description:account.field_res_partner_currency_id
msgid "Currency id"
msgstr "Pénznem id"

#. module: account
#: model:account.account.type,name:account.data_account_type_current_assets
#: model:ir.ui.view,arch_db:account.view_account_form
msgid "Current Assets"
msgstr "Forgóeszközök"

#. module: account
#: model:account.account.type,name:account.data_account_type_current_liabilities
msgid "Current Liabilities"
msgstr "Rövid lejáratú kötelezettségek"

#. module: account
#: model:account.account.type,name:account.data_unaffected_earnings
msgid "Current Year Earnings"
msgstr "Pénzügyi év bevételei"

#. module: account
#: selection:account.abstract.payment,partner_type:0
#: selection:account.payment,partner_type:0
#: selection:account.register.payments,partner_type:0
#: model:ir.ui.view,arch_db:account.invoice_form
#: model:ir.ui.view,arch_db:account.invoice_tree
#: model:ir.ui.view,arch_db:account.view_account_config_settings
#: model:ir.ui.view,arch_db:account.view_account_invoice_report_search
#: model:ir.ui.view,arch_db:account.view_account_payment_tree
msgid "Customer"
msgstr "Vevő"

#. module: account
#: model:ir.ui.view,arch_db:account.account_planner
msgid "Customer Flow"
msgstr "Vásárlói folyamat"

#. module: account
#: selection:account.invoice,type:0 selection:account.invoice.report,type:0
msgid "Customer Invoice"
msgstr "Kimenő, vevői számla"

#. module: account
#: code:addons/account/models/chart_template.py:155
#: model:ir.actions.act_window,name:account.action_invoice_tree1
#: model:ir.ui.menu,name:account.menu_action_invoice_tree1
#: model:ir.ui.view,arch_db:account.account_planner
#, python-format
msgid "Customer Invoices"
msgstr "Kimenő számlák"

#. module: account
#: code:addons/account/models/account_payment.py:443
#, python-format
msgid "Customer Payment"
msgstr "Vásárlói befizetés"

#. module: account
#: model:ir.model.fields,field_description:account.field_res_partner_property_payment_term_id
msgid "Customer Payment Term"
msgstr "Vásárló fizetési feltétele"

#. module: account
#: selection:account.invoice,type:0 selection:account.invoice.report,type:0
#: code:addons/account/models/account_payment.py:445
#, python-format
msgid "Customer Refund"
msgstr "Kimenő, vásárlói jóváíró számla"

#. module: account
#: model:ir.model.fields,field_description:account.field_product_template_taxes_id
msgid "Customer Taxes"
msgstr "Vásárlói értékesítést terhelő adók"

#. module: account
#: model:ir.ui.view,arch_db:account.report_overdue_document
msgid "Customer ref:"
msgstr "Vásárlói referencia:"

#. module: account
#. openerp-web
#: code:addons/account/static/src/xml/account_reconciliation.xml:294
#: model:ir.ui.menu,name:account.menu_account_customer
#, python-format
msgid "Customers"
msgstr "Vevők"

#. module: account
#: model:ir.ui.menu,name:account.menu_board_journal_1
msgid "Dashboard"
msgstr "Műszerfal"

#. module: account
#. openerp-web
#: selection:account.report.general.ledger,sortby:0
#: selection:accounting.report,filter_cmp:0
#: code:addons/account/static/src/xml/account_reconciliation.xml:142
#: code:addons/account/static/src/xml/account_reconciliation.xml:261
#: model:ir.model.fields,field_description:account.field_account_bank_statement_date
#: model:ir.model.fields,field_description:account.field_account_bank_statement_line_date
#: model:ir.model.fields,field_description:account.field_account_invoice_report_date
#: model:ir.model.fields,field_description:account.field_account_move_date
#: model:ir.model.fields,field_description:account.field_account_move_line_date
#: model:ir.model.fields,field_description:account.field_account_move_line_reconcile_writeoff_date_p
#: model:ir.ui.view,arch_db:account.report_generalledger
#: model:ir.ui.view,arch_db:account.report_overdue_document
#: model:ir.ui.view,arch_db:account.view_account_invoice_report_search
#: model:ir.ui.view,arch_db:account.view_account_move_filter
#: model:ir.ui.view,arch_db:account.view_account_move_line_filter
#: model:ir.ui.view,arch_db:account.view_bank_statement_search
#, python-format
msgid "Date"
msgstr "Dátum"

#. module: account
#: model:ir.model.fields,help:account.field_account_bank_statement_message_last_post
#: model:ir.model.fields,help:account.field_account_invoice_message_last_post
msgid "Date of the last message posted on the record."
msgstr "A feljegyzésen történt utolsó levelezés dátuma."

#. module: account
#. openerp-web
#: code:addons/account/static/src/xml/account_payment.xml:56
#, python-format
msgid "Date:"
msgstr "Dátum:"

#. module: account
#: model:ir.ui.view,arch_db:account.accounting_report_view
#: model:ir.ui.view,arch_db:account.view_move_line_form
msgid "Dates"
msgstr "Dátumok"

#. module: account
#: selection:account.payment.term.line,option:0
msgid "Day(s) after the invoice date"
msgstr "Számla keltétől eltelt nap(ok)"

#. module: account
#: model:ir.model.fields,field_description:account.field_account_move_line_debit
#: model:ir.ui.view,arch_db:account.report_financial
#: model:ir.ui.view,arch_db:account.report_generalledger
#: model:ir.ui.view,arch_db:account.report_trialbalance
msgid "Debit"
msgstr "Tartozik"

#. module: account
#: model:ir.model.fields,field_description:account.field_account_journal_inbound_payment_method_ids
msgid "Debit Methods"
msgstr "Tartozási módszerek"

#. module: account
#: model:ir.model.fields,field_description:account.field_account_move_line_reconcile_debit
msgid "Debit amount"
msgstr "Tartozik összeg"

#. module: account
#: model:ir.model.fields,field_description:account.field_account_move_line_debit_cash_basis
msgid "Debit cash basis"
msgstr "Kiadás készpénz alapok"

#. module: account
#: model:ir.model.fields,help:account.field_account_move_line_matched_debit_ids
msgid "Debit journal items that are matched with this journal item."
msgstr "Kiadás napló tétel, mely egyezik ezzel a napló tétellel."

#. module: account
#: model:ir.model.fields,field_description:account.field_account_partial_reconcile_debit_move_id
msgid "Debit move id"
msgstr "Kiadás bizonylat id azonosító"

#. module: account
#: selection:res.company,fiscalyear_last_month:0
msgid "December"
msgstr "December"

#. module: account
#: model:ir.model.fields,field_description:account.field_account_journal_refund_sequence
msgid "Dedicated Refund Sequence"
msgstr "Ide vonatkozó ellenszámlák/visszatérítések sorszámai"

#. module: account
#: model:ir.model.fields,field_description:account.field_account_journal_default_credit_account_id
msgid "Default Credit Account"
msgstr "Alapértelmezett követel főkönyvi számla"

#. module: account
#: model:ir.model.fields,field_description:account.field_account_journal_default_debit_account_id
msgid "Default Debit Account"
msgstr "Alapértelmezett tartozik főkönyvi számla"

#. module: account
#: model:ir.model.fields,field_description:account.field_account_config_settings_default_purchase_tax_id
#: model:ir.model.fields,field_description:account.field_wizard_multi_charts_accounts_purchase_tax_id
msgid "Default Purchase Tax"
msgstr "Alapértelmezett előzetesen felszámított beszerzési adó"

#. module: account
#: model:ir.model.fields,field_description:account.field_account_config_settings_default_sale_tax_id
msgid "Default Sale Tax"
msgstr "Alapértelmezett fizetendő ÁFA"

#. module: account
#: model:ir.model.fields,field_description:account.field_wizard_multi_charts_accounts_sale_tax_id
msgid "Default Sales Tax"
msgstr "Alapértelmezett fizetendő ÁFA-k"

#. module: account
#: model:ir.model.fields,field_description:account.field_account_account_tax_ids
#: model:ir.model.fields,field_description:account.field_account_account_template_tax_ids
#: model:ir.ui.view,arch_db:account.view_account_chart_template_form
#: model:ir.ui.view,arch_db:account.view_account_template_form
msgid "Default Taxes"
msgstr "Alapértelmezett adók"

#. module: account
#: model:ir.model.fields,field_description:account.field_account_config_settings_currency_id
msgid "Default company currency"
msgstr "A Vállalkozás alapértelmezett pénzneme"

#. module: account
#: model:ir.model.fields,field_description:account.field_account_config_settings_purchase_tax_id
msgid "Default purchase tax"
msgstr "Alapértelmezett adó beszerzésekhez"

#. module: account
#: model:ir.model.fields,field_description:account.field_account_config_settings_sale_tax_id
msgid "Default sale tax"
msgstr "Alapértelmezett értékesítési adó"

#. module: account
#: model:ir.model.fields,help:account.field_account_config_settings_bank_account_code_prefix
msgid "Define the code prefix for the bank accounts"
msgstr "Határozza meg a kód előtagját a bank számlákhoz"

#. module: account
#: model:ir.model.fields,help:account.field_account_config_settings_cash_account_code_prefix
msgid "Define the code prefix for the cash accounts"
msgstr "Határozza meg a kód előtagját a készpénz számlákhoz"

#. module: account
#: model:ir.ui.view,arch_db:account.view_account_tax_template_form
#: model:ir.ui.view,arch_db:account.view_tax_form
msgid "Definition"
msgstr "Meghatározás"

#. module: account
#: model:ir.model.fields,field_description:account.field_account_account_deprecated
msgid "Deprecated"
msgstr "Elavult"

#. module: account
#: model:account.account.type,name:account.data_account_type_depreciation
#: model:ir.ui.view,arch_db:account.view_account_form
msgid "Depreciation"
msgstr "Értékcsökkenés"

#. module: account
#: model:ir.ui.view,arch_db:account.cash_box_out_form
msgid "Describe why you take money from the cash register:"
msgstr "Írja le miért vesz ki pénzt a pénz rögzítőből:"

#. module: account
#. openerp-web
#: code:addons/account/static/src/xml/account_reconciliation.xml:264
#: model:ir.model.fields,field_description:account.field_account_account_type_note
#: model:ir.model.fields,field_description:account.field_account_invoice_line_name
#: model:ir.ui.view,arch_db:account.report_invoice_document
#: model:ir.ui.view,arch_db:account.view_account_payment_search
#: model:ir.ui.view,arch_db:account.view_account_type_form
#, python-format
msgid "Description"
msgstr "Leírás"

#. module: account
#: model:ir.model.fields,field_description:account.field_account_payment_term_note
msgid "Description on the Invoice"
msgstr "Leírás a számlán"

#. module: account
#: model:ir.model.fields,field_description:account.field_account_payment_destination_account_id
msgid "Destination account id"
msgstr "Jogosult bankszámlaszám id azonosítója"

#. module: account
#: model:ir.model.fields,field_description:account.field_account_fiscal_position_auto_apply
msgid "Detect Automatically"
msgstr "Automatikusan érzékeli"

#. module: account
#: model:ir.model.fields,help:account.field_account_tax_template_type_tax_use
#: model:ir.model.fields,help:account.field_account_tax_type_tax_use
msgid ""
"Determines where the tax is selectable. Note : 'None' means a tax can't be "
"used by itself, however it can still be used in a group."
msgstr "Meghatározza hol választható az adó. Értesítés : 'Nem' az adó nem használható egymagában, azonban csoportban használható."

#. module: account
#: model:ir.model.fields,field_description:account.field_account_bank_statement_difference
msgid "Difference"
msgstr "Eltérés"

#. module: account
#: model:ir.model.fields,field_description:account.field_account_payment_writeoff_account_id
msgid "Difference Account"
msgstr "Árkülönbözet számla"

#. module: account
#: model:ir.model.fields,help:account.field_account_bank_statement_difference
msgid ""
"Difference between the computed ending balance and the specified ending "
"balance."
msgstr "A számított záró egyenleg és a tényleges záró egyenleg közti különbség."

#. module: account
#: model:account.account.type,name:account.data_account_type_direct_costs
#: model:ir.ui.view,arch_db:account.view_account_form
msgid "Direct Costs"
msgstr "Közvetlen költségek"

#. module: account
#: model:ir.ui.view,arch_db:account.account_planner
msgid "Direct connection to your bank"
msgstr "Közvetlen csatlakozás a bankjához"

#. module: account
#: model:ir.ui.view,arch_db:account.report_invoice_document
msgid "Disc.(%)"
msgstr "Áreng. (%)"

#. module: account
#: model:ir.model.fields,field_description:account.field_account_invoice_line_discount
msgid "Discount (%)"
msgstr "Árengedmény (%)"

#. module: account
#: model:ir.model.fields,field_description:account.field_account_balance_report_display_account
#: model:ir.model.fields,field_description:account.field_account_common_account_report_display_account
#: model:ir.model.fields,field_description:account.field_account_report_general_ledger_display_account
msgid "Display Accounts"
msgstr "Főkönyvi számlák kijelzése"

#. module: account
#: model:ir.model.fields,field_description:account.field_accounting_report_debit_credit
msgid "Display Debit/Credit Columns"
msgstr "Tartozás/követelés oszlop kijelzése"

#. module: account
#: model:ir.model.fields,field_description:account.field_account_abstract_payment_display_name
#: model:ir.model.fields,field_description:account.field_account_account_display_name
#: model:ir.model.fields,field_description:account.field_account_account_tag_display_name
#: model:ir.model.fields,field_description:account.field_account_account_template_display_name
#: model:ir.model.fields,field_description:account.field_account_account_type_display_name
#: model:ir.model.fields,field_description:account.field_account_aged_trial_balance_display_name
#: model:ir.model.fields,field_description:account.field_account_balance_report_display_name
#: model:ir.model.fields,field_description:account.field_account_bank_accounts_wizard_display_name
#: model:ir.model.fields,field_description:account.field_account_bank_statement_cashbox_display_name
#: model:ir.model.fields,field_description:account.field_account_bank_statement_closebalance_display_name
#: model:ir.model.fields,field_description:account.field_account_bank_statement_display_name
#: model:ir.model.fields,field_description:account.field_account_bank_statement_line_display_name
#: model:ir.model.fields,field_description:account.field_account_cashbox_line_display_name
#: model:ir.model.fields,field_description:account.field_account_chart_template_display_name
#: model:ir.model.fields,field_description:account.field_account_common_account_report_display_name
#: model:ir.model.fields,field_description:account.field_account_common_partner_report_display_name
#: model:ir.model.fields,field_description:account.field_account_common_report_display_name
#: model:ir.model.fields,field_description:account.field_account_config_settings_display_name
#: model:ir.model.fields,field_description:account.field_account_financial_report_display_name
#: model:ir.model.fields,field_description:account.field_account_fiscal_position_account_display_name
#: model:ir.model.fields,field_description:account.field_account_fiscal_position_account_template_display_name
#: model:ir.model.fields,field_description:account.field_account_fiscal_position_display_name
#: model:ir.model.fields,field_description:account.field_account_fiscal_position_tax_display_name
#: model:ir.model.fields,field_description:account.field_account_fiscal_position_tax_template_display_name
#: model:ir.model.fields,field_description:account.field_account_fiscal_position_template_display_name
#: model:ir.model.fields,field_description:account.field_account_invoice_cancel_display_name
#: model:ir.model.fields,field_description:account.field_account_invoice_confirm_display_name
#: model:ir.model.fields,field_description:account.field_account_invoice_display_name
#: model:ir.model.fields,field_description:account.field_account_invoice_line_display_name
#: model:ir.model.fields,field_description:account.field_account_invoice_refund_display_name
#: model:ir.model.fields,field_description:account.field_account_invoice_report_display_name
#: model:ir.model.fields,field_description:account.field_account_invoice_tax_display_name
#: model:ir.model.fields,field_description:account.field_account_journal_display_name
#: model:ir.model.fields,field_description:account.field_account_move_display_name
#: model:ir.model.fields,field_description:account.field_account_move_line_display_name
#: model:ir.model.fields,field_description:account.field_account_move_line_reconcile_display_name
#: model:ir.model.fields,field_description:account.field_account_move_line_reconcile_writeoff_display_name
#: model:ir.model.fields,field_description:account.field_account_move_reversal_display_name
#: model:ir.model.fields,field_description:account.field_account_operation_template_display_name
#: model:ir.model.fields,field_description:account.field_account_partial_reconcile_display_name
#: model:ir.model.fields,field_description:account.field_account_payment_display_name
#: model:ir.model.fields,field_description:account.field_account_payment_method_display_name
#: model:ir.model.fields,field_description:account.field_account_payment_term_display_name
#: model:ir.model.fields,field_description:account.field_account_payment_term_line_display_name
#: model:ir.model.fields,field_description:account.field_account_register_payments_display_name
#: model:ir.model.fields,field_description:account.field_account_report_general_ledger_display_name
#: model:ir.model.fields,field_description:account.field_account_tax_display_name
#: model:ir.model.fields,field_description:account.field_account_tax_group_display_name
#: model:ir.model.fields,field_description:account.field_account_tax_template_display_name
#: model:ir.model.fields,field_description:account.field_account_unreconcile_display_name
#: model:ir.model.fields,field_description:account.field_accounting_report_display_name
#: model:ir.model.fields,field_description:account.field_cash_box_in_display_name
#: model:ir.model.fields,field_description:account.field_cash_box_out_display_name
#: model:ir.model.fields,field_description:account.field_report_account_report_agedpartnerbalance_display_name
#: model:ir.model.fields,field_description:account.field_report_account_report_financial_display_name
#: model:ir.model.fields,field_description:account.field_report_account_report_generalledger_display_name
#: model:ir.model.fields,field_description:account.field_report_account_report_overdue_display_name
#: model:ir.model.fields,field_description:account.field_report_account_report_trialbalance_display_name
#: model:ir.model.fields,field_description:account.field_validate_account_move_display_name
#: model:ir.model.fields,field_description:account.field_wizard_multi_charts_accounts_display_name
msgid "Display Name"
msgstr "Név megjelenítése"

#. module: account
#: selection:account.financial.report,display_detail:0
msgid "Display children flat"
msgstr "Alszintek mutatása"

#. module: account
#: selection:account.financial.report,display_detail:0
msgid "Display children with hierarchy"
msgstr "Az alcsoportok mutatása rangsorral"

#. module: account
#: model:ir.model.fields,field_description:account.field_account_financial_report_display_detail
msgid "Display details"
msgstr "Részletek kijelzése"

#. module: account
#: model:ir.model.fields,field_description:account.field_account_tax_template_description
msgid "Display on Invoices"
msgstr "Feltüntetve a számlákon"

#. module: account
#: model:ir.model.fields,help:account.field_account_journal_display_on_footer
msgid ""
"Display this bank account on the footer of printed documents like invoices "
"and sales orders."
msgstr "Nyomtatott dokumentum, mint számla és vevői megrendelés, lábrészében ezt a bankszámlaszámot tüntesse fel."

#. module: account
#: model:ir.ui.view,arch_db:account.report_overdue_document
msgid ""
"Document: Customer account statement<br/>\n"
"                    Date:"
msgstr "Dokumentum: vevő folyószámla kivonat<br/>\nDátum:"

#. module: account
#: model:ir.ui.view,arch_db:account.account_planner
msgid "Don't hesitate to"
msgstr "Ne habozzon"

#. module: account
#. openerp-web
#: selection:account.invoice.report,state:0
#: code:addons/account/static/src/js/account_reconciliation_widgets.js:2449
#, python-format
msgid "Done"
msgstr "Kész"

#. module: account
#: model:ir.ui.view,arch_db:account.account_planner
msgid "Download the"
msgstr "Tölse le a"

#. module: account
#: selection:account.invoice,state:0 selection:account.invoice.report,state:0
#: selection:account.payment,state:0
#: model:ir.ui.view,arch_db:account.view_account_invoice_filter
#: model:ir.ui.view,arch_db:account.view_account_payment_search
#: model:ir.ui.view,arch_db:account.view_bank_statement_search
msgid "Draft"
msgstr "Tervezet"

#. module: account
#: model:ir.ui.view,arch_db:account.invoice_supplier_form
msgid "Draft Bill"
msgstr "Számla tervezet"

#. module: account
#: model:ir.ui.view,arch_db:account.invoice_form
#: model:ir.ui.view,arch_db:account.report_invoice_document
msgid "Draft Invoice"
msgstr "Számlatervezet"

#. module: account
#: model:ir.ui.view,arch_db:account.view_account_invoice_report_search
msgid "Draft Invoices"
msgstr "Számlatervezetek"

#. module: account
#: model:ir.ui.view,arch_db:account.invoice_form
#: model:ir.ui.view,arch_db:account.invoice_supplier_form
msgid "Draft Refund"
msgstr "Visszetérítés tervezet"

#. module: account
#: model:ir.ui.view,arch_db:account.account_journal_dashboard_kanban_view
msgid "Draft bills"
msgstr "Számla tervezetek"

#. module: account
#: model:ir.actions.act_window,name:account.action_bank_statement_draft_tree
msgid "Draft statements"
msgstr "Tervezet állapotú kivonatok"

#. module: account
#: model:ir.ui.view,arch_db:account.report_overdue_document
msgid "Due"
msgstr "Esedékes"

#. module: account
#. openerp-web
#: code:addons/account/static/src/xml/account_reconciliation.xml:143
#: model:ir.model.fields,field_description:account.field_account_invoice_date_due
#: model:ir.model.fields,field_description:account.field_account_invoice_report_date_due
#: model:ir.ui.view,arch_db:account.report_overdue_document
#: model:ir.ui.view,arch_db:account.view_account_invoice_filter
#, python-format
msgid "Due Date"
msgstr "Fizetési határidő"

#. module: account
#: model:ir.ui.view,arch_db:account.view_payment_term_line_form
msgid "Due Date Computation"
msgstr "Esedékesség dátumának kiszámítása"

#. module: account
#: model:ir.ui.view,arch_db:account.view_account_invoice_report_search
msgid "Due Month"
msgstr "Esedékesség hónapja"

#. module: account
#: model:ir.actions.report.xml,name:account.action_report_print_overdue
msgid "Due Payments"
msgstr "Esedékes fizetések"

#. module: account
#: model:ir.ui.view,arch_db:account.view_payment_term_line_tree
msgid "Due Type"
msgstr "Esedékesség típusa"

#. module: account
#: model:ir.model.fields,field_description:account.field_account_move_line_date_maturity
msgid "Due date"
msgstr "Fizetési határidő"

#. module: account
#: code:addons/account/models/account_invoice.py:758
#, python-format
msgid ""
"Duplicated vendor reference detected. You probably encoded twice the same "
"vendor bill/refund."
msgstr "Megkettőzött  beszállítói hivatkozást észlelt. Úgy néz ki, hogy kétszer rögzítette ugyanannak a beszállítónak, kereskedőnek a számláját/visszatérítését."

#. module: account
#: model:ir.actions.report.xml,name:account.account_invoice_action_report_duplicate
msgid "Duplicates"
msgstr "Duplikálások"

#. module: account
#: code:addons/account/models/chart_template.py:135
#: code:addons/account/models/chart_template.py:148
#: code:addons/account/models/chart_template.py:158
#, python-format
msgid "EXCH"
msgstr "ÁRF"

#. module: account
#. openerp-web
#: code:addons/account/static/src/js/account_reconciliation_widgets.js:1508
#, python-format
msgid "Efficiency at its finest"
msgstr "Legjobb hatékonyságon"

#. module: account
#: code:addons/account/models/account_move.py:804
#, python-format
msgid "Either pass both debit and credit or none."
msgstr "Vagy adja át a terhelést és követelést, vagy egyiket sem."

#. module: account
#: model:ir.model,name:account.model_mail_compose_message
msgid "Email composition wizard"
msgstr "Email összeállító varázsló"

#. module: account
#: model:ir.model.fields,field_description:account.field_accounting_report_enable_filter
msgid "Enable Comparison"
msgstr "Összehasonlítás bekapcsolása"

#. module: account
#: model:ir.model.fields,field_description:account.field_account_config_settings_module_account_reports_followup
msgid "Enable payment followup management"
msgstr "Fizetés nyomon követés szervezésének bekapcsolása"

#. module: account
#: model:ir.ui.view,arch_db:account.account_planner
msgid "End"
msgstr ""

#. module: account
#: model:ir.model.fields,field_description:account.field_account_aged_trial_balance_date_to
#: model:ir.model.fields,field_description:account.field_account_balance_report_date_to
#: model:ir.model.fields,field_description:account.field_account_common_account_report_date_to
#: model:ir.model.fields,field_description:account.field_account_common_partner_report_date_to
#: model:ir.model.fields,field_description:account.field_account_common_report_date_to
#: model:ir.model.fields,field_description:account.field_account_report_general_ledger_date_to
#: model:ir.model.fields,field_description:account.field_accounting_report_date_to
#: model:ir.model.fields,field_description:account.field_accounting_report_date_to_cmp
msgid "End Date"
msgstr "Befejezés dátuma"

#. module: account
#: model:account.payment.term,name:account.account_payment_term
msgid "End of Following Month"
msgstr "Következő hónap vége"

#. module: account
#: model:ir.model.fields,field_description:account.field_account_bank_statement_balance_end_real
msgid "Ending Balance"
msgstr "Záró egyenleg"

#. module: account
#: model:ir.ui.view,arch_db:account.account_planner
msgid "Enjoy your Odoo experience,"
msgstr "Élvezze az Odoo élményt,"

#. module: account
#: model:ir.actions.act_window,name:account.action_move_line_form
msgid "Entries"
msgstr "Tételek"

#. module: account
#: code:addons/account/models/account_move.py:778
#, python-format
msgid "Entries are not of the same account!"
msgstr "A tételek nem ugyanahhoz a főkönyvi számlához tartoznak! "

#. module: account
#: model:ir.ui.view,arch_db:account.account_journal_dashboard_kanban_view
msgid "Entries to Review"
msgstr "Ellenőrizendő napló tételek"

#. module: account
#: code:addons/account/models/account_analytic_line.py:55
#, python-format
msgid "Entries: "
msgstr "Tételek: "

#. module: account
#: model:ir.ui.view,arch_db:account.report_generalledger
msgid "Entry Label"
msgstr "Belépési felirat"

#. module: account
#: model:ir.model.fields,field_description:account.field_account_journal_sequence_id
msgid "Entry Sequence"
msgstr "Bevitel sorszámozás"

#. module: account
#: model:ir.model.fields,field_description:account.field_account_bank_statement_move_line_ids
msgid "Entry lines"
msgstr "Tételsorok"

#. module: account
#: model:account.account.type,name:account.data_account_type_equity
#: model:ir.ui.view,arch_db:account.view_account_form
msgid "Equity"
msgstr "Saját tőke"

#. module: account
#: code:addons/account/models/account_move.py:685
#: code:addons/account/wizard/account_report_common.py:28
#, python-format
msgid "Error!"
msgstr "Hiba!"

#. module: account
#: model:ir.ui.view,arch_db:account.account_planner
msgid "Excel template"
msgstr ""

#. module: account
#: code:addons/account/models/chart_template.py:158
#, python-format
msgid "Exchange Difference"
msgstr "Árfolyam különbség"

#. module: account
#: model:ir.model.fields,field_description:account.field_res_company_currency_exchange_journal_id
msgid "Exchange Gain or Loss Journal"
msgstr "Árfolyam nyereség vagy veszteség napló"

#. module: account
#: model:ir.model.fields,field_description:account.field_account_move_rate_diff_partial_rec_id
msgid "Exchange Rate Entry of"
msgstr "Ezek az Árváltási árfolyam tételek"

#. module: account
#: model:ir.ui.view,arch_db:account.account_planner
msgid ""
"Exchange rates can be automatically updated once a day from <strong>Yahoo "
"Finance</strong> or the <strong>European Central Bank</strong>. You can "
"activate this feature in the bottom of the"
msgstr "Átváltási árfolyamot automatikusan lehet frissíteni naponta egyszer a  <strong>Yahoo Finance</strong> vagy  <strong>Európai Központi Bank</strong> keresztül. Bekapcsolhatja ezeket a tulajdonságokat ezen allul"

#. module: account
#: model:ir.model.fields,field_description:account.field_res_company_expects_chart_of_accounts
msgid "Expects a Chart of Accounts"
msgstr "Várható számlatükör"

#. module: account
#: model:account.financial.report,name:account.account_financial_report_expense0
msgid "Expense"
msgstr "Költség"

#. module: account
#: model:ir.model.fields,field_description:account.field_product_category_property_account_expense_categ_id
#: model:ir.model.fields,field_description:account.field_product_template_property_account_expense_id
#: model:ir.ui.view,arch_db:account.view_account_chart_template_seacrh
msgid "Expense Account"
msgstr "Beszerzés főkönyvi számla"

#. module: account
#: model:ir.model.fields,field_description:account.field_account_chart_template_property_account_expense_id
msgid "Expense Account on Product Template"
msgstr "Beszerzés főkönyvi számla a terméksablonban"

#. module: account
#: model:account.account.type,name:account.data_account_type_expenses
#: model:ir.ui.view,arch_db:account.view_account_form
msgid "Expenses"
msgstr "Költségek"

#. module: account
#: model:ir.ui.view,arch_db:account.account_planner
msgid "Extra Features"
msgstr "Extra jellemzők..."

#. module: account
#. openerp-web
#: code:addons/account/static/src/js/account_reconciliation_widgets.js:1515
#, python-format
msgid "Fast reconciler"
msgstr "Gyors kivonat egyeztető"

#. module: account
#: model:ir.ui.view,arch_db:account.account_journal_dashboard_kanban_view
msgid "Favorite"
msgstr "Kedvenc"

#. module: account
#: model:ir.ui.view,arch_db:account.view_account_journal_search
msgid "Favorites"
msgstr "Kedvencek"

#. module: account
#: model:ir.ui.view,arch_db:account.view_account_config_settings
msgid "Features"
msgstr "Jellemzők"

#. module: account
#: selection:res.company,fiscalyear_last_month:0
msgid "February"
msgstr "Február"

#. module: account
#: model:ir.model.fields,field_description:account.field_account_fiscal_position_state_ids
msgid "Federal States"
msgstr "Szövetségi Államok"

#. module: account
#: selection:account.journal,bank_statements_source:0
msgid "File Import"
msgstr "Fájl importálás"

#. module: account
#: model:ir.ui.view,arch_db:account.cash_box_in_form
msgid "Fill in this form if you put money in the cash register:"
msgstr "Töltse ki ezt az űrlapot, ha pénzt tett a pénztár rögzítőbe:"

#. module: account
#: model:ir.model.fields,field_description:account.field_accounting_report_filter_cmp
msgid "Filter by"
msgstr "Szűrés feltétele"

#. module: account
#. openerp-web
#: code:addons/account/static/src/xml/account_reconciliation.xml:68
#, python-format
msgid "Filter..."
msgstr "Szűrő..."

#. module: account
#: model:ir.model.fields,field_description:account.field_account_analytic_line_general_account_id
#: model:ir.ui.view,arch_db:account.view_account_analytic_line_filter_inherit_account
msgid "Financial Account"
msgstr "Pénzügyi számviteli számla"

#. module: account
#: model:ir.ui.menu,name:account.menu_account_report
msgid "Financial Report"
msgstr "Pénzügyi jelentés"

#. module: account
#: model:ir.model.fields,field_description:account.field_account_financial_report_style_overwrite
msgid "Financial Report Style"
msgstr "Pénzügyi beszámoló stílus"

#. module: account
#: model:ir.actions.act_window,name:account.action_account_financial_report_tree
#: model:ir.actions.act_window,name:account.action_account_report
#: model:ir.ui.menu,name:account.menu_account_reports
msgid "Financial Reports"
msgstr "Pénzügyi  kimutatások"

#. module: account
#: model:ir.actions.act_window,name:account.action_account_report_tree_hierarchy
msgid "Financial Reports Hierarchy"
msgstr "Pénzügyi kimutatások sorrendje"

#. module: account
#: model:ir.actions.report.xml,name:account.action_report_financial
msgid "Financial report"
msgstr "Pézügyi mérleg"

#. module: account
#: model:ir.ui.view,arch_db:account.account_planner
msgid "First, register any outstanding customer invoices and vendor bills:"
msgstr "Először, rögzítse a kiegyenlítésre váró vásárlói kimenő számlákat és beszállítói bejövő számlákat:"

#. module: account
#: model:ir.ui.view,arch_db:account.view_partner_property_form
msgid "Fiscal Information"
msgstr "Költségvetési információ"

#. module: account
#: model:ir.model.fields,field_description:account.field_account_fiscal_position_account_template_position_id
msgid "Fiscal Mapping"
msgstr "ÁFA pozíció leképezés"

#. module: account
#: model:ir.actions.act_window,name:account.action_account_fiscal_position_template_form
#: model:ir.model,name:account.model_account_fiscal_position
#: model:ir.model.fields,field_description:account.field_account_fiscal_position_account_position_id
#: model:ir.model.fields,field_description:account.field_account_fiscal_position_name
#: model:ir.model.fields,field_description:account.field_account_fiscal_position_tax_position_id
#: model:ir.model.fields,field_description:account.field_account_fiscal_position_tax_template_position_id
#: model:ir.model.fields,field_description:account.field_account_invoice_fiscal_position_id
#: model:ir.model.fields,field_description:account.field_account_invoice_report_fiscal_position_id
#: model:ir.model.fields,field_description:account.field_res_partner_property_account_position_id
#: model:ir.ui.view,arch_db:account.view_account_position_form
#: model:ir.ui.view,arch_db:account.view_account_position_template_search
#: model:ir.ui.view,arch_db:account.view_account_position_template_tree
#: model:ir.ui.view,arch_db:account.view_account_position_tree
msgid "Fiscal Position"
msgstr "ÁFA pozíció"

#. module: account
#: model:ir.model.fields,field_description:account.field_account_fiscal_position_template_name
#: model:ir.ui.view,arch_db:account.view_account_position_template_form
#: model:ir.ui.view,arch_db:account.view_account_position_template_search
msgid "Fiscal Position Template"
msgstr "Költségvetési ÁFA pozíció sablon"

#. module: account
#: model:ir.actions.act_window,name:account.action_account_fiscal_position_form
#: model:ir.ui.menu,name:account.menu_action_account_fiscal_position_form
msgid "Fiscal Positions"
msgstr "ÁFA pozíciók"

#. module: account
#: model:ir.ui.view,arch_db:account.view_account_config_settings
msgid "Fiscal Year"
msgstr "Üzleti év"

#. module: account
#: model:ir.ui.view,arch_db:account.view_account_config_settings
msgid "Fiscal Year Last Day"
msgstr "Pénzügyi év záró napja"

#. module: account
#: model:ir.model.fields,field_description:account.field_account_config_settings_fiscalyear_last_day
#: model:ir.model.fields,field_description:account.field_res_company_fiscalyear_last_day
msgid "Fiscalyear last day"
msgstr "Pénzügyi év záró napja"

#. module: account
#: model:ir.model.fields,field_description:account.field_account_config_settings_fiscalyear_last_month
#: model:ir.model.fields,field_description:account.field_res_company_fiscalyear_last_month
msgid "Fiscalyear last month"
msgstr "Költségvetési évet záró hónap"

#. module: account
#: selection:account.operation.template,amount_type:0
#: selection:account.operation.template,second_amount_type:0
#: selection:account.tax,amount_type:0
#: selection:account.tax.template,amount_type:0
msgid "Fixed"
msgstr "Állandó"

#. module: account
#: selection:account.payment.term.line,value:0
msgid "Fixed Amount"
msgstr "Fix összeg"

#. module: account
#: model:account.account.type,name:account.data_account_type_fixed_assets
msgid "Fixed Assets"
msgstr "Befektetett eszközök"

#. module: account
#: model:ir.model.fields,help:account.field_account_operation_template_amount
#: model:ir.model.fields,help:account.field_account_operation_template_second_amount
msgid ""
"Fixed amount will count as a debit if it is negative, as a credit if it is "
"positive."
msgstr "A fix összeg tartozás/kiadás lesz, ha negatív, és követel/bevétel/jóváírás ha pozitív."

#. module: account
#: selection:account.payment.term.line,option:0
msgid "Fixed day of the following month"
msgstr "A következő hónap adott napja"

#. module: account
#: model:ir.model.fields,field_description:account.field_account_bank_statement_message_follower_ids
#: model:ir.model.fields,field_description:account.field_account_invoice_message_follower_ids
msgid "Followers"
msgstr "Követők"

#. module: account
#: model:ir.model.fields,field_description:account.field_account_bank_statement_message_channel_ids
#: model:ir.model.fields,field_description:account.field_account_invoice_message_channel_ids
msgid "Followers (Channels)"
msgstr "Követők (Csatornák)"

#. module: account
#: model:ir.model.fields,field_description:account.field_account_bank_statement_message_partner_ids
#: model:ir.model.fields,field_description:account.field_account_invoice_message_partner_ids
msgid "Followers (Partners)"
msgstr "Követők (Partnerek)"

#. module: account
#: model:ir.model.fields,help:account.field_account_financial_report_sign
msgid ""
"For accounts that are typically more debited than credited and that you "
"would like to print as negative amounts in your reports, you should reverse "
"the sign of the balance; e.g.: Expense account. The same applies for "
"accounts that are typically more credited than debited and that you would "
"like to print as positive amounts in your reports; e.g.: Income account."
msgstr "Egy főkönyvi számlához, melyen több a tartozás mint a követelés  és ezt szeretné nyomtatni mint negatív összegeget a kimutatásain, akkor az előjelet át kell változtatnia az egyenlegen; pl.: Kiadási, költség számla. Ez szintén vonatkozik olyan számlákra, melyen több a követelés mint a tartozás és azt mint pozitív összeget szeretné nyomtatni  a kimutatásain; pl.: Bevételi, vásárlói számla."

#. module: account
#: model:ir.model.fields,help:account.field_account_payment_term_line_value_amount
msgid "For percent enter a ratio between 0-100."
msgstr "A százalékhoz adjon meg egy 0-100 közti arányszám értéket."

#. module: account
#: model:ir.ui.view,arch_db:account.account_planner
msgid ""
"For the Odoo Team,<br/>\n"
"                            Fabien Pinckaers, Founder"
msgstr ""

#. module: account
#: model:ir.model.fields,help:account.field_account_account_currency_id
msgid "Forces all moves for this account to have this account currency."
msgstr "Kényszeríti a számla minden bizonylatát erre a számla pénznemre."

#. module: account
#: model:ir.model.fields,help:account.field_account_account_template_currency_id
#: model:ir.model.fields,help:account.field_account_bank_accounts_wizard_currency_id
msgid "Forces all moves for this account to have this secondary currency."
msgstr "A számla minden bizonylatának ebben a másodlagos pénznemben kell végbemennie."

#. module: account
#: code:addons/account/models/account_invoice.py:75
#, python-format
msgid "Free Reference"
msgstr "Szabad hivatkozás"

#. module: account
#: model:ir.actions.act_window,help:account.action_account_invoice_report_all_supp
msgid ""
"From this report, you can have an overview of the amount invoiced from your "
"vendors. The search tool can also be used to personalise your Invoices "
"reports and so, match this analysis to your needs."
msgstr "Ebből a kimutatásból, áttekintheti a beszállítói által számlázott összegeket. A kereső eszközzel egyénivé teheti a Számla kimutatásait és így, az a kívánsága szerinti lesz."

#. module: account
#: model:ir.actions.act_window,help:account.action_account_invoice_report_all
msgid ""
"From this report, you can have an overview of the amount invoiced to your "
"customers. The search tool can also be used to personalise your Invoices "
"reports and so, match this analysis to your needs."
msgstr "Ebből a kimutatásból, áttekintheti a vásárlóihoz tartozó számlázott összegeket. A kereső eszközzel egyénivé teheti a Számla kimutatásait és így, az a kívánsága szerinti lesz."

#. module: account
#: model:ir.model.fields,field_description:account.field_account_config_settings_module_account_accountant
msgid ""
"Full accounting features: journals, legal statements, chart of accounts, "
"etc."
msgstr "Összes könyvelési tulajdonság: naplók, törvényes kivonatok, számlatükrök, stb."

#. module: account
#: code:addons/account/models/account_journal_dashboard.py:103
#, python-format
msgid "Future"
msgstr "Jövő"

#. module: account
#: model:ir.ui.view,arch_db:account.view_account_form
msgid "GROSS PROFIT"
msgstr "BRUTTÓ NYERESÉG"

#. module: account
#: model:ir.model.fields,field_description:account.field_account_chart_template_income_currency_exchange_account_id
#: model:ir.model.fields,field_description:account.field_res_company_income_currency_exchange_account_id
msgid "Gain Exchange Rate Account"
msgstr "Árfolyamnyereség számla"

#. module: account
#: model:ir.ui.view,arch_db:account.view_move_line_form2
msgid "General Information"
msgstr "Általános információk"

#. module: account
#: model:ir.actions.act_window,name:account.action_account_general_ledger_menu
#: model:ir.actions.report.xml,name:account.action_report_general_ledger
#: model:ir.ui.menu,name:account.menu_general_ledger
msgid "General Ledger"
msgstr "Főkönyvi karton"

#. module: account
#: model:ir.model,name:account.model_account_report_general_ledger
msgid "General Ledger Report"
msgstr "Főkönyvi karton"

#. module: account
#: model:ir.model.fields,help:account.field_account_config_settings_module_account_tax_cash_basis
msgid "Generate tax cash basis entrie when reconciliating entries"
msgstr "Ha könyvelésen egyeztetett tételek, akkor hozzon létre készpénz alap adó bejegyzést"

#. module: account
#: model:ir.model.fields,field_description:account.field_account_config_settings_module_account_reports
msgid "Get dynamic accounting reports"
msgstr "Megkapja a dinamikus főkönyvi kimutatásokat"

#. module: account
#: model:ir.ui.view,arch_db:account.account_planner
msgid "Get started"
msgstr "Kezdje el"

#. module: account
#: model:ir.model.fields,help:account.field_account_config_settings_module_account_plaid
msgid ""
"Get your bank statements from you bank and import them through plaid.com.\n"
"-that installs the module account_plaid."
msgstr "Megkapja a bank kivonatait a banktól és azokat importálja a plaid.com felületen keresztül.\n-Ez a account_plaid modult telepíti."

#. module: account
#: model:ir.model.fields,help:account.field_account_config_settings_module_account_bank_statement_import_ofx
msgid ""
"Get your bank statements from your bank and import them in Odoo in the .OFX format.\n"
"This installs the module account_bank_statement_import_ofx."
msgstr "Megkapja a bank kivonatait a banktól és azokat importálja az Odoo rendszerbe .OXF rormátumban.\n-Ez az account_bank_statement_import_ofx modult telepíti."

#. module: account
#: model:ir.model.fields,help:account.field_account_config_settings_module_account_bank_statement_import_qif
msgid ""
"Get your bank statements from your bank and import them in Odoo in the .QIF format.\n"
"This installs the module account_bank_statement_import_qif."
msgstr "Megkapja a bank kivonatait a banktól és azokat importálja az Odoo rendszerbe .QIF rormátumban.\n-Ez a account_bank_statement_import_qif  modult telepíti."

#. module: account
#: model:ir.model.fields,help:account.field_account_config_settings_module_account_yodlee
msgid ""
"Get your bank statements from your bank and import them through yodlee.com.\n"
"-that installs the module account_yodlee."
msgstr "Megkapja a bank kivonatait a banktól és azokat importálja a yodlee.com felületen keresztül.\n-Ez a account_yodlee modult telepíti."

#. module: account
#: model:ir.model.fields,help:account.field_account_invoice_line_sequence
msgid "Gives the sequence of this line when displaying the invoice."
msgstr "Ennek a tételsornak a sorszámát adja, amikor a számla kijelzésre kerül."

#. module: account
#: model:ir.model.fields,help:account.field_account_bank_statement_line_sequence
msgid ""
"Gives the sequence order when displaying a list of bank statement lines."
msgstr "Megadja a bankkivonat sorok listázási sorrendjét."

#. module: account
#: model:ir.model.fields,help:account.field_account_invoice_tax_sequence
msgid "Gives the sequence order when displaying a list of invoice tax."
msgstr "Megadja az adók listázási sorrendjét."

#. module: account
#: model:ir.model.fields,help:account.field_account_payment_term_line_sequence
msgid "Gives the sequence order when displaying a list of payment term lines."
msgstr "Megadja a fizetési feltételek sorainak kijelzésénél annak listázási sorrendjét."

#. module: account
#. openerp-web
#: code:addons/account/static/src/xml/account_reconciliation.xml:225
#, python-format
msgid "Go to bank statements"
msgstr "Menjen a bankkivonatokhoz"

#. module: account
#: code:addons/account/models/account_invoice.py:447
#: code:addons/account/models/account_move.py:282
#, python-format
msgid "Go to the configuration panel"
msgstr "Menjen a beállítások panelhez"

#. module: account
#. openerp-web
#: code:addons/account/static/src/xml/account_reconciliation.xml:204
#: code:addons/account/static/src/xml/account_reconciliation.xml:308
#: code:addons/account/static/src/xml/account_reconciliation.xml:315
#, python-format
msgid "Good Job!"
msgstr "Szép munka!"

#. module: account
#: model:ir.ui.view,arch_db:account.view_account_chart_template_seacrh
#: model:ir.ui.view,arch_db:account.view_account_financial_report_search
#: model:ir.ui.view,arch_db:account.view_account_invoice_filter
#: model:ir.ui.view,arch_db:account.view_account_invoice_report_search
#: model:ir.ui.view,arch_db:account.view_account_move_filter
#: model:ir.ui.view,arch_db:account.view_account_move_line_filter
#: model:ir.ui.view,arch_db:account.view_account_search
#: model:ir.ui.view,arch_db:account.view_account_tax_search
#: model:ir.ui.view,arch_db:account.view_account_template_search
#: model:ir.ui.view,arch_db:account.view_bank_statement_search
msgid "Group By"
msgstr "Csoportosítás..."

#. module: account
#: model:ir.model.fields,field_description:account.field_account_journal_group_invoice_lines
msgid "Group Invoice Lines"
msgstr "Számlatételek összevonása"

#. module: account
#: selection:account.tax,amount_type:0
#: selection:account.tax.template,amount_type:0
msgid "Group of Taxes"
msgstr "Adók csoportja"

#. module: account
#: model:ir.model.fields,field_description:account.field_account_config_settings_has_default_company
msgid "Has default company"
msgstr "Van alapértelmezett vállakozás"

#. module: account
#: model:ir.model.fields,field_description:account.field_account_payment_has_invoices
msgid "Has invoices"
msgstr "Vannak számlái"

#. module: account
#: model:ir.model.fields,field_description:account.field_account_invoice_has_outstanding
msgid "Has outstanding"
msgstr "Vannak tartozások"

#. module: account
#: model:ir.model.fields,field_description:account.field_res_partner_has_unreconciled_entries
msgid "Has unreconciled entries"
msgstr "Vannak egyeztetetlen tételek"

#. module: account
#: model:ir.model.fields,field_description:account.field_account_abstract_payment_hide_payment_method
#: model:ir.model.fields,field_description:account.field_account_payment_hide_payment_method
#: model:ir.model.fields,field_description:account.field_account_register_payments_hide_payment_method
msgid "Hide payment method"
msgstr "Fizetés módjának elrejtése"

#. module: account
#: model:ir.ui.view,arch_db:account.view_account_form
msgid "How account type affects your reports?"
msgstr "Hogyan befolyásolja a könyvelés típusa a kimutatásait?"

#. module: account
#: model:ir.model.fields,field_description:account.field_account_abstract_payment_id
#: model:ir.model.fields,field_description:account.field_account_account_id
#: model:ir.model.fields,field_description:account.field_account_account_tag_id
#: model:ir.model.fields,field_description:account.field_account_account_template_id
#: model:ir.model.fields,field_description:account.field_account_account_type_id
#: model:ir.model.fields,field_description:account.field_account_aged_trial_balance_id
#: model:ir.model.fields,field_description:account.field_account_balance_report_id
#: model:ir.model.fields,field_description:account.field_account_bank_accounts_wizard_id
#: model:ir.model.fields,field_description:account.field_account_bank_statement_cashbox_id
#: model:ir.model.fields,field_description:account.field_account_bank_statement_closebalance_id
#: model:ir.model.fields,field_description:account.field_account_bank_statement_id
#: model:ir.model.fields,field_description:account.field_account_bank_statement_line_id
#: model:ir.model.fields,field_description:account.field_account_cashbox_line_id
#: model:ir.model.fields,field_description:account.field_account_chart_template_id
#: model:ir.model.fields,field_description:account.field_account_common_account_report_id
#: model:ir.model.fields,field_description:account.field_account_common_partner_report_id
#: model:ir.model.fields,field_description:account.field_account_common_report_id
#: model:ir.model.fields,field_description:account.field_account_config_settings_id
#: model:ir.model.fields,field_description:account.field_account_financial_report_id
#: model:ir.model.fields,field_description:account.field_account_fiscal_position_account_id
#: model:ir.model.fields,field_description:account.field_account_fiscal_position_account_template_id
#: model:ir.model.fields,field_description:account.field_account_fiscal_position_id
#: model:ir.model.fields,field_description:account.field_account_fiscal_position_tax_id
#: model:ir.model.fields,field_description:account.field_account_fiscal_position_tax_template_id
#: model:ir.model.fields,field_description:account.field_account_fiscal_position_template_id
#: model:ir.model.fields,field_description:account.field_account_invoice_cancel_id
#: model:ir.model.fields,field_description:account.field_account_invoice_confirm_id
#: model:ir.model.fields,field_description:account.field_account_invoice_id
#: model:ir.model.fields,field_description:account.field_account_invoice_line_id
#: model:ir.model.fields,field_description:account.field_account_invoice_refund_id
#: model:ir.model.fields,field_description:account.field_account_invoice_report_id
#: model:ir.model.fields,field_description:account.field_account_invoice_tax_id
#: model:ir.model.fields,field_description:account.field_account_journal_id
#: model:ir.model.fields,field_description:account.field_account_move_id
#: model:ir.model.fields,field_description:account.field_account_move_line_id
#: model:ir.model.fields,field_description:account.field_account_move_line_reconcile_id
#: model:ir.model.fields,field_description:account.field_account_move_line_reconcile_writeoff_id
#: model:ir.model.fields,field_description:account.field_account_move_reversal_id
#: model:ir.model.fields,field_description:account.field_account_operation_template_id
#: model:ir.model.fields,field_description:account.field_account_partial_reconcile_id
#: model:ir.model.fields,field_description:account.field_account_payment_id
#: model:ir.model.fields,field_description:account.field_account_payment_method_id
#: model:ir.model.fields,field_description:account.field_account_payment_term_id
#: model:ir.model.fields,field_description:account.field_account_payment_term_line_id
#: model:ir.model.fields,field_description:account.field_account_register_payments_id
#: model:ir.model.fields,field_description:account.field_account_report_general_ledger_id
#: model:ir.model.fields,field_description:account.field_account_tax_group_id
#: model:ir.model.fields,field_description:account.field_account_tax_id
#: model:ir.model.fields,field_description:account.field_account_tax_template_id
#: model:ir.model.fields,field_description:account.field_account_unreconcile_id
#: model:ir.model.fields,field_description:account.field_accounting_report_id
#: model:ir.model.fields,field_description:account.field_cash_box_in_id
#: model:ir.model.fields,field_description:account.field_cash_box_out_id
#: model:ir.model.fields,field_description:account.field_report_account_report_agedpartnerbalance_id
#: model:ir.model.fields,field_description:account.field_report_account_report_financial_id
#: model:ir.model.fields,field_description:account.field_report_account_report_generalledger_id
#: model:ir.model.fields,field_description:account.field_report_account_report_overdue_id
#: model:ir.model.fields,field_description:account.field_report_account_report_trialbalance_id
#: model:ir.model.fields,field_description:account.field_validate_account_move_id
#: model:ir.model.fields,field_description:account.field_wizard_multi_charts_accounts_id
msgid "ID"
msgstr "ID"

#. module: account
#: code:addons/account/models/chart_template.py:155
#, python-format
msgid "INV"
msgstr "SZMLA"

#. module: account
#: code:addons/account/models/account_bank_statement.py:394
#, python-format
msgid "If \"Amount Currency\" is specified, then \"Amount\" must be as well."
msgstr "Ha \"Pénznem mennyiség\" ki van választva, akkor \"Mennyiség\"-et is be kell állítani."

#. module: account
#: model:ir.model.fields,help:account.field_account_bank_statement_message_unread
#: model:ir.model.fields,help:account.field_account_invoice_message_unread
msgid "If checked new messages require your attention."
msgstr "Ha be van jelölve, akkor figyelje az új üzeneteket."

#. module: account
#: model:ir.model.fields,help:account.field_account_bank_statement_message_needaction
#: model:ir.model.fields,help:account.field_account_invoice_message_needaction
msgid "If checked, new messages require your attention."
msgstr "Ha be van jelölve, akkor figyelje az új üzeneteket."

#. module: account
#: model:ir.model.fields,help:account.field_account_account_template_nocreate
msgid ""
"If checked, the new chart of accounts will not contain this by default."
msgstr "Ha bejelölt, az új számlatükör alapértelmezésként nem fogja tartalmazni ezt."

#. module: account
#: model:ir.model.fields,help:account.field_account_move_reversal_journal_id
msgid "If empty, uses the journal of the journal entry to be reversed."
msgstr "Ha üres, a napló bejegyzés naplójának használata foglalt."

#. module: account
#: model:ir.model.fields,help:account.field_account_tax_include_base_amount
#: model:ir.model.fields,help:account.field_account_tax_template_include_base_amount
msgid ""
"If set, taxes which are computed after this one will be computed based on "
"the price tax included."
msgstr "Ha beállított, az ezután számolt adók az adóval növelt ár alapján lesz kiszámolva."

#. module: account
#: model:ir.model.fields,help:account.field_account_tax_analytic
#: model:ir.model.fields,help:account.field_account_tax_template_analytic
msgid ""
"If set, the amount computed by this tax will be assigned to the same "
"analytic account as the invoice line (if any)"
msgstr "Ha beállított, akkor az ezzel az adóval számított összeg ugyanahhoz a főkönyvi elemző számlához lesz hozzárendelve mint a számla tételsora (ha létezik)"

#. module: account
#: model:ir.model.fields,help:account.field_account_payment_term_active
msgid ""
"If the active field is set to False, it will allow you to hide the payment "
"term without removing it."
msgstr "Ha az aktív mező hamisra van állatva, akkor a fizetési feltételt eltüntetheti anélkül, hogy törölné azt."

#. module: account
#: model:ir.model.fields,help:account.field_account_journal_group_invoice_lines
msgid ""
"If this box is checked, the system will try to group the accounting lines "
"when generating them from invoices."
msgstr "Ha bejelölt, akkor a rendszer megpróbálja összevonni a kontírozási számla tételeket a számla könyvelésének generálásakor."

#. module: account
#: model:ir.model.fields,help:account.field_account_config_settings_module_account_sepa
msgid ""
"If you check this box, you will be able to register your payment using SEPA.\n"
"-This installs the module account_sepa."
msgstr "Ha jelöli ezt a négyzetet, akkor lehetősége lesz a fizetések rögzítésére SEPA használatával.\n-Ez az account_sepa modult telepíti."

#. module: account
#: model:ir.model.fields,help:account.field_account_config_settings_module_account_accountant
msgid ""
"If you do not check this box, you will be able to do invoicing & payments,\n"
"             but not accounting (Journal Items, Chart of  Accounts, ...)"
msgstr "Ha nem jelöli be ezt a négyzetet, akkor lehetősége lesz számlázni & befizetéseket kezelni,\n             de könyvelést nem (Napló bejegyzéseket, számlatükröt, ...)"

#. module: account
#: model:ir.ui.view,arch_db:account.account_planner
msgid ""
"If you have less than 200 contacts, we recommend you\n"
"                                        create them manually."
msgstr "Ha kevesebb mint 200 kapcsolata van, javasoljuk, hogy \n                        kézzel hozza létre."

#. module: account
#: model:ir.model.fields,help:account.field_res_company_tax_calculation_rounding_method
msgid ""
"If you select 'Round per Line' : for each tax, the tax amount will first be "
"computed and rounded for each PO/SO/invoice line and then these rounded "
"amounts will be summed, leading to the total amount for that tax. If you "
"select 'Round Globally': for each tax, the tax amount will be computed for "
"each PO/SO/invoice line, then these amounts will be summed and eventually "
"this total tax amount will be rounded. If you sell with tax included, you "
"should choose 'Round per line' because you certainly want the sum of your "
"tax-included line subtotals to be equal to the total amount with taxes."
msgstr "Ha kiválasztotta a 'Tétel soronkénti kerekítést' : mindegyik adóra, először számítást és kerekítést végez minden egyes Beszerzési megrendelés BM/Vásárlói megrendelés VM/számla tétel sorra és ezek a kerekített tételek lesznek összegezve, így kialakítva a teljes adó értéket. Ha kiválasztotta a 'Teljes körű kerekítést': mindegyik adóra, először adó számítást végez minden egyes Beszerzési megrendelés BM/Vásárlói megrendelés VM/számla tétel sorra, melyek összegzésre kerülnek  és végül ez a teljes adó összege lesz kerekítve. Ha adóval együtt történik az eladás, akkor a 'Tétel soronkénti kerekítést' válassza, mivel bizonyára azt szeretné, hogy az adóval növelt tételsor összegei egyezzenek a teljes összeg adóval növel értékével."

#. module: account
#: model:ir.model.fields,help:account.field_account_config_settings_tax_calculation_rounding_method
msgid ""
"If you select 'Round per line' : for each tax, the tax amount will first be\n"
"             computed and rounded for each PO/SO/invoice line and then these rounded amounts will be summed,\n"
"             leading to the total amount for that tax. If you select 'Round globally': for each tax,\n"
"             the tax amount will be computed for each PO/SO/invoice line, then these amounts will be\n"
"             summed and eventually this total tax amount will be rounded. If you sell with tax included,\n"
"             you should choose 'Round per line' because you certainly want the sum of your tax-included line\n"
"             subtotals to be equal to the total amount with taxes."
msgstr "Ha kiválasztotta a 'Tétel soronkénti kerekítést' : mindegyik adóra, először számítást és kerekítést végez minden egyes Beszerzési megrendelés BM/Vásárlói megrendelés VM/számla tétel sorra és ezek a kerekített tételek lesznek összegezve, így kialakítva a teljes adó értéket. Ha kiválasztotta a 'Teljes körű kerekítést': mindegyik adóra, először adó számítást végez minden egyes Beszerzési megrendelés BM/Vásárlói megrendelés VM/számla tétel sorra, melyek összegzésre kerülnek  és végül ez a teljes adó összege lesz kerekítve. Ha adóval együtt történik az eladás, akkor a 'Tétel soronkénti kerekítést' válassza, mivel bizonyára azt szeretné, hogy az adóval növelt tételsor összegei egyezzenek a teljes összeg adóval növel értékével."

#. module: account
#: model:ir.model.fields,help:account.field_account_report_general_ledger_initial_balance
msgid ""
"If you selected date, this field allow you to add a row to display the "
"amount of debit/credit/balance that precedes the filter you've set."
msgstr "Ha kiválasztotta a dátum szerinti szűrést, akkor ez a mező lehetővé teszi egy oszlop hozzáadását a tartozás/követelés/egyenleg összegeinek kijelzéséhez a szűrő feltételeinek megfelelően."

#. module: account
#: model:ir.ui.view,arch_db:account.account_unreconcile_view
msgid ""
"If you unreconcile transactions, you must also verify all the actions that "
"are linked to those transactions because they will not be disabled"
msgstr "Ha kiveszi a tranzakciókat az egyeztetésből, akkor azokat a műveleteket is ellenőriznie kell, melyek ezekkel össze voltak kötve, mivel azok nem lesznek kiiktatva"

#. module: account
#: model:ir.model.fields,help:account.field_account_invoice_payment_term_id
msgid ""
"If you use payment terms, the due date will be computed automatically at the"
" generation of accounting entries. If you keep the payment term and the due "
"date empty, it means direct payment. The payment term may compute several "
"due dates, for example 50% now, 50% in one month."
msgstr "Ha használja a fizetési feltételeket, a fizetési határidő automatikusan kiszámítódik a könyvelési tételek előállításakor. Ha üresen hagyja a fizetési feltételt és a fizetési határidőt, az készpénzes fizetést jelent. A fizetési feltétel több fizetési határidőt is ki tud számolni, pl. 50% azonnal, 50% 1 hónap múlva."

#. module: account
#: model:ir.model.fields,help:account.field_account_invoice_date_due
msgid ""
"If you use payment terms, the due date will be computed automatically at the"
" generation of accounting entries. The payment term may compute several due "
"dates, for example 50% now and 50% in one month, but if you want to force a "
"due date, make sure that the payment term is not set on the invoice. If you "
"keep the payment term and the due date empty, it means direct payment."
msgstr "Ha fizetési feltételeket használ, a fizetési határidő számítása automatikusan lesz kiszámítva a könyvelési tételek létrehozásakor. A fizetési feltételhez több határidő számítás is lehet, például 50% azonnal és 50% egy hónapra, de ha kényszeríteni szeretne egy lejárati dátumot, akkor győződjön meg róla, hogy nincs beállítva fizetési határidő a számlára. Ha a fizetési határidő és a lejárati dátumot üresen hagyja az azonnali fizetést jelent."

#. module: account
#: model:ir.ui.view,arch_db:account.account_planner
msgid ""
"If you want to be able to send customer statements from Odoo, you must:"
msgstr "Ha alkalmassá szeretné tenni az Odoo rendszert vásárlók részére kimutatások küldésére, akkor ezt kell:"

#. module: account
#: model:ir.ui.view,arch_db:account.account_planner
msgid ""
"If you want to be able to send your customers their statements \n"
"                        from Odoo, you first need to record all outstanding transactions \n"
"                        in the payable and receivable accounts. These would be invoices \n"
"                        that have not been paid or payments that have not been reconciled."
msgstr "Ha szeretné a vásárlói részére a folyószámla kivonatukat elküldeni az Odoo \n                        rendszerből, Akkor először rögzítenie kell az összes kifizetetlen tranzakciót \n                        a befizetendő és vevői, Kintlévőség számlákra. Ezek lesznek azok a \n                        számlák, melyeket nem egyenlítettek ki vagy befizetések melyeket még nem egyeztettek."

#. module: account
#: model:ir.ui.view,arch_db:account.account_planner
msgid "If you want to do it yourself:"
msgstr ""

#. module: account
#: model:ir.ui.view,arch_db:account.account_planner
msgid ""
"If you'd like some assistance on any of the above, please do not hesitate \n"
"                        to contact our accounting experts by using the \n"
"                        <span class=\"fa fa-question-circle\"/> icon on the top bar."
msgstr "Ha szüksége egy kis segítségre a fent leírtakhoz, ne tétovázzon \n                        felkeresni a könyvelési szakembereinket a \n                        <span class=\"fa fa-question-circle\"/> felső ikon használatával."

#. module: account
#: model:account.payment.term,name:account.account_payment_term_immediate
msgid "Immediate Payment"
msgstr "Azonnali, készpénzes fizetés"

#. module: account
#: model:ir.model.fields,field_description:account.field_account_config_settings_module_account_bank_statement_import_qif
msgid "Import .qif files"
msgstr ".qif fájlok importálása"

#. module: account
#: model:ir.model.fields,field_description:account.field_account_config_settings_module_account_bank_statement_import_ofx
msgid "Import in .ofx format"
msgstr "Import .ofx fájl formátumban"

#. module: account
#: model:ir.ui.view,arch_db:account.account_planner
msgid "Import using the \"Import\" button on the top left corner of"
msgstr "Importálás  \"Importálás\" gombbal, ennek a bal felső sarokában"

#. module: account
#: model:ir.ui.view,arch_db:account.account_planner
msgid ""
"Importing your statements in via a supported file format (QIF, OFX, CODA or "
"CSV format)"
msgstr "Bankkivonatainak importálása a támogatott fájl formátumokban (QIF, OFX, CODA vagy CSV formátum)"

#. module: account
#: model:ir.ui.view,arch_db:account.account_planner
msgid "In Odoo,"
msgstr "Odoo rendszerben"

#. module: account
#: code:addons/account/models/account_bank_statement.py:400
#, python-format
msgid ""
"In order to delete a bank statement line, you must first cancel it to delete"
" related journal items."
msgstr "Egy banki kivonat tételsora törléséhez, először el kell utasítania hogy törölhesse az ide vonatkozó napló adatokat."

#. module: account
#: code:addons/account/models/account_bank_statement.py:198
#, python-format
msgid ""
"In order to delete a bank statement, you must first cancel it to delete "
"related journal items."
msgstr "Banki kivonat törléséhez, először vonja vissza, hogy törölni tudja az ide vonatkozó napló tételeket."

#. module: account
#: code:addons/account/models/account_payment.py:124
#, python-format
msgid ""
"In order to pay multiple invoices at once, they must belong to the same "
"commercial partner."
msgstr "Több számla kötegelt kiegyenlítéséhez a számláknak azonos üzleti partnerhez kell tartozniuk."

#. module: account
#: code:addons/account/models/account_payment.py:128
#, python-format
msgid ""
"In order to pay multiple invoices at once, they must use the same currency."
msgstr "Több számla kötegelt kiegyenlítéséhez a számláknak azonos pénznemben kell lenniük."

#. module: account
#: model:ir.ui.view,arch_db:account.account_planner
msgid "In your old accounting software, print a trial balance"
msgstr "A régi könyvelési szoftverjében, nyomtasson egy próba mérleg egyenleget"

#. module: account
#: selection:account.payment.method,payment_type:0
msgid "Inbound"
msgstr "Bejövő"

#. module: account
#: model:ir.model.fields,field_description:account.field_account_report_general_ledger_initial_balance
msgid "Include Initial Balances"
msgstr "Kezdeti számlaegyenlegeket beleértve"

#. module: account
#: model:ir.model.fields,field_description:account.field_account_tax_analytic
msgid "Include in Analytic Cost"
msgstr "Számítsa bele az Elemző költségbe"

#. module: account
#: model:ir.model.fields,field_description:account.field_account_tax_price_include
#: model:ir.model.fields,field_description:account.field_account_tax_template_price_include
msgid "Included in Price"
msgstr "Az ár tartalmazza"

#. module: account
#: model:account.account.type,name:account.data_account_type_revenue
#: model:account.financial.report,name:account.account_financial_report_income0
#: model:ir.ui.view,arch_db:account.view_account_form
msgid "Income"
msgstr "Bevétel"

#. module: account
#: model:ir.model.fields,field_description:account.field_product_category_property_account_income_categ_id
#: model:ir.model.fields,field_description:account.field_product_template_property_account_income_id
#: model:ir.ui.view,arch_db:account.view_account_chart_template_seacrh
msgid "Income Account"
msgstr "Árbevétel főkönyvi számla"

#. module: account
#: model:ir.model.fields,field_description:account.field_account_chart_template_property_account_income_id
msgid "Income Account on Product Template"
msgstr "Árbevétel főkönyvi számla a terméksablonban"

#. module: account
#. openerp-web
#: code:addons/account/static/src/js/account_reconciliation_widgets.js:1787
#, python-format
msgid "Incorrect Operation"
msgstr "Hibás művelet"

#. module: account
#: model:ir.ui.view,arch_db:account.view_move_line_form
#: model:ir.ui.view,arch_db:account.view_move_line_form2
msgid "Information"
msgstr "Információ"

#. module: account
#: model:ir.ui.view,arch_db:account.account_move_line_reconcile_writeoff
msgid "Information addendum"
msgstr "Információ kiegészítés"

#. module: account
#: model:ir.model.fields,field_description:account.field_account_chart_template_property_stock_account_input_categ_id
#: model:ir.model.fields,field_description:account.field_res_company_property_stock_account_input_categ_id
msgid "Input Account for Stock Valuation"
msgstr "Főkönyvi számla a készletkönyveléshez"

#. module: account
#: model:ir.ui.view,arch_db:account.account_planner
msgid "Install Chart of Account"
msgstr "Számlatükör telepítése"

#. module: account
#: model:ir.ui.view,arch_db:account.view_account_config_settings
msgid "Install more chart templates"
msgstr "Több számlatükör telepítése"

#. module: account
#: model:ir.model.fields,field_description:account.field_account_config_settings_transfer_account_id
#: model:ir.model.fields,field_description:account.field_res_company_transfer_account_id
msgid "Inter-Banks Transfer Account"
msgstr "Belső banki utalásos számla"

#. module: account
#: model:ir.model.fields,help:account.field_account_chart_template_transfer_account_id
#: model:ir.model.fields,help:account.field_account_config_settings_template_transfer_account_id
#: model:ir.model.fields,help:account.field_account_config_settings_transfer_account_id
#: model:ir.model.fields,help:account.field_res_company_transfer_account_id
#: model:ir.model.fields,help:account.field_wizard_multi_charts_accounts_transfer_account_id
msgid ""
"Intermediary account used when moving money from a liquidity account to "
"another"
msgstr "Közbenső főkönyvi számlát akkor használ, ha pénzt mozgat át egy likviditási számláról egy másikra"

#. module: account
#: model:ir.model.fields,field_description:account.field_account_move_line_narration
#: model:ir.model.fields,field_description:account.field_account_move_narration
msgid "Internal Note"
msgstr "Belső jegyzet"

#. module: account
#: model:ir.model.fields,field_description:account.field_account_account_note
msgid "Internal Notes"
msgstr "Belső jegyzetek"

#. module: account
#: selection:account.payment,payment_type:0
#: model:ir.ui.view,arch_db:account.account_journal_dashboard_kanban_view
msgid "Internal Transfer"
msgstr "Belső utalás"

#. module: account
#: model:ir.ui.view,arch_db:account.view_account_template_form
msgid "Internal notes..."
msgstr "Belső jegyzet..."

#. module: account
#: code:addons/account/models/partner.py:44
#, python-format
msgid "Invalid \"Zip Range\", please configure it properly."
msgstr "Valótlan  \"Irányítószám tartomány\", kérem állítsa be megfelelően."

#. module: account
#: model:ir.ui.view,arch_db:account.account_planner
msgid "Invite Users"
msgstr "Hívjon meg felhasználókat"

#. module: account
#: code:addons/account/models/account_invoice.py:807
#: model:ir.model,name:account.model_account_invoice
#: model:ir.model.fields,field_description:account.field_account_invoice_tax_invoice_id
#: model:ir.ui.view,arch_db:account.account_journal_dashboard_kanban_view
#: model:ir.ui.view,arch_db:account.invoice_form
#: model:ir.ui.view,arch_db:account.invoice_supplier_tree
#: model:ir.ui.view,arch_db:account.invoice_tree
#: model:ir.ui.view,arch_db:account.report_invoice_document
#: model:ir.ui.view,arch_db:account.view_account_invoice_filter
#: model:ir.ui.view,arch_db:account.view_account_invoice_report_search
#: model:res.request.link,name:account.req_link_invoice
#, python-format
msgid "Invoice"
msgstr "Számlázás"

#. module: account
#: model:mail.message.subtype,description:account.mt_invoice_created
#: model:mail.message.subtype,name:account.mt_invoice_created
msgid "Invoice Created"
msgstr "Számla létrehozva"

#. module: account
#: model:ir.model.fields,field_description:account.field_account_invoice_date_invoice
#: model:ir.ui.view,arch_db:account.view_account_invoice_filter
msgid "Invoice Date"
msgstr "Számla kelte"

#. module: account
#: model:ir.model,name:account.model_account_invoice_line
#: model:ir.ui.view,arch_db:account.view_invoice_line_form
#: model:ir.ui.view,arch_db:account.view_invoice_line_tree
msgid "Invoice Line"
msgstr "Számla tételsor"

#. module: account
#: model:ir.model.fields,field_description:account.field_account_invoice_invoice_line_ids
#: model:ir.ui.view,arch_db:account.invoice_form
msgid "Invoice Lines"
msgstr "Számlasorok"

#. module: account
#: sql_constraint:account.invoice:0
msgid "Invoice Number must be unique per Company!"
msgstr "Egyéni számlaszámnak kell lennie mindegyik válallathoz!"

#. module: account
#: model:ir.model.fields,field_description:account.field_account_invoice_line_invoice_id
msgid "Invoice Reference"
msgstr "Számlahivatkozás"

#. module: account
#: model:ir.model,name:account.model_account_invoice_refund
msgid "Invoice Refund"
msgstr "Visszatérítési számla"

#. module: account
#: model:ir.model.fields,field_description:account.field_account_invoice_report_state
msgid "Invoice Status"
msgstr "Számla állapota"

#. module: account
#: model:ir.model,name:account.model_account_invoice_tax
msgid "Invoice Tax"
msgstr "Számla adó"

#. module: account
#: model:ir.model.fields,field_description:account.field_account_move_line_invoice_id
msgid "Invoice id"
msgstr "Számla id azonosító"

#. module: account
#: model:mail.message.subtype,description:account.mt_invoice_paid
msgid "Invoice paid"
msgstr "Kifizetett számla"

#. module: account
#: code:addons/account/wizard/account_invoice_refund.py:113
#, python-format
msgid "Invoice refund"
msgstr "Visszatérítési számla"

#. module: account
#: code:addons/account/models/account_invoice.py:1291
#, python-format
msgid "Invoice sent"
msgstr "Elküldött számla"

#. module: account
#: model:mail.message.subtype,description:account.mt_invoice_validated
msgid "Invoice validated"
msgstr "Számla  jóváhagyva"

#. module: account
#: model:mail.template,report_name:account.email_template_edi_invoice
msgid ""
"Invoice_${(object.number or '').replace('/','_')}_${object.state == 'draft' "
"and 'draft' or ''}"
msgstr "Invoice_${(object.number or '').replace('/','_')}_${object.state == 'draft' and 'draft' or ''}"

#. module: account
#: model:ir.ui.view,arch_db:account.view_account_invoice_report_search
msgid "Invoiced"
msgstr "Számlázott"

#. module: account
#: model:ir.actions.act_window,name:account.action_invoice_refund_out_tree
#: model:ir.actions.act_window,name:account.action_invoice_tree
#: model:ir.actions.report.xml,name:account.account_invoices
#: model:ir.model.fields,field_description:account.field_account_payment_invoice_ids
#: model:ir.model.fields,field_description:account.field_res_partner_invoice_ids
#: model:ir.ui.menu,name:account.menu_action_account_invoice_report_all
#: model:ir.ui.view,arch_db:account.view_account_invoice_filter
#: model:ir.ui.view,arch_db:account.view_account_payment_form
#: model:ir.ui.view,arch_db:account.view_account_payment_graph
#: model:ir.ui.view,arch_db:account.view_invoice_graph
#: model:ir.ui.view,arch_db:account.view_invoice_line_calendar
#: model:ir.ui.view,arch_db:account.view_invoice_pivot
msgid "Invoices"
msgstr "Számlák"

#. module: account
#. openerp-web
#: code:addons/account/static/src/js/account_reconciliation_widgets.js:2095
#, python-format
msgid "Invoices & Payments Matching"
msgstr "Számlák & Fizetések könyvelői párosítása"

#. module: account
#: model:ir.ui.view,arch_db:account.account_journal_dashboard_kanban_view
msgid "Invoices &amp; Refunds"
msgstr "Számlák & visszatérítések"

#. module: account
#: model:ir.actions.act_window,name:account.action_account_invoice_report_all
#: model:ir.actions.act_window,name:account.action_account_invoice_report_all_supp
#: model:ir.ui.view,arch_db:account.account_journal_dashboard_kanban_view
#: model:ir.ui.view,arch_db:account.view_account_invoice_report_graph
#: model:ir.ui.view,arch_db:account.view_account_invoice_report_pivot
#: model:ir.ui.view,arch_db:account.view_account_invoice_report_search
msgid "Invoices Analysis"
msgstr "Számlák elemzése"

#. module: account
#: model:ir.model,name:account.model_account_invoice_report
msgid "Invoices Statistics"
msgstr "Számla statisztikák"

#. module: account
#: code:addons/account/models/account_journal_dashboard.py:159
#, python-format
msgid "Invoices owed to you"
msgstr "Számlák melyekkel tartoznak"

#. module: account
#: model:ir.ui.view,arch_db:account.account_journal_dashboard_kanban_view
msgid "Invoices to validate"
msgstr "Jóváhagyásra váró számlák"

#. module: account
#: model:ir.ui.menu,name:account.menu_finance
msgid "Invoicing"
msgstr "Számlázás"

#. module: account
#: model:ir.ui.view,arch_db:account.view_account_config_settings
msgid "Invoicing & Payments"
msgstr "Számlák & Befizetések"

#. module: account
#: model:ir.model.fields,field_description:account.field_account_bank_statement_message_is_follower
#: model:ir.model.fields,field_description:account.field_account_invoice_message_is_follower
msgid "Is Follower"
msgstr "Ő követő"

#. module: account
#: model:ir.model.fields,help:account.field_account_journal_default_credit_account_id
#: model:ir.model.fields,help:account.field_res_company_income_currency_exchange_account_id
msgid "It acts as a default account for credit amount"
msgstr "Követel összegek alapértelmezett főkönyvi számlája"

#. module: account
#: model:ir.model.fields,help:account.field_account_journal_default_debit_account_id
#: model:ir.model.fields,help:account.field_res_company_expense_currency_exchange_account_id
msgid "It acts as a default account for debit amount"
msgstr "Tartozik összegek alapértelmezett főkönyvi számlája"

#. module: account
#: model:ir.model.fields,help:account.field_account_invoice_reconciled
msgid ""
"It indicates that the invoice has been paid and the journal entry of the "
"invoice has been reconciled with one or several journal entries of payment."
msgstr "Ez jelzi, hogy a számla ki lett fizetve és a számla napló bejegyzése egyeztetve lett a fizetés egy vagy több napló bejegyzésével."

#. module: account
#: model:ir.model.fields,help:account.field_account_invoice_sent
msgid "It indicates that the invoice has been sent."
msgstr "Ez jelzi, hogy a számlát már elküldték."

#. module: account
#: code:addons/account/models/account_move.py:811
#, python-format
msgid ""
"It is mandatory to specify an account and a journal to create a write-off."
msgstr "Kötelező a veszteség leíráshoz egy főkönyvi számla és egy napló meghatározása."

#. module: account
#. openerp-web
#: code:addons/account/static/src/xml/account_reconciliation.xml:212
#, python-format
msgid "It took you"
msgstr "Ez elvitt téged"

#. module: account
#: model:ir.ui.view,arch_db:account.account_planner
msgid ""
"It's common practice to change your accounting software \n"
"                            at the end of a fiscal year. This allows you to have less \n"
"                            data to import and balances to set. If you plan to do so, \n"
"                            we recommend you start using Odoo for invoicing and payments \n"
"                            now, and then move all other accounting transactions at a later time."
msgstr "Ez ismert gyakorlat, hogy egy üzleti év végén   \n                            megváltoztatja a könyvviteli szoftverét. Ez lehetővé teszi, hogy \n                            kevesebb adatot importáljon és egyenleget állítson be. Ha ezt tervezi, \n                            ajánljuk az Odoo használatának elkezdését most, a számlázásokhoz és fizetésekhez, \n                           és a könyvelési tranzakciók későbbi átvitelét."

#. module: account
#: model:ir.ui.view,arch_db:account.account_planner
msgid ""
"It's recommended that you do not delete any accounts, even if they are not "
"relevant. Simply make them inactive."
msgstr "Ajánlott, hogy ne törölje még a nem aktuális főkönyvi számláit sem. Egyszerűen csak tegye inaktívvá."

#. module: account
#: selection:account.financial.report,style_overwrite:0
msgid "Italic Text (smaller)"
msgstr "Italic szövegméret (kisebb)"

#. module: account
#: model:ir.ui.view,arch_db:account.account_journal_dashboard_kanban_view
msgid "Items"
msgstr "Tételek"

#. module: account
#: model:ir.ui.view,arch_db:account.report_generalledger
msgid "JRNL"
msgstr "Napló"

#. module: account
#: selection:res.company,fiscalyear_last_month:0
msgid "January"
msgstr "Január"

#. module: account
#. openerp-web
#: code:addons/account/static/src/js/account_reconciliation_widgets.js:2131
#: code:addons/account/static/src/js/account_reconciliation_widgets.js:2136
#: code:addons/account/static/src/xml/account_reconciliation.xml:141
#: model:ir.model,name:account.model_account_journal
#: model:ir.model.fields,field_description:account.field_account_bank_statement_journal_id
#: model:ir.model.fields,field_description:account.field_account_bank_statement_line_journal_id
#: model:ir.model.fields,field_description:account.field_account_invoice_journal_id
#: model:ir.model.fields,field_description:account.field_account_invoice_report_journal_id
#: model:ir.model.fields,field_description:account.field_account_move_journal_id
#: model:ir.model.fields,field_description:account.field_account_move_line_journal_id
#: model:ir.model.fields,field_description:account.field_account_operation_template_journal_id
#: model:ir.model.fields,field_description:account.field_account_operation_template_second_journal_id
#: model:ir.ui.view,arch_db:account.view_account_journal_search
#: model:ir.ui.view,arch_db:account.view_account_move_filter
#: model:ir.ui.view,arch_db:account.view_account_move_line_filter
#: model:ir.ui.view,arch_db:account.view_account_payment_search
#: model:ir.ui.view,arch_db:account.view_bank_statement_search
#, python-format
msgid "Journal"
msgstr "Napló"

#. module: account
#: selection:account.report.general.ledger,sortby:0
msgid "Journal & Partner"
msgstr "Napló és partner"

#. module: account
#: model:ir.actions.act_window,name:account.action_move_journal_line
#: model:ir.model.fields,field_description:account.field_account_bank_statement_line_journal_entry_ids
#: model:ir.ui.menu,name:account.menu_action_move_journal_line_form
#: model:ir.ui.view,arch_db:account.account_journal_dashboard_kanban_view
#: model:ir.ui.view,arch_db:account.view_account_journal_form
#: model:ir.ui.view,arch_db:account.view_move_tree
msgid "Journal Entries"
msgstr "Könyvelési tételek"

#. module: account
#: model:ir.ui.view,arch_db:account.view_account_move_filter
msgid "Journal Entries by Month"
msgstr "Napló tételek havi lebontásban"

#. module: account
#: model:ir.model.fields,field_description:account.field_account_invoice_move_id
#: model:ir.model.fields,field_description:account.field_account_invoice_move_name
#: model:ir.model.fields,field_description:account.field_account_move_line_move_id
#: model:ir.ui.view,arch_db:account.account_journal_dashboard_kanban_view
msgid "Journal Entry"
msgstr "Könyvelési tétel"

#. module: account
#: model:ir.model,name:account.model_account_move_line
#: model:ir.ui.view,arch_db:account.view_move_line_form
#: model:ir.ui.view,arch_db:account.view_move_line_form2
msgid "Journal Item"
msgstr "Könyvelési tételsor"

#. module: account
#: model:ir.model.fields,field_description:account.field_account_operation_template_label
#: model:ir.model.fields,field_description:account.field_account_operation_template_second_label
msgid "Journal Item Label"
msgstr "Könyvelési tételsor felirat"

#. module: account
#: code:addons/account/models/account_bank_statement.py:259
#: code:addons/account/models/account_payment.py:259
#: model:ir.actions.act_window,name:account.act_account_journal_2_account_move_line
#: model:ir.actions.act_window,name:account.act_account_move_to_account_move_line_open
#: model:ir.actions.act_window,name:account.action_account_moves_all_a
#: model:ir.actions.act_window,name:account.action_account_moves_all_tree
#: model:ir.actions.act_window,name:account.action_move_line_graph
#: model:ir.actions.act_window,name:account.action_move_line_graph_cash_basis
#: model:ir.actions.act_window,name:account.action_move_line_graph_cash_basis_posted
#: model:ir.actions.act_window,name:account.action_move_line_graph_posted
#: model:ir.actions.act_window,name:account.action_move_line_select
#: model:ir.actions.act_window,name:account.action_move_line_select_by_partner
#: model:ir.actions.act_window,name:account.action_move_line_select_by_type
#: model:ir.actions.act_window,name:account.action_move_line_select_posted
#: model:ir.model.fields,field_description:account.field_account_move_line_ids
#: model:ir.model.fields,field_description:account.field_res_partner_issued_total
#: model:ir.model.fields,field_description:account.field_res_partner_journal_item_count
#: model:ir.ui.menu,name:account.menu_action_account_moves_all
#: model:ir.ui.view,arch_db:account.account_journal_dashboard_kanban_view
#: model:ir.ui.view,arch_db:account.view_account_payment_form
#: model:ir.ui.view,arch_db:account.view_bank_statement_form
#: model:ir.ui.view,arch_db:account.view_move_form
#: model:ir.ui.view,arch_db:account.view_move_line_tree
#, python-format
msgid "Journal Items"
msgstr "Könyvelési napló tételsorok"

#. module: account
#. openerp-web
#: code:addons/account/static/src/js/account_reconciliation_widgets.js:2094
#: model:ir.actions.client,name:account.action_manual_reconcile
#, python-format
msgid "Journal Items to Reconcile"
msgstr "Egyeztetni kívánt napló tételek"

#. module: account
#: model:ir.model.fields,field_description:account.field_account_journal_name
msgid "Journal Name"
msgstr "Napló neve"

#. module: account
#: model:ir.ui.view,arch_db:account.report_generalledger
msgid "Journal and Partner"
msgstr "Napló és Partner"

#. module: account
#: model:ir.ui.view,arch_db:account.view_account_invoice_report_search
msgid "Journal invoices with period in current year"
msgstr "Naplózott számlák, ciklussal a jelenlegi költségvetési évre vetítve"

#. module: account
#: model:ir.actions.act_window,name:account.action_account_journal_form
#: model:ir.model.fields,field_description:account.field_account_aged_trial_balance_journal_ids
#: model:ir.model.fields,field_description:account.field_account_balance_report_journal_ids
#: model:ir.model.fields,field_description:account.field_account_common_account_report_journal_ids
#: model:ir.model.fields,field_description:account.field_account_common_partner_report_journal_ids
#: model:ir.model.fields,field_description:account.field_account_common_report_journal_ids
#: model:ir.model.fields,field_description:account.field_account_report_general_ledger_journal_ids
#: model:ir.model.fields,field_description:account.field_accounting_report_journal_ids
#: model:ir.ui.menu,name:account.menu_action_account_journal_form
msgid "Journals"
msgstr "Naplók"

#. module: account
#: selection:res.company,fiscalyear_last_month:0
msgid "July"
msgstr "Július"

#. module: account
#: selection:res.company,fiscalyear_last_month:0
msgid "June"
msgstr "Június"

#. module: account
#: model:ir.model.fields,field_description:account.field_account_journal_kanban_dashboard
msgid "Kanban dashboard"
msgstr "Kanban műszerfal"

#. module: account
#: model:ir.model.fields,field_description:account.field_account_journal_kanban_dashboard_graph
msgid "Kanban dashboard graph"
msgstr "Kanban műszerfal grafikon"

#. module: account
#: model:ir.ui.view,arch_db:account.view_account_journal_form
msgid "Keep empty for no control"
msgstr "Hagyja üresen, ha nem állítja be"

#. module: account
#: model:ir.model.fields,help:account.field_account_invoice_date_invoice
msgid "Keep empty to use the current date"
msgstr "Hagyja üresen, hogy az aktuális dátumot használja."

#. module: account
#: model:ir.model.fields,help:account.field_account_invoice_date
msgid "Keep empty to use the invoice date."
msgstr "Hagyja üresen, hogy a számla dátumát használja."

#. module: account
#: selection:account.payment,payment_difference_handling:0
msgid "Keep open"
msgstr "Tartsa nyitva"

#. module: account
#. openerp-web
#: code:addons/account/static/src/js/account_reconciliation_widgets.js:112
#: code:addons/account/static/src/js/account_reconciliation_widgets.js:116
#: model:ir.model.fields,field_description:account.field_account_move_line_name
#, python-format
msgid "Label"
msgstr "Címke"

#. module: account
#: model:ir.model.fields,field_description:account.field_account_tax_description
msgid "Label on Invoices"
msgstr "Felirat a számlákon"

#. module: account
#: model:ir.model.fields,field_description:account.field_account_bank_statement_message_last_post
#: model:ir.model.fields,field_description:account.field_account_invoice_message_last_post
msgid "Last Message Date"
msgstr "Utolsó üzenet dátuma"

#. module: account
#: model:ir.model.fields,field_description:account.field_account_abstract_payment___last_update
#: model:ir.model.fields,field_description:account.field_account_account___last_update
#: model:ir.model.fields,field_description:account.field_account_account_tag___last_update
#: model:ir.model.fields,field_description:account.field_account_account_template___last_update
#: model:ir.model.fields,field_description:account.field_account_account_type___last_update
#: model:ir.model.fields,field_description:account.field_account_aged_trial_balance___last_update
#: model:ir.model.fields,field_description:account.field_account_balance_report___last_update
#: model:ir.model.fields,field_description:account.field_account_bank_accounts_wizard___last_update
#: model:ir.model.fields,field_description:account.field_account_bank_statement___last_update
#: model:ir.model.fields,field_description:account.field_account_bank_statement_cashbox___last_update
#: model:ir.model.fields,field_description:account.field_account_bank_statement_closebalance___last_update
#: model:ir.model.fields,field_description:account.field_account_bank_statement_line___last_update
#: model:ir.model.fields,field_description:account.field_account_cashbox_line___last_update
#: model:ir.model.fields,field_description:account.field_account_chart_template___last_update
#: model:ir.model.fields,field_description:account.field_account_common_account_report___last_update
#: model:ir.model.fields,field_description:account.field_account_common_partner_report___last_update
#: model:ir.model.fields,field_description:account.field_account_common_report___last_update
#: model:ir.model.fields,field_description:account.field_account_config_settings___last_update
#: model:ir.model.fields,field_description:account.field_account_financial_report___last_update
#: model:ir.model.fields,field_description:account.field_account_fiscal_position___last_update
#: model:ir.model.fields,field_description:account.field_account_fiscal_position_account___last_update
#: model:ir.model.fields,field_description:account.field_account_fiscal_position_account_template___last_update
#: model:ir.model.fields,field_description:account.field_account_fiscal_position_tax___last_update
#: model:ir.model.fields,field_description:account.field_account_fiscal_position_tax_template___last_update
#: model:ir.model.fields,field_description:account.field_account_fiscal_position_template___last_update
#: model:ir.model.fields,field_description:account.field_account_invoice___last_update
#: model:ir.model.fields,field_description:account.field_account_invoice_cancel___last_update
#: model:ir.model.fields,field_description:account.field_account_invoice_confirm___last_update
#: model:ir.model.fields,field_description:account.field_account_invoice_line___last_update
#: model:ir.model.fields,field_description:account.field_account_invoice_refund___last_update
#: model:ir.model.fields,field_description:account.field_account_invoice_report___last_update
#: model:ir.model.fields,field_description:account.field_account_invoice_tax___last_update
#: model:ir.model.fields,field_description:account.field_account_journal___last_update
#: model:ir.model.fields,field_description:account.field_account_move___last_update
#: model:ir.model.fields,field_description:account.field_account_move_line___last_update
#: model:ir.model.fields,field_description:account.field_account_move_line_reconcile___last_update
#: model:ir.model.fields,field_description:account.field_account_move_line_reconcile_writeoff___last_update
#: model:ir.model.fields,field_description:account.field_account_move_reversal___last_update
#: model:ir.model.fields,field_description:account.field_account_operation_template___last_update
#: model:ir.model.fields,field_description:account.field_account_partial_reconcile___last_update
#: model:ir.model.fields,field_description:account.field_account_payment___last_update
#: model:ir.model.fields,field_description:account.field_account_payment_method___last_update
#: model:ir.model.fields,field_description:account.field_account_payment_term___last_update
#: model:ir.model.fields,field_description:account.field_account_payment_term_line___last_update
#: model:ir.model.fields,field_description:account.field_account_register_payments___last_update
#: model:ir.model.fields,field_description:account.field_account_report_general_ledger___last_update
#: model:ir.model.fields,field_description:account.field_account_tax___last_update
#: model:ir.model.fields,field_description:account.field_account_tax_group___last_update
#: model:ir.model.fields,field_description:account.field_account_tax_template___last_update
#: model:ir.model.fields,field_description:account.field_account_unreconcile___last_update
#: model:ir.model.fields,field_description:account.field_accounting_report___last_update
#: model:ir.model.fields,field_description:account.field_cash_box_in___last_update
#: model:ir.model.fields,field_description:account.field_cash_box_out___last_update
#: model:ir.model.fields,field_description:account.field_report_account_report_agedpartnerbalance___last_update
#: model:ir.model.fields,field_description:account.field_report_account_report_financial___last_update
#: model:ir.model.fields,field_description:account.field_report_account_report_generalledger___last_update
#: model:ir.model.fields,field_description:account.field_report_account_report_overdue___last_update
#: model:ir.model.fields,field_description:account.field_report_account_report_trialbalance___last_update
#: model:ir.model.fields,field_description:account.field_validate_account_move___last_update
#: model:ir.model.fields,field_description:account.field_wizard_multi_charts_accounts___last_update
msgid "Last Modified on"
msgstr "Utoljára frissítve ekkor"

#. module: account
#. openerp-web
#: code:addons/account/static/src/xml/account_reconciliation.xml:329
#, python-format
msgid "Last Reconciliation :"
msgstr "Utolsó főkönyvi egyeztetés"

#. module: account
#: model:ir.model.fields,field_description:account.field_account_account_tag_write_uid
#: model:ir.model.fields,field_description:account.field_account_account_template_write_uid
#: model:ir.model.fields,field_description:account.field_account_account_type_write_uid
#: model:ir.model.fields,field_description:account.field_account_account_write_uid
#: model:ir.model.fields,field_description:account.field_account_aged_trial_balance_write_uid
#: model:ir.model.fields,field_description:account.field_account_balance_report_write_uid
#: model:ir.model.fields,field_description:account.field_account_bank_accounts_wizard_write_uid
#: model:ir.model.fields,field_description:account.field_account_bank_statement_cashbox_write_uid
#: model:ir.model.fields,field_description:account.field_account_bank_statement_closebalance_write_uid
#: model:ir.model.fields,field_description:account.field_account_bank_statement_line_write_uid
#: model:ir.model.fields,field_description:account.field_account_bank_statement_write_uid
#: model:ir.model.fields,field_description:account.field_account_cashbox_line_write_uid
#: model:ir.model.fields,field_description:account.field_account_chart_template_write_uid
#: model:ir.model.fields,field_description:account.field_account_common_account_report_write_uid
#: model:ir.model.fields,field_description:account.field_account_common_partner_report_write_uid
#: model:ir.model.fields,field_description:account.field_account_common_report_write_uid
#: model:ir.model.fields,field_description:account.field_account_config_settings_write_uid
#: model:ir.model.fields,field_description:account.field_account_financial_report_write_uid
#: model:ir.model.fields,field_description:account.field_account_fiscal_position_account_template_write_uid
#: model:ir.model.fields,field_description:account.field_account_fiscal_position_account_write_uid
#: model:ir.model.fields,field_description:account.field_account_fiscal_position_tax_template_write_uid
#: model:ir.model.fields,field_description:account.field_account_fiscal_position_tax_write_uid
#: model:ir.model.fields,field_description:account.field_account_fiscal_position_template_write_uid
#: model:ir.model.fields,field_description:account.field_account_fiscal_position_write_uid
#: model:ir.model.fields,field_description:account.field_account_invoice_cancel_write_uid
#: model:ir.model.fields,field_description:account.field_account_invoice_confirm_write_uid
#: model:ir.model.fields,field_description:account.field_account_invoice_line_write_uid
#: model:ir.model.fields,field_description:account.field_account_invoice_refund_write_uid
#: model:ir.model.fields,field_description:account.field_account_invoice_tax_write_uid
#: model:ir.model.fields,field_description:account.field_account_invoice_write_uid
#: model:ir.model.fields,field_description:account.field_account_journal_write_uid
#: model:ir.model.fields,field_description:account.field_account_move_line_reconcile_write_uid
#: model:ir.model.fields,field_description:account.field_account_move_line_reconcile_writeoff_write_uid
#: model:ir.model.fields,field_description:account.field_account_move_line_write_uid
#: model:ir.model.fields,field_description:account.field_account_move_reversal_write_uid
#: model:ir.model.fields,field_description:account.field_account_move_write_uid
#: model:ir.model.fields,field_description:account.field_account_operation_template_write_uid
#: model:ir.model.fields,field_description:account.field_account_partial_reconcile_write_uid
#: model:ir.model.fields,field_description:account.field_account_payment_method_write_uid
#: model:ir.model.fields,field_description:account.field_account_payment_term_line_write_uid
#: model:ir.model.fields,field_description:account.field_account_payment_term_write_uid
#: model:ir.model.fields,field_description:account.field_account_payment_write_uid
#: model:ir.model.fields,field_description:account.field_account_register_payments_write_uid
#: model:ir.model.fields,field_description:account.field_account_report_general_ledger_write_uid
#: model:ir.model.fields,field_description:account.field_account_tax_group_write_uid
#: model:ir.model.fields,field_description:account.field_account_tax_template_write_uid
#: model:ir.model.fields,field_description:account.field_account_tax_write_uid
#: model:ir.model.fields,field_description:account.field_account_unreconcile_write_uid
#: model:ir.model.fields,field_description:account.field_accounting_report_write_uid
#: model:ir.model.fields,field_description:account.field_cash_box_in_write_uid
#: model:ir.model.fields,field_description:account.field_cash_box_out_write_uid
#: model:ir.model.fields,field_description:account.field_validate_account_move_write_uid
#: model:ir.model.fields,field_description:account.field_wizard_multi_charts_accounts_write_uid
msgid "Last Updated by"
msgstr "Utoljára frissítve, által"

#. module: account
#: model:ir.model.fields,field_description:account.field_account_account_tag_write_date
#: model:ir.model.fields,field_description:account.field_account_account_template_write_date
#: model:ir.model.fields,field_description:account.field_account_account_type_write_date
#: model:ir.model.fields,field_description:account.field_account_account_write_date
#: model:ir.model.fields,field_description:account.field_account_aged_trial_balance_write_date
#: model:ir.model.fields,field_description:account.field_account_balance_report_write_date
#: model:ir.model.fields,field_description:account.field_account_bank_accounts_wizard_write_date
#: model:ir.model.fields,field_description:account.field_account_bank_statement_cashbox_write_date
#: model:ir.model.fields,field_description:account.field_account_bank_statement_closebalance_write_date
#: model:ir.model.fields,field_description:account.field_account_bank_statement_line_write_date
#: model:ir.model.fields,field_description:account.field_account_bank_statement_write_date
#: model:ir.model.fields,field_description:account.field_account_cashbox_line_write_date
#: model:ir.model.fields,field_description:account.field_account_chart_template_write_date
#: model:ir.model.fields,field_description:account.field_account_common_account_report_write_date
#: model:ir.model.fields,field_description:account.field_account_common_partner_report_write_date
#: model:ir.model.fields,field_description:account.field_account_common_report_write_date
#: model:ir.model.fields,field_description:account.field_account_config_settings_write_date
#: model:ir.model.fields,field_description:account.field_account_financial_report_write_date
#: model:ir.model.fields,field_description:account.field_account_fiscal_position_account_template_write_date
#: model:ir.model.fields,field_description:account.field_account_fiscal_position_account_write_date
#: model:ir.model.fields,field_description:account.field_account_fiscal_position_tax_template_write_date
#: model:ir.model.fields,field_description:account.field_account_fiscal_position_tax_write_date
#: model:ir.model.fields,field_description:account.field_account_fiscal_position_template_write_date
#: model:ir.model.fields,field_description:account.field_account_fiscal_position_write_date
#: model:ir.model.fields,field_description:account.field_account_invoice_cancel_write_date
#: model:ir.model.fields,field_description:account.field_account_invoice_confirm_write_date
#: model:ir.model.fields,field_description:account.field_account_invoice_line_write_date
#: model:ir.model.fields,field_description:account.field_account_invoice_refund_write_date
#: model:ir.model.fields,field_description:account.field_account_invoice_tax_write_date
#: model:ir.model.fields,field_description:account.field_account_invoice_write_date
#: model:ir.model.fields,field_description:account.field_account_journal_write_date
#: model:ir.model.fields,field_description:account.field_account_move_line_reconcile_write_date
#: model:ir.model.fields,field_description:account.field_account_move_line_reconcile_writeoff_write_date
#: model:ir.model.fields,field_description:account.field_account_move_line_write_date
#: model:ir.model.fields,field_description:account.field_account_move_reversal_write_date
#: model:ir.model.fields,field_description:account.field_account_move_write_date
#: model:ir.model.fields,field_description:account.field_account_operation_template_write_date
#: model:ir.model.fields,field_description:account.field_account_partial_reconcile_write_date
#: model:ir.model.fields,field_description:account.field_account_payment_method_write_date
#: model:ir.model.fields,field_description:account.field_account_payment_term_line_write_date
#: model:ir.model.fields,field_description:account.field_account_payment_term_write_date
#: model:ir.model.fields,field_description:account.field_account_payment_write_date
#: model:ir.model.fields,field_description:account.field_account_register_payments_write_date
#: model:ir.model.fields,field_description:account.field_account_report_general_ledger_write_date
#: model:ir.model.fields,field_description:account.field_account_tax_group_write_date
#: model:ir.model.fields,field_description:account.field_account_tax_template_write_date
#: model:ir.model.fields,field_description:account.field_account_tax_write_date
#: model:ir.model.fields,field_description:account.field_account_unreconcile_write_date
#: model:ir.model.fields,field_description:account.field_accounting_report_write_date
#: model:ir.model.fields,field_description:account.field_cash_box_in_write_date
#: model:ir.model.fields,field_description:account.field_cash_box_out_write_date
#: model:ir.model.fields,field_description:account.field_validate_account_move_write_date
#: model:ir.model.fields,field_description:account.field_wizard_multi_charts_accounts_write_date
msgid "Last Updated on"
msgstr "Utoljára frissítve ekkor"

#. module: account
#: selection:account.payment.term.line,option:0
msgid "Last day of current month"
msgstr "Jelenlegi hónap utolsó napja"

#. module: account
#: selection:account.payment.term.line,option:0
msgid "Last day of following month"
msgstr "A következő hónap utolsó napja"

#. module: account
#: model:ir.model.fields,help:account.field_res_partner_last_time_entries_checked
msgid ""
"Last time the invoices & payments matching was performed for this partner. "
"It is set either if there's not at least an unreconciled debit and an "
"unreconciled credit or if you click the \"Done\" button."
msgstr "Az ügyfélre vonatkozó legutolsó számlák & fizetések egyeztetésének időpontja. Ez elvégzett, ha nincs legalább egy könyveléssel egyeztetetlen terhelés és egy könyveléssel egyeztetetlen jóváírás vagy ha rákattintott az \"Elvégezve\" gombra."

#. module: account
#: model:ir.model.fields,help:account.field_account_account_last_time_entries_checked
msgid ""
"Last time the invoices & payments matching was performed on this account. It"
" is set either if there's not at least an unreconciled debit and an "
"unreconciled credit Or if you click the \"Done\" button."
msgstr "A főkönyvi számlára vonatkozó legutolsó számlák & fizetések egyeztetésének időpontja. Ez elvégzett, ha nincs legalább egy könyveléssel egyeztetetlen terhelés és egy könyveléssel egyeztetetlen jóváírás vagy ha rákattintott az \"Elvégezve\" gombra."

#. module: account
#: model:ir.model.fields,field_description:account.field_account_account_last_time_entries_checked
#: model:ir.model.fields,field_description:account.field_res_partner_last_time_entries_checked
msgid "Latest Invoices & Payments Matching Date"
msgstr "Legutóbbi Számlák & Fizetések könyvelői párosításának dátuma"

#. module: account
#: model:ir.ui.view,arch_db:account.account_planner
msgid "Legal Name"
msgstr "Törvényes név"

#. module: account
#: model:ir.ui.view,arch_db:account.view_account_form
msgid "Less Cost of Sales"
msgstr "Értékesítés önköltségével csökkentett"

#. module: account
#: model:ir.ui.view,arch_db:account.view_account_form
msgid "Less Current Liabilities"
msgstr "Rövid lejáratú kötelezettségekkel csökkentett"

#. module: account
#: model:ir.ui.view,arch_db:account.view_account_form
msgid "Less Expenses"
msgstr "Költségekkel, ráfordításokkal csökkentet"

#. module: account
#: model:ir.ui.view,arch_db:account.view_account_form
msgid "Less Non-Current Liabilities"
msgstr "Nem-Rövid lejáratú kötelezettségekkel csökkentett"

#. module: account
#: model:ir.ui.view,arch_db:account.view_account_form
msgid "Less Payable Accounts"
msgstr "Kötelezettség számlákkal csökkentett"

#. module: account
#: code:addons/account/models/account_invoice.py:138
#, python-format
msgid "Less Payment"
msgstr "Befizetésekkel csökkentet"

#. module: account
#: model:ir.model.fields,field_description:account.field_account_financial_report_level
msgid "Level"
msgstr "Szint"

#. module: account
#: model:account.financial.report,name:account.account_financial_report_liability0
#: model:account.financial.report,name:account.account_financial_report_liabilitysum0
msgid "Liability"
msgstr "Passzívák"

#. module: account
#: model:ir.model.fields,help:account.field_account_invoice_move_id
msgid "Link to the automatically generated Journal Items."
msgstr "Kapcsolódás az automatikusan létrehozott könyvelési tételekhez"

#. module: account
#: selection:account.account.type,type:0
#: model:ir.ui.view,arch_db:account.view_account_journal_search
msgid "Liquidity"
msgstr "Likviditási"

#. module: account
#: model:ir.model.fields,help:account.field_account_chart_template_tax_template_ids
msgid "List of all the taxes that have to be installed by the wizard"
msgstr "Az összes adó listája, amelyet be kell állítani a varázslónak."

#. module: account
#: model:ir.ui.view,arch_db:account.report_overdue_document
msgid "Litigation"
msgstr "Peresített"

#. module: account
#: model:ir.model.fields,field_description:account.field_account_config_settings_fiscalyear_lock_date
#: model:ir.model.fields,field_description:account.field_res_company_fiscalyear_lock_date
msgid "Lock Date"
msgstr "Lezárási dátum"

#. module: account
#: model:ir.model.fields,field_description:account.field_account_config_settings_period_lock_date
#: model:ir.model.fields,field_description:account.field_res_company_period_lock_date
msgid "Lock Date for Non-Advisers"
msgstr "Lezárási dátum a nem-könyvelők részére"

#. module: account
#: model:ir.ui.view,arch_db:account.view_account_config_settings
msgid "Lock Entries"
msgstr "Lezárási tétel bevitelek"

#. module: account
#: model:ir.ui.view,arch_db:account.account_planner
msgid "Logo"
msgstr "Logó"

#. module: account
#: code:addons/account/models/account_bank_statement.py:164
#, python-format
msgid "Loss"
msgstr "Veszteség"

#. module: account
#: model:ir.model.fields,field_description:account.field_account_journal_loss_account_id
msgid "Loss Account"
msgstr "Veszteség számla"

#. module: account
#: model:ir.model.fields,field_description:account.field_account_chart_template_expense_currency_exchange_account_id
#: model:ir.model.fields,field_description:account.field_res_company_expense_currency_exchange_account_id
msgid "Loss Exchange Rate Account"
msgstr "Árfolyamveszteség számla"

#. module: account
#: code:addons/account/models/chart_template.py:157
#, python-format
msgid "MISC"
msgstr "Különb."

#. module: account
#: model:ir.ui.view,arch_db:account.account_planner
msgid "Main Currency"
msgstr "Fő pénznem"

#. module: account
#: selection:account.financial.report,style_overwrite:0
msgid "Main Title 1 (bold, underlined)"
msgstr "Fó cím 1 (kövér, aláhúzott)"

#. module: account
#: model:ir.model.fields,help:account.field_account_config_settings_currency_id
msgid "Main currency of the company."
msgstr "A vállalkozás fő pénzneme."

#. module: account
#: model:ir.ui.view,arch_db:account.account_planner
msgid ""
"Manage time &amp; material contracts or fixed-price recurring subscriptions."
msgstr "Idő kezelése &amp; anyag szerződések vagy fix-áras visszatérő feliratkozások."

#. module: account
#: model:ir.ui.view,arch_db:account.account_planner
msgid ""
"Manage your employee expenses, from encoding, to payments and reporting."
msgstr "Alkalmazottai kiadásainak kezelése, a berögzítéstől, a kifizetésig és kimutatásokig."

#. module: account
#: model:ir.ui.view,arch_db:account.account_planner
msgid ""
"Manage your various fixed assets, such as buildings, machinery, materials, "
"cars, etc..., and calculate their associated depreciation over time."
msgstr "Kezelje a különféle  befektetett eszközeit, mint az épületek, gépesítés, anyagok, autók, stb..., és számítsa ki a vonatkozó, időbeni értékcsökkenéseket."

#. module: account
#: model:ir.ui.menu,name:account.account_management_menu
#: model:ir.ui.menu,name:account.account_reports_management_menu
msgid "Management"
msgstr "Pénzügyi vezető"

#. module: account
#: model:ir.ui.view,arch_db:account.account_planner
msgid "Managing bank fees"
msgstr "Banki díjak kezelése"

#. module: account
#: model:ir.model.fields,field_description:account.field_account_invoice_tax_manual
msgid "Manual"
msgstr "Kézi"

#. module: account
#: model:ir.ui.view,arch_db:account.view_invoice_tax_form
#: model:ir.ui.view,arch_db:account.view_invoice_tax_tree
msgid "Manual Invoice Taxes"
msgstr "Kézzel megadott adók a számlán"

#. module: account
#: model:ir.ui.view,arch_db:account.account_planner
msgid "Manually enter your transactions using our"
msgstr "Kézzel adja be a tranzakcióit ezt használva"

#. module: account
#: selection:res.company,fiscalyear_last_month:0
msgid "March"
msgstr "Március"

#. module: account
#: selection:account.payment,payment_difference_handling:0
msgid "Mark invoice as fully paid"
msgstr "Számla megjelölése kiegyenlítettnek."

#. module: account
#: model:ir.model.fields,field_description:account.field_account_move_line_matched_credit_ids
msgid "Matched credit ids"
msgstr "Egyező követelés id azonosítók"

#. module: account
#: model:ir.model.fields,field_description:account.field_account_move_line_matched_debit_ids
msgid "Matched debit ids"
msgstr "Egyező kiadás id azonosítók"

#. module: account
#: selection:res.company,fiscalyear_last_month:0
msgid "May"
msgstr "Május"

#. module: account
#: model:ir.model.fields,help:account.field_account_journal_inbound_payment_method_ids
msgid ""
"Means of payment for collecting money. Odoo modules offer various payments "
"handling facilities, but you can always use the 'Manual' payment method in "
"order to manage payments outside of the software."
msgstr "Befizetés  módja a pénz begyűjtéséhez. Odoo rendszer modulok különböző fizetés kezelési szolgáltatási módokat adnak, de mindig lehetősége van a 'Kézi' fizetési módot a szoftveren kívüli készpénz kezeléséhez."

#. module: account
#: model:ir.model.fields,help:account.field_account_journal_outbound_payment_method_ids
msgid ""
"Means of payment for sending money. Odoo modules offer various payments "
"handling facilities, but you can always use the 'Manual' payment method in "
"order to manage payments outside of the software."
msgstr "Kifizetés  módja a pénz kifizetéséhez. Odoo rendszer modulok különböző fizetés kezelési szolgáltatási módokat adnak, de mindig lehetősége van a 'Kézi' fizetési módot a szoftveren kívüli készpénz kezeléséhez."

#. module: account
#: model:ir.model.fields,field_description:account.field_account_abstract_payment_communication
#: model:ir.model.fields,field_description:account.field_account_bank_statement_line_name
#: model:ir.model.fields,field_description:account.field_account_payment_communication
#: model:ir.model.fields,field_description:account.field_account_register_payments_communication
msgid "Memo"
msgstr "Emlékeztető"

#. module: account
#. openerp-web
#: code:addons/account/static/src/xml/account_payment.xml:64
#, python-format
msgid "Memo:"
msgstr "Emlékeztető:"

#. module: account
#: model:ir.model.fields,field_description:account.field_account_bank_statement_message_ids
#: model:ir.model.fields,field_description:account.field_account_invoice_message_ids
msgid "Messages"
msgstr "Üzenetek"

#. module: account
#: model:ir.model.fields,help:account.field_account_bank_statement_message_ids
#: model:ir.model.fields,help:account.field_account_invoice_message_ids
msgid "Messages and communication history"
msgstr "Üzenetek és kommunikációs történet"

#. module: account
#: selection:account.journal,type:0
#: model:ir.ui.view,arch_db:account.view_account_journal_form
#: model:ir.ui.view,arch_db:account.view_account_journal_search
msgid "Miscellaneous"
msgstr "Egyéb"

#. module: account
#: code:addons/account/models/chart_template.py:157
#: model:ir.ui.view,arch_db:account.view_account_move_filter
#, python-format
msgid "Miscellaneous Operations"
msgstr "Egyéb műveletek"

#. module: account
#. openerp-web
#: code:addons/account/static/src/xml/account_reconciliation.xml:81
#, python-format
msgid "Modify presets"
msgstr "Elő-beállítások módosítása"

#. module: account
#: selection:account.invoice.refund,filter_refund:0
msgid "Modify: create refund, reconcile and create a new draft invoice"
msgstr "Módosít: visszatérítést, egyeztetést készít és új számla tervezetet hoz létre"

#. module: account
#: model:ir.actions.act_window,name:account.act_account_invoice_partner_relation
msgid "Monthly Turnover"
msgstr "Havi forgalom"

#. module: account
#. openerp-web
#: code:addons/account/static/src/xml/account_reconciliation.xml:104
#, python-format
msgid "More"
msgstr "Egyebek"

#. module: account
#: model:ir.ui.view,arch_db:account.account_journal_dashboard_kanban_view
msgid "More <i class=\"fa fa-caret-down\"/>"
msgstr "Tovább <i class=\"fa fa-caret-down\"/>"

#. module: account
#: model:ir.ui.view,arch_db:account.account_planner
msgid ""
"Most currencies are already created by default. If you plan\n"
"                        to use some of them, you should check their <strong>Active</strong>\n"
"                        field."
msgstr "Legtöbb pénznem alapértelmezetten létrehozott. Ha némelyik\n                        használatát tervezi, ellenőrizni kell annak <strong>Aktív</strong>\n                        mezőjét."

#. module: account
#: model:ir.ui.view,arch_db:account.report_generalledger
#: model:ir.ui.view,arch_db:account.view_account_move_filter
#: model:ir.ui.view,arch_db:account.view_account_move_line_filter
msgid "Move"
msgstr "Bizonylat, áthelyezés"

#. module: account
#: model:ir.model.fields,field_description:account.field_account_analytic_line_move_id
msgid "Move Line"
msgstr "Bizonylat tételsor"

#. module: account
#: model:ir.model.fields,field_description:account.field_account_payment_move_line_ids
msgid "Move line ids"
msgstr "Bizonylat tételsor id azonosítók"

#. module: account
#: code:addons/account/models/account_move.py:1026
#, python-format
msgid "Move name (id): %s (%s)"
msgstr "Bizonylat neve (Azonosító id): %s (%s)"

#. module: account
#: model:ir.ui.view,arch_db:account.account_planner
msgid "Multi Currency"
msgstr "Több pénznem"

#. module: account
#: model:ir.ui.menu,name:account.menu_config_multi_currency
msgid "Multi-Currencies"
msgstr "Több pénznem"

#. module: account
#: model:ir.ui.view,arch_db:account.view_account_invoice_filter
msgid "My Invoices"
msgstr "Számláim"

#. module: account
#: model:ir.ui.view,arch_db:account.view_account_form
msgid "NET ASSETS"
msgstr "NET VAGYON"

#. module: account
#: model:ir.ui.view,arch_db:account.view_account_form
msgid "NET PROFIT"
msgstr "NET NYERESÉG"

#. module: account
#: model:ir.model.fields,field_description:account.field_account_account_name
#: model:ir.model.fields,field_description:account.field_account_account_tag_name
#: model:ir.model.fields,field_description:account.field_account_account_template_name
#: model:ir.model.fields,field_description:account.field_account_chart_template_name
#: model:ir.model.fields,field_description:account.field_account_payment_method_name
#: model:ir.model.fields,field_description:account.field_account_payment_name
#: model:ir.model.fields,field_description:account.field_account_tax_group_name
#: model:ir.ui.view,arch_db:account.report_financial
msgid "Name"
msgstr "Név"

#. module: account
#. openerp-web
#: code:addons/account/static/src/xml/account_payment.xml:52
#, python-format
msgid "Name:"
msgstr "Név:"

#. module: account
#: model:ir.actions.act_window,name:account.act_account_tax_net
#: model:ir.actions.act_window,name:account.act_account_tax_net_posted
msgid "Net Tax Lines"
msgstr "Net adóösszesítő"

#. module: account
#: selection:account.bank.statement,state:0
msgid "New"
msgstr "Új"

#. module: account
#. openerp-web
#: code:addons/account/static/src/xml/account_reconciliation.xml:88
#, python-format
msgid "New Operation"
msgstr "Új művelet"

#. module: account
#: model:ir.ui.view,arch_db:account.account_journal_dashboard_kanban_view
msgid "New Statement"
msgstr "Új kivonat"

#. module: account
#: model:ir.ui.view,arch_db:account.account_journal_dashboard_kanban_view
msgid "New Transactions"
msgstr "Új tranzakciók"

#. module: account
#: code:addons/account/models/account_move.py:1004
#, python-format
msgid "New expected payment date: "
msgstr "Új elvárt fizetési dátum:"

#. module: account
#. openerp-web
#: code:addons/account/static/src/xml/account_reconciliation.xml:80
#, python-format
msgid "New preset"
msgstr "Új elő-beállítások"

#. module: account
#: model:ir.ui.view,arch_db:account.account_planner
msgid "Next, register any unmatched payments:<br/>"
msgstr "Következőkben, írjon be bármely felemás kifizetéseket:<br/>"

#. module: account
#: selection:accounting.report,filter_cmp:0
msgid "No Filters"
msgstr "Nincsenek szűrők"

#. module: account
#: model:ir.model.fields,field_description:account.field_account_move_line_blocked
msgid "No Follow-up"
msgstr "Nincs nyomon követés"

#. module: account
#: code:addons/account/models/account_invoice.py:925
#, python-format
msgid "No appropriate payment method enabled on journal %s"
msgstr "Nincs helyesen megadott fizetési mód bekapcsolva ezen a naplón %s"

#. module: account
#: selection:account.financial.report,display_detail:0
msgid "No detail"
msgstr "Nincs részlet"

#. module: account
#. openerp-web
#: code:addons/account/static/src/xml/account_reconciliation.xml:123
#, python-format
msgid "No result matching '"
msgstr "Nincs hasonló eredmény '"

#. module: account
#: model:ir.model.fields,help:account.field_account_config_settings_fiscalyear_lock_date
#: model:ir.model.fields,help:account.field_res_company_fiscalyear_lock_date
msgid ""
"No users, including Advisers, can edit accounts prior to and inclusive of "
"this date. Use it for fiscal year locking for example."
msgstr "Felhasználók sem, Könyvelőket is beszámítva, szerkeszthetnek főkönyvi számlákat, melyek előbbiek mint ez a dátum. Használja például az üzleti év leállításához."

#. module: account
#: model:ir.model.fields,help:account.field_account_chart_template_code_digits
#: model:ir.model.fields,help:account.field_wizard_multi_charts_accounts_code_digits
msgid "No. of Digits to use for account code"
msgstr "Számjegyek száma a főkönyvi számla számában"

#. module: account
#: model:ir.model.fields,help:account.field_account_config_settings_code_digits
msgid "No. of digits to use for account code"
msgstr "Könyvelési kódnak használt számlyegyek száma"

#. module: account
#: model:account.account.type,name:account.data_account_type_non_current_assets
msgid "Non-current Assets"
msgstr "Nem-rövid lejáratú forgóeszközök"

#. module: account
#: model:account.account.type,name:account.data_account_type_non_current_liabilities
msgid "Non-current Liabilities"
msgstr "Nem-Rövid lejáratú kötelezettségek"

#. module: account
#: selection:account.tax,type_tax_use:0
#: selection:account.tax.template,type_tax_use:0
msgid "None"
msgstr "Semmi"

#. module: account
#: selection:account.financial.report,style_overwrite:0
msgid "Normal Text"
msgstr "Normál szöveg"

#. module: account
#: model:ir.ui.view,arch_db:account.view_account_invoice_filter
msgid "Not Paid"
msgstr "Nincs fizetve"

#. module: account
#: code:addons/account/wizard/account_report_common.py:28
#, python-format
msgid "Not implemented."
msgstr "Nincs végrehajtva."

#. module: account
#. openerp-web
#: code:addons/account/static/src/xml/account_reconciliation.xml:267
#: model:ir.model.fields,field_description:account.field_account_account_template_note
#, python-format
msgid "Note"
msgstr "Jegyzet"

#. module: account
#: model:ir.model.fields,field_description:account.field_account_bank_statement_line_note
#: model:ir.model.fields,field_description:account.field_account_fiscal_position_note
#: model:ir.model.fields,field_description:account.field_account_fiscal_position_template_note
#: model:ir.ui.view,arch_db:account.view_account_template_form
msgid "Notes"
msgstr "Megjegyzések"

#. module: account
#: model:ir.ui.view,arch_db:account.account_journal_dashboard_kanban_view
msgid "Nothing to Reconcile"
msgstr "Nincs több egyeztetendő"

#. module: account
#: selection:res.company,fiscalyear_last_month:0
msgid "November"
msgstr "November"

#. module: account
#: model:ir.model.fields,field_description:account.field_account_invoice_number
#: model:ir.model.fields,field_description:account.field_account_move_name
msgid "Number"
msgstr "Szám"

#. module: account
#: model:ir.ui.view,arch_db:account.view_account_move_line_filter
msgid "Number (Move)"
msgstr "Bizonylat száma (Mozgás)"

#. module: account
#: model:ir.model.fields,field_description:account.field_account_bank_statement_message_needaction_counter
#: model:ir.model.fields,field_description:account.field_account_invoice_message_needaction_counter
msgid "Number of Actions"
msgstr "Műveletek száma"

#. module: account
#: model:ir.model.fields,field_description:account.field_account_cashbox_line_number
msgid "Number of Coins/Bills"
msgstr "Váltópénzek/Számlák  mennyisége"

#. module: account
#: model:ir.model.fields,field_description:account.field_account_payment_term_line_days
msgid "Number of Days"
msgstr "Napok száma"

#. module: account
#: model:ir.model.fields,field_description:account.field_res_company_accounts_code_digits
msgid "Number of digits in an account code"
msgstr "Főkönyvi számla kódban a számok száma"

#. module: account
#: model:ir.model.fields,help:account.field_account_bank_statement_message_needaction_counter
#: model:ir.model.fields,help:account.field_account_invoice_message_needaction_counter
msgid "Number of messages which requires an action"
msgstr "Üzenetek száma, melyek közbenjárást igényelnek"

#. module: account
#: model:ir.model.fields,help:account.field_account_bank_statement_message_unread_counter
#: model:ir.model.fields,help:account.field_account_invoice_message_unread_counter
msgid "Number of unread messages"
msgstr "Olvasatlan üzenetek száma"

#. module: account
#. openerp-web
#: code:addons/account/static/src/xml/account_reconciliation.xml:192
#, python-format
msgid "OK"
msgstr "Ok"

#. module: account
#: selection:res.company,fiscalyear_last_month:0
msgid "October"
msgstr "Október"

#. module: account
#: model:ir.ui.view,arch_db:account.account_planner
msgid "Odoo Accounting has many free extra-features:"
msgstr "Odoo Könyvelésnek sok ingyenes extra-tulajdonsága van:"

#. module: account
#: model:ir.actions.act_window,help:account.action_bank_statement_line
msgid ""
"Odoo allows you to reconcile a statement line directly with\n"
"                the related sale or puchase invoice(s)."
msgstr "Odoo rendszer lehetővé teszi egy kivonat tételsor egyeztetését közvetlenül az\n                vonatkozó vásárlói vagy beszerzési számláv(k)al."

#. module: account
#: model:ir.actions.act_window,help:account.action_bank_statement_tree
msgid ""
"Odoo allows you to reconcile a statement line directly with\n"
"                the related sale or puchase invoices."
msgstr "Odoo rendszer lehetővé teszi egy kivonat tételsor egyeztetését közvetlenül az\n                vonatkozó vásárlói vagy beszerzési számlákkal."

#. module: account
#: model:ir.actions.act_window,help:account.action_move_journal_line
msgid ""
"Odoo automatically creates one journal entry per accounting\n"
"                document: invoice, refund, vendor payment, bank statements,\n"
"                etc. So, you should record journal entries manually only/mainly\n"
"                for miscellaneous operations."
msgstr " Odoo rendszer automatikusan a könyvelési dokumentumnak\n                megfelelően létrehoz egy napló bejegyzést: számla, visszatérítés, beszállítók fizetése, banki kivonatok,\n                 stb. alapján. Így, csak akkor kell/főként napló bejegyzést létrehoznia \n                kézzel ha egyéb műveletet végez. "

#. module: account
#: model:ir.ui.view,arch_db:account.account_planner
msgid ""
"Odoo can manage multiple companies, but we suggest to setup everything for "
"your first company before configuring the other ones."
msgstr "Odoo rendszer több vállalkozást is tud kezelni, de azt javasoljuk először a saját vállalkozásához állítson be mindent, másik vállalat beállítása előtt."

#. module: account
#: model:ir.ui.view,arch_db:account.account_planner
msgid ""
"Odoo has already preconfigured a few taxes according to your "
"country.<br/>Simply review them and check if you need more."
msgstr "Odoo rendszer már előre beállított egy pár adót az országa alapján.<br/>Egyszerűen csak nézze át és ellenőrizze, ha többet is kell rögzítenie."

#. module: account
#: model:ir.ui.view,arch_db:account.account_planner
msgid ""
"Odoo should do most of the reconciliation work automatically, so you'll only"
" need to review a few of them when a <strong>'Reconcile Items'</strong> "
"button appears on your Vendor Bills dash."
msgstr "Odoo rendszer készíti el automatikusan a legtöbb főkönyvi egyeztetést, Így csak egy párat kell kézzel elvégezni, ha a  <strong>'Egyeztetendő tételek'</strong> gombot látja a beszállítói számlák műszerfalán."

#. module: account
#: model:ir.actions.act_window,help:account.action_invoice_tree1
msgid ""
"Odoo's electronic invoicing allows to ease and fasten the\n"
"                collection of customer payments. Your customer receives the\n"
"                invoice by email and he can pay online and/or import it\n"
"                in his own system."
msgstr "Odoo rendszer számlázása lehetővé teszi a könnyű és\n                gyors ügyfél számla összegyűjtését. Az ügyfelei e-mail-ben kapják\n                meg számláikat, melyet kifizethet online és/vagy betöltheti\n                saját rendszerébe."

#. module: account
#: model:ir.ui.view,arch_db:account.account_invoice_confirm_view
msgid ""
"Once draft invoices are confirmed, you will not be able\n"
"                        to modify them. The invoices will receive a unique\n"
"                        number and journal items will be created in your chart\n"
"                        of accounts."
msgstr "Ha már egyszer a számla tervezetek le lettek igazolva, többé nem tudja\n                        azokat módosítani. A számlák egyedi azonosítóval lesznek \n                        ellátva és napló bejegyzések készülnek a számlatükrökben."

#. module: account
#: model:ir.ui.view,arch_db:account.account_planner
msgid ""
"Once you have created your chart of accounts, you will need to update your "
"account balances."
msgstr "Ha már egyszer létrehozta a  számlatükrét, azután szükséges lesz frissítenie a főkönyvi számlák egyenlegeit."

#. module: account
#: model:ir.ui.view,arch_db:account.account_planner
msgid ""
"Once your bank accounts are registered, you will be able \n"
"                        to access your statements from the Accounting Dashboard. \n"
"                        The available methods for synchronization are as follows."
msgstr "Miután rögzítette a bankszámla számait, elérheti \n                        bankkivonatait a Könyvelési Műszerfalról. \n                        A következő szinkronizálási módokra van lehetőség."

#. module: account
#: model:ir.ui.view,arch_db:account.account_planner
msgid "Once your company information is correct, you should"
msgstr "Miután a vállalkozásának információi megfelelően rögzítve lettek, ezt kel tennie"

#. module: account
#: model:ir.ui.view,arch_db:account.account_planner
msgid "One bank statement for each bank account you hold."
msgstr "Mindegyik bankjához tartozik egy bankszámla kivonat."

#. module: account
#: model:ir.model.fields,field_description:account.field_wizard_multi_charts_accounts_only_one_chart_template
msgid "Only One Chart Template Available"
msgstr "Csak egy sablon lista elérhető"

#. module: account
#: code:addons/account/models/account_payment.py:311
#, python-format
msgid ""
"Only a draft payment can be posted. Trying to post a payment in state %s."
msgstr "Csak a tervezet fizetést lehet feladni könyvelésre. Megpróbál feladni egy ebben az állapotban lévő fizetést  %s."

#. module: account
#: code:addons/account/models/chart_template.py:699
#, python-format
msgid "Only administrators can change the settings"
msgstr "Kizárólag a rendszergazda tudja megváltoztatni a beállításokat"

#. module: account
#. openerp-web
#: code:addons/account/static/src/js/account_reconciliation_widgets.js:1509
#, python-format
msgid "Only use the ctrl-enter shortcut to validate reconciliations."
msgstr "Csak a ctrl-enter rövidítéssel érvényesítheti az egyeztetéseket."

#. module: account
#: model:ir.model.fields,help:account.field_account_config_settings_period_lock_date
#: model:ir.model.fields,help:account.field_res_company_period_lock_date
msgid ""
"Only users with the 'Adviser' role can edit accounts prior to and inclusive "
"of this date. Use it for period locking inside an open fiscal year, for "
"example."
msgstr "Kizárólag a 'Könyvelő' jogosultsággal rendelkező felhasználók szerkeszthetnek számlákat melyek előbbiek mint ez a dátum. Használja például egy nyitott üzleti év szakaszának leállításához."

#. module: account
#: selection:account.invoice,state:0 selection:account.invoice.report,state:0
msgid "Open"
msgstr "Megnyitás"

#. module: account
#. openerp-web
#: code:addons/account/static/src/xml/account_payment.xml:82
#, python-format
msgid "Open Payment"
msgstr "Nyitott Bifizetés"

#. module: account
#: model:ir.actions.client,name:account.action_client_account_menu
msgid "Open account dashboard menu"
msgstr "Könyvelési műszerfal menü megnyitása"

#. module: account
#. openerp-web
#: code:addons/account/static/src/js/account_reconciliation_widgets.js:1867
#: code:addons/account/static/src/js/account_reconciliation_widgets.js:1898
#: code:addons/account/static/src/js/account_reconciliation_widgets.js:2033
#, python-format
msgid "Open balance"
msgstr "Nyitott egyenleg"

#. module: account
#: model:ir.model.fields,help:account.field_account_cashbox_line_number
msgid "Opening Unit Numbers"
msgstr "Nyitó egységnyi darabszám"

#. module: account
#: model:ir.ui.view,arch_db:account.view_account_operation_template_form
msgid "Operation Templates"
msgstr "Műveleti sablonok"

#. module: account
#: model:ir.model.fields,field_description:account.field_account_account_template_nocreate
msgid "Optional Create"
msgstr "Választható létrehozás"

#. module: account
#: model:ir.ui.view,arch_db:account.view_move_line_form2
msgid "Optional Information"
msgstr "Válaszható információ"

#. module: account
#: model:ir.model.fields,help:account.field_account_account_tag_ids
#: model:ir.model.fields,help:account.field_account_account_template_tag_ids
#: model:ir.model.fields,help:account.field_account_tax_tag_ids
#: model:ir.model.fields,help:account.field_account_tax_template_tag_ids
msgid "Optional tags you may want to assign for custom reporting"
msgstr "Választható címkék, melyeket hozzárendelhet jelentések szerkesztéséhez"

#. module: account
#: model:ir.model.fields,field_description:account.field_account_payment_term_line_option
#: model:ir.ui.view,arch_db:account.view_account_config_settings
msgid "Options"
msgstr "Lehetőségek"

#. module: account
#: model:ir.model.fields,field_description:account.field_account_move_line_payment_id
msgid "Originator Payment"
msgstr "Kifizetés létrehozója"

#. module: account
#: model:ir.model.fields,field_description:account.field_account_move_line_tax_line_id
msgid "Originator tax"
msgstr "Adó létrehozója"

#. module: account
#: model:account.account.type,name:account.data_account_type_other_income
msgid "Other Income"
msgstr "Egyéb Bevétel"

#. module: account
#: model:ir.ui.view,arch_db:account.invoice_form
#: model:ir.ui.view,arch_db:account.invoice_supplier_form
msgid "Other Info"
msgstr "Egyéb információ"

#. module: account
#. openerp-web
#: code:addons/account/static/src/xml/account_reconciliation.xml:296
#, python-format
msgid "OtherAccounts"
msgstr "Egyéb számlák"

#. module: account
#: selection:account.payment.method,payment_type:0
msgid "Outbound"
msgstr "Kimenő"

#. module: account
#: model:ir.model.fields,field_description:account.field_account_chart_template_property_stock_account_output_categ_id
#: model:ir.model.fields,field_description:account.field_res_company_property_stock_account_output_categ_id
msgid "Output Account for Stock Valuation"
msgstr "Készletcsökkenés főkönyvi számla a készletkönyveléshez"

#. module: account
#: model:ir.ui.view,arch_db:account.account_planner
msgid "Outstanding Transactions"
msgstr "Kifizetetlen tételek"

#. module: account
#: code:addons/account/models/account_invoice.py:108
#, python-format
msgid "Outstanding credits"
msgstr "Vásárlók felé fennmaradt követelések"

#. module: account
#: model:ir.model.fields,field_description:account.field_account_invoice_outstanding_credits_debits_widget
msgid "Outstanding credits debits widget"
msgstr "Fennmaradt követelés tartozás grafikus vezérlőelem"

#. module: account
#: code:addons/account/models/account_invoice.py:111
#, python-format
msgid "Outstanding debits"
msgstr "Beszállítók felé fennmaradt tartozások"

#. module: account
#: model:ir.ui.view,arch_db:account.view_account_invoice_filter
msgid "Overdue"
msgstr "lejárt"

#. module: account
#: model:ir.ui.view,arch_db:account.view_company_inherit_form
msgid "Overdue Payments"
msgstr "Késedelmes kifizetések"

#. module: account
#: model:ir.model.fields,field_description:account.field_res_company_overdue_msg
#: model:ir.ui.view,arch_db:account.view_company_inherit_form
msgid "Overdue Payments Message"
msgstr "Késedelmes fizetési üzenet"

#. module: account
#: model:ir.ui.view,arch_db:account.view_account_invoice_filter
msgid "Overdue invoices, maturity date passed"
msgstr "Lejárt számlák, lejárt fizetési határidő"

#. module: account
#: model:ir.ui.menu,name:account.menu_finance_legal_statement
msgid "PDF Reports"
msgstr "PDF jelentés"

#. module: account
#: model:ir.ui.view,arch_db:account.invoice_form
#: model:ir.ui.view,arch_db:account.report_invoice_document
msgid "PRO-FORMA"
msgstr "Pro forma"

#. module: account
#: selection:account.invoice,state:0
#: model:ir.ui.view,arch_db:account.report_overdue_document
#: model:mail.message.subtype,name:account.mt_invoice_paid
msgid "Paid"
msgstr "Kifizetve"

#. module: account
#: code:addons/account/models/account_payment.py:271
#, python-format
msgid "Paid Invoices"
msgstr "Kifizetett számlák"

#. module: account
#. openerp-web
#: code:addons/account/static/src/xml/account_payment.xml:28
#, python-format
msgid "Paid on"
msgstr "Rendezett ekkor"

#. module: account
#: model:ir.model.fields,field_description:account.field_account_invoice_reconciled
msgid "Paid/Reconciled"
msgstr "Kifizetett/egyeztetett"

#. module: account
#: model:ir.model.fields,field_description:account.field_account_financial_report_parent_id
msgid "Parent"
msgstr "Szülő"

#. module: account
#: model:ir.model.fields,field_description:account.field_account_chart_template_parent_id
msgid "Parent Chart Template"
msgstr "Fölérendelt számlatükör sablon"

#. module: account
#: model:ir.ui.view,arch_db:account.view_account_financial_report_search
msgid "Parent Report"
msgstr "Fölérendelt gyűjtő kimutatás"

#. module: account
#: model:ir.model,name:account.model_account_partial_reconcile
#: model:ir.ui.view,arch_db:account.view_account_move_line_reconcile_full
msgid "Partial Reconcile"
msgstr "Részleges egyeztetés"

#. module: account
#. openerp-web
#: code:addons/account/static/src/js/account_reconciliation_widgets.js:1728
#: code:addons/account/static/src/xml/account_reconciliation.xml:262
#: model:ir.model,name:account.model_res_partner
#: model:ir.model.fields,field_description:account.field_account_abstract_payment_partner_id
#: model:ir.model.fields,field_description:account.field_account_bank_statement_line_partner_id
#: model:ir.model.fields,field_description:account.field_account_invoice_line_partner_id
#: model:ir.model.fields,field_description:account.field_account_invoice_partner_id
#: model:ir.model.fields,field_description:account.field_account_invoice_report_partner_id
#: model:ir.model.fields,field_description:account.field_account_move_line_partner_id
#: model:ir.model.fields,field_description:account.field_account_move_partner_id
#: model:ir.model.fields,field_description:account.field_account_payment_partner_id
#: model:ir.model.fields,field_description:account.field_account_register_payments_partner_id
#: model:ir.ui.view,arch_db:account.report_generalledger
#: model:ir.ui.view,arch_db:account.view_account_analytic_line_filter_inherit_account
#: model:ir.ui.view,arch_db:account.view_account_invoice_filter
#: model:ir.ui.view,arch_db:account.view_account_invoice_report_search
#: model:ir.ui.view,arch_db:account.view_account_move_filter
#: model:ir.ui.view,arch_db:account.view_account_move_line_filter
#: model:ir.ui.view,arch_db:account.view_account_payment_search
#, python-format
msgid "Partner"
msgstr "Partner"

#. module: account
#: model:ir.model.fields,field_description:account.field_account_invoice_report_commercial_partner_id
msgid "Partner Company"
msgstr "Partner vállalat"

#. module: account
#: model:ir.model.fields,field_description:account.field_account_move_line_ref
msgid "Partner Reference"
msgstr "Partner hivatkozás"

#. module: account
#: model:ir.model.fields,field_description:account.field_account_bank_statement_line_partner_name
msgid "Partner name"
msgstr "Partner neve"

#. module: account
#: model:ir.model.fields,field_description:account.field_account_abstract_payment_partner_type
#: model:ir.model.fields,field_description:account.field_account_payment_partner_type
#: model:ir.model.fields,field_description:account.field_account_register_payments_partner_type
msgid "Partner type"
msgstr "Partner típus"

#. module: account
#: model:ir.model.fields,field_description:account.field_account_aged_trial_balance_result_selection
#: model:ir.model.fields,field_description:account.field_account_common_partner_report_result_selection
msgid "Partner's"
msgstr "Partnerek"

#. module: account
#: model:ir.ui.view,arch_db:account.report_agedpartnerbalance
msgid "Partners"
msgstr "Partnerek"

#. module: account
#: code:addons/account/models/account_journal_dashboard.py:96
#, python-format
msgid "Past"
msgstr "Elmúlt"

#. module: account
#: model:account.account.type,name:account.data_account_type_payable
#: selection:account.account.type,type:0
#: model:ir.ui.view,arch_db:account.view_account_payment_search
msgid "Payable"
msgstr "Szállítónak fizetendő"

#. module: account
#: model:ir.model.fields,field_description:account.field_account_chart_template_property_account_payable_id
#: model:ir.ui.view,arch_db:account.view_account_chart_template_seacrh
msgid "Payable Account"
msgstr "Kötelezettség számlák"

#. module: account
#: selection:account.aged.trial.balance,result_selection:0
#: selection:account.common.partner.report,result_selection:0
#: model:ir.ui.view,arch_db:account.report_agedpartnerbalance
#: model:ir.ui.view,arch_db:account.view_account_search
msgid "Payable Accounts"
msgstr "Kötelezettség számlák"

#. module: account
#: model:ir.model.fields,field_description:account.field_res_partner_debit_limit
msgid "Payable Limit"
msgstr "Szállítói tartozás limitösszege"

#. module: account
#: model:ir.model.fields,field_description:account.field_account_abstract_payment_amount
#: model:ir.model.fields,field_description:account.field_account_payment_amount
#: model:ir.model.fields,field_description:account.field_account_register_payments_amount
msgid "Payment Amount"
msgstr "Szállítói tartozás összege"

#. module: account
#: model:ir.model.fields,field_description:account.field_account_abstract_payment_payment_date
#: model:ir.model.fields,field_description:account.field_account_payment_payment_date
#: model:ir.model.fields,field_description:account.field_account_register_payments_payment_date
msgid "Payment Date"
msgstr "Kifizetés dátuma"

#. module: account
#: model:ir.model.fields,field_description:account.field_account_payment_payment_difference_handling
msgid "Payment Difference"
msgstr "Fizetési különbözet"

#. module: account
#: model:ir.model.fields,field_description:account.field_account_abstract_payment_journal_id
#: model:ir.model.fields,field_description:account.field_account_payment_journal_id
#: model:ir.model.fields,field_description:account.field_account_register_payments_journal_id
#: model:ir.ui.view,arch_db:account.view_account_payment_search
msgid "Payment Method"
msgstr "Fizetési módszer"

#. module: account
#. openerp-web
#: code:addons/account/static/src/xml/account_payment.xml:60
#, python-format
msgid "Payment Method:"
msgstr "Fizetési módszer:"

#. module: account
#: model:ir.model,name:account.model_account_payment_method
#: model:ir.model.fields,field_description:account.field_account_journal_outbound_payment_method_ids
msgid "Payment Methods"
msgstr "Fizetési módok"

#. module: account
#: model:ir.model.fields,field_description:account.field_account_invoice_reference_type
msgid "Payment Reference"
msgstr "Fizetési hivatkozás"

#. module: account
#: model:ir.model,name:account.model_account_payment_term
#: model:ir.model.fields,field_description:account.field_account_invoice_payment_term_id
#: model:ir.model.fields,field_description:account.field_account_invoice_report_payment_term_id
#: model:ir.model.fields,field_description:account.field_account_payment_term_line_payment_id
#: model:ir.model.fields,field_description:account.field_account_payment_term_name
#: model:ir.ui.view,arch_db:account.view_payment_term_form
#: model:ir.ui.view,arch_db:account.view_payment_term_line_form
#: model:ir.ui.view,arch_db:account.view_payment_term_line_tree
#: model:ir.ui.view,arch_db:account.view_payment_term_search
msgid "Payment Term"
msgstr "Fizetési feltétel"

#. module: account
#: model:ir.model,name:account.model_account_payment_term_line
msgid "Payment Term Line"
msgstr "Fizetési feltétel sor"

#. module: account
#: model:ir.actions.act_window,name:account.action_payment_term_form
#: model:ir.ui.menu,name:account.menu_action_payment_term_form
#: model:ir.ui.view,arch_db:account.account_planner
msgid "Payment Terms"
msgstr "Fizetési feltételek"

#. module: account
#: model:ir.model.fields,field_description:account.field_account_abstract_payment_payment_method_id
#: model:ir.model.fields,field_description:account.field_account_abstract_payment_payment_type
#: model:ir.model.fields,field_description:account.field_account_payment_payment_method_id
#: model:ir.model.fields,field_description:account.field_account_payment_payment_type
#: model:ir.model.fields,field_description:account.field_account_register_payments_payment_method_id
#: model:ir.model.fields,field_description:account.field_account_register_payments_payment_type
msgid "Payment Type"
msgstr "Fizetés típusa:"

#. module: account
#: model:ir.model.fields,field_description:account.field_account_payment_payment_difference
msgid "Payment difference"
msgstr "Fizetési különbözet"

#. module: account
#: model:ir.model.fields,field_description:account.field_account_payment_payment_reference
msgid "Payment reference"
msgstr "Fizetési hivatkozás"

#. module: account
#: model:ir.ui.view,arch_db:account.view_payment_term_form
msgid "Payment term explanation for the customer..."
msgstr "Fizetési feltétel magyarázata a vásárló felé..."

#. module: account
#: model:account.payment.term,note:account.account_payment_term_15days
msgid "Payment term: 15 Days"
msgstr "Fizetési feltétel: 15 napos"

#. module: account
#: model:account.payment.term,note:account.account_payment_term_net
msgid "Payment term: 30 Net Days"
msgstr "Fizetési feltétel: 30 napos nettó"

#. module: account
#: model:account.payment.term,note:account.account_payment_term_advance
msgid "Payment term: 30% Advance End of Following Month"
msgstr "Fizetési feltétel:  30% előleg a következő hónap végéig"

#. module: account
#: model:account.payment.term,note:account.account_payment_term
msgid "Payment term: End of Following Month"
msgstr "Fizetési feltétel: Következő hónap végéig"

#. module: account
#: model:account.payment.term,note:account.account_payment_term_immediate
msgid "Payment term: Immediate Payment"
msgstr "Fizetési feltétel: Azonnali, készpénzes fizetés"

#. module: account
#: model:ir.model.fields,help:account.field_account_move_line_payment_id
msgid "Payment that created this entry"
msgstr "Fizetés ami ezt a bejegyzést létrehozta"

#. module: account
#: model:ir.model.fields,field_description:account.field_account_payment_method_payment_type
msgid "Payment type"
msgstr "Fizetés típusa"

#. module: account
#: model:ir.actions.act_window,name:account.action_account_payments
#: model:ir.actions.act_window,name:account.action_account_payments_payable
#: model:ir.model,name:account.model_account_payment
#: model:ir.model.fields,field_description:account.field_account_invoice_payment_ids
#: model:ir.model.fields,field_description:account.field_account_invoice_payment_move_line_ids
#: model:ir.ui.menu,name:account.menu_action_account_payments_payable
#: model:ir.ui.menu,name:account.menu_action_account_payments_receivable
#: model:ir.ui.view,arch_db:account.partner_view_buttons
#: model:ir.ui.view,arch_db:account.view_account_config_settings
#: model:ir.ui.view,arch_db:account.view_account_payment_search
msgid "Payments"
msgstr "Kifizetések"

#. module: account
#: model:ir.ui.view,arch_db:account.account_journal_dashboard_kanban_view
msgid "Payments Matching"
msgstr "Fizetések könyvelői párosítása"

#. module: account
#: model:ir.actions.act_window,help:account.action_account_payments
#: model:ir.actions.act_window,help:account.action_account_payments_payable
msgid ""
"Payments are used to register liquidity movements (send, collect or transfer money).\n"
"                  You can then process those payments by your own means or by using installed facilities."
msgstr "Befizetések, melyeket a likviditási bizonylatok rögzítésére használ (elküld, összegyűjt vagy átutalja a pénzt).\n                  Ezután végrehajthatja ezeket a befizetéseket saját részére vagy telepített lehetőségekhez."

#. module: account
#: model:ir.ui.view,arch_db:account.account_journal_dashboard_kanban_view
msgid "Payments to do"
msgstr "Fizetendők"

#. module: account
#: model:ir.model.fields,field_description:account.field_account_invoice_payments_widget
msgid "Payments widget"
msgstr "Fizetések grafikus vezérlő eleme"

#. module: account
#: model:ir.model.fields,field_description:account.field_res_company_paypal_account
msgid "Paypal Account"
msgstr "Paypal számla"

#. module: account
#: model:ir.model.fields,field_description:account.field_account_config_settings_paypal_account
msgid "Paypal account"
msgstr "Paypal számla"

#. module: account
#: model:ir.model.fields,help:account.field_account_config_settings_paypal_account
msgid ""
"Paypal account (email) for receiving online payments (credit card, etc.)\n"
"             If you set a paypal account, the customer  will be able to pay your invoices or quotations\n"
"             with a button \"Pay with  Paypal\" in automated emails or through the Odoo portal."
msgstr "Paypal számla(email) az online fizetések fogadására (hitelkártya, stb.)\n             Ha beállított egy paypal számlát, az ügyfélnek lehetősége lesz az árajánlatait vagy \n             számláit a \"Paypal fizetés\" gombbal kifizetni, automatikus email-ekkel vagy az Odoo rendszer portálon."

#. module: account
#: model:ir.model.fields,help:account.field_res_company_paypal_account
msgid "Paypal username (usually email) for receiving online payments."
msgstr "Paypal felhasználónév (általában email) az online összegek fogadásához."

#. module: account
#: model:ir.actions.act_window,name:account.action_invoice_tree_pending_invoice
msgid "Pending Invoice"
msgstr "Függő számlák"

#. module: account
#: selection:account.payment.term.line,value:0
msgid "Percent"
msgstr "Százalék"

#. module: account
#: model:ir.model.fields,field_description:account.field_account_move_matched_percentage
msgid "Percentage Matched"
msgstr "Százalékos egyezik"

#. module: account
#: selection:account.tax,amount_type:0
#: selection:account.tax.template,amount_type:0
msgid "Percentage of Price"
msgstr "Az ár százaléka"

#. module: account
#: selection:account.tax,amount_type:0
#: selection:account.tax.template,amount_type:0
msgid "Percentage of Price Tax Included"
msgstr "Áfával növelt ár százaléka"

#. module: account
#: selection:account.operation.template,second_amount_type:0
msgid "Percentage of amount"
msgstr "Összeg százaléka"

#. module: account
#: selection:account.operation.template,amount_type:0
msgid "Percentage of balance"
msgstr "Egyenleg százaléka"

#. module: account
#: code:addons/account/models/account_invoice.py:1273
#, python-format
msgid "Percentages for Payment Term Line must be between 0 and 100."
msgstr "A fizetési feltétel sorának a százalékos értéke 0 és 100 közötti legyen."

#. module: account
#: model:ir.ui.view,arch_db:account.view_account_invoice_filter
msgid "Period"
msgstr "Időszak"

#. module: account
#: model:ir.model.fields,field_description:account.field_account_aged_trial_balance_period_length
msgid "Period Length (days)"
msgstr "Időszak hossz (napok)"

#. module: account
#: model:ir.model.fields,field_description:account.field_account_config_settings_module_account_plaid
msgid "Plaid Connector"
msgstr "Plaid csatoló"

#. module: account
#: model:ir.model,name:account.model_web_planner
msgid "Planner"
msgstr "Tervező"

#. module: account
#: code:addons/account/wizard/pos_box.py:27
#, python-format
msgid "Please check that the field 'Journal' is set on the Bank Statement"
msgstr "Kérem ellenőrizze, a 'Napló' beállítását a banki kivonaton"

#. module: account
#: code:addons/account/wizard/pos_box.py:29
#, python-format
msgid "Please check that the field 'Transfer Account' is set on the company."
msgstr "Kérem ellenőrizze, hogy a 'Belső utalásos számla' mezőt beállította a vállalthoz."

#. module: account
#: code:addons/account/models/account_invoice.py:662
#, python-format
msgid "Please create some invoice lines."
msgstr "Kérem, hozzon létre egy pár számla tátelsort."

#. module: account
#: code:addons/account/models/account_move.py:133
#, python-format
msgid "Please define a sequence on the journal."
msgstr "Kérem egy sorrend meghatározását a naplón."

#. module: account
#: code:addons/account/models/account_invoice.py:660
#, python-format
msgid "Please define sequence on the journal related to this invoice."
msgstr "Képezzen sorrendet a naplón ehhez a számlához."

#. module: account
#: model:ir.ui.view,arch_db:account.view_account_form
msgid "Plus Bank"
msgstr "Plus Bank"

#. module: account
#: model:ir.ui.view,arch_db:account.view_account_form
msgid "Plus Fixed Assets"
msgstr "Plus Befektetett eszközök"

#. module: account
#: model:ir.ui.view,arch_db:account.view_account_form
msgid "Plus Net Profit"
msgstr "Plus nettó nyereség"

#. module: account
#: model:ir.ui.view,arch_db:account.view_account_form
msgid "Plus Non-Current Assets"
msgstr "Plus Nem-rövid lejáratú forgóeszközök"

#. module: account
#: model:ir.ui.view,arch_db:account.view_account_form
msgid "Plus Other Income"
msgstr "Plus egyéb Bevétel"

#. module: account
#: model:ir.ui.view,arch_db:account.view_move_form
msgid "Post"
msgstr "Könyvelésre küld"

#. module: account
#: model:ir.ui.view,arch_db:account.account_journal_dashboard_kanban_view
msgid "Post All Entries"
msgstr "Minden bejegyzést könyvelésre küld"

#. module: account
#: model:ir.ui.view,arch_db:account.view_account_payment_invoice_form
msgid "Post Difference In"
msgstr "Különbözetet könyvelésre küldje ebben "

#. module: account
#: model:ir.actions.act_window,name:account.action_validate_account_move
#: model:ir.ui.view,arch_db:account.validate_account_move_view
msgid "Post Journal Entries"
msgstr "Napló tételek könyvelése"

#. module: account
#: selection:account.move,state:0 selection:account.payment,state:0
#: model:ir.ui.view,arch_db:account.view_account_move_filter
#: model:ir.ui.view,arch_db:account.view_account_move_line_filter
#: model:ir.ui.view,arch_db:account.view_account_payment_search
msgid "Posted"
msgstr "Könyvelt"

#. module: account
#: model:ir.ui.view,arch_db:account.view_account_move_filter
msgid "Posted Journal Entries"
msgstr "Könyvelésre feladott napló bejegyzések"

#. module: account
#: model:ir.ui.view,arch_db:account.view_account_move_line_filter
msgid "Posted Journal Items"
msgstr "Könyvelésre feladott napló tételek"

#. module: account
#: model:ir.model.fields,field_description:account.field_account_chart_template_bank_account_code_prefix
#: model:ir.model.fields,field_description:account.field_res_company_bank_account_code_prefix
msgid "Prefix of the bank accounts"
msgstr "Bankkivonatok előtagja"

#. module: account
#: model:ir.model.fields,field_description:account.field_res_company_cash_account_code_prefix
msgid "Prefix of the cash accounts"
msgstr "Készpénz számlák előtagja"

#. module: account
#: model:ir.model.fields,field_description:account.field_account_chart_template_cash_account_code_prefix
msgid "Prefix of the main cash accounts"
msgstr "Fő készpénz számlák előtagja"

#. module: account
#: model:account.account.type,name:account.data_account_type_prepayments
#: model:ir.ui.view,arch_db:account.view_account_form
msgid "Prepayments"
msgstr "Előrefizetések"

#. module: account
#: selection:account.financial.report,sign:0
msgid "Preserve balance sign"
msgstr "Számla egyenleg jelölést megtartani"

#. module: account
#: model:ir.model,name:account.model_account_operation_template
msgid ""
"Preset to create journal entries during a invoices and payments matching"
msgstr "Számlák és fizetések párosítás alatti előre beállított napló bejegyzés készítők"

#. module: account
#: model:ir.ui.view,arch_db:account.report_invoice_document
msgid "Price"
msgstr ""

#. module: account
#: model:ir.ui.view,arch_db:account.account_aged_balance_view
#: model:ir.ui.view,arch_db:account.account_common_report_view
#: model:ir.ui.view,arch_db:account.invoice_form
msgid "Print"
msgstr "Nyomtatás"

#. module: account
#: model:ir.ui.view,arch_db:account.invoice_form
msgid "Print Invoice"
msgstr "Számla nyomtatása"

#. module: account
#: model:ir.ui.view,arch_db:account.invoice_form
msgid "Pro Forma Invoice"
msgstr "Pro Forma számla/Díjbekérő"

#. module: account
#: selection:account.invoice,state:0 selection:account.invoice.report,state:0
#: model:ir.ui.view,arch_db:account.view_account_invoice_report_search
msgid "Pro-forma"
msgstr "Pro-forma, díjbekérő"

#. module: account
#: model:res.groups,name:account.group_proforma_invoices
msgid "Pro-forma Invoices"
msgstr "Pro Forma számlák/Díjbekérők"

#. module: account
#: model:ir.model.fields,field_description:account.field_account_analytic_line_product_id
#: model:ir.model.fields,field_description:account.field_account_invoice_line_product_id
#: model:ir.model.fields,field_description:account.field_account_invoice_report_product_id
#: model:ir.model.fields,field_description:account.field_account_move_line_product_id
#: model:ir.ui.view,arch_db:account.view_account_analytic_line_filter_inherit_account
msgid "Product"
msgstr "Termék"

#. module: account
#: model:ir.model,name:account.model_product_category
#: model:ir.model.fields,field_description:account.field_account_invoice_report_categ_id
#: model:ir.ui.view,arch_db:account.view_account_invoice_report_search
msgid "Product Category"
msgstr "Termékkategória"

#. module: account
#: model:ir.model.fields,field_description:account.field_account_invoice_report_product_qty
msgid "Product Quantity"
msgstr "Termékmennyiség"

#. module: account
#: model:ir.model,name:account.model_product_template
msgid "Product Template"
msgstr "Terméksablon"

#. module: account
#: code:addons/account/models/account_bank_statement.py:168
#, python-format
msgid "Profit"
msgstr "Nyereség"

#. module: account
#: model:ir.ui.view,arch_db:account.view_account_form
msgid "Profit &amp; Loss"
msgstr "Nyereség &amp; Veszteség"

#. module: account
#: model:account.financial.report,name:account.account_financial_report_profitloss_toreport0
msgid "Profit (Loss) to report"
msgstr "Nyereség (Veszteség) a kimutatásba"

#. module: account
#: model:ir.model.fields,field_description:account.field_account_journal_profit_account_id
msgid "Profit Account"
msgstr "Nyereség számla"

#. module: account
#: model:account.financial.report,name:account.account_financial_report_profitandloss0
#: model:ir.actions.act_window,name:account.action_account_report_pl
#: model:ir.ui.menu,name:account.menu_account_report_pl
msgid "Profit and Loss"
msgstr "Eredménykimutatás (Nyereség/Veszteség)"

#. module: account
#: model:ir.ui.view,arch_db:account.view_account_invoice_filter
msgid "Proforma"
msgstr "Pro forma"

#. module: account
#: code:addons/account/models/account_bank_statement.py:554
#, python-format
msgid ""
"Programmation error : domain_maker_move_line_amount requires comparator '=' "
"or '<'"
msgstr "Programolvasási hiba  : domain_maker_move_line_amount requires comparator '=' or '<'"

#. module: account
#: code:addons/account/models/account_payment.py:117
#, python-format
msgid ""
"Programmation error: the expected model for this action is "
"'account.invoice'. The provided one is '%d'."
msgstr "Programolvasási hiba  :  ennek a műveletnek a várható modellje a 'account.invoice'. Ez a benyújtott '%d'."

#. module: account
#: code:addons/account/models/account_payment.py:115
#, python-format
msgid ""
"Programmation error: wizard action executed without active_model or "
"active_ids in context."
msgstr "Programolvasási hiba : varázsló művelet végrehajtott a  active_model vagy active_ids összefüggések nélkül."

#. module: account
#: model:ir.ui.view,arch_db:account.view_account_chart_template_form
msgid "Properties"
msgstr ""

#. module: account
#: selection:account.journal,type:0
#: model:ir.ui.view,arch_db:account.view_account_config_settings
#: model:ir.ui.view,arch_db:account.view_account_journal_search
#: model:ir.ui.view,arch_db:account.view_account_tax_search
#: model:ir.ui.view,arch_db:account.view_account_tax_template_search
#: model:ir.ui.view,arch_db:account.view_partner_property_form
msgid "Purchase"
msgstr "Beszerzés"

#. module: account
#: model:ir.ui.view,arch_db:account.view_wizard_multi_chart
msgid "Purchase Tax"
msgstr "Beszerzési adó"

#. module: account
#: model:ir.model.fields,field_description:account.field_wizard_multi_charts_accounts_purchase_tax_rate
msgid "Purchase Tax(%)"
msgstr "Előzetesen felszámított beszerzési ÁFA(%)"

#. module: account
#: model:ir.model.fields,field_description:account.field_account_config_settings_purchase_tax_rate
msgid "Purchase tax (%)"
msgstr "Beszerzési adó (%)"

#. module: account
#: selection:account.tax,type_tax_use:0
#: selection:account.tax.template,type_tax_use:0
#: model:ir.ui.menu,name:account.menu_finance_payables
#: model:ir.ui.view,arch_db:account.view_account_move_filter
msgid "Purchases"
msgstr ""

#. module: account
#: model:ir.actions.act_window,name:account.action_cash_box_in
#: model:ir.ui.view,arch_db:account.cash_box_in_form
msgid "Put Money In"
msgstr "Pénzt rakott ebbe"

#. module: account
#: selection:account.tax,amount_type:0
#: selection:account.tax.template,amount_type:0
msgid "Python Code"
msgstr "Python kód"

#. module: account
#: model:ir.model.fields,field_description:account.field_account_invoice_line_quantity
#: model:ir.model.fields,field_description:account.field_account_move_line_quantity
#: model:ir.ui.view,arch_db:account.report_invoice_document
msgid "Quantity"
msgstr "Mennyiség"

#. module: account
#: model:ir.model.fields,field_description:account.field_account_config_settings_currency_exchange_journal_id
msgid "Rate Difference Journal"
msgstr "Különbség napló értékelés"

#. module: account
#: model:ir.model.fields,field_description:account.field_account_invoice_refund_description
#: model:ir.model.fields,field_description:account.field_cash_box_in_name
#: model:ir.model.fields,field_description:account.field_cash_box_out_name
msgid "Reason"
msgstr "Ok"

#. module: account
#: model:account.account.type,name:account.data_account_type_receivable
#: selection:account.account.type,type:0
#: model:ir.ui.view,arch_db:account.view_account_payment_search
msgid "Receivable"
msgstr "Kintlévőség, követelés"

#. module: account
#: model:ir.model.fields,field_description:account.field_account_chart_template_property_account_receivable_id
#: model:ir.ui.view,arch_db:account.view_account_chart_template_seacrh
msgid "Receivable Account"
msgstr "Kintlévőség, követelés főkönyvi számla"

#. module: account
#: selection:account.aged.trial.balance,result_selection:0
#: selection:account.common.partner.report,result_selection:0
#: model:ir.ui.view,arch_db:account.report_agedpartnerbalance
#: model:ir.ui.view,arch_db:account.view_account_form
#: model:ir.ui.view,arch_db:account.view_account_search
msgid "Receivable Accounts"
msgstr "Kintlévőség, Követelés számlák"

#. module: account
#: selection:account.aged.trial.balance,result_selection:0
#: selection:account.common.partner.report,result_selection:0
#: model:ir.ui.view,arch_db:account.report_agedpartnerbalance
msgid "Receivable and Payable Accounts"
msgstr "Vásárlói és beszállítói számlák"

#. module: account
#: selection:account.abstract.payment,payment_type:0
#: selection:account.payment,payment_type:0
#: selection:account.register.payments,payment_type:0
#: model:ir.ui.view,arch_db:account.account_journal_dashboard_kanban_view
msgid "Receive Money"
msgstr "Pénz beérkeztetés"

#. module: account
#. openerp-web
#: code:addons/account/static/src/js/account_reconciliation_widgets.js:1849
#: code:addons/account/static/src/js/account_reconciliation_widgets.js:2446
#: code:addons/account/static/src/xml/account_reconciliation.xml:322
#: model:ir.ui.view,arch_db:account.account_journal_dashboard_kanban_view
#: model:ir.ui.view,arch_db:account.account_move_line_reconcile_writeoff
#: model:ir.ui.view,arch_db:account.view_account_move_line_reconcile_full
#: model:ir.ui.view,arch_db:account.view_bank_statement_form
#, python-format
msgid "Reconcile"
msgstr "Egyeztetés"

#. module: account
#: model:ir.actions.act_window,name:account.action_view_account_move_line_reconcile
msgid "Reconcile Entries"
msgstr "Tételek egyeztetése"

#. module: account
#: model:ir.ui.view,arch_db:account.view_account_move_line_reconcile_full
msgid "Reconcile With Write-Off"
msgstr "Egyeztetés különbözet veszteség leírásával"

#. module: account
#: code:addons/account/wizard/account_reconcile.py:79
#, python-format
msgid "Reconcile Writeoff"
msgstr "Egyeztetés különbözet leírása"

#. module: account
#. openerp-web
#: code:addons/account/static/src/js/tour_bank_statement_reconciliation.js:11
#, python-format
msgid "Reconcile the demo bank statement"
msgstr "Próba banki kivonatok egyeztetése"

#. module: account
#: selection:account.payment,state:0
#: model:ir.model.fields,field_description:account.field_account_move_line_reconciled
#: model:ir.ui.view,arch_db:account.view_account_payment_search
msgid "Reconciled"
msgstr "Egyeztetett"

#. module: account
#: model:ir.ui.view,arch_db:account.view_account_move_line_reconcile_full
#: model:ir.ui.view,arch_db:account.view_move_line_form
msgid "Reconciliation"
msgstr "Könyvelés, egyeztetés"

#. module: account
#: model:ir.actions.act_window,name:account.action_account_operation_template
#: model:ir.ui.view,arch_db:account.account_journal_dashboard_kanban_view
msgid "Reconciliation Models"
msgstr "Könyvelési, egyeztetési modellek"

#. module: account
#: model:ir.ui.view,arch_db:account.view_account_move_line_reconcile_full
msgid "Reconciliation Transactions"
msgstr "Könyvelési, egyeztetési tranzakciós ügyletek"

#. module: account
#: model:ir.actions.client,name:account.action_bank_reconcile
#: model:ir.actions.client,name:account.action_bank_reconcile_bank_statements
msgid "Reconciliation on Bank Statements"
msgstr "A banki kivonatok egyeztetése"

#. module: account
#. openerp-web
#: code:addons/account/static/src/js/account_reconciliation_widgets.js:2159
#, python-format
msgid "Reconciling "
msgstr "Egyeztetés"

#. module: account
#: model:ir.ui.view,arch_db:account.account_planner
msgid "Reconciling journal entries"
msgstr "Napló tételek egyeztetése"

#. module: account
#: selection:account.journal,bank_statements_source:0
msgid "Record Manually"
msgstr "Adatbázis bejegyzés kézzel"

#. module: account
#: model:ir.ui.view,arch_db:account.account_planner
msgid "Recording invoices"
msgstr "Számlák könyvelése, egyeztetése"

#. module: account
#: model:ir.ui.view,arch_db:account.report_generalledger
msgid "Ref"
msgstr "Hiv."

#. module: account
#: model:ir.model.fields,field_description:account.field_account_analytic_line_ref
msgid "Ref."
msgstr "Hiv."

#. module: account
#: model:ir.model.fields,field_description:account.field_account_bank_statement_line_ref
#: model:ir.model.fields,field_description:account.field_account_bank_statement_name
#: model:ir.model.fields,field_description:account.field_account_move_ref
#: model:ir.model.fields,field_description:account.field_cash_box_in_ref
msgid "Reference"
msgstr "Hivatkozás"

#. module: account
#: model:ir.model.fields,field_description:account.field_account_invoice_report_uom_name
msgid "Reference Unit of Measure"
msgstr "Referencia mértékegység"

#. module: account
#: model:ir.ui.view,arch_db:account.report_overdue_document
msgid "Reference number"
msgstr "Hivatkozási szám"

#. module: account
#: model:ir.model.fields,help:account.field_account_invoice_line_origin
#: model:ir.model.fields,help:account.field_account_invoice_origin
msgid "Reference of the document that produced this invoice."
msgstr "Bizonylat, amely előállította ezt a számlát."

#. module: account
#: model:ir.model.fields,help:account.field_account_payment_payment_reference
msgid ""
"Reference of the document used to issue this payment. Eg. check number, file"
" name, etc."
msgstr "Ehhez a fizetés ügyhöz felhasznált dokumentum bizonylat. Pl. csekk szám, fájl név, stb."

#. module: account
#: model:ir.model.fields,field_description:account.field_account_invoice_name
msgid "Reference/Description"
msgstr "Hivatkozó referencia/Leírás"

#. module: account
#: code:addons/account/models/account_invoice.py:809
#: model:ir.ui.view,arch_db:account.account_journal_dashboard_kanban_view
#: model:ir.ui.view,arch_db:account.invoice_form
#: model:ir.ui.view,arch_db:account.invoice_supplier_form
#: model:ir.ui.view,arch_db:account.report_invoice_document
#: model:ir.ui.view,arch_db:account.view_account_invoice_report_search
#, python-format
msgid "Refund"
msgstr "Visszatérítés"

#. module: account
#: model:ir.model.fields,field_description:account.field_account_invoice_refund_date_invoice
msgid "Refund Date"
msgstr "Visszatérítés dátuma"

#. module: account
#: model:ir.model.fields,field_description:account.field_account_journal_refund_sequence_id
msgid "Refund Entry Sequence"
msgstr "Ellenszámla/visszatérítés tételek sorszámai"

#. module: account
#: model:ir.actions.act_window,name:account.action_account_invoice_refund
#: model:ir.ui.view,arch_db:account.invoice_form
msgid "Refund Invoice"
msgstr "Jóváíró visszatérítés számla"

#. module: account
#: model:ir.model.fields,field_description:account.field_account_invoice_refund_filter_refund
msgid "Refund Method"
msgstr "Visszatérítés módja"

#. module: account
#: model:ir.model.fields,help:account.field_account_invoice_refund_filter_refund
msgid ""
"Refund base on this type. You can not Modify and Cancel if the invoice is "
"already reconciled"
msgstr "Visszatérítés ennek a típusnak az alapján. Nem tudja megváltoztatni és visszavonni a már egyeztetett számlát"

#. module: account
#: model:ir.ui.view,arch_db:account.view_account_invoice_filter
msgid "Refunds"
msgstr "Visszatérítések"

#. module: account
#: model:ir.actions.act_window,name:account.action_account_invoice_payment
#: model:ir.actions.act_window,name:account.action_account_payment_from_invoices
#: model:ir.ui.view,arch_db:account.invoice_form
#: model:ir.ui.view,arch_db:account.invoice_supplier_form
#: model:ir.ui.view,arch_db:account.view_account_payment_form
#: model:ir.ui.view,arch_db:account.view_account_payment_from_invoices
#: model:ir.ui.view,arch_db:account.view_account_payment_invoice_form
msgid "Register Payment"
msgstr "Kiegyenlítés rögzítése"

#. module: account
#: model:ir.ui.view,arch_db:account.account_planner
msgid "Register Payments"
msgstr "Kiegyenlítések rögzítése"

#. module: account
#: model:ir.model,name:account.model_account_register_payments
msgid "Register payments on multiple invoices"
msgstr " Több számlára történt befizetések rögzítése"

#. module: account
#: model:ir.ui.view,arch_db:account.account_planner
msgid ""
"Registering outstanding invoices and payments can be a huge undertaking, \n"
"                        but you can start using Odoo without it by:"
msgstr "Kiegyenlítetlen számlák és azok befizetéseinek rögzítése nagy teher lehet, \n                        de elkezdheti az Odoo rendszer használatát anélkül így:"

#. module: account
#: model:ir.ui.view,arch_db:account.account_planner
msgid ""
"Registering payments related to outstanding invoices separately in a "
"different account (e.g. Account Receivables 2014)"
msgstr "A kiegyenlítetlen számlákkal összefüggő befizetéseknek rögzítése külön egy másik számlán (pl. Vevői, Kintlévőség számla\n 2014)"

#. module: account
#: selection:account.account.type,type:0
msgid "Regular"
msgstr "Általános"

#. module: account
#: model:ir.model.fields,help:account.field_account_invoice_residual_company_signed
msgid "Remaining amount due in the currency of the company."
msgstr "A számla végösszegéből még nem rendezett rész a vállalat pénznemében."

#. module: account
#: model:ir.model.fields,help:account.field_account_invoice_residual_signed
msgid "Remaining amount due in the currency of the invoice."
msgstr "A számla végösszegéből még nem rendezett rész a számla pénznemében."

#. module: account
#: model:ir.model.fields,help:account.field_account_invoice_residual
msgid "Remaining amount due."
msgstr "A számla végösszegéből még nem rendezett rész."

#. module: account
#: model:ir.model.fields,field_description:account.field_account_fiscal_position_tax_template_tax_dest_id
msgid "Replacement Tax"
msgstr "Eredeti adó helyébe lépő adó"

#. module: account
#: model:ir.ui.view,arch_db:account.view_account_financial_report_form
msgid "Report"
msgstr "Kimutatás"

#. module: account
#: model:ir.model.fields,field_description:account.field_account_financial_report_name
msgid "Report Name"
msgstr "Beszámoló neve"

#. module: account
#: model:ir.ui.view,arch_db:account.account_aged_balance_view
#: model:ir.ui.view,arch_db:account.account_common_report_view
msgid "Report Options"
msgstr "Listázási beállítások"

#. module: account
#: model:ir.ui.view,arch_db:account.view_account_financial_report_search
msgid "Report Type"
msgstr "Kimutatás típus"

#. module: account
#: selection:account.financial.report,type:0
#: model:ir.model.fields,field_description:account.field_account_financial_report_account_report_id
msgid "Report Value"
msgstr "Érték beszámoló"

#. module: account
#: model:ir.ui.menu,name:account.menu_finance_reports
msgid "Reporting"
msgstr ""

#. module: account
#: model:ir.ui.menu,name:account.account_report_folder
msgid "Reports"
msgstr ""

#. module: account
#: model:ir.ui.view,arch_db:account.invoice_form
msgid "Reset to Draft"
msgstr "Visszaállítás tervezet állapotba"

#. module: account
#. openerp-web
#: code:addons/account/static/src/xml/account_reconciliation.xml:149
#, python-format
msgid "Residual"
msgstr "Rendezetlen"

#. module: account
#: model:ir.model.fields,field_description:account.field_account_move_line_amount_residual
msgid "Residual Amount"
msgstr "Rendezetlen összeg"

#. module: account
#: model:ir.model.fields,field_description:account.field_account_move_line_amount_residual_currency
msgid "Residual Amount in Currency"
msgstr "A pénznemben visszamaradt összeg"

#. module: account
#: model:ir.model.fields,field_description:account.field_account_bank_statement_user_id
#: model:ir.ui.view,arch_db:account.invoice_supplier_form
msgid "Responsible"
msgstr "Felelős"

#. module: account
#: model:ir.model.fields,field_description:account.field_account_move_reversal_date
msgid "Reversal date"
msgstr "Visszafordított dátum"

#. module: account
#: model:ir.ui.view,arch_db:account.view_move_form
msgid "Reverse Entry"
msgstr "Visszafordított személy"

#. module: account
#: code:addons/account/wizard/account_move_reversal.py:20
#: model:ir.actions.act_window,name:account.action_view_account_move_reversal
#: model:ir.ui.view,arch_db:account.view_account_move_reversal
#, python-format
msgid "Reverse Moves"
msgstr "Visszafordított mozgások bizonylatai"

#. module: account
#: selection:account.financial.report,sign:0
msgid "Reverse balance sign"
msgstr "Ellentétes oldalú számla egyenleg előjele"

#. module: account
#: model:ir.ui.view,arch_db:account.account_planner
msgid "Review Fiscal Positions"
msgstr "ÁFA pozíciók átnézése"

#. module: account
#: model:ir.ui.view,arch_db:account.account_planner
msgid "Review Terms"
msgstr "Feltételek átnézése"

#. module: account
#: model:ir.ui.view,arch_db:account.account_planner
msgid "Review existing Taxes"
msgstr "Meglévő adók átnézése"

#. module: account
#: model:ir.ui.view,arch_db:account.account_planner
msgid "Review the Chart of Accounts"
msgstr "Számlatükrök átnézése"

#. module: account
#: model:ir.ui.view,arch_db:account.account_planner
msgid "Review the list of available currencies (from the"
msgstr "Nézze át az elérhető  pénznemek listáját  (ettől"

#. module: account
#: selection:res.company,tax_calculation_rounding_method:0
msgid "Round Globally"
msgstr "Globális kerekítés"

#. module: account
#: selection:res.company,tax_calculation_rounding_method:0
msgid "Round per Line"
msgstr "Tételenkénti kerekítés"

#. module: account
#: selection:account.journal,type:0
#: model:ir.ui.view,arch_db:account.view_account_config_settings
#: model:ir.ui.view,arch_db:account.view_account_journal_search
#: model:ir.ui.view,arch_db:account.view_account_tax_search
#: model:ir.ui.view,arch_db:account.view_account_tax_template_search
#: model:ir.ui.view,arch_db:account.view_partner_property_form
msgid "Sale"
msgstr "Értékesíté"

#. module: account
#: model:ir.ui.view,arch_db:account.view_wizard_multi_chart
msgid "Sale Tax"
msgstr "Értékesítési adó"

#. module: account
#: selection:account.tax,type_tax_use:0
#: selection:account.tax.template,type_tax_use:0
#: model:ir.ui.menu,name:account.menu_finance_receivables
#: model:ir.ui.view,arch_db:account.view_account_move_filter
msgid "Sales"
msgstr ""

#. module: account
#: model:ir.model.fields,field_description:account.field_wizard_multi_charts_accounts_sale_tax_rate
msgid "Sales Tax(%)"
msgstr "Értékesítési adó(%)"

#. module: account
#: model:ir.ui.view,arch_db:account.view_account_invoice_report_search
msgid "Sales Team"
msgstr ""

#. module: account
#: model:ir.model.fields,field_description:account.field_account_config_settings_sale_tax_rate
msgid "Sales tax (%)"
msgstr "Értékesítési adó (%)"

#. module: account
#: model:ir.model.fields,field_description:account.field_account_invoice_report_user_id
#: model:ir.model.fields,field_description:account.field_account_invoice_user_id
#: model:ir.ui.view,arch_db:account.view_account_invoice_filter
#: model:ir.ui.view,arch_db:account.view_account_invoice_report_search
msgid "Salesperson"
msgstr ""

#. module: account
#: model:ir.ui.view,arch_db:account.view_account_journal_search
msgid "Search Account Journal"
msgstr "Főkönyvi napló keresése"

#. module: account
#: model:ir.ui.view,arch_db:account.view_account_template_search
msgid "Search Account Templates"
msgstr "Főkönyvi számla sablonok keresése"

#. module: account
#: model:ir.ui.view,arch_db:account.view_bank_statement_search
msgid "Search Bank Statements"
msgstr "Bankkivonatok keresése"

#. module: account
#: model:ir.ui.view,arch_db:account.view_bank_statement_line_search
msgid "Search Bank Statements Line"
msgstr "Bankkivonat tételsor keresése"

#. module: account
#: model:ir.ui.view,arch_db:account.view_account_chart_template_seacrh
msgid "Search Chart of Account Templates"
msgstr "Számlatükör sablon keresése"

#. module: account
#: model:ir.ui.view,arch_db:account.view_account_invoice_filter
msgid "Search Invoice"
msgstr "Számla keresése"

#. module: account
#: model:ir.ui.view,arch_db:account.view_account_move_line_filter
msgid "Search Journal Items"
msgstr "Könyvelési napló tételsorok keresése"

#. module: account
#: model:ir.ui.view,arch_db:account.view_account_move_filter
msgid "Search Move"
msgstr "Mozgáshoz bizonylat keresése"

#. module: account
#: model:ir.ui.view,arch_db:account.account_journal_dashboard_kanban_view
msgid "Search Operations"
msgstr "Műveletek keresése"

#. module: account
#: model:ir.ui.view,arch_db:account.view_account_tax_template_search
msgid "Search Tax Templates"
msgstr "Adósablonok keresése"

#. module: account
#: model:ir.ui.view,arch_db:account.view_account_tax_search
msgid "Search Taxes"
msgstr "Adók keresése"

#. module: account
#: model:ir.model.fields,help:account.field_account_journal_type
msgid ""
"Select 'Sale' for customer invoices journals. Select 'Purchase' for vendor "
"bills journals. Select 'Cash' or 'Bank' for journals that are used in "
"customer or vendor payments. Select 'General' for miscellaneous operations "
"journals. Select 'Opening/Closing Situation' for entries generated for new "
"fiscal years."
msgstr "Válassza az 'Értékesítés'-t a a vásárlói számlák naplóihoz. Válassza a 'Beszerzés'-t a beszállítói számlák naplóihoz. Válassza a 'Készpénz'-t vagy a 'Bank'-ot olyan naplókhoz melyek a vásárlói vagy beszerzési fizetéseket rögzítik. Válassza az 'Általános'-t az egyéb műveletek naplózásához. Válassza 'Nyitó/Záró' helyzetet olyan tételekhez amit új üzleti év generálásához használ."

#. module: account
#. openerp-web
#: code:addons/account/static/src/js/account_reconciliation_widgets.js:1756
#, python-format
msgid "Select Partner"
msgstr "Partner kiválasztása"

#. module: account
#. openerp-web
#: code:addons/account/static/src/xml/account_reconciliation.xml:234
#, python-format
msgid "Select a partner or choose a counterpart"
msgstr "Válasszon egy partnert vagy ellenoldal kiválasztása"

#. module: account
#: model:ir.model.fields,help:account.field_account_payment_term_line_value
msgid "Select here the kind of valuation related to this payment term line."
msgstr "Állítsa be itt az ehhez a fizetési feltétel tételsorhoz tartozó készlet értékelés fajtályát"

#. module: account
#: code:addons/account/wizard/account_invoice_state.py:42
#, python-format
msgid ""
"Selected invoice(s) cannot be cancelled as they are already in 'Cancelled' "
"or 'Done' state."
msgstr "A kiválasztott számlá(ka)t nem lehet visszavonni mivel már 'Visszavont' vagy 'Elkészített' állapotú."

#. module: account
#: code:addons/account/wizard/account_invoice_state.py:21
#, python-format
msgid ""
"Selected invoice(s) cannot be confirmed as they are not in 'Draft' or 'Pro-"
"Forma' state."
msgstr "A kiválasztott számla(k) nem erősíthetők meg mivel nem 'Tervezet' vagy 'Pro-Forma' állapotúak."

#. module: account
#: selection:account.abstract.payment,payment_type:0
#: selection:account.payment,payment_type:0
#: selection:account.register.payments,payment_type:0
#: model:ir.ui.view,arch_db:account.account_journal_dashboard_kanban_view
msgid "Send Money"
msgstr "Pénz küldés"

#. module: account
#: model:ir.ui.view,arch_db:account.invoice_form
msgid "Send by Email"
msgstr "Küldés Email-ben"

#. module: account
#: model:ir.ui.view,arch_db:account.account_planner
msgid ""
"Sending customer statements (outstanding invoices) manually during the "
"transition period"
msgstr "Vásárlói kivonatok küldése (kifizetetlen számlák) kézzel az átmenet időszakában"

#. module: account
#: selection:account.payment,state:0
#: model:ir.model.fields,field_description:account.field_account_invoice_sent
#: model:ir.ui.view,arch_db:account.view_account_payment_search
msgid "Sent"
msgstr "Elküldött"

#. module: account
#: selection:res.company,fiscalyear_last_month:0
msgid "September"
msgstr "Szeptember"

#. module: account
#: model:ir.model.fields,field_description:account.field_account_bank_statement_line_sequence
#: model:ir.model.fields,field_description:account.field_account_financial_report_sequence
#: model:ir.model.fields,field_description:account.field_account_fiscal_position_sequence
#: model:ir.model.fields,field_description:account.field_account_invoice_line_sequence
#: model:ir.model.fields,field_description:account.field_account_invoice_tax_sequence
#: model:ir.model.fields,field_description:account.field_account_journal_sequence
#: model:ir.model.fields,field_description:account.field_account_operation_template_sequence
#: model:ir.model.fields,field_description:account.field_account_payment_term_line_sequence
#: model:ir.model.fields,field_description:account.field_account_tax_group_sequence
#: model:ir.model.fields,field_description:account.field_account_tax_sequence
#: model:ir.model.fields,field_description:account.field_account_tax_template_sequence
msgid "Sequence"
msgstr ""

#. module: account
#: model:ir.model.fields,help:account.field_account_tax_active
#: model:ir.model.fields,help:account.field_account_tax_template_active
msgid "Set active to false to hide the tax without removing it."
msgstr "Állítsa az aktív mezőt hamisra az adó eltüntetéséhez, annak törlése nélkül."

#. module: account
#: model:ir.ui.view,arch_db:account.account_planner
msgid "Set the default Sales and Purchase taxes"
msgstr "Állítsa be az alapértelmezett Értékesítési és Beszerzési adókat"

#. module: account
#: model:ir.model.fields,help:account.field_account_chart_template_visible
msgid ""
"Set this to False if you don't want this template to be used actively in the"
" wizard that generate Chart of Accounts from templates, this is useful when "
"you want to generate accounts of this template only when loading its child "
"template."
msgstr "Állítsa az értékét hamisra, ha nem akarja a sablont aktívan a számlatükör varázsló sablonjai között használni, akkor hasznos, ha az al-sablonok betöltése után szeretne ebből a sablonból számlatükröt létrehozni."

#. module: account
#: model:ir.ui.view,arch_db:account.invoice_supplier_form
msgid "Set to Draft"
msgstr "Beállítás tervezetnek"

#. module: account
#: model:ir.ui.menu,name:account.menu_account_config
#: model:ir.ui.view,arch_db:account.account_journal_dashboard_kanban_view
msgid "Settings"
msgstr "Alapbeállítások"

#. module: account
#: model:ir.model.fields,field_description:account.field_account_journal_code
msgid "Short Code"
msgstr "Rövidített kód"

#. module: account
#: model:ir.ui.view,arch_db:account.view_tax_tree
msgid "Short Name"
msgstr "Rövidített név"

#. module: account
#. openerp-web
#: code:addons/account/static/src/xml/account_reconciliation.xml:289
#, python-format
msgid "Show"
msgstr "Mutat"

#. module: account
#: model:ir.model.fields,field_description:account.field_account_journal_display_on_footer
msgid "Show in Invoices Footer"
msgstr "Mutassa a számlák láblécén."

#. module: account
#: model:ir.model.fields,field_description:account.field_account_journal_show_on_dashboard
msgid "Show journal on dashboard"
msgstr "Napló megjelenítése a műszerfalon"

#. module: account
#. openerp-web
#: code:addons/account/static/src/xml/account_reconciliation.xml:19
#, python-format
msgid "Show more... ("
msgstr "Mutasson többet... ("

#. module: account
#: model:ir.model.fields,field_description:account.field_account_financial_report_sign
msgid "Sign on Reports"
msgstr "Kimutatásokban megjelenő előjel"

#. module: account
#: model:ir.ui.view,arch_db:account.account_planner
msgid ""
"Simplify your cash, checks, or credit cards deposits with an integrated "
"batch payment function."
msgstr "Egyszerűsítse készpénz, csekk, vagy hitel kártya befizetéseit az egységbe rendezett kötegelt fizetési funkcióval."

#. module: account
#: selection:account.financial.report,style_overwrite:0
msgid "Smallest Text"
msgstr "Legkisebb szöveg"

#. module: account
#: model:ir.model.fields,field_description:account.field_account_report_general_ledger_sortby
msgid "Sort by"
msgstr "Rendezés feltétele"

#. module: account
#: model:ir.model.fields,field_description:account.field_account_invoice_line_origin
#: model:ir.model.fields,field_description:account.field_account_invoice_origin
msgid "Source Document"
msgstr "Forrás dokumentum"

#. module: account
#: model:ir.model.fields,field_description:account.field_account_aged_trial_balance_date_from
#: model:ir.model.fields,field_description:account.field_account_balance_report_date_from
#: model:ir.model.fields,field_description:account.field_account_common_account_report_date_from
#: model:ir.model.fields,field_description:account.field_account_common_partner_report_date_from
#: model:ir.model.fields,field_description:account.field_account_common_report_date_from
#: model:ir.model.fields,field_description:account.field_account_report_general_ledger_date_from
#: model:ir.model.fields,field_description:account.field_accounting_report_date_from
#: model:ir.model.fields,field_description:account.field_accounting_report_date_from_cmp
msgid "Start Date"
msgstr "Kezdő dátum"

#. module: account
#: model:ir.model.fields,field_description:account.field_account_bank_statement_balance_start
msgid "Starting Balance"
msgstr "Nyitó egyenleg"

#. module: account
#: model:ir.ui.view,arch_db:account.view_account_payment_search
msgid "State"
msgstr ""

#. module: account
#: model:ir.model.fields,field_description:account.field_account_bank_statement_line_statement_id
#: model:ir.model.fields,field_description:account.field_account_move_line_statement_id
msgid "Statement"
msgstr "Kivonat"

#. module: account
#: code:addons/account/models/account_bank_statement.py:250
#, python-format
msgid "Statement %s confirmed, journal items were created."
msgstr "%s kivonat rögzítve, napló tételek létrehozva."

#. module: account
#: model:ir.ui.view,arch_db:account.view_bank_statement_line_form
msgid "Statement Line"
msgstr "Kivonat tételsor"

#. module: account
#: model:ir.model.fields,field_description:account.field_account_bank_statement_line_ids
#: model:ir.ui.view,arch_db:account.view_bank_statement_form
#: model:ir.ui.view,arch_db:account.view_bank_statement_line_tree
msgid "Statement lines"
msgstr "Kivonat tételsorok"

#. module: account
#: model:ir.ui.view,arch_db:account.view_bank_statement_tree
msgid "Statements"
msgstr "Kivonatok"

#. module: account
#: model:ir.ui.view,arch_db:account.view_account_move_filter
#: model:ir.ui.view,arch_db:account.view_move_line_form
msgid "States"
msgstr ""

#. module: account
#: model:ir.model.fields,field_description:account.field_account_fiscal_position_states_count
msgid "States count"
msgstr "Állapotok számlálója"

#. module: account
#: model:ir.model.fields,field_description:account.field_account_bank_statement_state
#: model:ir.model.fields,field_description:account.field_account_invoice_state
#: model:ir.model.fields,field_description:account.field_account_move_state
#: model:ir.model.fields,field_description:account.field_account_payment_state
#: model:ir.ui.view,arch_db:account.view_account_invoice_filter
#: model:ir.ui.view,arch_db:account.view_account_invoice_report_search
#: model:ir.ui.view,arch_db:account.view_bank_statement_search
#: model:ir.ui.view,arch_db:account.view_move_line_form2
msgid "Status"
msgstr "Állapot"

#. module: account
#: model:ir.model.fields,field_description:account.field_account_cashbox_line_subtotal
msgid "Subtotal"
msgstr "Részösszeg"

#. module: account
#: model:ir.ui.view,arch_db:account.report_invoice_document
msgid "TIN:"
msgstr "Adóazonosító szám; TIN, VAT:"

#. module: account
#: model:ir.ui.view,arch_db:account.view_account_form
msgid "TOTAL ASSETS"
msgstr "ESZKÖZÖK ÖSZESEN"

#. module: account
#: model:ir.ui.view,arch_db:account.view_account_form
msgid "TOTAL EQUITY"
msgstr "SAJÁT TŐKE ÖSSZESEN"

#. module: account
#: model:ir.model.fields,field_description:account.field_account_account_tag_ids
#: model:ir.model.fields,field_description:account.field_account_tax_tag_ids
msgid "Tags"
msgstr "Címkék"

#. module: account
#: model:ir.actions.act_window,name:account.action_cash_box_out
#: model:ir.ui.view,arch_db:account.cash_box_out_form
msgid "Take Money Out"
msgstr "Készpénz kifizetése"

#. module: account
#. openerp-web
#: code:addons/account/static/src/js/account_reconciliation_widgets.js:1516
#, python-format
msgid "Take on average less than 5 seconds to reconcile a transaction."
msgstr "Általában kevesebb mint 5 másodpercig tart egy tranzakció egyeztetése."

#. module: account
#: model:ir.model.fields,field_description:account.field_account_aged_trial_balance_target_move
#: model:ir.model.fields,field_description:account.field_account_balance_report_target_move
#: model:ir.model.fields,field_description:account.field_account_common_account_report_target_move
#: model:ir.model.fields,field_description:account.field_account_common_partner_report_target_move
#: model:ir.model.fields,field_description:account.field_account_common_report_target_move
#: model:ir.model.fields,field_description:account.field_account_report_general_ledger_target_move
#: model:ir.model.fields,field_description:account.field_accounting_report_target_move
msgid "Target Moves"
msgstr "Figyelembe vett bizonylat tételek"

#. module: account
#. openerp-web
#: code:addons/account/static/src/js/account_reconciliation_widgets.js:124
#: code:addons/account/static/src/js/account_reconciliation_widgets.js:129
#: model:ir.model,name:account.model_account_tax
#: model:ir.model.fields,field_description:account.field_account_invoice_amount_tax
#: model:ir.model.fields,field_description:account.field_account_invoice_tax_tax_id
#: model:ir.model.fields,field_description:account.field_account_operation_template_second_tax_id
#: model:ir.model.fields,field_description:account.field_account_operation_template_tax_id
#: model:ir.ui.view,arch_db:account.view_account_tax_search
#, python-format
msgid "Tax"
msgstr "Adó"

#. module: account
#: code:addons/account/models/chart_template.py:680
#: code:addons/account/models/chart_template.py:683
#, python-format
msgid "Tax %.2f%%"
msgstr "Adó %.2f%%"

#. module: account
#: model:ir.model.fields,field_description:account.field_account_invoice_tax_account_id
#: model:ir.model.fields,field_description:account.field_account_tax_account_id
#: model:ir.model.fields,field_description:account.field_account_tax_template_account_id
msgid "Tax Account"
msgstr "Adószámla"

#. module: account
#: model:ir.model.fields,field_description:account.field_account_tax_refund_account_id
#: model:ir.model.fields,field_description:account.field_account_tax_template_refund_account_id
msgid "Tax Account on Refunds"
msgstr "Adószámla"

#. module: account
#: model:ir.ui.view,arch_db:account.view_account_tax_search
msgid "Tax Application"
msgstr "Adó alkalmazási terület"

#. module: account
#: model:ir.model.fields,field_description:account.field_res_company_tax_calculation_rounding_method
msgid "Tax Calculation Rounding Method"
msgstr "Adó számításhoz a kerekítés módja"

#. module: account
#: model:ir.model.fields,field_description:account.field_account_tax_amount_type
#: model:ir.model.fields,field_description:account.field_account_tax_template_amount_type
msgid "Tax Computation"
msgstr "Adó kiszámítás"

#. module: account
#: model:ir.model.fields,field_description:account.field_account_invoice_tax_name
msgid "Tax Description"
msgstr "Adó meghatározása"

#. module: account
#: model:ir.model.fields,field_description:account.field_account_tax_tax_group_id
msgid "Tax Group"
msgstr "Adó csoport"

#. module: account
#: model:ir.ui.view,arch_db:account.account_planner
msgid "Tax ID (VAT)"
msgstr "Adó ID azonosító (VAT)"

#. module: account
#: model:ir.actions.act_window,name:account.act_account_tax_tax
#: model:ir.actions.act_window,name:account.act_account_tax_tax_posted
#: model:ir.model.fields,field_description:account.field_account_invoice_tax_line_ids
msgid "Tax Lines"
msgstr "Adó összesítő tételsorok"

#. module: account
#: model:ir.model.fields,field_description:account.field_account_fiscal_position_tax_ids
#: model:ir.model.fields,field_description:account.field_account_fiscal_position_template_tax_ids
#: model:ir.ui.view,arch_db:account.view_account_position_form
msgid "Tax Mapping"
msgstr "Adó leképezés"

#. module: account
#: model:ir.model.fields,field_description:account.field_account_tax_name
#: model:ir.model.fields,field_description:account.field_account_tax_template_name
msgid "Tax Name"
msgstr "Adó megnevezése"

#. module: account
#: model:ir.model.fields,field_description:account.field_account_tax_template_type_tax_use
#: model:ir.model.fields,field_description:account.field_account_tax_type_tax_use
msgid "Tax Scope"
msgstr "Adó hatásköre"

#. module: account
#: model:ir.model.fields,field_description:account.field_account_fiscal_position_tax_template_tax_src_id
msgid "Tax Source"
msgstr "Eredeti adó"

#. module: account
#: model:ir.ui.view,arch_db:account.view_account_tax_template_search
msgid "Tax Template"
msgstr "Adó sablon"

#. module: account
#: model:ir.model.fields,field_description:account.field_account_chart_template_tax_template_ids
msgid "Tax Template List"
msgstr "Adósablon lista"

#. module: account
#: model:ir.actions.act_window,name:account.action_account_tax_template_form
msgid "Tax Templates"
msgstr "Adósablonok"

#. module: account
#: model:ir.model.fields,field_description:account.field_account_config_settings_tax_calculation_rounding_method
msgid "Tax calculation rounding method"
msgstr "Adó számítás kerekítési mód"

#. module: account
#: sql_constraint:account.tax:0 sql_constraint:account.tax.template:0
msgid "Tax names must be unique !"
msgstr "Adó neveknek egyedinek kell lenniük!"

#. module: account
#: model:ir.model.fields,field_description:account.field_account_fiscal_position_tax_tax_src_id
msgid "Tax on Product"
msgstr "Adók a terméken"

#. module: account
#: model:ir.model.fields,field_description:account.field_account_fiscal_position_tax_tax_dest_id
msgid "Tax to Apply"
msgstr "Alkalmazandó adó"

#. module: account
#: selection:account.account.tag,applicability:0
#: model:account.tax.group,name:account.tax_group_taxes
#: model:ir.actions.act_window,name:account.action_tax_form
#: model:ir.model.fields,field_description:account.field_account_invoice_line_invoice_line_tax_ids
#: model:ir.model.fields,field_description:account.field_account_move_line_tax_ids
#: model:ir.ui.menu,name:account.menu_action_tax_form
#: model:ir.ui.view,arch_db:account.account_planner
#: model:ir.ui.view,arch_db:account.invoice_form
#: model:ir.ui.view,arch_db:account.invoice_supplier_form
#: model:ir.ui.view,arch_db:account.report_invoice_document
#: model:ir.ui.view,arch_db:account.view_account_config_settings
#: model:ir.ui.view,arch_db:account.view_move_line_form
msgid "Taxes"
msgstr "Adók"

#. module: account
#: model:ir.model,name:account.model_account_fiscal_position_tax
msgid "Taxes Fiscal Position"
msgstr "ÁFA költségvetési pozíció"

#. module: account
#: model:ir.ui.view,arch_db:account.view_account_position_template_form
msgid "Taxes Mapping"
msgstr "Adók leképezése"

#. module: account
#: model:ir.ui.view,arch_db:account.view_account_tax_template_search
msgid "Taxes used in Purchases"
msgstr "A beszerzéseknél felhasznált adók"

#. module: account
#: model:ir.ui.view,arch_db:account.view_account_tax_template_search
msgid "Taxes used in Sales"
msgstr "Értékesítésekkor használt adók"

#. module: account
#: model:ir.model.fields,help:account.field_account_move_line_balance
msgid ""
"Technical field holding the debit - credit in order to open meaningful graph"
" views from reports"
msgstr "Technikai mező a kiadás - bevétel megtartására a jelentésekből készült értelmező grafikon nézet megnyitásához"

#. module: account
#: model:ir.model.fields,help:account.field_account_move_line_balance_cash_basis
msgid ""
"Technical field holding the debit_cash_basis - credit_cash_basis in order to"
" open meaningful graph views from reports"
msgstr "Technikai mező a kiadás_készpénz_bázis - bevétel_készpénz_bázis megtartására a jelentésekből készült értelmező grafikon nézet megnyitásához"

#. module: account
#: model:ir.model.fields,help:account.field_account_invoice_move_name
msgid ""
"Technical field holding the number given to the invoice, automatically set "
"when the invoice is validated then stored to set the same number again if "
"the invoice is cancelled, set to draft and re-validated."
msgstr "Technikai mező a számlához adott számok megtartására, automatikusan beállított, miután számla jóváhagyásra került, ezután eltárolásra kerül, hogy még egyszer be lehessen állítani egy esetleges stornózáskor, újra tervezetnek állítja és újra-jóváhagyja."

#. module: account
#: model:ir.model.fields,field_description:account.field_account_invoice_refund_refund_only
msgid ""
"Technical field to hide filter_refund in case invoice is partially paid"
msgstr "Technikai mező a filter_refund eltüntetésére, ha a szóban forgó számla egy része kifizetésre kerül"

#. module: account
#: model:ir.model.fields,help:account.field_account_bank_statement_journal_type
#: model:ir.model.fields,help:account.field_account_payment_has_invoices
msgid "Technical field used for usability purposes"
msgstr "Technikai mező felhasználási célokra használt"

#. module: account
#: model:ir.model.fields,help:account.field_account_move_matched_percentage
msgid "Technical field used in cash basis method"
msgstr "Technikai mező készpénz bázis módozatra használt"

#. module: account
#: model:ir.model.fields,help:account.field_account_abstract_payment_payment_method_code
#: model:ir.model.fields,help:account.field_account_payment_payment_method_code
#: model:ir.model.fields,help:account.field_account_register_payments_payment_method_code
msgid ""
"Technical field used to adapt the interface to the payment type selected."
msgstr "Technikai mező a kiválasztott fizetési típushoz a megfelelő csatoló illesztéséhez használt."

#. module: account
#: model:ir.model.fields,help:account.field_account_abstract_payment_hide_payment_method
#: model:ir.model.fields,help:account.field_account_payment_hide_payment_method
#: model:ir.model.fields,help:account.field_account_register_payments_hide_payment_method
msgid ""
"Technical field used to hide the payment method if the selected journal has "
"only one available which is 'manual'"
msgstr "Technikai mező a fizetési mód eltüntetésére használt, ha a kiválasztott naplókhoz csak egy elérhető és az a 'kézi'"

#. module: account
#: model:ir.model.fields,help:account.field_account_move_rate_diff_partial_rec_id
msgid ""
"Technical field used to keep track of the origin of journal entries created "
"in case of fluctuation of the currency exchange rate. This is needed when "
"cancelling the source: it will post the inverse journal entry to cancel that"
" part too."
msgstr "Technikai mező a pénznemek átváltási árfolyam változása miatt, a főkönyvi napló eredeti tételének nyomon követéséhez. Erre akkor van szükség ha a forrást törlik: ez az ellen oldali főkönyvi bejegyzést is könyvelésre küldi, hogy az az oldal is törlésre kerüljön."

#. module: account
#: model:ir.model.fields,field_description:account.field_account_config_settings_chart_template_id
msgid "Template"
msgstr "Sablon"

#. module: account
#: model:ir.model,name:account.model_account_fiscal_position_account_template
msgid "Template Account Fiscal Mapping"
msgstr "Sablon főkönyvi számla ÁFA pozíció leképezés"

#. module: account
#: model:ir.model,name:account.model_account_fiscal_position_tax_template
msgid "Template Tax Fiscal Position"
msgstr "ÁFA költségvetési pozíció sablon"

#. module: account
#: model:ir.model,name:account.model_account_fiscal_position_template
msgid "Template for Fiscal Position"
msgstr "Költségvetési pozíció sablon"

#. module: account
#: model:ir.model.fields,field_description:account.field_account_config_settings_template_transfer_account_id
msgid "Template transfer account id"
msgstr "Főkönyvi belső utalásos számla sablon id azon."

#. module: account
#: model:ir.model,name:account.model_account_chart_template
msgid "Templates for Account Chart"
msgstr "Számlatükör sablonok"

#. module: account
#: model:ir.model,name:account.model_account_account_template
msgid "Templates for Accounts"
msgstr "Főkönyvi számla sablonok"

#. module: account
#: model:ir.model,name:account.model_account_tax_template
msgid "Templates for Taxes"
msgstr "Sablonok adókhoz"

#. module: account
#: model:ir.ui.view,arch_db:account.view_payment_term_line_form
msgid "Term Type"
msgstr "Feltétel típus"

#. module: account
#: model:ir.model.fields,field_description:account.field_account_payment_term_line_ids
#: model:ir.ui.view,arch_db:account.view_payment_term_form
msgid "Terms"
msgstr "Fizetési feltételek"

#. module: account
#: model:ir.ui.view,arch_db:account.account_planner
msgid "Terms &amp; Conditions"
msgstr "Kikötések &amp; Feltételek"

#. module: account
#: model:ir.ui.view,arch_db:account.invoice_form
msgid "Terms and conditions..."
msgstr "Kikötések és feltételek..."

#. module: account
#. openerp-web
#: code:addons/account/static/src/xml/account_reconciliation.xml:212
#, python-format
msgid "That's on average"
msgstr "Ez az átlagon"

#. module: account
#: model:ir.model.fields,help:account.field_account_account_internal_type
#: model:ir.model.fields,help:account.field_account_account_type_type
msgid ""
"The 'Internal Type' is used for features available on different types of "
"accounts: liquidity type is for cash or bank accounts, payable/receivable is"
" for vendor/customer accounts."
msgstr "A 'Belső típus' a különböző elérhető számla tulajdonságokat tartalmazza: likviditási típus a készpénz vagy bank számlákhoz, Kifizetendő/Kintlévőség a beszállítói/vásárlói számlákhoz."

#. module: account
#: model:ir.ui.view,arch_db:account.account_planner
msgid ""
"The Advisors have full access to the Accounting application, \n"
"                                        plus access to miscellaneous operations such as salary and asset management."
msgstr "A Tanácsadóknak teljes elérésük van a Könyvelési alkalmazáshoz, \n                                        plusz hozzáférés a különböző műveletekhez , mint bérek és tárgyi eszközök kezelése."

#. module: account
#: model:ir.ui.view,arch_db:account.account_planner
msgid ""
"The Deposit Ticket module can also be used to settle credit card batch made "
"of multiple transactions."
msgstr "A  Letéti jegy modult felhasználhatja a kredit kártya csoportok összeállításához többes fizetésre."

#. module: account
#: code:addons/account/models/account_move.py:780
#, python-format
msgid "The account %s (%s) is not marked as reconciliable !"
msgstr "A %s (%s) számla nincs bejelölve párosításra !"

#. module: account
#: model:ir.model.fields,help:account.field_res_partner_bank_journal_id
msgid "The accounting journal corresponding to this bank account."
msgstr "A könyvelési napló hozzátartozik ehhez a bank számához."

#. module: account
#: model:ir.model.fields,help:account.field_account_bank_statement_line_amount_currency
#: model:ir.model.fields,help:account.field_account_move_line_amount_currency
msgid ""
"The amount expressed in an optional other currency if it is a multi-currency"
" entry."
msgstr "Szabadon választott más pénznemben kifejezett összeg, ha a tétel több pénznembeli devizás."

#. module: account
#: model:ir.model.fields,help:account.field_account_analytic_line_amount_currency
msgid ""
"The amount expressed in the related account currency if not equal to the "
"company one."
msgstr "A vállalat pénznemétől eltérő másodlagos pénznemben kifejezett összeg."

#. module: account
#: code:addons/account/models/account_move.py:387
#, python-format
msgid ""
"The amount expressed in the secondary currency must be positive when account"
" is debited and negative when account is credited."
msgstr "A másodlagos pénznemben kifejezett összegnek pozitívnak kell lennie, ha a számla fizetendő/tartozás, és negatívnak, ha a számla követel/bevétel/jóváírás."

#. module: account
#: code:addons/account/models/account.py:524
#, python-format
msgid ""
"The application scope of taxes in a group must be either the same as the "
"group or \"None\"."
msgstr "Az alkalmazásban egy csoporton belül az összefüggő adóknak ugyanannak kell lenniük vagy min a csoporté vagy \"Semmi\"."

#. module: account
#: code:addons/account/models/account.py:268
#, python-format
msgid ""
"The bank account of a bank journal must belong to the same company (%s)."
msgstr "A banki napló bank számának ugyanahhoz a vállalathoz kell tartoznia (%s)."

#. module: account
#: code:addons/account/models/account_bank_statement.py:786
#, python-format
msgid "The bank statement line was already reconciled."
msgstr "A banki kivonat tételsora már egyeztetésre került."

#. module: account
#: model:ir.model.fields,help:account.field_account_move_line_statement_id
msgid "The bank statement used for bank reconciliation"
msgstr "A bank egyeztetéshez használt bankkivonat"

#. module: account
#: model:ir.model.fields,help:account.field_res_company_chart_template_id
msgid "The chart template for the company (if any)"
msgstr "A  számlatükör sablonja a vállalthoz (ha létezik)"

#. module: account
#: model:ir.ui.view,arch_db:account.view_account_bnk_stmt_check
msgid "The closing balance is different than the computed one!"
msgstr "A záró egyenleg eltér a számítottól!"

#. module: account
#: sql_constraint:account.journal:0
msgid "The code and name of the journal must be unique per company !"
msgstr "A napló kódjának és nevének egyedinek kell lennie mindegyik vállalathoz!"

#. module: account
#: sql_constraint:account.account:0
msgid "The code of the account must be unique per company !"
msgstr "A főkönyvi számla számának egyedinek kell lennie!"

#. module: account
#: model:ir.model.fields,help:account.field_account_invoice_commercial_partner_id
msgid ""
"The commercial entity that will be used on Journal Entries for this invoice"
msgstr "Az az értékesítő személy aki a számlához tartozó napló bejegyzéseknél fel lesz tüntetve"

#. module: account
#: model:ir.model.fields,help:account.field_account_journal_currency_id
msgid "The currency used to enter statement"
msgstr "Számlakivonat tételek rögzítésének pénzneme"

#. module: account
#: model:ir.actions.act_window,help:account.action_invoice_tree1
msgid ""
"The discussions with your customer are automatically displayed at\n"
"                the bottom of each invoice."
msgstr "A vásárlóval történt beszélgetést automatikusan kijelzi\n                mindegyik számla alján."

#. module: account
#: code:addons/account/models/account_bank_statement.py:182
#, python-format
msgid ""
"The ending balance is incorrect !\n"
"The expected balance (%s) is different from the computed one. (%s)"
msgstr "A kivonat záró egyenlege hibás!\nA várt egyenleg (%s) eltér a számított egyenlegtől (%s)."

#. module: account
#: model:ir.ui.view,arch_db:account.account_planner
msgid ""
"The first step is to set up your company information. This is mostly used "
"for invoicing."
msgstr "Első lépésként be kell állítania a vállalatának az információit. Ezeket főként számlázáshoz használjuk."

#. module: account
#: model:ir.model.fields,help:account.field_res_partner_property_account_position_id
msgid ""
"The fiscal position will determine taxes and accounts used for the partner."
msgstr "Az ÁFA pozíció meghatározza a partnerre vonatkozó adókat és főkönyvi számlákat."

#. module: account
#: code:addons/account/models/account.py:272
#, python-format
msgid "The holder of a journal's bank account must be the company (%s)."
msgstr "A főkönyvi napló bankszámla tulajdonosának a vállalkozásnak kell lennie (%s)."

#. module: account
#: model:ir.model.fields,help:account.field_account_invoice_line_account_id
msgid "The income or expense account related to the selected product."
msgstr "A kiválasztott termékre vonatkozó árbevétel vagy beszerzés főkönyvi számla."

#. module: account
#: code:addons/account/models/account_payment.py:412
#, python-format
msgid "The journal %s does not have a sequence, please specify one."
msgstr "A %s naplónak nincs sorszáma, kérem határozzon meg egyet."

#. module: account
#: model:ir.model.fields,help:account.field_account_journal_code
msgid "The journal entries of this journal will be named using this prefix."
msgstr "A napló bejegyzései ezen előtag használatával kerülnek elnevezésre."

#. module: account
#: model:ir.ui.view,arch_db:account.view_payment_term_form
msgid ""
"The last line's computation type should be \"Balance\" to ensure that the "
"whole amount will be allocated."
msgstr "Az utolsó tételsor kiszámítás típusának \"Egyenleg\" -nek kell lennie,ahhoz, hogy biztosítani tudja a teljes összeg lefoglalását."

#. module: account
#: model:ir.model.fields,help:account.field_account_move_line_move_id
msgid "The move of this entry line."
msgstr "A tételsor bizonylatszáma."

#. module: account
#: model:ir.ui.view,arch_db:account.account_planner
msgid ""
"The multi-currency option allows you to send or receive invoices \n"
"                        in difference currencies, set up foreign bank accounts \n"
"                        and run reports on your foreign financial activities."
msgstr "A több-pénznem lehetőség megengedi, hogy többféle pénznemben küldjön  \n                        vagy fogadjon számlákat, külföldi bank számlák beállítását \n                        és jelentéseket futtasson a külföldi pénzügyi aktivitásairól."

#. module: account
#: model:ir.model.fields,help:account.field_account_invoice_name
msgid "The name that will be used on account move lines"
msgstr "A név amit a főkönyvi számlák tételsor mozgásaihoz használ"

#. module: account
#: model:ir.model.fields,help:account.field_account_bank_statement_line_currency_id
#: model:ir.model.fields,help:account.field_account_move_line_currency_id
msgid "The optional other currency if it is a multi-currency entry."
msgstr "Szabadon választott más pénznem, ha a tétel több-devizás."

#. module: account
#: model:ir.model.fields,help:account.field_account_move_line_quantity
msgid ""
"The optional quantity expressed by this line, eg: number of product sold. "
"The quantity is not a legal requirement but is very useful for some reports."
msgstr "A tételsor szabadon választható mennyiségi adata, pl. értékesített termékek száma. A mennyiség nem a törvény által előírt kötelező adat, de néhány kimutatásban nagyon hasznos."

#. module: account
#: model:ir.model.fields,help:account.field_account_invoice_account_id
msgid "The partner account used for this invoice."
msgstr "A számlához használt vevő/szállító főkönyvi számla"

#. module: account
#: model:ir.model.fields,help:account.field_res_partner_has_unreconciled_entries
msgid ""
"The partner has at least one unreconciled debit and credit since last time "
"the invoices & payments matching was performed."
msgstr "Az ügyfélnek legalább egy könyveléssel egyeztetetlen terhelése és jóváírása van a legutóbbi számlák & fizetések egyeztetés végrehajtásától."

#. module: account
#: code:addons/account/models/account_move.py:782
#, python-format
msgid ""
"The partner has to be the same on all lines for receivable and payable "
"accounts!"
msgstr "A partnernek ugyanannak kell lennie a bevételi és kiadási számlák tételeinek mindegyik során!"

#. module: account
#: model:ir.model.fields,help:account.field_account_invoice_reference
msgid "The partner reference of this invoice."
msgstr "A számla partner hivatkozása."

#. module: account
#: code:addons/account/models/account_payment.py:314
#, python-format
msgid "The payment cannot be processed because the invoice is not open!"
msgstr "A kifizetés nem teljesíthető mert a számla lezárt!"

#. module: account
#: model:ir.model.fields,help:account.field_account_move_line_amount_residual_currency
msgid ""
"The residual amount on a journal item expressed in its currency (possibly "
"not the company currency)."
msgstr "A főkönyvi napló tételen a pénznemében kifejezett rendezetlen  összeg  (lehetséges, hogy nem a vállalakozás pénznemében)."

#. module: account
#: model:ir.model.fields,help:account.field_account_move_line_amount_residual
msgid ""
"The residual amount on a journal item expressed in the company currency."
msgstr "A főkönyvi napló tételen a vállalat pénznemében kifejezett rendezetlen összeg."

#. module: account
#: code:addons/account/models/account_move.py:372
#, python-format
msgid ""
"The selected account of your Journal Entry forces to provide a secondary "
"currency. You should remove the secondary currency on the account or select "
"a multi-currency view on the journal."
msgstr "A napló tétel kiválasztott könyvelési tételei másik pénznem használatát kényszerítik. El kell távolítania a másodlagos pénznemet a tétel számláról vagy válasszon több-pénznemes nézetet a naplón."

#. module: account
#: code:addons/account/models/account_invoice.py:1162
#, python-format
msgid ""
"The selected unit of measure is not compatible with the unit of measure of "
"the product."
msgstr "A kiválasztott mértékegység nem kompatibilis a termék mértékegységével."

#. module: account
#: model:ir.model.fields,help:account.field_account_tax_sequence
#: model:ir.model.fields,help:account.field_account_tax_template_sequence
msgid ""
"The sequence field is used to define order in which the tax lines are "
"applied."
msgstr "A sorrend mező rendszer meghatározására szolgál az adó tételsorokra."

#. module: account
#: code:addons/account/models/account_payment.py:414
#, python-format
msgid "The sequence of journal %s is deactivated."
msgstr "A sorrend a %s naplóhoz ki van kapcsolva."

#. module: account
#: code:addons/account/models/account_bank_statement.py:170
#, python-format
msgid ""
"There is no account defined on the journal %s for %s involved in a cash "
"difference."
msgstr "Nincs meghatározva számla a %s naplóhoz az ehhez %s a készpénz különbség bevonáshoz."

#. module: account
#: code:addons/account/wizard/account_validate_account_move.py:18
#, python-format
msgid "There is no journal items in draft state to post."
msgstr "Nincsenek tervezet állapotú napló tételek könyveléshez."

#. module: account
#. openerp-web
#: code:addons/account/static/src/xml/account_reconciliation.xml:308
#: code:addons/account/static/src/xml/account_reconciliation.xml:315
#, python-format
msgid "There is nothing to reconcile."
msgstr "Nincs egyeztetendő."

#. module: account
#. openerp-web
#: code:addons/account/static/src/js/account_reconciliation_widgets.js:1492
#, python-format
msgid "There you go, it's all done !"
msgstr "Ez az, minden kész!"

#. module: account
#: model:ir.model.fields,help:account.field_account_account_template_user_type_id
msgid ""
"These types are defined according to your country. The type contains more "
"information about the account and its specificities."
msgstr "Ezek a típusok az országa szerint vannak meghatározva. A számlatípus több információt tartalmaz a főkönyvi számláról és a sajátosságairól."

#. module: account
#: model:ir.ui.view,arch_db:account.account_planner
msgid "These users handle billing specifically."
msgstr "Ezek a felhasználók a kimondottan a számlázással foglalkoznak."

#. module: account
#: code:addons/account/models/account_journal_dashboard.py:101
#, python-format
msgid "This Week"
msgstr "Ezen a héten"

#. module: account
#: model:ir.ui.view,arch_db:account.view_account_invoice_report_search
msgid "This Year"
msgstr "Tárgyév"

#. module: account
#: model:ir.model.fields,help:account.field_product_template_property_account_expense_id
msgid ""
"This account will be used for invoices instead of the default one to value "
"expenses for the current product."
msgstr "A rendszer az alapértelmezett helyett ezt a számlát fogja használni a költségek értékeinek a jelenlegi terméken."

#. module: account
#: model:ir.model.fields,help:account.field_product_template_property_account_income_id
msgid ""
"This account will be used for invoices instead of the default one to value "
"sales for the current product."
msgstr "A rendszer az alapértelmezett helyett ezt a számlát fogja használni az értékesítések értékeinek a jelenlegi terméken."

#. module: account
#: model:ir.model.fields,help:account.field_product_category_property_account_expense_categ_id
msgid "This account will be used for invoices to value expenses."
msgstr "Ezt a főkönyvi számlát használja a számlákhoz a költségek értékeinek."

#. module: account
#: model:ir.model.fields,help:account.field_product_category_property_account_income_categ_id
msgid "This account will be used for invoices to value sales."
msgstr "Ezt a főkönyvi számlát használja a számlákhoz az értékesítések értékeinek."

#. module: account
#: model:ir.model.fields,help:account.field_res_partner_property_account_payable_id
msgid ""
"This account will be used instead of the default one as the payable account "
"for the current partner"
msgstr "A rendszer az alapértelmezett helyett ezt a számlát fogja használni a partner szállító számlájaként."

#. module: account
#: model:ir.model.fields,help:account.field_res_partner_property_account_receivable_id
msgid ""
"This account will be used instead of the default one as the receivable "
"account for the current partner"
msgstr "A rendszer az alapértelmezett helyett ezt a számlát fogja használni ehhez a partnerhez, mint  vevői Kintlévőség számlát."

#. module: account
#: model:ir.model.fields,help:account.field_account_config_settings_module_account_budget
msgid ""
"This allows accountants to manage analytic and crossovered budgets. Once the master budgets and the budgets are defined, the project managers can set the planned amount on each analytic account.\n"
"-This installs the module account_budget."
msgstr "Ez lehetővé teszi a könyvelők részére a kimutatások és kereszteződő költségvetés kezelését. Ha egyszer a mester költségvetés és a költségvetés meghatározott, a projekt igazgató be tudja állítani a tervezet összeget az összes analitikai elemző számlán.\n-Ez a account_budget modult telepíti."

#. module: account
#: model:ir.model.fields,help:account.field_account_config_settings_module_account_reports_followup
msgid ""
"This allows to automate letters for unpaid invoices, with multi-level recalls.\n"
"-This installs the module account_reports_followup."
msgstr "Ez lehetővé teszi a kifizetetlen számlák kiértesítéseit, több szintű emlékeztetőkkel.\n-Ez a account_reports_followup modult telepíti."

#. module: account
#: model:ir.model.fields,help:account.field_account_config_settings_module_account_batch_deposit
msgid ""
"This allows you to group received checks before you deposit them to the bank.\n"
"-This installs the module account_batch_deposit."
msgstr "Ez lehetővé teszi a beérkező csekkek csoportosítását mielőtt a banknál a kifizetést megtenné.\n-Ez a account_batch_deposit modult telepíti."

#. module: account
#: model:ir.model.fields,help:account.field_account_config_settings_complete_tax_set
msgid ""
"This boolean helps you to choose if you want to propose to the user to encode\n"
"             the sales and purchase rates or use the usual m2o fields. This last choice assumes that\n"
"             the set of tax defined for the chosen template is complete"
msgstr "Ez a boolean művelet segítséget nyújt annak kiválasztásában, hogy javasol  az értékesítési és beszerzési értékek kódolásában vagy az általános m2o mezőt választja. Ez utóbbit választása feltételezi, hogy a sablonban teljes körűen meghatározott az adó."

#. module: account
#: model:ir.model.fields,help:account.field_account_chart_template_complete_tax_set
msgid ""
"This boolean helps you to choose if you want to propose to the user to "
"encode the sale and purchase rates or choose from list of taxes. This last "
"choice assumes that the set of tax defined on this template is complete"
msgstr "Ez a logikai művelet segítséget nyújt annak kiválasztásában, hogy javasol  az értékesítési és beszerzési értékek kódolásában vagy az adó listából válassza ki azokat. Ez utóbbit választása feltételezi, hogy a sablonban teljes körűen meghatározott az adó."

#. module: account
#: model:ir.model.fields,help:account.field_wizard_multi_charts_accounts_complete_tax_set
msgid ""
"This boolean helps you to choose if you want to propose to the user to "
"encode the sales and purchase rates or use the usual m2o fields. This last "
"choice assumes that the set of tax defined for the chosen template is "
"complete"
msgstr "Ez a logikai művelet segítséget nyújt annak kiválasztásában, hogy javasol  az értékesítési és beszerzési értékek kódolásában vagy az általános m2o mezőt választja. Ez utóbbit választása feltételezi, hogy a sablonban teljes körűen meghatározott az adó."

#. module: account
#: model:ir.model.fields,field_description:account.field_account_config_settings_expects_chart_of_accounts
msgid "This company has its own chart of accounts"
msgstr "Ennek a vállalkozásnak saját számlatükre van."

#. module: account
#: model:ir.model.fields,help:account.field_account_journal_sequence_id
msgid ""
"This field contains the information related to the numbering of the journal "
"entries of this journal."
msgstr "Ez a mező tartalmazza ennek a naplónak a bejegyzéseihez tartozó számok információit."

#. module: account
#: model:ir.model.fields,help:account.field_account_journal_refund_sequence_id
msgid ""
"This field contains the information related to the numbering of the refund "
"entries of this journal."
msgstr "Ez a mező tartalmazza ennek a naplónak az ellenszámlák/visszatérítések bejegyzéseihez tartozó számok információit."

#. module: account
#: model:ir.model.fields,help:account.field_account_operation_template_journal_id
#: model:ir.model.fields,help:account.field_account_operation_template_second_journal_id
msgid "This field is ignored in a bank statement reconciliation."
msgstr "Ezt a mezőt figyelmen kívül hagyta a bank kivonat párosításkor."

#. module: account
#: model:ir.model.fields,help:account.field_account_move_line_date_maturity
msgid ""
"This field is used for payable and receivable journal entries. You can put "
"the limit date for the payment of this line."
msgstr "Beszállítóknak fizetendő és Vásárlói Kintlévőség napló tételeknél használt mező. Meg lehet adni a tételsor fizetési határidejét."

#. module: account
#: model:ir.model.fields,help:account.field_account_bank_statement_line_partner_name
msgid ""
"This field is used to record the third party name when importing bank "
"statement in electronic format, when the partner doesn't exist yet in the "
"database (or cannot be found)."
msgstr "Ez a mező a harmadik fél rögzítésére szolgál, ha banki kivonatokat elektronikus formában importál, Ha a partner még nem létezik az adatbázisban (vagy nem található)."

#. module: account
#: model:ir.ui.view,arch_db:account.account_planner
msgid ""
"This guide will help you get started with Odoo Accounting.\n"
"                        Once you're done, you'll benefit from:"
msgstr "Ez az útmutató segít az Odoo Könyvelés elsajátításában.\n                        Miután elvégezte, ezekből profitál:"

#. module: account
#: model:ir.actions.act_window,help:account.open_account_journal_dashboard_kanban
msgid ""
"This is the accounting dashboard. If you have not yet\n"
"                installed a chart of account, please install one first."
msgstr "Ez az könyvelési műszerfal. Ha még nem  \n                telepítette a számlatükröt, kérem azt telepítse először."

#. module: account
#: code:addons/account/models/account.py:304
#, python-format
msgid ""
"This journal already contains items, therefore you cannot modify its "
"company."
msgstr "Ez a napló már tartalmaz tételeket, ezért nem változtathatja meg a vállalatát."

#. module: account
#: code:addons/account/models/account.py:307
#, python-format
msgid ""
"This journal already contains items, therefore you cannot modify its short "
"name."
msgstr "Ez a napló már tartalmaz tételeket, ezért nem változtathatja meg a rövid nevét."

#. module: account
#: model:ir.model.fields,help:account.field_accounting_report_label_filter
msgid ""
"This label will be displayed on report to show the balance computed for the "
"given comparison filter."
msgstr "Ez a címke lesz feltüntetve a kimutatásokon a megadott összehasonlító szűrő szerint kiszámított egyenleg megmutatásához."

#. module: account
#: model:ir.model.fields,help:account.field_accounting_report_debit_credit
msgid ""
"This option allows you to get more details about the way your balances are "
"computed. Because it is space consuming, we do not allow to use it while "
"doing a comparison."
msgstr "Ez a lehetőség több számlaegyenleg számítási részlethez enged betekintést. Mivel ez sok helyet emészt fel, nem engedélyezzük összehasonlítás használata esetén."

#. module: account
#: model:ir.model.fields,help:account.field_account_account_template_chart_template_id
msgid ""
"This optional field allow you to link an account template to a specific "
"chart template that may differ from the one its root parent belongs to. This"
" allow you to define chart templates that extend another and complete it "
"with few new accounts (You don't need to define the whole structure that is "
"common to both several times)."
msgstr "Ez a lehetőség mező lehetővé teszi egy számla sablon hozzáillesztését egy jellegzetes számlatükör sablonhoz, mely különbözhet az eredeti gyökér fölérendeltektől, amihez tartozik. Ez lehetővé teszi olyan számlatükör meghatározását mely másikat kibővít és kiegészíti egy pár új számlával (Nem kell többször a mindegyikre jellemző teljes felépítést újra meghatároznia)."

#. module: account
#. openerp-web
#: code:addons/account/static/src/xml/account_reconciliation.xml:205
#, python-format
msgid ""
"This page displays all the bank transactions that are to be reconciled and "
"provides with a neat interface to do so."
msgstr "Ez az oldal kijelzi azokat a banki tranzakciókat, melyek egyeztetésre szorulnak és el is végezheti ezt egy csinos csatolóval."

#. module: account
#. openerp-web
#: code:addons/account/static/src/xml/account_reconciliation.xml:153
#, python-format
msgid "This payment is registered but not reconciled."
msgstr "Ez a kiegyenlítés rögzítésre került, de nincs egyeztetve,könyvelve."

#. module: account
#: model:ir.model.fields,help:account.field_res_partner_property_supplier_payment_term_id
msgid ""
"This payment term will be used instead of the default one for purchase "
"orders and vendor bills"
msgstr "Ezt a fizetési feltétel használja az alapértelmezett helyett a beszerzési megrendelésekhez és beszállítói számlákhoz"

#. module: account
#: model:ir.model.fields,help:account.field_res_partner_property_payment_term_id
msgid ""
"This payment term will be used instead of the default one for sale orders "
"and customer invoices"
msgstr "Ezt a fizetési feltételt használja az alapértelmezett helyett a vásárlói megrendeléseken és az értékesítési számlákon."

#. module: account
#: model:ir.model.fields,help:account.field_account_config_settings_default_purchase_tax_id
msgid "This purchase tax will be assigned by default on new products."
msgstr "Ez a beszerzési adó lesz alapértelmezetten hozzárendelve az új termékekhez."

#. module: account
#: model:ir.ui.view,arch_db:account.account_planner
msgid ""
"This role is best suited for managing the day to day accounting operations:"
msgstr "Ezek a teendők a illenek a legjobban a mindennapos könyvelési műveletek szervezéséhez:"

#. module: account
#: model:ir.model.fields,help:account.field_account_config_settings_default_sale_tax_id
msgid "This sale tax will be assigned by default on new products."
msgstr "Ez az értékesítési adó lesz alapértelmezetten hozzárendelve az új termékekhez."

#. module: account
#: model:ir.model.fields,help:account.field_account_bank_statement_line_account_id
msgid ""
"This technical field can be used at the statement line creation/import time "
"in order to avoid the reconciliation process on it later on. The statement "
"line will simply create a counterpart on this account"
msgstr "Ezt a technikai mezőt a kivonat létrehozza/importálja időpontjában használhatja , hogy elkerülje az erre vonatkozó egyeztetési folyamat későbbi elvégzését. A kivonat tétel sora egyszerűen létrehoz egy ellen oldali másolatot ugyanezen a főkönyvi számlán"

#. module: account
#: model:ir.actions.act_window,help:account.action_validate_account_move
msgid ""
"This wizard will validate all journal entries selected. Once journal entries"
" are validated, you can not update them anymore."
msgstr "Ez a varázsló a napló minden könyvelési tételét jóváhagyja. Miután jóváhagyásra kerültek, többé nem lesznek módosíthatóak."

#. module: account
#: model:ir.actions.act_window,help:account.action_account_operation_template
msgid ""
"Those can be used to quickly create a journal items when reconciling\n"
"                a bank statement or an account."
msgstr "Ezeket a gyors napló tételek létrehozásához használhatja ha egy bank kivonatot\n                vagy főkönyvi számlát egyeztet."

#. module: account
#. openerp-web
#: code:addons/account/static/src/xml/account_reconciliation.xml:20
#, python-format
msgid "Tip : Hit ctrl-enter to reconcile all the balanced items in the sheet."
msgstr "Tipp : Nyomja meg ctrl-enter a költségtábla  összes számlaegyenlegesített  tételek főkönyvi egyeztetéséhez."

#. module: account
#: selection:account.financial.report,style_overwrite:0
msgid "Title 2 (bold)"
msgstr "Címmező 2 (kövér)"

#. module: account
#: selection:account.financial.report,style_overwrite:0
msgid "Title 3 (bold, smaller)"
msgstr "Címmező 3 (kövér, kisebb)"

#. module: account
#: model:ir.ui.view,arch_db:account.view_account_invoice_report_search
msgid "To Invoice"
msgstr "Számlázandó"

#. module: account
#: model:ir.ui.view,arch_db:account.invoice_supplier_tree
msgid "To Pay"
msgstr "Fizetendő"

#. module: account
#: model:ir.ui.view,arch_db:account.account_planner
msgid ""
"To manage the tax applied when invoicing a Company, Odoo uses the concept of"
" Fiscal Position: they serve to automatically set the right tax and/or "
"account according to the customer country and state."
msgstr "A felhasznált adó kezeléséhez egy vállalat részére kiadott számlán, az Odoo rendszer a következő  Költségvetési hely koncepciót használja: kezeli az automatikus adó és/vagy főkönyvi számla beállítását  a vásárlóhoz beállított ország vagy állam alapján."

#. module: account
#: code:addons/account/models/account_move.py:776
#, python-format
msgid "To reconcile the entries company should be the same for all entries!"
msgstr "A bejegyzések egyeztetéséhez az összes bejegyzéshez ugyanaz a vállalkozás szükséges!"

#. module: account
#: model:ir.ui.view,arch_db:account.account_planner
msgid "To use the <strong>multi-currency option:</strong>"
msgstr "Felhasználva ezt : <strong>több-pénznem lehetőség:</strong>"

#. module: account
#. openerp-web
#: code:addons/account/static/src/xml/account_reconciliation.xml:145
#: model:ir.model.fields,field_description:account.field_account_invoice_amount_total
#: model:ir.model.fields,field_description:account.field_account_invoice_amount_total_company_signed
#: model:ir.model.fields,field_description:account.field_account_invoice_amount_total_signed
#: model:ir.ui.view,arch_db:account.report_agedpartnerbalance
#: model:ir.ui.view,arch_db:account.view_account_bnk_stmt_cashbox
#, python-format
msgid "Total"
msgstr "Összesen"

#. module: account
#: model:ir.ui.view,arch_db:account.view_move_tree
msgid "Total Amount"
msgstr "Végösszeg"

#. module: account
#: model:ir.ui.view,arch_db:account.view_move_form
#: model:ir.ui.view,arch_db:account.view_move_line_tree
msgid "Total Credit"
msgstr "Összes bevétel/követelés"

#. module: account
#: model:ir.ui.view,arch_db:account.view_move_form
#: model:ir.ui.view,arch_db:account.view_move_line_tree
msgid "Total Debit"
msgstr "Tartozik összesen"

#. module: account
#: model:ir.model.fields,field_description:account.field_res_partner_total_invoiced
msgid "Total Invoiced"
msgstr "Összesen számlázva"

#. module: account
#: model:ir.model.fields,field_description:account.field_res_partner_debit
msgid "Total Payable"
msgstr "Beszállítónak fizetendő összesen"

#. module: account
#: model:ir.model.fields,field_description:account.field_res_partner_credit
msgid "Total Receivable"
msgstr "Összes vevőkövetelés, kintlévőség"

#. module: account
#: model:ir.model.fields,field_description:account.field_account_invoice_report_residual
#: model:ir.model.fields,field_description:account.field_account_invoice_report_user_currency_residual
msgid "Total Residual"
msgstr "Összes, pénzügyileg rendezetlen összesen"

#. module: account
#: model:ir.model.fields,field_description:account.field_account_invoice_report_price_total
#: model:ir.model.fields,field_description:account.field_account_invoice_report_user_currency_price_total
msgid "Total Without Tax"
msgstr "Nettó, adó nélküli érték"

#. module: account
#: model:ir.model.fields,help:account.field_account_invoice_amount_total_company_signed
#: model:ir.model.fields,help:account.field_account_invoice_line_price_subtotal_signed
msgid ""
"Total amount in the currency of the company, negative for credit notes."
msgstr "Összes mennyiség a vállalat pénznemében, negatív a jóváíró bevételi számlákon."

#. module: account
#: model:ir.model.fields,help:account.field_account_invoice_amount_total_signed
msgid ""
"Total amount in the currency of the invoice, negative for credit notes."
msgstr "Összes mennyiség a számla pénznemében, negatív a jóváíró bevételi számlákon."

#. module: account
#: model:ir.model.fields,help:account.field_res_partner_credit
msgid "Total amount this customer owes you."
msgstr "A vevő összes tartozása a vállalat felé."

#. module: account
#: model:ir.model.fields,help:account.field_res_partner_debit
msgid "Total amount you have to pay to this vendor."
msgstr "Teljes összeg, melyet ennek a beszállítónak ki kell fizetnie."

#. module: account
#: model:ir.model.fields,help:account.field_account_bank_statement_total_entry_encoding
msgid "Total of transaction lines."
msgstr "Tranzakciós tételsorok összesen."

#. module: account
#. openerp-web
#: code:addons/account/static/src/xml/account_reconciliation.xml:263
#: model:ir.ui.view,arch_db:account.account_journal_dashboard_kanban_view
#, python-format
msgid "Transaction"
msgstr "Tranzakció"

#. module: account
#: model:ir.ui.view,arch_db:account.view_bank_statement_form
msgid "Transactions"
msgstr "Tranzakciók"

#. module: account
#: model:ir.model.fields,field_description:account.field_account_bank_statement_total_entry_encoding
msgid "Transactions Subtotal"
msgstr "Tranzakciók összesen"

#. module: account
#: model:ir.model.fields,field_description:account.field_account_chart_template_transfer_account_id
#: model:ir.model.fields,field_description:account.field_wizard_multi_charts_accounts_transfer_account_id
msgid "Transfer Account"
msgstr "Belső utalásos számla"

#. module: account
#: model:ir.model.fields,field_description:account.field_account_payment_destination_journal_id
msgid "Transfer To"
msgstr "Utaljon ide"

#. module: account
#: code:addons/account/models/account_payment.py:209
#, python-format
msgid "Transfer account not defined on the company."
msgstr "A belső utalásos számla nincs meghatározva a vállalatán."

#. module: account
#: code:addons/account/models/account_payment.py:385
#, python-format
msgid "Transfer from %s"
msgstr "Belső átutalások innen %s"

#. module: account
#: code:addons/account/models/account_payment.py:467
#, python-format
msgid "Transfer to %s"
msgstr "Belső átutalások ide %s"

#. module: account
#: model:ir.ui.view,arch_db:account.view_account_payment_search
msgid "Transfers"
msgstr "Belső átutalások"

#. module: account
#: model:ir.actions.act_window,name:account.action_account_balance_menu
#: model:ir.actions.report.xml,name:account.action_report_trial_balance
#: model:ir.ui.menu,name:account.menu_general_Balance_report
msgid "Trial Balance"
msgstr "Próbamérleg"

#. module: account
#: model:ir.model,name:account.model_account_balance_report
msgid "Trial Balance Report"
msgstr "Próbamérleg kimutatás"

#. module: account
#: model:ir.model.fields,field_description:account.field_account_account_internal_type
#: model:ir.model.fields,field_description:account.field_account_account_template_user_type_id
#: model:ir.model.fields,field_description:account.field_account_account_type_type
#: model:ir.model.fields,field_description:account.field_account_account_user_type_id
#: model:ir.model.fields,field_description:account.field_account_bank_statement_journal_type
#: model:ir.model.fields,field_description:account.field_account_financial_report_type
#: model:ir.model.fields,field_description:account.field_account_invoice_report_type
#: model:ir.model.fields,field_description:account.field_account_invoice_type
#: model:ir.model.fields,field_description:account.field_account_journal_type
#: model:ir.model.fields,field_description:account.field_account_move_line_user_type_id
#: model:ir.model.fields,field_description:account.field_account_payment_term_line_value
msgid "Type"
msgstr ""

#. module: account
#: code:addons/account/models/chart_template.py:738
#, python-format
msgid "Undistributed Profits/Losses"
msgstr "Megosztatlan Nyereség/Veszteség"

#. module: account
#: model:ir.model.fields,field_description:account.field_account_invoice_line_price_unit
#: model:ir.ui.view,arch_db:account.report_invoice_document
msgid "Unit Price"
msgstr "Egységár"

#. module: account
#: model:ir.model.fields,field_description:account.field_account_analytic_line_product_uom_id
#: model:ir.model.fields,field_description:account.field_account_invoice_line_uom_id
#: model:ir.model.fields,field_description:account.field_account_move_line_product_uom_id
msgid "Unit of Measure"
msgstr "Mértékegység"

#. module: account
#: model:ir.ui.view,arch_db:account.account_planner
msgid ""
"Unless you are starting a new business, you probably have a list of "
"customers and vendors you'd like to import."
msgstr ""

#. module: account
#: model:ir.actions.act_window,name:account.act_account_journal_2_account_invoice_opened
msgid "Unpaid Invoices"
msgstr "Rendezetlen számlák"

#. module: account
#: selection:account.move,state:0
#: model:ir.ui.view,arch_db:account.view_account_move_filter
#: model:ir.ui.view,arch_db:account.view_account_move_line_filter
msgid "Unposted"
msgstr "Nem könyvelt"

#. module: account
#: model:ir.ui.view,arch_db:account.view_account_move_filter
msgid "Unposted Journal Entries"
msgstr "Könyveletlen napló bejegyzések"

#. module: account
#: model:ir.ui.view,arch_db:account.view_account_move_line_filter
msgid "Unposted Journal Items"
msgstr "Könyveletlen napló bejegyzések"

#. module: account
#: model:ir.model.fields,field_description:account.field_account_bank_statement_message_unread
#: model:ir.model.fields,field_description:account.field_account_invoice_message_unread
msgid "Unread Messages"
msgstr "Olvasatlan üzenetek"

#. module: account
#: model:ir.model.fields,field_description:account.field_account_bank_statement_message_unread_counter
#: model:ir.model.fields,field_description:account.field_account_invoice_message_unread_counter
msgid "Unread Messages Counter"
msgstr "Olvasatlan üzenetek számlálója"

#. module: account
#. openerp-web
#: code:addons/account/static/src/xml/account_payment.xml:81
#: model:ir.ui.view,arch_db:account.account_unreconcile_view
#, python-format
msgid "Unreconcile"
msgstr "Egyeztetés visszavonása"

#. module: account
#: model:ir.actions.act_window,name:account.action_account_unreconcile
msgid "Unreconcile Entries"
msgstr "Egyeztetetlen, könyveletlen tételek"

#. module: account
#: model:ir.ui.view,arch_db:account.account_unreconcile_view
msgid "Unreconcile Transactions"
msgstr "Egyeztetetlen, könyveletlen tranzakciók"

#. module: account
#: model:ir.ui.view,arch_db:account.view_account_move_line_filter
msgid "Unreconciled"
msgstr "Egyeztetetlen, könyveletlen"

#. module: account
#: model:ir.actions.act_window,name:account.act_account_acount_move_line_open_unreconciled
msgid "Unreconciled Entries"
msgstr "Egyeztetetlen tételek"

#. module: account
#: model:ir.ui.view,arch_db:account.view_account_move_line_filter
msgid "Unreconciled Journal Items"
msgstr "Egyeztetetlen napló tételek"

#. module: account
#: model:ir.model.fields,field_description:account.field_account_invoice_amount_untaxed
#: model:ir.model.fields,field_description:account.field_account_invoice_amount_untaxed_signed
msgid "Untaxed Amount"
msgstr "Nettó érték"

#. module: account
#: model:ir.ui.view,arch_db:account.account_planner
msgid "Use"
msgstr ""

#. module: account
#: model:ir.model.fields,field_description:account.field_account_config_settings_use_anglo_saxon
#: model:ir.model.fields,field_description:account.field_wizard_multi_charts_accounts_use_anglo_saxon
msgid "Use Anglo-Saxon Accounting"
msgstr "Angolszász könyvelés használata"

#. module: account
#: model:ir.model.fields,field_description:account.field_account_chart_template_use_anglo_saxon
msgid "Use Anglo-Saxon accounting"
msgstr "Angolszász könyvelés használata"

#. module: account
#: model:ir.model.fields,field_description:account.field_account_config_settings_module_account_sepa
msgid "Use SEPA payments"
msgstr "SEPA fizetés használata"

#. module: account
#: model:ir.model.fields,field_description:account.field_account_move_reversal_journal_id
msgid "Use Specific Journal"
msgstr "Részletes napló használata"

#. module: account
#: model:ir.model.fields,field_description:account.field_res_company_anglo_saxon_accounting
msgid "Use anglo-saxon accounting"
msgstr "Angolszász könyvelés használata"

#. module: account
#: model:ir.model.fields,field_description:account.field_account_config_settings_module_account_batch_deposit
msgid "Use batch deposit"
msgstr "Kötegelt befizetést használ"

#. module: account
#: model:ir.ui.view,arch_db:account.account_planner
msgid ""
"Use in conjunction with contracts to calculate your monthly revenue for "
"multi-month contracts."
msgstr "Használja a szerződésekkel összekapcsolva a több-hónapos szerződések havi bevételeinek számításához."

#. module: account
#: model:ir.ui.view,arch_db:account.view_account_invoice_refund
msgid ""
"Use this option if you want to cancel an invoice and create a new\n"
"                                one. The credit note will be created, validated and reconciled\n"
"                                with the current invoice. A new, draft, invoice will be created \n"
"                                so that you can edit it."
msgstr "Használja ezt a lehetőséget ha törölni szeretné ezt és másikat létrehozni \n                                    helyette. Jóváíró számlát fog létrehozni, érvényesítve és egyeztetve\n                                    a jelenlegi számlával. Egy szerkeszthető új, tervezet számlát\n                                    fog létrehozni."

#. module: account
#: model:ir.ui.view,arch_db:account.view_account_invoice_refund
msgid ""
"Use this option if you want to cancel an invoice you should not\n"
"                                have issued. The credit note will be created, validated and reconciled\n"
"                                with the invoice. You will not be able to modify the credit note."
msgstr "Ezt a lehetőséget használja olyan számla visszavonásához, melyet még nem \n                                    kellett volna kiadnia. Egy jóváírást fog létrehozni, érvényesítve és egyeztetve\n                                    a számlával. Nem lesz lehetősége a jóváíró módosítására."

#. module: account
#: model:ir.model.fields,help:account.field_account_account_type_include_initial_balance
msgid ""
"Used in reports to know if we should consider journal items from the "
"beginning of time instead of from the fiscal year only. Account types that "
"should be reset to zero at each new fiscal year (like expenses, revenue..) "
"should not have this option set."
msgstr "Kimutatásokban használt annak eldöntésére, hogy az adott idő elejét vegyük tekintetbe a napló tételekhez, vagy csak magát az üzleti évet. Főkönyvi számla típusokhoz, melyeket alaphelyzetbe nullára kellene állítani, minden egyes új üzleti évnél (mint kiadások, bevételek..) ezt e lehetőséget nem szabadna beállítani."

#. module: account
#: model:ir.model.fields,help:account.field_account_journal_sequence
msgid "Used to order Journals in the dashboard view"
msgstr "Műszerfal nézetben a Naplók rendezéséhez használja"

#. module: account
#: model:ir.model.fields,help:account.field_account_journal_loss_account_id
msgid ""
"Used to register a loss when the ending balance of a cash register differs "
"from what the system computes"
msgstr "Veszteség rögzítésére használja, ha a záró egyenleg a kasszánál eltér a rendszer által számítottól"

#. module: account
#: model:ir.model.fields,help:account.field_account_journal_profit_account_id
msgid ""
"Used to register a profit when the ending balance of a cash register differs"
" from what the system computes"
msgstr "Nyereség rögzítésére használja, ha a záró egyenleg a kasszánál eltér a rendszer által számítottól"

#. module: account
#: model:ir.model.fields,help:account.field_account_bank_statement_line_journal_currency_id
#: model:ir.model.fields,help:account.field_account_move_line_company_currency_id
#: model:ir.model.fields,help:account.field_account_partial_reconcile_company_currency_id
#: model:ir.model.fields,help:account.field_res_partner_currency_id
msgid "Utility field to express amount currency"
msgstr "Kisegítő mező az összeg pénznemének kifejezéséhez"

#. module: account
#: model:ir.model.fields,field_description:account.field_account_fiscal_position_vat_required
msgid "VAT required"
msgstr "Szükséges az ÁFA"

#. module: account
#. openerp-web
#: code:addons/account/static/src/js/account_reconciliation_widgets.js:1866
#: model:ir.ui.view,arch_db:account.invoice_form
#: model:ir.ui.view,arch_db:account.invoice_supplier_form
#: model:ir.ui.view,arch_db:account.view_account_payment_from_invoices
#: model:ir.ui.view,arch_db:account.view_account_payment_invoice_form
#: model:ir.ui.view,arch_db:account.view_bank_statement_form
#, python-format
msgid "Validate"
msgstr "Jóváhagyott"

#. module: account
#: model:ir.model,name:account.model_validate_account_move
msgid "Validate Account Move"
msgstr "Könyvelési tételek bizonylatának jóváhagyása"

#. module: account
#: model:ir.ui.view,arch_db:account.account_planner
msgid "Validate purchase orders and control vendor bills by departments."
msgstr "Beszerzési megrendeléseket hagy jóvá és kontrollálja osztályonként a beszállítói számlákat."

#. module: account
#: selection:account.bank.statement,state:0
#: model:mail.message.subtype,name:account.mt_invoice_validated
msgid "Validated"
msgstr "Jóváhagyott"

#. module: account
#: model:ir.model.fields,field_description:account.field_account_payment_term_line_value_amount
msgid "Value"
msgstr "Érték"

#. module: account
#: selection:account.abstract.payment,partner_type:0
#: selection:account.payment,partner_type:0
#: selection:account.register.payments,partner_type:0
#: model:ir.ui.view,arch_db:account.invoice_supplier_form
#: model:ir.ui.view,arch_db:account.invoice_supplier_tree
#: model:ir.ui.view,arch_db:account.view_account_invoice_report_search
#: model:ir.ui.view,arch_db:account.view_account_supplier_payment_tree
msgid "Vendor"
msgstr "Beszállító"

#. module: account
#: selection:account.invoice,type:0 selection:account.invoice.report,type:0
#: code:addons/account/models/account_invoice.py:808
#: model:ir.ui.view,arch_db:account.invoice_supplier_form
#: model:ir.ui.view,arch_db:account.report_invoice_document
#, python-format
msgid "Vendor Bill"
msgstr "Beszállítói számla"

#. module: account
#: code:addons/account/models/chart_template.py:156
#: model:ir.actions.act_window,name:account.action_invoice_tree2
#: model:ir.ui.menu,name:account.menu_action_invoice_tree2
#: model:ir.ui.view,arch_db:account.account_planner
#, python-format
msgid "Vendor Bills"
msgstr "Beszállítói számlák"

#. module: account
#: model:ir.ui.view,arch_db:account.account_planner
msgid "Vendor Flow"
msgstr "Beszállító folyamata"

#. module: account
#: code:addons/account/models/account_payment.py:450
#, python-format
msgid "Vendor Payment"
msgstr "Beszállító kifizetése"

#. module: account
#: model:ir.model.fields,field_description:account.field_res_partner_property_supplier_payment_term_id
msgid "Vendor Payment Term"
msgstr "Beszállító kifizetési határidő"

#. module: account
#: model:ir.model.fields,field_description:account.field_account_invoice_reference
#: model:ir.ui.view,arch_db:account.invoice_supplier_form
msgid "Vendor Reference"
msgstr "Beszállítói hivatkozás"

#. module: account
#: selection:account.invoice,type:0 selection:account.invoice.report,type:0
#: code:addons/account/models/account_invoice.py:810
#: code:addons/account/models/account_payment.py:448
#: model:ir.ui.view,arch_db:account.report_invoice_document
#, python-format
msgid "Vendor Refund"
msgstr "Beszállítói visszatérítés"

#. module: account
#: model:ir.model.fields,field_description:account.field_product_template_supplier_taxes_id
msgid "Vendor Taxes"
msgstr "Beszálító adói"

#. module: account
#. openerp-web
#: code:addons/account/static/src/xml/account_reconciliation.xml:295
#: model:ir.ui.menu,name:account.menu_account_supplier
#, python-format
msgid "Vendors"
msgstr "Beszállítók"

#. module: account
#: selection:account.financial.report,type:0
msgid "View"
msgstr "Nézet"

#. module: account
#: model:ir.ui.view,arch_db:account.view_account_config_settings
msgid "View supported banks"
msgstr "Támogatott bankok megtekintése"

#. module: account
#: code:addons/account/models/account_invoice.py:1096
#: code:addons/account/models/account_invoice.py:1161
#, python-format
msgid "Warning!"
msgstr "Figyelem!"

#. module: account
#: model:ir.ui.view,arch_db:account.account_planner
msgid ""
"We can handle the whole import process\n"
"                                        for you: simply send your Odoo project\n"
"                                        manager a CSV file containing all your\n"
"                                        data."
msgstr ""

#. module: account
#: model:ir.ui.view,arch_db:account.account_planner
msgid ""
"We can handle the whole import process\n"
"                                        for you: simply send your Odoo project\n"
"                                        manager a CSV file containing all your\n"
"                                        products."
msgstr ""

#. module: account
#: model:ir.ui.view,arch_db:account.account_planner
msgid "We hope this tool helped you implement our accounting application."
msgstr "Reméljük ez az eszköz segítséget nyújtott a könyvvitel alkalmazás beillesztéséhez."

#. module: account
#: model:ir.model.fields,field_description:account.field_account_bank_statement_website_message_ids
#: model:ir.model.fields,field_description:account.field_account_invoice_website_message_ids
msgid "Website Messages"
msgstr "Weboldal üzenetek"

#. module: account
#: model:ir.model.fields,help:account.field_account_bank_statement_website_message_ids
#: model:ir.model.fields,help:account.field_account_invoice_website_message_ids
msgid "Website communication history"
msgstr "Weboldal  kommunikáció történet"

#. module: account
#: model:ir.ui.view,arch_db:account.account_planner
msgid "Welcome"
msgstr ""

#. module: account
#: model:ir.ui.view,arch_db:account.account_planner
msgid ""
"When inviting users, you will need to define which access rights they are allowed to have. \n"
"                        This is done by assigning a role to each user."
msgstr "Ha felhasználókat hív meg, meg kell hozzájuk határozni, milyen hozzáférési jogosultsággal bírjanak. \n                        Ezt minden egyes felhasználóhoz kiosztott szerep kiosztással lehet elvégezni."

#. module: account
#: model:ir.model.fields,help:account.field_account_journal_show_on_dashboard
msgid "Whether this journal should be displayed on the dashboard or not"
msgstr "Ez a napló megjelenítésre kerüljön a műszerfalon vagy nem"

#. module: account
#. openerp-web
#: code:addons/account/static/src/js/account_reconciliation_widgets.js:1503
#, python-format
msgid "Whew, that was fast !"
msgstr "Hú, ez gyors volt!"

#. module: account
#: selection:account.balance.report,display_account:0
#: selection:account.common.account.report,display_account:0
#: selection:account.report.general.ledger,display_account:0
msgid "With balance is not equal to 0"
msgstr "Nem 0 egyenlegűek"

#. module: account
#: model:ir.ui.view,arch_db:account.report_generalledger
#: model:ir.ui.view,arch_db:account.report_trialbalance
msgid "With balance not equal to zero"
msgstr "Nulával nem egyenlő egyenleggel rendelkező"

#. module: account
#: selection:account.balance.report,display_account:0
#: selection:account.common.account.report,display_account:0
#: selection:account.report.general.ledger,display_account:0
#: model:ir.ui.view,arch_db:account.report_generalledger
#: model:ir.ui.view,arch_db:account.report_trialbalance
msgid "With movements"
msgstr "Amelyeken van bizonylata"

#. module: account
#: model:ir.ui.view,arch_db:account.view_account_operation_template_search
msgid "With tax"
msgstr "Adóval együtt"

#. module: account
#: code:addons/account/models/account_move.py:808
#: model:ir.ui.view,arch_db:account.view_account_move_line_reconcile_full
#, python-format
msgid "Write-Off"
msgstr "Veszteség leírása"

#. module: account
#: model:ir.model.fields,field_description:account.field_account_move_line_reconcile_writeoff_journal_id
msgid "Write-Off Journal"
msgstr "Veszteség leírás naplója"

#. module: account
#: model:ir.ui.view,arch_db:account.account_move_line_reconcile_writeoff
msgid "Write-Off Move"
msgstr "Veszteség leírás bizonylat"

#. module: account
#: model:ir.model.fields,field_description:account.field_account_move_line_reconcile_writeoff_writeoff_acc_id
msgid "Write-Off account"
msgstr "Veszteség leírás főkönyvi számlája"

#. module: account
#: model:ir.model.fields,field_description:account.field_account_move_line_reconcile_writeoff
msgid "Write-Off amount"
msgstr "Veszteségként leírandó összeg"

#. module: account
#: sql_constraint:account.move.line:0
msgid "Wrong credit or debit value in accounting entry !"
msgstr "Hibás tartozik vagy követel összeg szerepel a könyvelési tételben!"

#. module: account
#: code:addons/account/models/account_move.py:774
#, python-format
msgid "You are trying to reconcile some entries that are already reconciled!"
msgstr "Egyes tételeket szeretne egyeztetni, melyeket már egyeztetett, lekönyvelt!"

#. module: account
#: model:ir.model.fields,help:account.field_account_move_line_blocked
msgid ""
"You can check this box to mark this journal item as a litigation with the "
"associated partner"
msgstr "Bejelölheti ezt a négyzetet, hogy jelezze a napló tételen, hogy a tétel peresített a hozzá tartozó ügyféllel."

#. module: account
#: model:ir.actions.act_window,help:account.action_invoice_tree2
msgid ""
"You can control the invoice from your vendor according to\n"
"                what you purchased or received."
msgstr "Ellenőrizheti a beszállítókon keresztül kapott számlákat attól függően,\n            hogy mit vásárolt vagy mit kapott."

#. module: account
#: code:addons/account/models/res_config.py:229
#, python-format
msgid ""
"You can not change a company chart of account once it has been installed"
msgstr "Miután telepítésre került egy vállalat a számlatüköre, azt többen nem tudja megváltoztatni."

#. module: account
#: code:addons/account/models/product.py:51
#, python-format
msgid ""
"You can not change the unit of measure of a product that has been already "
"used in an account journal item. If you need to change the unit of measure, "
"you may deactivate this product."
msgstr "Nem tud termék mértékegységet megváltoztatni olyan terméken, melyet már használt könyvelési napló tételként. Ha meg szeretné változtatni a mértékegységet, akkor inaktiválja ezt a terméket."

#. module: account
#: code:addons/account/models/account_payment.py:297
#, python-format
msgid "You can not delete a payment that is already posted"
msgstr "Nem törölhet olyan fizetést, amit már lekönyvelt"

#. module: account
#: code:addons/account/models/account_payment.py:122
#, python-format
msgid "You can only register payments for open invoices"
msgstr "Csak nyitott számlákat egyenlíthet ki"

#. module: account
#: model:ir.model.fields,help:account.field_account_financial_report_style_overwrite
msgid ""
"You can set up here the format you want this record to be displayed. If you "
"leave the automatic formatting, it will be computed based on the financial "
"reports hierarchy (auto-computed field 'level')."
msgstr "Beállíthatja ennek a rekordnak a megjelenítési formáját. Ha automatikus formázást hagyja, akkor az a pénzügyi jelentés rangsora alapján lesz kiszámítva (automatikusan számított mező a 'szint')."

#. module: account
#: code:addons/account/models/account_move.py:175
#, python-format
msgid ""
"You cannot add/modify entries prior to and inclusive of the lock date %s. "
"Check the company settings or ask someone with the 'Adviser' role"
msgstr "Nem adhat hozzá/módosíthat bejegyzéseket, melyek előbbiek mint ez a dátum %s. Ellenőrizze a vállalat beállításainál vagy kérjen meg valakit a 'Rendszergazda' jogosultsággal rendelkezők közül"

#. module: account
#: code:addons/account/models/account_invoice.py:789
#, python-format
msgid ""
"You cannot cancel an invoice which is partially paid. You need to "
"unreconcile related payment entries first."
msgstr "Nem vonhat vissza részben kiegyenlített számlát. Először egyeztetetlenné, könyveletlenné kell tennie az ide vonatkozó fizetéseket."

#. module: account
#: code:addons/account/models/account.py:162
#, python-format
msgid ""
"You cannot change the owner company of an account that already contains "
"journal items."
msgstr "Nem változtathatja meg a már naplót tartalmazó főkönyvi számla tulajdonos vállalkozását."

#. module: account
#: code:addons/account/models/account_move.py:997
#, python-format
msgid "You cannot change the tax, you should remove and recreate lines."
msgstr "Nem tudja megváltoztatni az adót, el kell távolítania és létre kell hoznia tételeket."

#. module: account
#: code:addons/account/models/account_move.py:379
#, python-format
msgid ""
"You cannot create journal items with a secondary currency without filling "
"both 'currency' and 'amount currency' field."
msgstr "Nem tud másodlagos pénznemmel ellátott napló tételt létrehozni a 'pénznem' és 'pénznem mennyiség' mező kitöltése nélkül."

#. module: account
#: code:addons/account/models/account_invoice.py:406
#, python-format
msgid ""
"You cannot delete an invoice after it has been validated (and received a "
"number). You can set it back to \"Draft\" state and modify its content, then"
" re-confirm it."
msgstr "Nem törölheti a már jóváhagyott számlát (és kapott egy számot). Visszaállíthatja 'Tervezet' állapotba és módosíthatja a tartalmát, utána újra-jóváhagyhatja."

#. module: account
#: code:addons/account/models/account_invoice.py:404
#, python-format
msgid ""
"You cannot delete an invoice which is not draft or cancelled. You should "
"refund it instead."
msgstr "Nem törölheti a számlákat, ha azok nem tervezetek vagy nem kerültek visszavonásra. Inkább jóvá kell írnia azokat."

#. module: account
#: code:addons/account/models/account.py:168
#, python-format
msgid "You cannot do that on an account that contains journal items."
msgstr "Nem teheti ezt olyan főkönyvi számlát, mely napló tételeket tartalmaz."

#. module: account
#: code:addons/account/models/account_move.py:1028
#, python-format
msgid ""
"You cannot do this modification on a posted journal entry, you can just change some non legal fields. You must revert the journal entry to cancel it.\n"
"%s."
msgstr "Nem hajthatja végre ezt a módosítást egy könyvelésre feladott napló bejegyzésen, csak nem érvényes mezőket változtathat meg. A napló ételt vissza kell fordítani annak érvénytelenítéséhez.\n%s."

#. module: account
#: code:addons/account/models/account_move.py:1030
#, python-format
msgid ""
"You cannot do this modification on a reconciled entry. You can just change some non legal fields or you must unreconcile first.\n"
"%s."
msgstr "Nem hajtja végre ezt a módosítást egy egyeztetett tételen. Egyes nem érvényes mezőket változtathat meg, vagy egyeztetetlenné kell tennie először.\n%s."

#. module: account
#: code:addons/account/models/account.py:96
#, python-format
msgid ""
"You cannot have a receivable/payable account that is not reconciliable. "
"(account code: %s)"
msgstr "Nem lehet vevői Kintlévőség/beszállítói kifizetés főkönyvi számla, ha az nem egyeztethető, könyvelhető. (főkönyvi számla kód: %s)"

#. module: account
#: code:addons/account/models/account_payment.py:126
#, python-format
msgid "You cannot mix customer invoices and vendor bills in a single payment."
msgstr "Nem keverheti a vásárlói számlákat és a beszállítói számlákat egy fizetésen."

#. module: account
#. openerp-web
#: code:addons/account/static/src/js/account_reconciliation_widgets.js:1788
#, python-format
msgid "You cannot mix items from receivable and payable accounts."
msgstr "Nem keverheti a vevői követelés és beszállítóknak kifizetés főkönyvi számlák tételeit."

#. module: account
#: code:addons/account/models/account_move.py:143
#, python-format
msgid ""
"You cannot modify a posted entry of this journal.\n"
"First you should set the journal to allow cancelling entries."
msgstr "Nem módosíthatja ennek a naplónak a már könyvelésre feladott bejegyzését.\nElőször be kell állítania a naplót bejegyzések visszavonására."

#. module: account
#: code:addons/account/wizard/pos_box.py:36
#, python-format
msgid "You cannot put/take money in/out for a bank statement which is closed."
msgstr "Nem tehet be/vehet ki pénzt egy lezárt bankkivonat ba/ból."

#. module: account
#: code:addons/account/models/account.py:173
#, python-format
msgid ""
"You cannot remove/deactivate an account which is set on a customer or "
"vendor."
msgstr "Nem tudja eltávolítani/inaktiválni azt a számlát, mely már be lett állítva egy vásárlóhoz vagy beszállítóhoz."

#. module: account
#: code:addons/account/models/account_move.py:881
#: code:addons/account/models/account_move.py:999
#, python-format
msgid "You cannot use deprecated account."
msgstr "Nem használhat elavult számlát sem."

#. module: account
#: code:addons/account/models/account_move.py:937
#, python-format
msgid ""
"You cannot use this general account in this journal, check the tab 'Entry "
"Controls' on the related journal."
msgstr "Nem használhatja ezt az általános főkönyvi számlát ebben a naplóban, ellenőrizze az ide vonatkozó naplón a 'Beviteli felügyelet' fület."

#. module: account
#: model:ir.ui.view,arch_db:account.invoice_form
#: model:ir.ui.view,arch_db:account.invoice_supplier_form
msgid "You have"
msgstr "Önnek van"

#. module: account
#: code:addons/account/wizard/account_report_general_ledger.py:21
#, python-format
msgid "You must define a Start Date"
msgstr "Meg kell határoznia ez Indító dátumot."

#. module: account
#: code:addons/account/models/account_invoice.py:1097
#, python-format
msgid "You must first select a partner!"
msgstr "Először egy partnert kell kiválasztania!"

#. module: account
#: code:addons/account/wizard/account_report_aged_partner_balance.py:26
#, python-format
msgid "You must set a period length greater than 0."
msgstr "Nullánál hoszabb időszakot kell használnia."

#. module: account
#: code:addons/account/wizard/account_report_aged_partner_balance.py:28
#, python-format
msgid "You must set a start date."
msgstr "Induló dátumot kell beállítania."

#. module: account
#: code:addons/account/models/account_move.py:1160
#, python-format
msgid ""
"You should configure the 'Exchange Rate Journal' in the accounting settings,"
" to manage automatically the booking of accounting entries related to "
"differences between exchange rates."
msgstr "Be kell állítani a 'Átváltási arány nyereség számlája' a könyvelés beállításainál, ahhoz, hogy kezelni tudja az automatikus könyvelését azoknak a számla tételeknek, melyek az átváltási arányok különbségéből adódhatnak."

#. module: account
#: code:addons/account/models/account_move.py:1162
#, python-format
msgid ""
"You should configure the 'Gain Exchange Rate Account' in the accounting "
"settings, to manage automatically the booking of accounting entries related "
"to differences between exchange rates."
msgstr "Be kell állítani a 'Átváltási arány nyereség számlája' a könyvelés beállításainál, ahhoz, hogy kezelni tudja az automatikus könyvelését azoknak a számla tételeknek, melyek az átváltási arányok különbségéből adódhatnak."

#. module: account
#: code:addons/account/models/account_move.py:1164
#, python-format
msgid ""
"You should configure the 'Loss Exchange Rate Account' in the accounting "
"settings, to manage automatically the booking of accounting entries related "
"to differences between exchange rates."
msgstr "Be kell állítani a 'Árfolyamveszteség számla' a könyvelés beállításoknál, ahhoz, hogy kezelni tudja automatikusan a könyvelési tételek rögzítését, melyek az átváltási árfolyam különbségekkel összefüggenek."

#. module: account
#: code:addons/account/wizard/pos_box.py:49
#: code:addons/account/wizard/pos_box.py:67
#, python-format
msgid ""
"You should have defined an 'Internal Transfer Account' in your cash "
"register's journal!"
msgstr "Meg kell határoznia egy 'Belső utalásos főkönyvi számlát' a pénztárgépe naplójában!"

#. module: account
#. openerp-web
#: code:addons/account/static/src/xml/account_reconciliation.xml:214
#, python-format
msgid "You validated"
msgstr "Érvényesítette"

#. module: account
#: model:ir.ui.view,arch_db:account.view_account_invoice_refund
msgid ""
"You will be able to edit and validate this\n"
"                                credit note directly or keep it draft,\n"
"                                waiting for the document to be issued by\n"
"                                your supplier/customer."
msgstr "Lehetősége lesz szerkeszteni és érvényesíteni ezt a\n                                    jóváírási értesítést közvetlenül, vagy hagyja tervezetként,\n                                    amíg a dokumentumot a vásárlónak/beszállítótól\n                                    nem bocsájtja ki/kapja meg."

#. module: account
#: model:ir.ui.view,arch_db:account.account_planner
msgid "Your Bank Accounts"
msgstr "Bankszámlái"

#. module: account
#: model:ir.ui.view,arch_db:account.account_planner
msgid "Your Company"
msgstr "Cége elnevezése"

#. module: account
#: model:ir.ui.view,arch_db:account.account_planner
msgid "Your Customers"
msgstr ""

#. module: account
#: model:ir.ui.view,arch_db:account.account_planner
msgid "Your Products"
msgstr "Termékei"

#. module: account
#: model:ir.ui.view,arch_db:account.account_planner
msgid "Your Trial Balance (list of accounts and their balances)."
msgstr "Próbamérlege (főkönyvi számlái és azok egynelagei)."

#. module: account
#: model:ir.ui.view,arch_db:account.account_planner
msgid "Your company's legal name, tax ID, address, and logo."
msgstr "Vállalata jogi megnevezése, adó azonosítója, címe és logója."

#. module: account
#: model:ir.ui.view,arch_db:account.account_planner
msgid "Your outstanding invoices, payments, and undeposited funds."
msgstr "Kifizetetlen vásárlói számlái, befizetések, és még be nem fizetett pénzek."

#. module: account
#: model:ir.ui.view,arch_db:account.view_account_position_form
msgid "Zip Range"
msgstr "Irányítószám tartomány"

#. module: account
#: model:ir.model.fields,field_description:account.field_account_fiscal_position_zip_from
msgid "Zip Range From"
msgstr "Irányítószám tartomány ettől"

#. module: account
#: model:ir.model.fields,field_description:account.field_account_fiscal_position_zip_to
msgid "Zip Range To"
msgstr "Irányítószám tartomány eddig"

#. module: account
#: model:ir.model,name:account.model_account_bank_accounts_wizard
msgid "account.bank.accounts.wizard"
msgstr "account.bank.accounts.wizard"

#. module: account
#: model:ir.model,name:account.model_account_config_settings
msgid "account.config.settings"
msgstr "account.config.settings"

#. module: account
#: model:ir.model,name:account.model_account_tax_group
msgid "account.tax.group"
msgstr "account.tax.group"

#. module: account
#: model:ir.ui.view,arch_db:account.account_planner
msgid "accounting settings"
msgstr "könyvelési beállítások"

#. module: account
#: model:ir.ui.view,arch_db:account.account_planner
msgid "activate this feature"
msgstr "ennek a jellemzőnek az aktiválása"

#. module: account
#. openerp-web
#: code:addons/account/static/src/xml/account_reconciliation.xml:297
#, python-format
msgid "all"
msgstr "összes"

#. module: account
#. openerp-web
#: code:addons/account/static/src/xml/account_payment.xml:17
#, python-format
msgid "assign to invoice"
msgstr "számlához hozzárendel"

#. module: account
#: model:ir.ui.view,arch_db:account.view_bank_statement_form
msgid "auto..."
msgstr "auto..."

#. module: account
#: model:ir.model,name:account.model_cash_box_in
msgid "cash.box.in"
msgstr "cash.box.in"

#. module: account
#: model:ir.model,name:account.model_cash_box_out
msgid "cash.box.out"
msgstr "cash.box.out"

#. module: account
#: model:ir.ui.view,arch_db:account.view_account_form
msgid "code"
msgstr "kód"

#. module: account
#: model:ir.ui.view,arch_db:account.account_planner
msgid "create a journal entry"
msgstr "könyvelési napló bejegyzés létrehozása"

#. module: account
#. openerp-web
#: code:addons/account/static/src/xml/account_reconciliation.xml:294
#, python-format
msgid "customers"
msgstr "Vásárlók"

#. module: account
#: model:ir.ui.view,arch_db:account.view_account_operation_template_form
msgid "e.g. Bank Fees"
msgstr "pl. Banki kezelési díjak"

#. module: account
#: model:ir.ui.view,arch_db:account.view_account_config_settings
msgid "e.g. sales@odoo.com"
msgstr "pl. sales@odoo.com"

#. module: account
#: model:ir.ui.view,arch_db:account.account_planner
msgid "fast recording interface"
msgstr "gyors rögzítő interfész"

#. module: account
#: model:ir.ui.view,arch_db:account.account_planner
msgid "first)"
msgstr "első)"

#. module: account
#: model:ir.ui.view,arch_db:account.invoice_form
msgid "for this customer. You can allocate them to mark this invoice as paid."
msgstr "ehhez a vásárlóhoz. Hozzájuk rendelheti, ennek a számlának befizetettként jelölésével."

#. module: account
#: model:ir.ui.view,arch_db:account.invoice_supplier_form
msgid "for this supplier. You can allocate them to mark this bill as paid."
msgstr "ehhez a beszállítóhoz. Meghatározhatja ezeket kifizetettként jelöléssel."

#. module: account
#: model:ir.ui.view,arch_db:account.account_aged_balance_view
#: model:ir.ui.view,arch_db:account.account_common_report_view
msgid "or"
msgstr "vagy"

#. module: account
#. openerp-web
#: code:addons/account/static/src/xml/account_reconciliation.xml:296
#, python-format
msgid "others"
msgstr "egyebek"

#. module: account
#: model:ir.ui.view,arch_db:account.invoice_supplier_form
msgid "outstanding debits"
msgstr "beszállítók felé fennmaradt tartozások"

#. module: account
#: model:ir.ui.view,arch_db:account.invoice_form
msgid "outstanding payments"
msgstr "kifizetetlen vevői követelések"

#. module: account
#. openerp-web
#: code:addons/account/static/src/xml/account_reconciliation.xml:214
#, python-format
msgid "reconciliations with the ctrl-enter shortcut."
msgstr "összeegyeztetés a ctrl-enter gyorsbillentyűkkel."

#. module: account
#. openerp-web
#: code:addons/account/static/src/xml/account_reconciliation.xml:19
#, python-format
msgid "remaining)"
msgstr "visszamaradt)"

#. module: account
#: model:ir.model,name:account.model_report_account_report_agedpartnerbalance
msgid "report.account.report_agedpartnerbalance"
msgstr "report.account.report_agedpartnerbalance"

#. module: account
#: model:ir.model,name:account.model_report_account_report_financial
msgid "report.account.report_financial"
msgstr "report.account.report_financial"

#. module: account
#: model:ir.model,name:account.model_report_account_report_generalledger
msgid "report.account.report_generalledger"
msgstr "report.account.report_generalledger"

#. module: account
#: model:ir.model,name:account.model_report_account_report_overdue
msgid "report.account.report_overdue"
msgstr "report.account.report_overdue"

#. module: account
#: model:ir.model,name:account.model_report_account_report_trialbalance
msgid "report.account.report_trialbalance"
msgstr "report.account.report_trialbalance"

#. module: account
#: code:addons/account/models/account_move.py:202
#, python-format
msgid "reversal of: "
msgstr "Ennek a visszafordítása:"

#. module: account
#. openerp-web
#: code:addons/account/static/src/xml/account_reconciliation.xml:212
#, python-format
msgid "seconds per transaction."
msgstr "tranzakciónkénti másodpercek."

#. module: account
#: model:ir.ui.view,arch_db:account.account_planner
msgid "send us an email"
msgstr ""

#. module: account
#: model:ir.ui.view,arch_db:account.account_planner
msgid "set company logo"
msgstr "céges logó beállítása"

#. module: account
#: model:ir.ui.view,arch_db:account.account_planner
msgid "setup your bank accounts."
msgstr "banki számlaszámai beállítása."

#. module: account
#. openerp-web
#: code:addons/account/static/src/xml/account_reconciliation.xml:295
#, python-format
msgid "suppliers"
msgstr "beszállítók"

#. module: account
#: model:ir.ui.view,arch_db:account.account_planner
msgid "the customer list"
msgstr "a vásárlók listája"

#. module: account
#: model:ir.ui.view,arch_db:account.view_partner_property_form
msgid "the parent company"
msgstr "a szülő vállalat"

#. module: account
#: model:ir.ui.view,arch_db:account.account_planner
msgid "to describe<br/> your experience or to suggest improvements !"
msgstr "leírja<br/> a tapasztalatát vagy javasoljon újításokat !"

#. module: account
#. openerp-web
#: code:addons/account/static/src/xml/account_reconciliation.xml:212
#, python-format
msgid "to reconcile"
msgstr "összeegyeztetendő"

#. module: account
#: model:ir.ui.view,arch_db:account.account_planner
msgid "to set the balance of all of your accounts."
msgstr "beállítja az összes számlájának egyenlegét."

#. module: account
#. openerp-web
#: code:addons/account/static/src/xml/account_reconciliation.xml:212
#, python-format
msgid "transactions."
msgstr "tranzakciók."

#. module: account
#: model:ir.model,name:account.model_wizard_multi_charts_accounts
msgid "wizard.multi.charts.accounts"
msgstr "wizard.multi.charts.accounts"

#. module: account
#: model:ir.ui.view,arch_db:account.view_bank_statement_form
msgid "→ Count"
msgstr "→ Számlál"<|MERGE_RESOLUTION|>--- conflicted
+++ resolved
@@ -76,11 +76,7 @@
 "    </div>\n"
 "</div>\n"
 "            "
-<<<<<<< HEAD
-msgstr ""
-=======
 msgstr "\n<div style=\"font-family: 'Lucica Grande', Ubuntu, Arial, Verdana, sans-serif; font-size: 12px; color: rgb(34, 34, 34); background-color: #FFF; \">\n    <p>Hello ${object.partner_id.name},</p>\n    <p>A new invoice is available for you: </p>\n    \n    <p style=\"border-left: 1px solid #8e0000; margin-left: 30px;\">\n       &nbsp;&nbsp;<strong>HIVATKOZÁSOK</strong><br />\n       &nbsp;&nbsp;Számla szám: <strong>${object.number}</strong><br />\n       &nbsp;&nbsp;Számla összege: <strong>${object.amount_total} ${object.currency_id.name}</strong><br />\n       &nbsp;&nbsp;Számla kelte: ${object.date_invoice}<br />\n       % if object.origin:\n       &nbsp;&nbsp;Megrendelés hivatkozása: ${object.origin}<br />\n       % endif\n       % if object.user_id:\n       &nbsp;&nbsp;Kapcsolata: <a href=\"mailto:${object.user_id.email or ''}?subject=Invoice%20${object.number}\">${object.user_id.name}</a>\n       % endif\n    </p>  \n    \n    % if object.paypal_url:\n    <br/>\n    <p>Fizethet közvetlenül Paypal rendszeren:</p>\n        <a style=\"margin-left: 120px;\" href=\"${object.paypal_url}\">\n            <img class=\"oe_edi_paypal_button\" src=\"/account/static/src/img/btn_paynowcc_lg.gif\"/>\n        </a>\n    % endif\n    \n    <br/>\n    <p>További felmerülő kérdésekkel kapcsolatban keressen meg bennünket.</p>\n    <p>Köszönjük, hogy a  ${object.company_id.name or 'us'}-t választotta!</p>\n    <br/>\n    <br/>\n    <div style=\"width: 375px; margin: 0px; padding: 0px; background-color: #8E0000; border-top-left-radius: 5px 5px; border-top-right-radius: 5px 5px; background-repeat: repeat no-repeat;\">\n        <h3 style=\"margin: 0px; padding: 2px 14px; font-size: 12px; color: #DDD;\">\n            <strong style=\"text-transform:uppercase;\">${object.company_id.name}</strong></h3>\n    </div>\n    <div style=\"width: 347px; margin: 0px; padding: 5px 14px; line-height: 16px; background-color: #F2F2F2;\">\n        <span style=\"color: #222; margin-bottom: 5px; display: block; \">\n            ${object.company_id.partner_id.sudo().with_context(show_address=True, html_format=True).name_get()[0][1] | safe}\n        </span>\n        % if object.company_id.phone:\n            <div style=\"margin-top: 0px; margin-right: 0px; margin-bottom: 0px; margin-left: 0px; padding-top: 0px; padding-right: 0px; padding-bottom: 0px; padding-left: 0px; \">\n                Phone:&nbsp; ${object.company_id.phone}\n            </div>\n        % endif\n        % if object.company_id.website:\n            <div>\n                Web :&nbsp;<a href=\"${object.company_id.website}\">${object.company_id.website}</a>\n            </div>\n        %endif\n        <p></p>\n    </div>\n</div>\n            "
->>>>>>> da2b88bb
 
 #. module: account
 #: model:ir.model.fields,help:account.field_account_invoice_state
@@ -515,7 +511,7 @@
 #. module: account
 #: model:ir.ui.view,arch_db:account.report_invoice_document
 msgid "<strong>Due Date:</strong>"
-msgstr ""
+msgstr "<strong>Esedékesség dátuma:</strong>"
 
 #. module: account
 #: model:ir.ui.view,arch_db:account.account_planner
@@ -525,11 +521,7 @@
 #. module: account
 #: model:ir.ui.view,arch_db:account.report_invoice_document
 msgid "<strong>Fiscal Position Remark:</strong>"
-<<<<<<< HEAD
-msgstr ""
-=======
 msgstr "<strong>Költségvetési hely megjegyzés:</strong>"
->>>>>>> da2b88bb
 
 #. module: account
 #: model:ir.ui.view,arch_db:account.report_invoice_document
@@ -582,7 +574,7 @@
 msgid ""
 "<strong>Print checks</strong><br/>\n"
 "                                        From the Vendor Payments list, select those you want to pay and click on Print Check (you may first need to activate the check feature in the"
-msgstr ""
+msgstr "<strong>Csekkek nyomtatása</strong><br/>\n                                        A beszállítói fizetési listából, válassza ki amit ki szeretne fizetni és kattintson a Csekk nyomtatásra (először aktiválnia kellene a csekk tulajdonságot ebben"
 
 #. module: account
 #: model:ir.ui.view,arch_db:account.account_planner
@@ -640,12 +632,12 @@
 #. module: account
 #: model:ir.ui.view,arch_db:account.account_planner
 msgid "<strong>Revenue Recognition</strong>"
-msgstr ""
+msgstr "<strong>Bevétel aktiválás</strong>"
 
 #. module: account
 #: model:ir.ui.view,arch_db:account.account_planner
 msgid "<strong>Send follow-up letters</strong>"
-msgstr ""
+msgstr "<strong>Emlékeztető levelek küldése</strong>"
 
 #. module: account
 #: model:ir.ui.view,arch_db:account.report_generalledger
@@ -718,19 +710,19 @@
 "                payments on a daily basis. You can enter the coins that are in\n"
 "                your cash box, and then post entries when money comes in or\n"
 "                goes out of the cash box."
-msgstr ""
+msgstr " A pénztár rögzítők lehetővé teszik a beérkezett készpénzek\n                készpénz naplóban való rögzítését. Ez a tulajdonság elérhetővé teszi a készpénzek \n                napi szintű  nyomon követését. Rögzítheti a kazettában lévő \n                aprópénzeket, és a kivét illetve betét után is feltöltheti\n                a pénzmozgásokat."
 
 #. module: account
 #: code:addons/account/models/account_invoice.py:1206
 #, python-format
 msgid "A Payment Term should have its last line of type Balance."
-msgstr ""
+msgstr "A Fizetési feltétel utolsó sorának egyenleg típusúnak kell lennie"
 
 #. module: account
 #: code:addons/account/models/account_invoice.py:1209
 #, python-format
 msgid "A Payment Term should have only one line of type Balance."
-msgstr ""
+msgstr "A Fizetési feltételnek csak egy sorának kell egyenleg típusúnak lennie."
 
 #. module: account
 #: code:addons/account/models/account.py:469
@@ -2681,7 +2673,7 @@
 #. module: account
 #: model:ir.ui.view,arch_db:account.account_planner
 msgid "Congratulations, you're done!"
-msgstr ""
+msgstr "Gratulálok, elvégezte !"
 
 #. module: account
 #: model:ir.model,name:account.model_account_abstract_payment
@@ -3566,7 +3558,7 @@
 #. module: account
 #: model:ir.ui.view,arch_db:account.account_planner
 msgid "End"
-msgstr ""
+msgstr "Vége"
 
 #. module: account
 #: model:ir.model.fields,field_description:account.field_account_aged_trial_balance_date_to
@@ -3648,7 +3640,7 @@
 #. module: account
 #: model:ir.ui.view,arch_db:account.account_planner
 msgid "Excel template"
-msgstr ""
+msgstr "Excel sablon"
 
 #. module: account
 #: code:addons/account/models/chart_template.py:158
@@ -3930,7 +3922,7 @@
 msgid ""
 "For the Odoo Team,<br/>\n"
 "                            Fabien Pinckaers, Founder"
-msgstr ""
+msgstr "Az Oddo rendszer csapatának,<br/>\n                          Fabien Pinckaers, Alapító"
 
 #. module: account
 #: model:ir.model.fields,help:account.field_account_account_currency_id
@@ -4376,7 +4368,7 @@
 #. module: account
 #: model:ir.ui.view,arch_db:account.account_planner
 msgid "If you want to do it yourself:"
-msgstr ""
+msgstr "Ha saját maga akarja elvégezni:"
 
 #. module: account
 #: model:ir.ui.view,arch_db:account.account_planner
@@ -6599,7 +6591,7 @@
 #. module: account
 #: model:ir.ui.view,arch_db:account.report_invoice_document
 msgid "Price"
-msgstr ""
+msgstr "Ár"
 
 #. module: account
 #: model:ir.ui.view,arch_db:account.account_aged_balance_view
@@ -6715,7 +6707,7 @@
 #. module: account
 #: model:ir.ui.view,arch_db:account.view_account_chart_template_form
 msgid "Properties"
-msgstr ""
+msgstr "Tulajdonságok"
 
 #. module: account
 #: selection:account.journal,type:0
@@ -6748,7 +6740,7 @@
 #: model:ir.ui.menu,name:account.menu_finance_payables
 #: model:ir.ui.view,arch_db:account.view_account_move_filter
 msgid "Purchases"
-msgstr ""
+msgstr "Beszerzések"
 
 #. module: account
 #: model:ir.actions.act_window,name:account.action_cash_box_in
@@ -7086,12 +7078,12 @@
 #. module: account
 #: model:ir.ui.menu,name:account.menu_finance_reports
 msgid "Reporting"
-msgstr ""
+msgstr "Kimutatás készítés"
 
 #. module: account
 #: model:ir.ui.menu,name:account.account_report_folder
 msgid "Reports"
-msgstr ""
+msgstr "Kimutatások"
 
 #. module: account
 #: model:ir.ui.view,arch_db:account.invoice_form
@@ -7200,7 +7192,7 @@
 #: model:ir.ui.menu,name:account.menu_finance_receivables
 #: model:ir.ui.view,arch_db:account.view_account_move_filter
 msgid "Sales"
-msgstr ""
+msgstr "Értékesítések"
 
 #. module: account
 #: model:ir.model.fields,field_description:account.field_wizard_multi_charts_accounts_sale_tax_rate
@@ -7210,7 +7202,7 @@
 #. module: account
 #: model:ir.ui.view,arch_db:account.view_account_invoice_report_search
 msgid "Sales Team"
-msgstr ""
+msgstr "Értékesítési csapat"
 
 #. module: account
 #: model:ir.model.fields,field_description:account.field_account_config_settings_sale_tax_rate
@@ -7223,7 +7215,7 @@
 #: model:ir.ui.view,arch_db:account.view_account_invoice_filter
 #: model:ir.ui.view,arch_db:account.view_account_invoice_report_search
 msgid "Salesperson"
-msgstr ""
+msgstr "Értékesítő"
 
 #. module: account
 #: model:ir.ui.view,arch_db:account.view_account_journal_search
@@ -7370,7 +7362,7 @@
 #: model:ir.model.fields,field_description:account.field_account_tax_sequence
 #: model:ir.model.fields,field_description:account.field_account_tax_template_sequence
 msgid "Sequence"
-msgstr ""
+msgstr "Sorszám"
 
 #. module: account
 #: model:ir.model.fields,help:account.field_account_tax_active
@@ -7485,7 +7477,7 @@
 #. module: account
 #: model:ir.ui.view,arch_db:account.view_account_payment_search
 msgid "State"
-msgstr ""
+msgstr "Állam/Megye"
 
 #. module: account
 #: model:ir.model.fields,field_description:account.field_account_bank_statement_line_statement_id
@@ -7520,7 +7512,7 @@
 #: model:ir.ui.view,arch_db:account.view_account_move_filter
 #: model:ir.ui.view,arch_db:account.view_move_line_form
 msgid "States"
-msgstr ""
+msgstr "Állapotok"
 
 #. module: account
 #: model:ir.model.fields,field_description:account.field_account_fiscal_position_states_count
@@ -8672,7 +8664,7 @@
 #: model:ir.model.fields,field_description:account.field_account_move_line_user_type_id
 #: model:ir.model.fields,field_description:account.field_account_payment_term_line_value
 msgid "Type"
-msgstr ""
+msgstr "Típus"
 
 #. module: account
 #: code:addons/account/models/chart_template.py:738
@@ -8698,7 +8690,7 @@
 msgid ""
 "Unless you are starting a new business, you probably have a list of "
 "customers and vendors you'd like to import."
-msgstr ""
+msgstr "Hacsak nem egy új üzletet indít el, már van egy vásárlói és beszállítói listája, melyet be szeretne importálni."
 
 #. module: account
 #: model:ir.actions.act_window,name:account.act_account_journal_2_account_invoice_opened
@@ -8776,7 +8768,7 @@
 #. module: account
 #: model:ir.ui.view,arch_db:account.account_planner
 msgid "Use"
-msgstr ""
+msgstr "Használja"
 
 #. module: account
 #: model:ir.model.fields,field_description:account.field_account_config_settings_use_anglo_saxon
@@ -9004,7 +8996,7 @@
 "                                        for you: simply send your Odoo project\n"
 "                                        manager a CSV file containing all your\n"
 "                                        data."
-msgstr ""
+msgstr "Kezelni tudjuk a teljes import műveletet\n                                        Önnek: egyszerűen csak küldje el az Odoo\n                                        rendszergazda a CSV fájlt az összes \n                                        adatával."
 
 #. module: account
 #: model:ir.ui.view,arch_db:account.account_planner
@@ -9013,7 +9005,7 @@
 "                                        for you: simply send your Odoo project\n"
 "                                        manager a CSV file containing all your\n"
 "                                        products."
-msgstr ""
+msgstr "Kezelni tudjuk a teljes import műveletet\n                                        Önnek: egyszerűen csak küldje el az Odoo\n                                        rendszergazda a CSV fájlt az összes \n                                        termékével."
 
 #. module: account
 #: model:ir.ui.view,arch_db:account.account_planner
@@ -9035,7 +9027,7 @@
 #. module: account
 #: model:ir.ui.view,arch_db:account.account_planner
 msgid "Welcome"
-msgstr ""
+msgstr "Üdvözlöm"
 
 #. module: account
 #: model:ir.ui.view,arch_db:account.account_planner
@@ -9401,7 +9393,7 @@
 #. module: account
 #: model:ir.ui.view,arch_db:account.account_planner
 msgid "Your Customers"
-msgstr ""
+msgstr "Vásárlói"
 
 #. module: account
 #: model:ir.ui.view,arch_db:account.account_planner
@@ -9617,7 +9609,7 @@
 #. module: account
 #: model:ir.ui.view,arch_db:account.account_planner
 msgid "send us an email"
-msgstr ""
+msgstr "küldjön nekünk egy e-mailt"
 
 #. module: account
 #: model:ir.ui.view,arch_db:account.account_planner
