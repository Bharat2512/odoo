# -*- coding: utf-8 -*-
##############################################################################
#
#    OpenERP, Open Source Management Solution
#    Copyright (C) 2004-2010 Tiny SPRL (<http://tiny.be>).
#
#    This program is free software: you can redistribute it and/or modify
#    it under the terms of the GNU Affero General Public License as
#    published by the Free Software Foundation, either version 3 of the
#    License, or (at your option) any later version.
#
#    This program is distributed in the hope that it will be useful,
#    but WITHOUT ANY WARRANTY; without even the implied warranty of
#    MERCHANTABILITY or FITNESS FOR A PARTICULAR PURPOSE.  See the
#    GNU Affero General Public License for more details.
#
#    You should have received a copy of the GNU Affero General Public License
#    along with this program.  If not, see <http://www.gnu.org/licenses/>.
#
##############################################################################

from operator import itemgetter
import time

from openerp.osv import fields, osv
from openerp import api

class account_fiscal_position(osv.osv):
    _name = 'account.fiscal.position'
    _description = 'Fiscal Position'
    _order = 'sequence'
    _columns = {
        'sequence': fields.integer('Sequence'),
        'name': fields.char('Fiscal Position', required=True),
        'active': fields.boolean('Active', help="By unchecking the active field, you may hide a fiscal position without deleting it."),
        'company_id': fields.many2one('res.company', 'Company'),
        'account_ids': fields.one2many('account.fiscal.position.account', 'position_id', 'Account Mapping'),
        'tax_ids': fields.one2many('account.fiscal.position.tax', 'position_id', 'Tax Mapping'),
        'note': fields.text('Notes'),
        'auto_apply': fields.boolean('Automatic', help="Apply automatically this fiscal position."),
        'vat_required': fields.boolean('VAT required', help="Apply only if partner has a VAT number."),
        'country_id': fields.many2one('res.country', 'Countries', help="Apply only if delivery or invoicing country match."),
        'country_group_id': fields.many2one('res.country.group', 'Country Group', help="Apply only if delivery or invocing country match the group."),
    }

    _defaults = {
        'active': True,
    }

    @api.v7
    def map_tax(self, cr, uid, fposition_id, taxes, context=None):
        if not taxes:
            return []
        if not fposition_id:
            return map(lambda x: x.id, taxes)
        result = set()
        for t in taxes:
            ok = False
            for tax in fposition_id.tax_ids:
                if tax.tax_src_id.id == t.id:
                    if tax.tax_dest_id:
                        result.add(tax.tax_dest_id.id)
                    ok=True
            if not ok:
                result.add(t.id)
        return list(result)

    @api.v8
    def map_tax(self, taxes):
        result = taxes.browse()
        for tax in taxes:
            found = False
            for t in self.tax_ids:
                if t.tax_src_id == tax:
                    result |= t.tax_dest_id
                    found = True
            if not found:
                result |= tax
        return result

    @api.v7
    def map_account(self, cr, uid, fposition_id, account_id, context=None):
        if not fposition_id:
            return account_id
        for pos in fposition_id.account_ids:
            if pos.account_src_id.id == account_id:
                account_id = pos.account_dest_id.id
                break
        return account_id

<<<<<<< HEAD
    @api.v8
    def map_account(self, account):
        for pos in self.account_ids:
            if pos.account_src_id == account:
                return pos.account_dest_id
        return account

=======
    def get_fiscal_position(self, cr, uid, company_id, partner_id, delivery_id=None, context=None):
        if not partner_id:
            return False
        # This can be easily overriden to apply more complex fiscal rules
        part_obj = self.pool['res.partner']
        partner = part_obj.browse(cr, uid, partner_id, context=context)

        # partner manually set fiscal position always win
        if partner.property_account_position:
            return part.property_account_position.id

        # if no delivery use invocing
        if delivery_id:
            delivery = part_obj.browse(cr, uid, delivery_id, context=context)
        else:
            delivery = partner

        domain = [
            ('auto_apply', '=', True),
            '|', ('vat_required', '=', False), ('vat_required', '=', partner.vat_subjected),
            '|', ('country_id', '=', None), ('country_id', '=', delivery.country_id.id),
            '|', ('country_group_id', '=', None), ('country_group_id.country_ids', '=', delivery.country_id.id)
        ]
        fiscal_position_ids = self.search(cr, uid, domain, context=context)
        if fiscal_position_ids:
            return fiscal_position_ids[0]
        return False
>>>>>>> 8de01294

class account_fiscal_position_tax(osv.osv):
    _name = 'account.fiscal.position.tax'
    _description = 'Taxes Fiscal Position'
    _rec_name = 'position_id'
    _columns = {
        'position_id': fields.many2one('account.fiscal.position', 'Fiscal Position', required=True, ondelete='cascade'),
        'tax_src_id': fields.many2one('account.tax', 'Tax Source', required=True),
        'tax_dest_id': fields.many2one('account.tax', 'Replacement Tax')
    }

    _sql_constraints = [
        ('tax_src_dest_uniq',
         'unique (position_id,tax_src_id,tax_dest_id)',
         'A tax fiscal position could be defined only once time on same taxes.')
    ]


class account_fiscal_position_account(osv.osv):
    _name = 'account.fiscal.position.account'
    _description = 'Accounts Fiscal Position'
    _rec_name = 'position_id'
    _columns = {
        'position_id': fields.many2one('account.fiscal.position', 'Fiscal Position', required=True, ondelete='cascade'),
        'account_src_id': fields.many2one('account.account', 'Account Source', domain=[('type','<>','view')], required=True),
        'account_dest_id': fields.many2one('account.account', 'Account Destination', domain=[('type','<>','view')], required=True)
    }

    _sql_constraints = [
        ('account_src_dest_uniq',
         'unique (position_id,account_src_id,account_dest_id)',
         'An account fiscal position could be defined only once time on same accounts.')
    ]


class res_partner(osv.osv):
    _name = 'res.partner'
    _inherit = 'res.partner'
    _description = 'Partner'

    def _credit_debit_get(self, cr, uid, ids, field_names, arg, context=None):
        ctx = context.copy()
        ctx['all_fiscalyear'] = True
        query = self.pool.get('account.move.line')._query_get(cr, uid, context=ctx)
        cr.execute("""SELECT l.partner_id, a.type, SUM(l.debit-l.credit)
                      FROM account_move_line l
                      LEFT JOIN account_account a ON (l.account_id=a.id)
                      WHERE a.type IN ('receivable','payable')
                      AND l.partner_id IN %s
                      AND l.reconcile_id IS NULL
                      AND """ + query + """
                      GROUP BY l.partner_id, a.type
                      """,
                   (tuple(ids),))
        maps = {'receivable':'credit', 'payable':'debit' }
        res = {}
        for id in ids:
            res[id] = {}.fromkeys(field_names, 0)
        for pid,type,val in cr.fetchall():
            if val is None: val=0
            res[pid][maps[type]] = (type=='receivable') and val or -val
        return res

    def _asset_difference_search(self, cr, uid, obj, name, type, args, context=None):
        if not args:
            return []
        having_values = tuple(map(itemgetter(2), args))
        where = ' AND '.join(
            map(lambda x: '(SUM(bal2) %(operator)s %%s)' % {
                                'operator':x[1]},args))
        query = self.pool.get('account.move.line')._query_get(cr, uid, context=context)
        cr.execute(('SELECT pid AS partner_id, SUM(bal2) FROM ' \
                    '(SELECT CASE WHEN bal IS NOT NULL THEN bal ' \
                    'ELSE 0.0 END AS bal2, p.id as pid FROM ' \
                    '(SELECT (debit-credit) AS bal, partner_id ' \
                    'FROM account_move_line l ' \
                    'WHERE account_id IN ' \
                            '(SELECT id FROM account_account '\
                            'WHERE type=%s AND active) ' \
                    'AND reconcile_id IS NULL ' \
                    'AND '+query+') AS l ' \
                    'RIGHT JOIN res_partner p ' \
                    'ON p.id = partner_id ) AS pl ' \
                    'GROUP BY pid HAVING ' + where), 
                    (type,) + having_values)
        res = cr.fetchall()
        if not res:
            return [('id','=','0')]
        return [('id','in',map(itemgetter(0), res))]

    def _credit_search(self, cr, uid, obj, name, args, context=None):
        return self._asset_difference_search(cr, uid, obj, name, 'receivable', args, context=context)

    def _debit_search(self, cr, uid, obj, name, args, context=None):
        return self._asset_difference_search(cr, uid, obj, name, 'payable', args, context=context)

    def _invoice_total(self, cr, uid, ids, field_name, arg, context=None):
        result = {}
        account_invoice_report = self.pool.get('account.invoice.report')
        for partner in self.browse(cr, uid, ids, context=context):
            invoice_ids = account_invoice_report.search(cr, uid, [('partner_id','child_of',partner.id)], context=context)
            invoices = account_invoice_report.browse(cr, uid, invoice_ids, context=context)
            result[partner.id] = sum(inv.user_currency_price_total for inv in invoices)
        return result

    def _journal_item_count(self, cr, uid, ids, field_name, arg, context=None):
        MoveLine = self.pool('account.move.line')
        AnalyticAccount = self.pool('account.analytic.account')
        return {
            partner_id: {
                'journal_item_count': MoveLine.search_count(cr, uid, [('partner_id', '=', partner_id)], context=context),
                'contracts_count': AnalyticAccount.search_count(cr,uid, [('partner_id', '=', partner_id)], context=context)
            }
            for partner_id in ids
        }

    def has_something_to_reconcile(self, cr, uid, partner_id, context=None):
        '''
        at least a debit, a credit and a line older than the last reconciliation date of the partner
        '''
        cr.execute('''
            SELECT l.partner_id, SUM(l.debit) AS debit, SUM(l.credit) AS credit
            FROM account_move_line l
            RIGHT JOIN account_account a ON (a.id = l.account_id)
            RIGHT JOIN res_partner p ON (l.partner_id = p.id)
            WHERE a.reconcile IS TRUE
            AND p.id = %s
            AND l.reconcile_id IS NULL
            AND (p.last_reconciliation_date IS NULL OR l.date > p.last_reconciliation_date)
            AND l.state <> 'draft'
            GROUP BY l.partner_id''', (partner_id,))
        res = cr.dictfetchone()
        if res:
            return bool(res['debit'] and res['credit'])
        return False

    def mark_as_reconciled(self, cr, uid, ids, context=None):
        return self.write(cr, uid, ids, {'last_reconciliation_date': time.strftime('%Y-%m-%d %H:%M:%S')}, context=context)

    _columns = {
        'vat_subjected': fields.boolean('VAT Legal Statement', help="Check this box if the partner is subjected to the VAT. It will be used for the VAT legal statement."),
        'credit': fields.function(_credit_debit_get,
            fnct_search=_credit_search, string='Total Receivable', multi='dc', help="Total amount this customer owes you."),
        'debit': fields.function(_credit_debit_get, fnct_search=_debit_search, string='Total Payable', multi='dc', help="Total amount you have to pay to this supplier."),
        'debit_limit': fields.float('Payable Limit'),
        'total_invoiced': fields.function(_invoice_total, string="Total Invoiced", type='float'),
        'contracts_count': fields.function(_journal_item_count, string="Contracts", type='integer', multi="invoice_journal"),
        'journal_item_count': fields.function(_journal_item_count, string="Journal Items", type="integer", multi="invoice_journal"),
        'property_account_payable': fields.property(
            type='many2one',
            relation='account.account',
            string="Account Payable",
            domain="[('type', '=', 'payable')]",
            help="This account will be used instead of the default one as the payable account for the current partner",
            required=True),
        'property_account_receivable': fields.property(
            type='many2one',
            relation='account.account',
            string="Account Receivable",
            domain="[('type', '=', 'receivable')]",
            help="This account will be used instead of the default one as the receivable account for the current partner",
            required=True),
        'property_account_position': fields.property(
            type='many2one',
            relation='account.fiscal.position',
            string="Fiscal Position",
            help="The fiscal position will determine taxes and accounts used for the partner.",
        ),
        'property_payment_term': fields.property(
            type='many2one',
            relation='account.payment.term',
            string ='Customer Payment Term',
            help="This payment term will be used instead of the default one for sale orders and customer invoices"),
        'property_supplier_payment_term': fields.property(
             type='many2one',
             relation='account.payment.term',
             string ='Supplier Payment Term',
             help="This payment term will be used instead of the default one for purchase orders and supplier invoices"),
        'ref_companies': fields.one2many('res.company', 'partner_id',
            'Companies that refers to partner'),
        'last_reconciliation_date': fields.datetime('Latest Full Reconciliation Date', help='Date on which the partner accounting entries were fully reconciled last time. It differs from the last date where a reconciliation has been made for this partner, as here we depict the fact that nothing more was to be reconciled at this date. This can be achieved in 2 different ways: either the last unreconciled debit/credit entry of this partner was reconciled, either the user pressed the button "Nothing more to reconcile" during the manual reconciliation process.')
    }

    def _commercial_fields(self, cr, uid, context=None):
        return super(res_partner, self)._commercial_fields(cr, uid, context=context) + \
            ['debit_limit', 'property_account_payable', 'property_account_receivable', 'property_account_position',
             'property_payment_term', 'property_supplier_payment_term', 'last_reconciliation_date']


# vim:expandtab:smartindent:tabstop=4:softtabstop=4:shiftwidth=4:<|MERGE_RESOLUTION|>--- conflicted
+++ resolved
@@ -88,7 +88,6 @@
                 break
         return account_id
 
-<<<<<<< HEAD
     @api.v8
     def map_account(self, account):
         for pos in self.account_ids:
@@ -96,7 +95,6 @@
                 return pos.account_dest_id
         return account
 
-=======
     def get_fiscal_position(self, cr, uid, company_id, partner_id, delivery_id=None, context=None):
         if not partner_id:
             return False
@@ -124,7 +122,6 @@
         if fiscal_position_ids:
             return fiscal_position_ids[0]
         return False
->>>>>>> 8de01294
 
 class account_fiscal_position_tax(osv.osv):
     _name = 'account.fiscal.position.tax'
