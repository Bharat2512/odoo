# -*- coding: utf-8 -*-
##############################################################################
#
# Copyright (c) 2005-2006 CamptoCamp
# Copyright (c) 2006-2010 OpenERP S.A
#
# WARNING: This program as such is intended to be used by professional
# programmers who take the whole responsibility of assessing all potential
# consequences resulting from its eventual inadequacies and bugs
# End users who are looking for a ready-to-use solution with commercial
# guarantees and support are strongly advised to contract a Free Software
# Service Company
#
# This program is Free Software; you can redistribute it and/or
# modify it under the terms of the GNU General Public License
# as published by the Free Software Foundation; either version 2
# of the License, or (at your option) any later version.
#
# This program is distributed in the hope that it will be useful,
# but WITHOUT ANY WARRANTY; without even the implied warranty of
# MERCHANTABILITY or FITNESS FOR A PARTICULAR PURPOSE.  See the
# GNU General Public License for more details.
#
# You should have received a copy of the GNU General Public License
# along with this program; if not, write to the Free Software
# Foundation, Inc., 51 Franklin Street, Fifth Floor, Boston, MA  02110-1301  USA
#
##############################################################################

from openerp import models, api
from openerp.tools.translate import _
from common_report_header import common_report_header

class GeneralLedgerReport(models.AbstractModel, common_report_header):
    _name = 'report.account.report_generalledger'

    @api.model
    def _sum_currency_amount_account(self, account):
        self._cr.execute('SELECT sum(l.amount_currency) AS tot_currency \
                FROM account_move_line l \
                WHERE l.account_id = %s %s' % (account.id, self.query))
        sum_currency = self._cr.fetchone()[0] or 0.0
        if self.init_balance:
            self._cr.execute('SELECT sum(l.amount_currency) AS tot_currency \
                            FROM account_move_line l \
                            WHERE l.account_id = %s %s' % (account.id, self.init_query))
            sum_currency += self._cr.fetchone()[0] or 0.0
        return sum_currency

    @api.model
    def _get_children_accounts(self, account):
        res = []
        ids_acc = account._get_children_and_consol()
        currency = account.currency_id and account.currency_id or account.company_id.currency_id
        for child_account in self.env['account.account'].browse(ids_acc):
            self._cr_execute('SELECT count(id) \
                                FROM account_move_line AS l \
                                WHERE l.account_id = %s %s' % (child_account.id, self.query))
            num_entry = self._cr.fetchone()[0] or 0
            sold_account = self._sum_balance_account(child_account)
            self.sold_accounts[child_account.id] = sold_account
            if self.display_account == 'movement':
                if num_entry <> 0:
                    res.append(child_account)
            elif self.display_account == 'not_zero':
                if num_entry <> 0:
                    if not currency.is_zero(sold_account):
                        res.append(child_account)
            else:
                res.append(child_account)
        if not res:
            return [account]
        return res

    @api.model
    def _lines(self, account):
        """ Return all the account_move_line of account with their account code counterparts """
        move_state = ['draft','posted']
        if self.target_move == 'posted':
            move_state = ['posted', '']
        # First compute all counterpart strings for every move_id where this account appear.
        # Currently, the counterpart info is used only in landscape mode
        sql = """
            SELECT m1.move_id,
                array_to_string(ARRAY(SELECT DISTINCT a.code
                                          FROM account_move_line m2
                                          LEFT JOIN account_account a ON (m2.account_id=a.id)
                                          WHERE m2.move_id = m1.move_id
                                          AND m2.account_id<>%%s), ', ') AS counterpart
                FROM (SELECT move_id
                        FROM account_move_line l
                        LEFT JOIN account_move am ON (am.id = l.move_id)
                        WHERE am.state IN %s %s AND l.account_id = %%s GROUP BY move_id) m1
        """% (tuple(move_state), self.query)
        self._cr.execute(sql, (account.id, account.id))
        counterpart_res = self._cr.dictfetchall()
        counterpart_accounts = {}
        for i in counterpart_res:
            counterpart_accounts[i['move_id']] = i['counterpart']
        del counterpart_res

        # Then select all account_move_line of this account
        if self.sortby == 'sort_journal_partner':
            sql_sort='j.code, p.name, l.move_id'
        else:
            sql_sort='l.date, l.move_id'
        sql = """
            SELECT l.id AS lid, l.date AS ldate, j.code AS lcode, l.currency_id,l.amount_currency,l.ref AS lref, l.name AS lname, COALESCE(l.debit,0) AS debit, COALESCE(l.credit,0) AS credit, l.partner_id AS lpartner_id,
            m.name AS move_name, m.id AS mmove_id,
            c.symbol AS currency_code,
            i.id AS invoice_id, i.type AS invoice_type, i.number AS invoice_number,
            p.name AS partner_name
            FROM account_move_line l
            JOIN account_move m on (l.move_id=m.id)
            LEFT JOIN res_currency c on (l.currency_id=c.id)
            LEFT JOIN res_partner p on (l.partner_id=p.id)
            LEFT JOIN account_invoice i on (m.id =i.move_id)
            JOIN account_journal j on (l.journal_id=j.id)
            WHERE m.state IN %s %s AND l.account_id = %%s  ORDER by %s
        """ %(tuple(move_state), self.query, sql_sort)
        self._cr.execute(sql, (account.id,))
        res_lines = self._cr.dictfetchall()
        res_init = []
        if res_lines and self.init_balance:
            #FIXME: replace the label of lname with a string translatable
            sql = """
                SELECT 0 AS lid, '' AS ldate, '' AS lcode, COALESCE(SUM(l.amount_currency),0.0) AS amount_currency, '' AS lref, 'Initial Balance' AS lname, COALESCE(SUM(l.debit),0.0) AS debit, COALESCE(SUM(l.credit),0.0) AS credit, '' AS lpartner_id,
                '' AS move_name, '' AS mmove_id,
                '' AS currency_code,
                NULL AS currency_id,
                '' AS invoice_id, '' AS invoice_type, '' AS invoice_number,
                '' AS partner_name
                FROM account_move_line l
                LEFT JOIN account_move m on (l.move_id=m.id)
                LEFT JOIN res_currency c on (l.currency_id=c.id)
                LEFT JOIN res_partner p on (l.partner_id=p.id)
                LEFT JOIN account_invoice i on (m.id =i.move_id)
                JOIN account_journal j on (l.journal_id=j.id)
                WHERE %s AND m.state IN %s AND l.account_id = %%s
            """ %(self.init_query, tuple(move_state))
            self._cr.execute(sql, (account.id,))
            res_init = self._cr.dictfetchall()
        res = res_init + res_lines
        account_sum = 0.0
        for l in res:
            l['move'] = l['move_name'] != '/' and l['move_name'] or ('*'+str(l['mmove_id']))
            l['partner'] = l['partner_name'] or ''
            account_sum += l['debit'] - l['credit']
            l['progress'] = account_sum
            l['line_corresp'] = l['mmove_id'] == '' and ' ' or counterpart_accounts[l['mmove_id']].replace(', ',',')
            # Modification of amount Currency
            if l['credit'] > 0:
                if l['amount_currency'] != None:
                    l['amount_currency'] = abs(l['amount_currency']) * -1
            if l['amount_currency'] != None:
                self.tot_currency = self.tot_currency + l['amount_currency']
        return res

    @api.model
    def _sum_debit_account(self, account):
        move_state = ['draft','posted']
        if self.target_move == 'posted':
            move_state = ['posted','']
        self._cr.execute('SELECT sum(debit) \
                FROM account_move_line l \
                JOIN account_move am ON (am.id = l.move_id) \
                WHERE (l.account_id = %s) \
                AND (am.state IN %s)' + self.query
                ,(account.id, tuple(move_state)))
        sum_debit = self._cr.fetchone()[0] or 0.0
        if self.init_balance:
            self._cr.execute('SELECT sum(debit) \
                    FROM account_move_line l \
                    JOIN account_move am ON (am.id = l.move_id) \
                    WHERE (l.account_id = %s) \
                    AND (am.state IN %s)'+ self.init_query
                    ,(account.id, tuple(move_state)))
            # Add initial balance to the result
            sum_debit += self._cr.fetchone()[0] or 0.0
        return sum_debit

    @api.model
    def _sum_credit_account(self, account):
        move_state = ['draft','posted']
        if self.target_move == 'posted':
            move_state = ['posted','']
        self._cr.execute('SELECT sum(credit) \
                FROM account_move_line l \
                JOIN account_move am ON (am.id = l.move_id) \
                WHERE (l.account_id = %s) \
                AND (am.state IN %s)' + self.query
                ,(account.id, tuple(move_state)))
        sum_credit = self._cr.fetchone()[0] or 0.0
        if self.init_balance:
            self._cr.execute('SELECT sum(credit) \
                    FROM account_move_line l \
                    JOIN account_move am ON (am.id = l.move_id) \
                    WHERE (l.account_id = %s) \
                    AND (am.state IN %s)' + self.init_query
                    ,(account.id, tuple(move_state)))
            # Add initial balance to the result
            sum_credit += self._cr.fetchone()[0] or 0.0
        return sum_credit

    @api.model
    def _sum_balance_account(self, account):
        move_state = ['draft','posted']
        if self.target_move == 'posted':
            move_state = ['posted','']
        self._cr.execute('SELECT (sum(debit) - sum(credit)) as tot_balance \
                FROM account_move_line l \
                JOIN account_move am ON (am.id = l.move_id) \
                WHERE (l.account_id = %s) \
                AND (am.state IN %s)' + self.query
                ,(account.id, tuple(move_state)))
        sum_balance = self._cr.fetchone()[0] or 0.0
        if self.init_balance:
            self._cr.execute('SELECT (sum(debit) - sum(credit)) as tot_balance \
                    FROM account_move_line l \
                    JOIN account_move am ON (am.id = l.move_id) \
                    WHERE (l.account_id = %s) \
                    AND (am.state IN %s)' + self.init_query
                    ,(account.id, tuple(move_state)))
            # Add initial balance to the result
            sum_balance += self._cr.fetchone()[0] or 0.0
        return sum_balance

    @api.model
    def _get_sortby(self):
        if self.sortby == 'sort_journal_partner':
            return _('Journal & Partner')
        return _('Date')

    @api.multi
    def render_html(self, data=None):
        self.tot_currency = 0.0
        self.sold_accounts = {}
        new_ids = self.ids
        self.sortby = data['form'].get('sortby', 'sort_date')
        self.query = self.env['account.move.line'].with_context(data['form'].get('used_context',{}))._query_get(obj='l')
        self.init_balance = data['form'].get('initial_balance', True)
        if self.init_balance:
            ctx2 = data['form'].get('used_context',{})
            ctx2['initial_bal'] = True
            self.init_query.with_context(ctx2)._query_get(obj='l')
        self.display_account = data['form']['display_account']
        self.target_move = data['form'].get('target_move', 'all')
        if (data['model'] == 'ir.ui.menu'):
            new_ids = [data['form']['chart_account_id']]
        objects = self.env['account.account'].browse(new_ids)

<<<<<<< HEAD
        report_obj = self.env['report']
        module_report = report_obj._get_report_from_name('account.report_generalledger')
        docargs = {
            'doc_ids': self.ids,
            'doc_model': module_report.model,
            'docs': objects,
            'data': data,
            'get_account': self._get_account,
            'get_fiscalyear': self._get_fiscalyear,
            'get_journal': self._get_journal,
            'get_sortby': self._get_sortby,
            'get_start_date':self._get_start_date,
            'get_end_date':self._get_end_date,
            'get_target_move': self._get_target_move,
            'sum_debit_account': self._sum_debit_account,
            'sum_credit_account': self._sum_credit_account,
            'sum_balance_account': self._sum_balance_account,
            'sum_currency_amount_account': self._sum_currency_amount_account,
            'get_children_accounts': self._get_children_accounts,
            'lines': self._lines
        }
        return report_obj.render('account.report_generalledger', docargs)

# vim:expandtab:smartindent:tabstop=4:softtabstop=4:shiftwidth=4:
=======
class report_generalledger(osv.AbstractModel):
    _name = 'report.account.report_generalledger'
    _inherit = 'report.abstract_report'
    _template = 'account.report_generalledger'
    _wrapped_report_class = general_ledger
>>>>>>> 704de944
<|MERGE_RESOLUTION|>--- conflicted
+++ resolved
@@ -249,7 +249,6 @@
             new_ids = [data['form']['chart_account_id']]
         objects = self.env['account.account'].browse(new_ids)
 
-<<<<<<< HEAD
         report_obj = self.env['report']
         module_report = report_obj._get_report_from_name('account.report_generalledger')
         docargs = {
@@ -272,12 +271,3 @@
             'lines': self._lines
         }
         return report_obj.render('account.report_generalledger', docargs)
-
-# vim:expandtab:smartindent:tabstop=4:softtabstop=4:shiftwidth=4:
-=======
-class report_generalledger(osv.AbstractModel):
-    _name = 'report.account.report_generalledger'
-    _inherit = 'report.abstract_report'
-    _template = 'account.report_generalledger'
-    _wrapped_report_class = general_ledger
->>>>>>> 704de944
