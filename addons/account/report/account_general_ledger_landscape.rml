<?xml version="1.0"?>
<document filename="General Ledger.pdf">
   <template pageSize="(1120.5,767.8)" title="General Ledger" author="OpenERP S.A.(sales@openerp.com)" allowSplitting="20" >
    <pageTemplate id="first">
      <frame id="first" x1="22.0" y1="31.0" width="1080" height="680"/>
    </pageTemplate>
  </template>
   <stylesheet>
    <blockTableStyle id="tbl_header">
      <lineStyle kind="LINEBELOW" colorName="#000000" start="0,0" stop="-1,0"/>
      <blockValign value="TOP"/>
    </blockTableStyle>
    <blockTableStyle id="Table_Subheader_Content_detail">
      <blockAlignment value="LEFT"/>
      <blockValign value="TOP"/>
      <lineStyle kind="LINEBEFORE" colorName="#cccccc" start="0,0" stop="0,-1"/>
      <lineStyle kind="LINEABOVE" colorName="#cccccc" start="0,0" stop="0,0"/>
      <lineStyle kind="LINEBELOW" colorName="#cccccc" start="0,-1" stop="0,-1"/>
      <lineStyle kind="LINEBEFORE" colorName="#cccccc" start="1,0" stop="1,-1"/>
      <lineStyle kind="LINEABOVE" colorName="#cccccc" start="1,0" stop="1,0"/>
      <lineStyle kind="LINEBELOW" colorName="#cccccc" start="1,-1" stop="1,-1"/>
      <lineStyle kind="LINEBEFORE" colorName="#cccccc" start="2,0" stop="2,-1"/>
      <lineStyle kind="LINEAFTER" colorName="#cccccc" start="2,0" stop="2,-1"/>
      <lineStyle kind="LINEABOVE" colorName="#cccccc" start="2,0" stop="2,0"/>
      <lineStyle kind="LINEBELOW" colorName="#cccccc" start="2,-1" stop="2,-1"/>
      <lineStyle kind="LINEBEFORE" colorName="#cccccc" start="3,0" stop="3,-1"/>
      <lineStyle kind="LINEAFTER" colorName="#cccccc" start="3,0" stop="3,-1"/>
      <lineStyle kind="LINEABOVE" colorName="#cccccc" start="3,0" stop="3,0"/>
      <lineStyle kind="LINEBELOW" colorName="#cccccc" start="3,-1" stop="3,-1"/>
      <lineStyle kind="LINEBEFORE" colorName="#cccccc" start="4,0" stop="4,-1"/>
      <lineStyle kind="LINEABOVE" colorName="#cccccc" start="4,0" stop="4,0"/>
      <lineStyle kind="LINEBELOW" colorName="#cccccc" start="4,-1" stop="4,-1"/>
      <lineStyle kind="LINEBEFORE" colorName="#cccccc" start="5,0" stop="5,-1"/>
      <lineStyle kind="LINEABOVE" colorName="#cccccc" start="5,0" stop="5,0"/>
      <lineStyle kind="LINEBELOW" colorName="#cccccc" start="5,-1" stop="5,-1"/>
      <lineStyle kind="LINEBEFORE" colorName="#cccccc" start="6,0" stop="6,-1"/>
      <lineStyle kind="LINEAFTER" colorName="#cccccc" start="6,0" stop="6,-1"/>
      <lineStyle kind="LINEABOVE" colorName="#cccccc" start="6,0" stop="6,0"/>
      <lineStyle kind="LINEBELOW" colorName="#cccccc" start="6,-1" stop="6,-1"/>
      <lineStyle kind="LINEBEFORE" colorName="#cccccc" start="7,0" stop="7,-1"/>
      <lineStyle kind="LINEAFTER" colorName="#cccccc" start="7,0" stop="7,-1"/>
      <lineStyle kind="LINEABOVE" colorName="#cccccc" start="7,0" stop="7,0"/>
      <lineStyle kind="LINEBELOW" colorName="#cccccc" start="7,-1" stop="7,-1"/>
      <lineStyle kind="LINEBEFORE" colorName="#cccccc" start="8,0" stop="8,-1"/>
      <lineStyle kind="LINEAFTER" colorName="#cccccc" start="8,0" stop="8,-1"/>
      <lineStyle kind="LINEABOVE" colorName="#cccccc" start="8,0" stop="8,0"/>
      <lineStyle kind="LINEBELOW" colorName="#cccccc" start="8,-1" stop="8,-1"/>
    </blockTableStyle>
    <blockTableStyle id="Table_Company_Name">
      <blockAlignment value="LEFT"/>
      <blockValign value="TOP"/>
    </blockTableStyle>
    <blockTableStyle id="Table_Sub_Header_Content">
      <blockAlignment value="LEFT"/>
      <blockValign value="TOP"/>
      <lineStyle kind="LINEBEFORE" colorName="#cccccc" start="0,0" stop="0,-1"/>
      <lineStyle kind="LINEABOVE" colorName="#cccccc" start="0,0" stop="0,0"/>
      <lineStyle kind="LINEBELOW" colorName="#cccccc" start="0,-1" stop="0,-1"/>
      <lineStyle kind="LINEBEFORE" colorName="#cccccc" start="1,0" stop="1,-1"/>
      <lineStyle kind="LINEABOVE" colorName="#cccccc" start="1,0" stop="1,0"/>
      <lineStyle kind="LINEBELOW" colorName="#cccccc" start="1,-1" stop="1,-1"/>
      <lineStyle kind="LINEBEFORE" colorName="#cccccc" start="2,0" stop="2,-1"/>
      <lineStyle kind="LINEAFTER" colorName="#cccccc" start="2,0" stop="2,-1"/>
      <lineStyle kind="LINEABOVE" colorName="#cccccc" start="2,0" stop="2,0"/>
      <lineStyle kind="LINEBELOW" colorName="#cccccc" start="2,-1" stop="2,-1"/>
      <lineStyle kind="LINEBEFORE" colorName="#cccccc" start="3,0" stop="3,-1"/>
      <lineStyle kind="LINEAFTER" colorName="#cccccc" start="3,0" stop="3,-1"/>
      <lineStyle kind="LINEABOVE" colorName="#cccccc" start="3,0" stop="3,0"/>
      <lineStyle kind="LINEBELOW" colorName="#cccccc" start="3,-1" stop="3,-1"/>
      <lineStyle kind="LINEBEFORE" colorName="#cccccc" start="4,0" stop="4,-1"/>
      <lineStyle kind="LINEABOVE" colorName="#cccccc" start="4,0" stop="4,0"/>
      <lineStyle kind="LINEBELOW" colorName="#cccccc" start="4,-1" stop="4,-1"/>
      <lineStyle kind="LINEBEFORE" colorName="#cccccc" start="5,0" stop="5,-1"/>
      <lineStyle kind="LINEABOVE" colorName="#cccccc" start="5,0" stop="5,0"/>
      <lineStyle kind="LINEBELOW" colorName="#cccccc" start="5,-1" stop="5,-1"/>
      <lineStyle kind="LINEBEFORE" colorName="#cccccc" start="6,0" stop="6,-1"/>
      <lineStyle kind="LINEAFTER" colorName="#cccccc" start="6,0" stop="6,-1"/>
      <lineStyle kind="LINEABOVE" colorName="#cccccc" start="6,0" stop="6,0"/>
      <lineStyle kind="LINEBELOW" colorName="#cccccc" start="6,-1" stop="6,-1"/>
      <lineStyle kind="LINEBEFORE" colorName="#cccccc" start="7,0" stop="7,-1"/>
      <lineStyle kind="LINEAFTER" colorName="#cccccc" start="7,0" stop="7,-1"/>
      <lineStyle kind="LINEABOVE" colorName="#cccccc" start="7,0" stop="7,0"/>
      <lineStyle kind="LINEBELOW" colorName="#cccccc" start="7,-1" stop="7,-1"/>
      <lineStyle kind="LINEBEFORE" colorName="#cccccc" start="8,0" stop="8,-1"/>
      <lineStyle kind="LINEAFTER" colorName="#cccccc" start="8,0" stop="8,-1"/>
      <lineStyle kind="LINEABOVE" colorName="#cccccc" start="8,0" stop="8,0"/>
      <lineStyle kind="LINEBELOW" colorName="#cccccc" start="8,-1" stop="8,-1"/>
    </blockTableStyle>
    <blockTableStyle id="tbl_content">
      <lineStyle kind="LINEBELOW" colorName="#e6e6e6" start="0,1" stop="-1,-1"/>
      <blockValign value="TOP"/>
    </blockTableStyle>
    <blockTableStyle id="Table5">
      <blockAlignment value="LEFT"/>
      <lineStyle kind="LINEBELOW" colorName="#777777" start="0,0" stop="0,0"/>
      <blockValign value="TOP"/>
    </blockTableStyle>
    <blockTableStyle id="Table2">
      <blockAlignment value="LEFT"/>
      <blockValign value="TOP"/>
    <lineStyle kind="LINEBELOW" colorName="#cccccc" start="0,0" stop="-1,0"/>
      <lineStyle kind="LINEBEFORE" colorName="#cccccc" start="0,0" stop="0,-1"/>
      <lineStyle kind="LINEABOVE" colorName="#cccccc" start="0,0" stop="0,0"/>
      <lineStyle kind="LINEBELOW" colorName="#cccccc" start="0,-1" stop="0,-1"/>
      <lineStyle kind="LINEBEFORE" colorName="#cccccc" start="1,0" stop="1,-1"/>
      <lineStyle kind="LINEABOVE" colorName="#cccccc" start="1,0" stop="1,0"/>
      <lineStyle kind="LINEBELOW" colorName="#cccccc" start="1,-1" stop="1,-1"/>
      <lineStyle kind="LINEBEFORE" colorName="#cccccc" start="2,0" stop="2,-1"/>
      <lineStyle kind="LINEAFTER" colorName="#cccccc" start="2,0" stop="2,-1"/>
      <lineStyle kind="LINEABOVE" colorName="#cccccc" start="2,0" stop="2,0"/>
      <lineStyle kind="LINEBELOW" colorName="#cccccc" start="2,-1" stop="2,-1"/>
      <lineStyle kind="LINEBEFORE" colorName="#cccccc" start="3,0" stop="3,-1"/>
      <lineStyle kind="LINEAFTER" colorName="#cccccc" start="3,0" stop="3,-1"/>
      <lineStyle kind="LINEABOVE" colorName="#cccccc" start="3,0" stop="3,0"/>
      <lineStyle kind="LINEBELOW" colorName="#cccccc" start="3,-1" stop="3,-1"/>
      <lineStyle kind="LINEBEFORE" colorName="#cccccc" start="4,0" stop="4,-1"/>
      <lineStyle kind="LINEABOVE" colorName="#cccccc" start="4,0" stop="4,0"/>
      <lineStyle kind="LINEBELOW" colorName="#cccccc" start="4,-1" stop="4,-1"/>
      <lineStyle kind="LINEBEFORE" colorName="#cccccc" start="5,0" stop="5,-1"/>
      <lineStyle kind="LINEABOVE" colorName="#cccccc" start="5,0" stop="5,0"/>
      <lineStyle kind="LINEBELOW" colorName="#cccccc" start="5,-1" stop="5,-1"/>
      <lineStyle kind="LINEBEFORE" colorName="#cccccc" start="6,0" stop="6,-1"/>
      <lineStyle kind="LINEAFTER" colorName="#cccccc" start="6,0" stop="6,-1"/>
      <lineStyle kind="LINEABOVE" colorName="#cccccc" start="6,0" stop="6,0"/>
      <lineStyle kind="LINEBELOW" colorName="#cccccc" start="6,-1" stop="6,-1"/>
      <lineStyle kind="LINEBEFORE" colorName="#cccccc" start="7,0" stop="7,-1"/>
      <lineStyle kind="LINEAFTER" colorName="#cccccc" start="7,0" stop="7,-1"/>
      <lineStyle kind="LINEABOVE" colorName="#cccccc" start="7,0" stop="7,0"/>
    </blockTableStyle>
     <blockTableStyle id="Table3">
      <blockAlignment value="LEFT"/>
      <lineStyle kind="LINEBEFORE" colorName="#cccccc" start="1,0" stop="1,-1"/>
    </blockTableStyle>
     <blockTableStyle id="Table_Company_Name">
      <blockAlignment value="LEFT"/>
      <blockValign value="TOP"/>
    </blockTableStyle>
    <initialize>
      <paraStyle name="all" alignment="justify"/>
    </initialize>
    <paraStyle name="P1" fontName="Helvetica" fontSize="20.0" leading="25" alignment="CENTER" spaceBefore="0.0" spaceAfter="6.0"/>
    <paraStyle name="P2" fontName="Helvetica-Bold" fontSize="9.0" leading="10" spaceBefore="0.0" spaceAfter="6.0"/>
    <paraStyle name="date" leftIndent="6.0" fontName="Helvetica-Bold" fontSize="9.0" leading="10" spaceBefore="6.0" spaceAfter="0.0" alignment="LEFT"/>
    <paraStyle name="P2_content" fontName="Helvetica" fontSize="8.0" leading="10" spaceBefore="0.0" spaceAfter="6.0"/>
    <paraStyle name="P3" fontName="Helvetica-Bold" fontSize="9.0" leading="10" alignment="LEFT" spaceBefore="0.0" spaceAfter="6.0"/>
    <paraStyle name="P3_center" fontName="Helvetica-Bold" fontSize="9.0" leading="10" alignment="CENTER" spaceBefore="0.0" spaceAfter="6.0"/>
    <paraStyle name="P3_content" fontName="Helvetica" fontSize="8.0" leading="10" alignment="LEFT" spaceBefore="0.0" spaceAfter="6.0"/>
    <paraStyle name="P3_content_center" fontName="Helvetica" fontSize="8.0" leading="10" alignment="CENTER" spaceBefore="0.0" spaceAfter="6.0"/>
    <paraStyle name="P4" fontName="Helvetica-Bold" fontSize="9.0" leading="10" alignment="RIGHT" spaceBefore="0.0" spaceAfter="6.0"/>
    <paraStyle name="P4_content" fontName="Helvetica" fontSize="8.0" leading="10" alignment="RIGHT" spaceBefore="0.0" spaceAfter="6.0"/>
    <paraStyle name="P5" fontName="Helvetica" fontSize="10.0" leading="13" alignment="RIGHT" spaceBefore="0.0" spaceAfter="6.0"/>
    <paraStyle name="P6" fontName="Helvetica" alignment="CENTER" spaceBefore="0.0" spaceAfter="6.0"/>
    <paraStyle name="P7" fontName="Helvetica" fontSize="11.0" leading="14" alignment="RIGHT" spaceBefore="0.0" spaceAfter="6.0"/>
    <paraStyle name="P8" fontName="Helvetica" fontSize="11.0" leading="14" alignment="RIGHT" spaceBefore="0.0" spaceAfter="6.0"/>
    <paraStyle name="P9" fontName="Helvetica" fontSize="8.0" leading="10" alignment="RIGHT" spaceBefore="0.0" spaceAfter="6.0"/>
    <paraStyle name="P9b" fontName="Helvetica-Bold" fontSize="8.5" leading="10" alignment="RIGHT" spaceBefore="0.0" spaceAfter="6.0"/>
    <paraStyle name="P10" fontName="Helvetica" alignment="CENTER"/>
    <paraStyle name="terp_default_Centre_8" fontName="Helvetica" fontSize="8.0" leading="10" alignment="CENTER" spaceBefore="0.0" spaceAfter="0.0"/>
    <paraStyle name="terp_default_Centre_8a" fontName="Helvetica" fontSize="8.0" leading="10" alignment="LEFT" spaceBefore="0.0" spaceAfter="0.0"/>
    <paraStyle name="terp_tblheader_General_Centre" fontName="Helvetica-Bold" fontSize="8.0" leading="10" alignment="CENTER" spaceBefore="6.0" spaceAfter="6.0"/>
    <paraStyle name="P11" fontName="Helvetica" fontSize="11.0" leading="14"/>
    <paraStyle name="P12" fontName="Helvetica-Bold" fontSize="9.0" leading="0"/>
    <paraStyle name="P13" fontName="Helvetica-Bold" fontSize="10.0" leading="8" alignment="CENTER" spaceBefore="0.0" spaceAfter="6.0"/>
    <paraStyle name="P14" fontName="Helvetica" fontSize="8.0" leading="10" spaceBefore="0.0" spaceAfter="6.0"/>
    <paraStyle name="P15" fontName="Helvetica-Bold" spaceBefore="0.0" spaceAfter="6.0"/>
    <paraStyle name="P16" rightIndent="17.0" leftIndent="-0.0" fontName="Times-Roman" fontSize="8.0" leading="10" spaceBefore="0.0" spaceAfter="6.0"/>
    <paraStyle name="P17" fontName="Helvetica" alignment="LEFT" fontSize="12.0"  spaceAfter="0.0"/>
    <paraStyle name="Standard" fontName="Helvetica-Bold" fontSize="8.5"/>
    <paraStyle name="Account" fontName="Helvetica"/>
    <paraStyle name="Text body" fontName="Helvetica" spaceBefore="0.0" spaceAfter="6.0"/>
    <paraStyle name="List" fontName="Helvetica" spaceBefore="0.0" spaceAfter="6.0"/>
    <paraStyle name="Table Contents" fontName="Helvetica" spaceBefore="0.0" spaceAfter="6.0"/>
    <paraStyle name="Table Heading" fontName="Helvetica" alignment="CENTER" spaceBefore="0.0" spaceAfter="6.0"/>
    <paraStyle name="Caption" fontName="Helvetica" fontSize="10.0" leading="13" spaceBefore="6.0" spaceAfter="6.0"/>
    <paraStyle name="terp_header_Centre" fontName="Helvetica-Bold" fontSize="15.0" leading="19" alignment="CENTER" spaceBefore="12.0" spaceAfter="6.0"/>
    <paraStyle name="Index" fontName="Helvetica"/>
    <paraStyle name="terp_default_8" fontName="Helvetica" fontSize="8.0" leading="10" spaceBefore="0.0" spaceAfter="0.0"/>
  <paraStyle name="terp_tblheader_General_Right" fontName="Helvetica-Bold" fontSize="8.0" leading="10" alignment="RIGHT" spaceBefore="6.0" spaceAfter="6.0"/>
  </stylesheet>
  <story>
  <pto>
  <pto_header>
  <blockTable colWidths="66.0,35.0,120.0,90.0,60.0,200.0,124.0,90.0,90.0,90.0,90.00" style="tbl_header">[[data['form']['amount_currency'] == True or removeParentNode('blockTable')]]
       <tr>
          <td><para style="date">Date</para></td>
          <td><para style="P2">JNRL</para></td>
          <td><para style="P2">Partner</para></td>
          <td><para style="P2">Ref</para></td>
          <td><para style="P2">Move</para></td>
          <td><para style="P3">Entry Label</para></td>
          <td><para style="P3_center">Counterpart</para></td>
          <td><para style="P4">Debit</para></td>
          <td><para style="P4">Credit</para></td>
          <td><para style="P4">Balance</para></td>
          <td><para style="P4">Currency</para></td>
       </tr>
    </blockTable>
    <blockTable colWidths="66.0,35.0,166.0,90.0,60.0,230.0,133.0,90.0,90.0,90.0" style="tbl_header">[[ data['form']['amount_currency'] == False or removeParentNode('blockTable') ]]
       <tr>
          <td><para style="date">Date</para></td>
          <td><para style="P2">JNRL</para></td>
          <td><para style="P2">Partner</para></td>
          <td><para style="P2">Ref</para></td>
          <td><para style="P2">Move</para></td>
          <td><para style="P3">Entry Label</para></td>
          <td><para style="P3_center">Counterpart</para></td>
          <td><para style="P4">Debit</para></td>
          <td><para style="P4">Credit</para></td>
          <td><para style="P4">Balance</para></td>
       </tr>
	</blockTable>
  </pto_header>
    <blockTable colWidths="539.0" style="Table_Company_Name">
      <tr>
        <td>
          <para style="terp_header_Centre">General Ledger </para>
        </td>
      </tr>
    </blockTable>
   <para>[[ repeatIn(objects, 'a') ]]</para>

    <para style="terp_default_8">
      <font color="white"> </font>
    </para>
      <blockTable colWidths="200.0,130.0,200.0,150.0,150.0,100.0,110.0" style="Table2">
      <tr>
      <td><para style="terp_tblheader_General_Centre">[[ data['model']=='account.account' and 'Company' or removeParentNode('para') ]]</para>
        <para style="terp_tblheader_General_Centre"> [[ data['model']=='ir.ui.menu' and 'Chart of Account' or removeParentNode('para') ]]</para></td>
        <td><para style="terp_tblheader_General_Centre">Fiscal Year</para></td>
         <td><para style="terp_tblheader_General_Centre">Journals</para></td>
    <td><para style="terp_tblheader_General_Centre">Display Account</para></td>
        <td><para style="terp_tblheader_General_Centre">Filter By  [[ get_filter(data)!='No Filter' and get_filter(data) ]]</para></td>
         <td><para style="terp_tblheader_General_Centre">Entries Sorted By</para></td>
        <td><para style="terp_tblheader_General_Centre">Target Moves</para></td>
      </tr>
  <tr>
     <td><para style="terp_default_Centre_8">[[ get_account(data) or removeParentNode('para') ]]</para></td>
       <td><para style="terp_default_Centre_8">[[ get_fiscalyear(data)  or '' ]]</para></td>
       <td> <para style="terp_default_Centre_8">[[', '.join([ lt or '' for lt in get_journal(data) ]) ]] </para></td>
    <td><para style="terp_default_Centre_8">[[ (data['form']['display_account']=='bal_all' and 'All') or  (data['form']['display_account']=='bal_movement' and 'With movements') or 'With balance is not equal to 0']]</para></td>

        <td><para style="terp_default_Centre_8">[[ get_filter(data)=='No Filter' and get_filter(data) or removeParentNode('para') ]] </para>
          <blockTable colWidths="60.0,60.0" style="Table3">[[ get_filter(data)=='Date' or removeParentNode('blockTable') ]]
        <tr>
                 <td><para style="terp_tblheader_General_Centre">Start Date</para></td>
              <td><para style="terp_tblheader_General_Centre">End Date</para></td>
            </tr>
            <tr>
              <td><para style="terp_default_Centre_8">[[ formatLang(get_start_date(data),date=True) ]]</para></td>
              <td><para style="terp_default_Centre_8">[[ formatLang(get_end_date(data),date=True) ]]</para></td>
            </tr>
          </blockTable>
          <blockTable colWidths="60.0,60.0" style="Table3">[[ get_filter(data)=='Periods' or removeParentNode('blockTable') ]]
        <tr>
              <td><para style="terp_tblheader_General_Centre">Start Period</para></td>
              <td><para style="terp_tblheader_General_Centre">End Period</para></td>
            </tr>
            <tr>
              <td><para style="terp_default_Centre_8">[[ get_start_period(data) or removeParentNode('para') ]]</para></td>
              <td><para style="terp_default_Centre_8">[[ get_end_period(data) or removeParentNode('para') ]]</para></td>
            </tr>
           </blockTable>
          </td>
        <td><para style="terp_default_Centre_8">[[ get_sortby(data) ]]</para></td>
  <td><para style="terp_default_Centre_8">[[ get_target_move(data) ]] </para></td>
  </tr>
  </blockTable>
    <para style="terp_default_8">
      <font color="white"> </font>
    </para>
    <para style="terp_default_8">
      <font color="white"> </font>
    </para>

<<<<<<< HEAD
   	<blockTable colWidths="45.0,56.0,120.0,90.0,60.0,200.0,180.0,73.0,73.0,73.0,85.00" style="tbl_header" repeatRows="1">[[data['form']['amount_currency'] == True or removeParentNode('blockTable')]]
=======
   	<blockTable colWidths="66.0,35.0,120.0,90.0,60.0,200.0,124.0,90.0,90.0,90.0,90.00" style="tbl_header" repeatRows="1">[[data['form']['amount_currency'] == True or removeParentNode('blockTable')]]
>>>>>>> e87ba838
       <tr>
          <td><para style="date">Date</para></td>
          <td><para style="P2">JNRL</para></td>
          <td><para style="P2">Partner</para></td>
          <td><para style="P2">Ref</para></td>
          <td><para style="P2">Move</para></td>
          <td><para style="P3">Entry Label</para></td>
          <td><para style="P3_center">Counterpart</para></td>
          <td><para style="P4">Debit</para></td>
          <td><para style="P4">Credit</para></td>
          <td><para style="P4">Balance</para></td>
          <td><para style="P4">Currency</para></td>
       </tr>
    </blockTable>
     <section>

      <para>[[ repeatIn(get_children_accounts(a), 'o') ]]</para>

<<<<<<< HEAD
      <blockTable colWidths="45.0,56.0,120.0,90.0,60.0,200.0,180.0,73.0,73.0,73.0,85.00" style="tbl_content">[[data['form']['amount_currency'] == True or removeParentNode('blockTable')]]
=======
      <blockTable colWidths="66.0,35.0,120.0,90.0,60.0,200.0,124.0,90.0,90.0,90.0,90.00" style="tbl_content">[[data['form']['amount_currency'] == True or removeParentNode('blockTable')]]
>>>>>>> e87ba838
      	<tr>
        	<td>
          		<blockTable colWidths="405.0,283.5,90.0,90.0,90.0,90.0" style="Table5">
	   	     		<tr>
		    			<td><para style="Standard"><font color="white">[[ '..'*(o.level-1) ]]</font>[[ o.code ]] [[ o.name ]]</para></td>
		    			<td><para style="Standard"></para></td>
					  	<td alignment="right"><para style="P9b"><u>[[ formatLang(sum_debit_account(o), digits=get_digits(dp='Account')) ]]</u></para></td>
					  	<td alignment="right"><para style="P9b"><u>[[ formatLang(sum_credit_account(o), digits=get_digits(dp='Account')) ]]</u></para></td>
			  			<td><para style="P9b"><u>[[ formatLang(sum_balance_account(o), digits=get_digits(dp='Account')) ]] [[ company.currency_id.symbol ]]</u></para></td>
			  			<td><para style="P9b"><u>[[ o.currency_id and formatLang(sum_currency_amount_account(o), digits=get_digits(dp='Account')) + o.currency_id.code or '' ]]</u></para></td>
		   			</tr>
	    		</blockTable>
	    	</td>
	    	<td><para style="Standard"></para></td>
	    	<td><para style="Standard"></para></td>
	    	<td><para style="Standard"></para></td>
	    	<td><para style="Standard"></para></td>
	    	<td><para style="Standard"></para></td>
	    	<td><para style="Standard"></para></td>
	    	<td><para style="Standard"></para></td>
	    	<td><para style="Standard"></para></td>
	    	<td><para style="Standard"></para></td>
	    	<td><para style="Standard"></para></td>
	   	</tr>
	   	<tr><para style="P2_content">[[ repeatIn(lines(o), 'line') ]]</para>
			<td><para style="P2_content"> [[ formatLang(line['ldate'],date=True) ]]</para></td>
			<td><para style="P2_content">[[ line['lcode'] ]]</para></td>
			<td><para style="P2_content">[[ line['partner_name'] ]]</para></td>
			<td><para style="P2_content">[[ line['lref'] ]]</para></td>
			<td><para style="P2_content">[[ line['move'] ]]</para></td>
			<td><para style="P3_content">[[ line['lname'] ]]</para></td>
			<td><para style="P3_content_center">[[ strip_name(line['line_corresp'].replace(', ',','),40) ]]</para></td>
			<td><para style="P4_content">[[ formatLang(line['debit'], digits=get_digits(dp='Account')) ]]</para></td>
			<td><para style="P4_content">[[ formatLang(line['credit'], digits=get_digits(dp='Account')) ]]</para></td>
			<td><para style="P4_content">[[ formatLang(line['progress'], digits=get_digits(dp='Account')) ]] [[ company.currency_id.symbol ]]</para></td>
			<td><para style="P4_content"><font>[[ (line.has_key('currency_id') and line['currency_id']==None or line['amount_currency']==None) and removeParentNode('font') ]] [[  formatLang(line['amount_currency'])]] [[  line['currency_code'] or '']]</font></para></td>
		</tr>
	  </blockTable>

	</section>

<<<<<<< HEAD
    <blockTable colWidths="45.0,56.0,166.0,90.0,60.0,245.0,148.0,80.0,80.0,80.0" style="tbl_header" repeatRows="1">[[ data['form']['amount_currency'] == False or removeParentNode('blockTable') ]]
=======
    <blockTable colWidths="66.0,35.0,166.0,90.0,60.0,230.0,133.0,90.0,90.0,90.0" style="tbl_header" repeatRows="1">[[ data['form']['amount_currency'] == False or removeParentNode('blockTable') ]]
>>>>>>> e87ba838
       <tr>
          <td><para style="date">Date</para></td>
          <td><para style="P2">JNRL</para></td>
          <td><para style="P2">Partner</para></td>
          <td><para style="P2">Ref</para></td>
          <td><para style="P2">Move</para></td>
          <td><para style="P3">Entry Label</para></td>
          <td><para style="P3_center">Counterpart</para></td>
          <td><para style="P4">Debit</para></td>
          <td><para style="P4">Credit</para></td>
          <td><para style="P4">Balance</para></td>
       </tr>
	</blockTable>

	<section>

		<para>[[ repeatIn(get_children_accounts(a), 'o') ]]</para>

<<<<<<< HEAD
		<blockTable colWidths="45.0,56.0,166.0,90.0,60.0,245.0,148.0,80.0,80.0,80.0" style="tbl_content">[[data['form']['amount_currency'] == False or removeParentNode('blockTable')]]
=======
		<blockTable colWidths="66.0,35.0,166.0,90.0,60.0,230.0,133.0,90.0,90.0,90.0" style="tbl_content">[[data['form']['amount_currency'] == False or removeParentNode('blockTable')]]
>>>>>>> e87ba838
        	<tr>
         		<td>
	      			<blockTable colWidths="405.0,369.0,90.0,90.0,90.0" style="Table5">
						<tr>
			 	 			<td><para style="Standard"><font color="white">[[ '..'*(o.level-1) ]]</font>[[ o.code ]] [[ o.name ]]</para></td>
			  				<td><para style="Standard"></para></td>
						  	<td alignment="right"><para style="P9b"><u>[[ formatLang(sum_debit_account(o), digits=get_digits(dp='Account')) ]]</u></para></td>
					  		<td alignment="right"><para style="P9b"><u>[[ formatLang(sum_credit_account(o), digits=get_digits(dp='Account')) ]]</u></para></td>
			  				<td><para style="P9b"><u>[[ formatLang(sum_balance_account(o), digits=get_digits(dp='Account')) ]] [[ company.currency_id.symbol ]]</u></para></td>
						</tr>
					</blockTable>
		 		</td>
		 		<td><para style="Standard"></para></td>
	    		<td><para style="Standard"></para></td>
	    		<td><para style="Standard"></para></td>
	    		<td><para style="Standard"></para></td>
	    		<td><para style="Standard"></para></td>
	    		<td><para style="Standard"></para></td>
	    		<td><para style="Standard"></para></td>
	    		<td><para style="Standard"></para></td>
	    		<td><para style="Standard"></para></td>
			</tr>
			<tr>
				<td><para style="P2_content">[[ repeatIn(lines(o), 'line') ]]<font>[[ line['ldate'] and formatLang(line['ldate'],date=True) or removeParentNode('tr') ]]</font></para></td>
				<para>[[ line or removeParentNode('tr')</para>
				<td><para style="P2_content">[[ line['lcode'] ]]</para></td>
				<td><para style="P2_content">[[ line['partner'] ]]</para></td>
				<td><para style="P2_content">[[ line['lref'] ]]</para></td>
				<td><para style="P2_content">[[ line['move'] ]]</para></td>
				<td><para style="P3_content">[[ line['lname'] ]]</para></td>
				<td><para style="P3_content_center">[[ strip_name(line['line_corresp'],15) ]]</para></td>
				<td><para style="P4_content">[[ formatLang(line['debit'], digits=get_digits(dp='Account')) ]] </para></td>
				<td><para style="P4_content">[[ formatLang(line['credit'], digits=get_digits(dp='Account')) ]]</para></td>
				<td><para style="P4_content">[[ formatLang(line['progress'], digits=get_digits(dp='Account')) ]] [[ company.currency_id.symbol ]]</para></td>
			</tr>
		</blockTable>

	</section>
	<para style="terp_default_8">
      <font color="white"> </font>
    </para>
    </pto>
 </story>
</document><|MERGE_RESOLUTION|>--- conflicted
+++ resolved
@@ -180,7 +180,7 @@
   <story>
   <pto>
   <pto_header>
-  <blockTable colWidths="66.0,35.0,120.0,90.0,60.0,200.0,124.0,90.0,90.0,90.0,90.00" style="tbl_header">[[data['form']['amount_currency'] == True or removeParentNode('blockTable')]]
+  <blockTable colWidths="45.0,56.0,120.0,90.0,60.0,200.0,124.0,90.0,90.0,90.0,90.00" style="tbl_header">[[data['form']['amount_currency'] == True or removeParentNode('blockTable')]]
        <tr>
           <td><para style="date">Date</para></td>
           <td><para style="P2">JNRL</para></td>
@@ -195,7 +195,7 @@
           <td><para style="P4">Currency</para></td>
        </tr>
     </blockTable>
-    <blockTable colWidths="66.0,35.0,166.0,90.0,60.0,230.0,133.0,90.0,90.0,90.0" style="tbl_header">[[ data['form']['amount_currency'] == False or removeParentNode('blockTable') ]]
+    <blockTable colWidths="45.0,56.0,166.0,90.0,60.0,230.0,133.0,90.0,90.0,90.0" style="tbl_header">[[ data['form']['amount_currency'] == False or removeParentNode('blockTable') ]]
        <tr>
           <td><para style="date">Date</para></td>
           <td><para style="P2">JNRL</para></td>
@@ -272,11 +272,7 @@
       <font color="white"> </font>
     </para>
 
-<<<<<<< HEAD
-   	<blockTable colWidths="45.0,56.0,120.0,90.0,60.0,200.0,180.0,73.0,73.0,73.0,85.00" style="tbl_header" repeatRows="1">[[data['form']['amount_currency'] == True or removeParentNode('blockTable')]]
-=======
-   	<blockTable colWidths="66.0,35.0,120.0,90.0,60.0,200.0,124.0,90.0,90.0,90.0,90.00" style="tbl_header" repeatRows="1">[[data['form']['amount_currency'] == True or removeParentNode('blockTable')]]
->>>>>>> e87ba838
+   	<blockTable colWidths="45.0,56.0,120.0,90.0,60.0,200.0,124.0,90.0,90.0,90.0,90.00" style="tbl_header" repeatRows="1">[[data['form']['amount_currency'] == True or removeParentNode('blockTable')]]
        <tr>
           <td><para style="date">Date</para></td>
           <td><para style="P2">JNRL</para></td>
@@ -295,11 +291,7 @@
 
       <para>[[ repeatIn(get_children_accounts(a), 'o') ]]</para>
 
-<<<<<<< HEAD
-      <blockTable colWidths="45.0,56.0,120.0,90.0,60.0,200.0,180.0,73.0,73.0,73.0,85.00" style="tbl_content">[[data['form']['amount_currency'] == True or removeParentNode('blockTable')]]
-=======
-      <blockTable colWidths="66.0,35.0,120.0,90.0,60.0,200.0,124.0,90.0,90.0,90.0,90.00" style="tbl_content">[[data['form']['amount_currency'] == True or removeParentNode('blockTable')]]
->>>>>>> e87ba838
+      <blockTable colWidths="45.0,56.0,120.0,90.0,60.0,200.0,124.0,90.0,90.0,90.0,90.00" style="tbl_content">[[data['form']['amount_currency'] == True or removeParentNode('blockTable')]]
       	<tr>
         	<td>
           		<blockTable colWidths="405.0,283.5,90.0,90.0,90.0,90.0" style="Table5">
@@ -341,11 +333,7 @@
 
 	</section>
 
-<<<<<<< HEAD
-    <blockTable colWidths="45.0,56.0,166.0,90.0,60.0,245.0,148.0,80.0,80.0,80.0" style="tbl_header" repeatRows="1">[[ data['form']['amount_currency'] == False or removeParentNode('blockTable') ]]
-=======
-    <blockTable colWidths="66.0,35.0,166.0,90.0,60.0,230.0,133.0,90.0,90.0,90.0" style="tbl_header" repeatRows="1">[[ data['form']['amount_currency'] == False or removeParentNode('blockTable') ]]
->>>>>>> e87ba838
+    <blockTable colWidths="45.0,56.0,166.0,90.0,60.0,230.0,133.0,90.0,90.0,90.0" style="tbl_header" repeatRows="1">[[ data['form']['amount_currency'] == False or removeParentNode('blockTable') ]]
        <tr>
           <td><para style="date">Date</para></td>
           <td><para style="P2">JNRL</para></td>
@@ -364,11 +352,7 @@
 
 		<para>[[ repeatIn(get_children_accounts(a), 'o') ]]</para>
 
-<<<<<<< HEAD
-		<blockTable colWidths="45.0,56.0,166.0,90.0,60.0,245.0,148.0,80.0,80.0,80.0" style="tbl_content">[[data['form']['amount_currency'] == False or removeParentNode('blockTable')]]
-=======
-		<blockTable colWidths="66.0,35.0,166.0,90.0,60.0,230.0,133.0,90.0,90.0,90.0" style="tbl_content">[[data['form']['amount_currency'] == False or removeParentNode('blockTable')]]
->>>>>>> e87ba838
+		<blockTable colWidths="45.0,56.0,166.0,90.0,60.0,230.0,133.0,90.0,90.0,90.0" style="tbl_content">[[data['form']['amount_currency'] == False or removeParentNode('blockTable')]]
         	<tr>
          		<td>
 	      			<blockTable colWidths="405.0,369.0,90.0,90.0,90.0" style="Table5">
