<?xml version="1.0"?>
<document filename="print_journal.pdf">
  <template pageSize="(595.0,842.0)" title="Journal" author="OpenERP S.A. (sales@openerp.com)" allowSplitting="20">
    <pageTemplate id="first">
      <frame id="first" x1="57.0" y1="57.0" width="481" height="728"/>
    </pageTemplate>
  </template>
  <stylesheet>
   <blockTableStyle id="Table_Print_Current_datetime">
      <blockAlignment value="LEFT"/>
      <blockValign value="TOP"/>
    </blockTableStyle>
    <blockTableStyle id="Standard_Outline">
      <blockAlignment value="LEFT"/>
      <blockValign value="TOP"/>
    </blockTableStyle>
    <blockTableStyle id="Table1">
      <blockAlignment value="LEFT"/>
      <blockValign value="TOP"/>
       <lineStyle kind="LINEBELOW" colorName="#000000" start="0,0" stop="-1,0"/>
       <lineStyle kind="LINEBELOW" colorName="#000000" start="0,1" stop="-1,1"/>
       <lineStyle kind="LINEBELOW" colorName="#e6e6e6" start="0,2" stop="-1,-1"/>
       <lineStyle kind="LINEBELOW" colorName="#000000" start="0,0" stop="-1,0"/>
       <lineStyle kind="LINEBELOW" colorName="#000000" start="0,1" stop="-1,1"/>
    </blockTableStyle>
    <blockTableStyle id="Table2">
      <blockAlignment value="LEFT"/>
      <blockValign value="TOP"/>
    <lineStyle kind="LINEBELOW" colorName="#cccccc" start="0,0" stop="-1,0"/>
      <lineStyle kind="LINEBEFORE" colorName="#cccccc" start="0,0" stop="0,-1"/>
      <lineStyle kind="LINEABOVE" colorName="#cccccc" start="0,0" stop="0,0"/>
      <lineStyle kind="LINEBELOW" colorName="#cccccc" start="0,-1" stop="0,-1"/>
      <lineStyle kind="LINEBEFORE" colorName="#cccccc" start="1,0" stop="1,-1"/>
      <lineStyle kind="LINEABOVE" colorName="#cccccc" start="1,0" stop="1,0"/>
      <lineStyle kind="LINEBELOW" colorName="#cccccc" start="1,-1" stop="1,-1"/>
      <lineStyle kind="LINEBEFORE" colorName="#cccccc" start="2,0" stop="2,-1"/>
      <lineStyle kind="LINEAFTER" colorName="#cccccc" start="2,0" stop="2,-1"/>
      <lineStyle kind="LINEABOVE" colorName="#cccccc" start="2,0" stop="2,0"/>
      <lineStyle kind="LINEBELOW" colorName="#cccccc" start="2,-1" stop="2,-1"/>
      <lineStyle kind="LINEBEFORE" colorName="#cccccc" start="3,0" stop="3,-1"/>
      <lineStyle kind="LINEAFTER" colorName="#cccccc" start="3,0" stop="3,-1"/>
      <lineStyle kind="LINEABOVE" colorName="#cccccc" start="3,0" stop="3,0"/>
      <lineStyle kind="LINEBELOW" colorName="#cccccc" start="3,-1" stop="3,-1"/>
      <lineStyle kind="LINEBEFORE" colorName="#cccccc" start="4,0" stop="4,-1"/>
      <lineStyle kind="LINEABOVE" colorName="#cccccc" start="4,0" stop="4,0"/>
      <lineStyle kind="LINEBELOW" colorName="#cccccc" start="4,-1" stop="4,-1"/>
      <lineStyle kind="LINEBEFORE" colorName="#cccccc" start="5,0" stop="5,-1"/>
      <lineStyle kind="LINEABOVE" colorName="#cccccc" start="5,0" stop="5,0"/>
      <lineStyle kind="LINEBELOW" colorName="#cccccc" start="5,-1" stop="5,-1"/>
      <lineStyle kind="LINEBEFORE" colorName="#cccccc" start="6,0" stop="6,-1"/>
      <lineStyle kind="LINEAFTER" colorName="#cccccc" start="6,0" stop="6,-1"/>
      <lineStyle kind="LINEABOVE" colorName="#cccccc" start="6,0" stop="6,0"/>
      <lineStyle kind="LINEBELOW" colorName="#cccccc" start="6,-1" stop="6,-1"/>
      <lineStyle kind="LINEBEFORE" colorName="#cccccc" start="7,0" stop="7,-1"/>
      <lineStyle kind="LINEAFTER" colorName="#cccccc" start="7,0" stop="7,-1"/>
      <lineStyle kind="LINEABOVE" colorName="#cccccc" start="7,0" stop="7,0"/>
    </blockTableStyle>
        <blockTableStyle id="Table_Sub_Header_Content">
      <blockAlignment value="LEFT"/>
      <blockValign value="TOP"/>
      <lineStyle kind="LINEBEFORE" colorName="#cccccc" start="0,0" stop="0,-1"/>
      <lineStyle kind="LINEABOVE" colorName="#cccccc" start="0,0" stop="0,0"/>
      <lineStyle kind="LINEBELOW" colorName="#cccccc" start="0,-1" stop="0,-1"/>
      <lineStyle kind="LINEBEFORE" colorName="#cccccc" start="1,0" stop="1,-1"/>
      <lineStyle kind="LINEABOVE" colorName="#cccccc" start="1,0" stop="1,0"/>
      <lineStyle kind="LINEBELOW" colorName="#cccccc" start="1,-1" stop="1,-1"/>
      <lineStyle kind="LINEBEFORE" colorName="#cccccc" start="2,0" stop="2,-1"/>
      <lineStyle kind="LINEAFTER" colorName="#cccccc" start="2,0" stop="2,-1"/>
      <lineStyle kind="LINEABOVE" colorName="#cccccc" start="2,0" stop="2,0"/>
      <lineStyle kind="LINEBELOW" colorName="#cccccc" start="2,-1" stop="2,-1"/>
      <lineStyle kind="LINEBEFORE" colorName="#cccccc" start="3,0" stop="3,-1"/>
      <lineStyle kind="LINEAFTER" colorName="#cccccc" start="3,0" stop="3,-1"/>
      <lineStyle kind="LINEABOVE" colorName="#cccccc" start="3,0" stop="3,0"/>
      <lineStyle kind="LINEBELOW" colorName="#cccccc" start="3,-1" stop="3,-1"/>
      <lineStyle kind="LINEBEFORE" colorName="#cccccc" start="4,0" stop="4,-1"/>
      <lineStyle kind="LINEABOVE" colorName="#cccccc" start="4,0" stop="4,0"/>
      <lineStyle kind="LINEBELOW" colorName="#cccccc" start="4,-1" stop="4,-1"/>
      <lineStyle kind="LINEBEFORE" colorName="#cccccc" start="5,0" stop="5,-1"/>
      <lineStyle kind="LINEABOVE" colorName="#cccccc" start="5,0" stop="5,0"/>
      <lineStyle kind="LINEBELOW" colorName="#cccccc" start="5,-1" stop="5,-1"/>
      <lineStyle kind="LINEBEFORE" colorName="#cccccc" start="6,0" stop="6,-1"/>
      <lineStyle kind="LINEAFTER" colorName="#cccccc" start="6,0" stop="6,-1"/>
      <lineStyle kind="LINEABOVE" colorName="#cccccc" start="6,0" stop="6,0"/>
      <lineStyle kind="LINEBELOW" colorName="#cccccc" start="6,-1" stop="6,-1"/>
      <lineStyle kind="LINEBEFORE" colorName="#cccccc" start="7,0" stop="7,-1"/>
      <lineStyle kind="LINEAFTER" colorName="#cccccc" start="7,0" stop="7,-1"/>
      <lineStyle kind="LINEABOVE" colorName="#cccccc" start="7,0" stop="7,0"/>
      <lineStyle kind="LINEBELOW" colorName="#cccccc" start="7,-1" stop="7,-1"/>
    </blockTableStyle>
    <blockTableStyle id="Table_Subheader_Content_detail">
      <blockAlignment value="LEFT"/>
      <blockValign value="TOP"/>
      <lineStyle kind="LINEBEFORE" colorName="#cccccc" start="0,0" stop="0,-1"/>
      <lineStyle kind="LINEABOVE" colorName="#cccccc" start="0,0" stop="0,0"/>
      <lineStyle kind="LINEBELOW" colorName="#cccccc" start="0,-1" stop="0,-1"/>
      <lineStyle kind="LINEBEFORE" colorName="#cccccc" start="1,0" stop="1,-1"/>
      <lineStyle kind="LINEABOVE" colorName="#cccccc" start="1,0" stop="1,0"/>
      <lineStyle kind="LINEBELOW" colorName="#cccccc" start="1,-1" stop="1,-1"/>
      <lineStyle kind="LINEBEFORE" colorName="#cccccc" start="2,0" stop="2,-1"/>
      <lineStyle kind="LINEAFTER" colorName="#cccccc" start="2,0" stop="2,-1"/>
      <lineStyle kind="LINEABOVE" colorName="#cccccc" start="2,0" stop="2,0"/>
      <lineStyle kind="LINEBELOW" colorName="#cccccc" start="2,-1" stop="2,-1"/>
      <lineStyle kind="LINEBEFORE" colorName="#cccccc" start="3,0" stop="3,-1"/>
      <lineStyle kind="LINEAFTER" colorName="#cccccc" start="3,0" stop="3,-1"/>
      <lineStyle kind="LINEABOVE" colorName="#cccccc" start="3,0" stop="3,0"/>
      <lineStyle kind="LINEBELOW" colorName="#cccccc" start="3,-1" stop="3,-1"/>
      <lineStyle kind="LINEBEFORE" colorName="#cccccc" start="4,0" stop="4,-1"/>
      <lineStyle kind="LINEABOVE" colorName="#cccccc" start="4,0" stop="4,0"/>
      <lineStyle kind="LINEBELOW" colorName="#cccccc" start="4,-1" stop="4,-1"/>
      <lineStyle kind="LINEBEFORE" colorName="#cccccc" start="5,0" stop="5,-1"/>
      <lineStyle kind="LINEABOVE" colorName="#cccccc" start="5,0" stop="5,0"/>
      <lineStyle kind="LINEBELOW" colorName="#cccccc" start="5,-1" stop="5,-1"/>
      <lineStyle kind="LINEBEFORE" colorName="#cccccc" start="6,0" stop="6,-1"/>
      <lineStyle kind="LINEAFTER" colorName="#cccccc" start="6,0" stop="6,-1"/>
      <lineStyle kind="LINEABOVE" colorName="#cccccc" start="6,0" stop="6,0"/>
      <lineStyle kind="LINEBELOW" colorName="#cccccc" start="6,-1" stop="6,-1"/>
      <lineStyle kind="LINEBEFORE" colorName="#cccccc" start="7,0" stop="7,-1"/>
      <lineStyle kind="LINEAFTER" colorName="#cccccc" start="7,0" stop="7,-1"/>
      <lineStyle kind="LINEABOVE" colorName="#cccccc" start="7,0" stop="7,0"/>
      <lineStyle kind="LINEBELOW" colorName="#cccccc" start="7,-1" stop="7,-1"/>
    </blockTableStyle>
 <blockTableStyle id="Table3">
      <blockAlignment value="LEFT"/>
         <lineStyle kind="LINEBEFORE" colorName="#cccccc" start="1,0" stop="1,-1"/>
    </blockTableStyle>
     <blockTableStyle id="Table_Company_Name">
    </blockTableStyle>
    <initialize>
      <paraStyle name="all" alignment="justify"/>
    </initialize>
    <paraStyle name="P1" fontName="Times-Roman" fontSize="20.0" leading="25" alignment="CENTER" spaceBefore="0.0" spaceAfter="6.0"/>
    <paraStyle name="P2" fontName="Times-Roman" alignment="RIGHT" spaceBefore="0.0" spaceAfter="6.0"/>
    <paraStyle name="P3" fontName="Times-Roman" fontSize="10.0" leading="13" alignment="CENTER" spaceBefore="0.0" spaceAfter="6.0"/>
    <paraStyle name="P4" fontName="Times-Roman" fontSize="11.0" leading="14" alignment="RIGHT" spaceBefore="0.0" spaceAfter="6.0"/>
    <paraStyle name="P5" fontName="Times-Roman" fontSize="11.0" leading="14" alignment="RIGHT" spaceBefore="0.0" spaceAfter="6.0"/>
    <paraStyle name="P6" fontName="Times-Roman" fontSize="8.0" leading="10" alignment="RIGHT" spaceBefore="0.0" spaceAfter="6.0"/>
    <paraStyle name="P7" fontName="Times-Roman" fontSize="11.0" leading="14" alignment="CENTER" spaceBefore="0.0" spaceAfter="6.0"/>
    <paraStyle name="P8" fontName="Helvetica" fontSize="8.0" leading="10" alignment="RIGHT" spaceBefore="0.0" spaceAfter="0.0"/>
    <paraStyle name="P9" fontName="Helvetica" fontSize="8.0" leading="10" alignment="LEFT" spaceBefore="0.0" spaceAfter="0.0"/>
    <paraStyle name="P10" fontName="Helvetica-Bold" fontSize="9.0" leading="11" alignment="CENTER" spaceBefore="0.0" spaceAfter="0.0"/>
    <paraStyle name="P10a" fontName="Helvetica-Bold" fontSize="9.0" leading="11" alignment="LEFT" spaceBefore="0.0" spaceAfter="0.0"/>
    <paraStyle name="P10b" fontName="Helvetica-Bold" fontSize="9.0" leading="11" alignment="RIGHT" spaceBefore="0.0" spaceAfter="0.0"/>
    <paraStyle name="P11" fontName="Helvetica-Bold" fontSize="9.0" leading="11" alignment="LEFT" spaceBefore="0.0" spaceAfter="0.0"/>
    <paraStyle name="P11a" fontName="Helvetica-Bold" fontSize="9.0" leading="11" alignment="CENTER" spaceBefore="0.0" spaceAfter="0.0"/>
    <paraStyle name="P12" fontName="Helvetica-Bold" fontSize="9.0" leading="11" alignment="RIGHT" spaceBefore="0.0" spaceAfter="0.0"/>
    <paraStyle name="P13" fontName="Times-Roman" fontSize="11.0" leading="14" alignment="CENTER"/>
    <paraStyle name="Standard" fontName="Times-Roman"/>
    <paraStyle name="Text body" fontName="Times-Roman" spaceBefore="0.0" spaceAfter="6.0"/>
    <paraStyle name="List" fontName="Times-Roman" spaceBefore="0.0" spaceAfter="6.0"/>
    <paraStyle name="Table Contents" fontName="Times-Roman" spaceBefore="0.0" spaceAfter="6.0"/>
    <paraStyle name="Table Heading" fontName="Times-Roman" alignment="CENTER" spaceBefore="0.0" spaceAfter="6.0"/>
    <paraStyle name="Caption" fontName="Times-Roman" fontSize="10.0" leading="13" spaceBefore="6.0" spaceAfter="6.0"/>
    <paraStyle name="Index" fontName="Times-Roman"/>
    <paraStyle name="Heading" fontName="Helvetica" fontSize="8.0" leading="10" spaceBefore="12.0" spaceAfter="6.0"/>
    <paraStyle name="terp_header" fontName="Helvetica-Bold" fontSize="15.0" leading="19" alignment="LEFT" spaceBefore="12.0" spaceAfter="6.0"/>
    <paraStyle name="terp_default_8" fontName="Helvetica" fontSize="8.0" leading="10" alignment="LEFT" spaceBefore="0.0" spaceAfter="0.0"/>
    <paraStyle name="terp_default_Bold_8" fontName="Helvetica-Bold" fontSize="8.0" leading="10" alignment="LEFT" spaceBefore="0.0" spaceAfter="0.0"/>
    <paraStyle name="terp_default_Bold_9" fontName="Helvetica-Bold" fontSize="9.0" leading="11" alignment="LEFT" spaceBefore="0.0" spaceAfter="0.0"/>
    <paraStyle name="terp_default_9" fontName="Helvetica" fontSize="9.0" leading="11" alignment="LEFT" spaceBefore="0.0" spaceAfter="0.0"/>
    <paraStyle name="terp_tblheader_General" fontName="Helvetica-Bold" fontSize="8.0" leading="10" alignment="LEFT" spaceBefore="6.0" spaceAfter="6.0"/>
    <paraStyle name="terp_tblheader_General_Centre" fontName="Helvetica-Bold" fontSize="8.0" leading="10" alignment="CENTER" spaceBefore="6.0" spaceAfter="6.0"/>
    <paraStyle name="terp_default_Centre_8" fontName="Helvetica" fontSize="8.0" leading="10" alignment="CENTER" spaceBefore="0.0" spaceAfter="0.0"/>
    <paraStyle name="terp_tblheader_Details" fontName="Helvetica-Bold" fontSize="9.0" leading="11" alignment="LEFT" spaceBefore="6.0" spaceAfter="6.0"/>
    <paraStyle name="Footer" fontName="Times-Roman"/>
    <paraStyle name="Horizontal Line" fontName="Times-Roman" fontSize="6.0" leading="8" spaceBefore="0.0" spaceAfter="14.0"/>
    <paraStyle name="Heading 9" fontName="Helvetica-Bold" fontSize="75%" leading="NaN" spaceBefore="12.0" spaceAfter="6.0"/>
    <paraStyle name="terp_tblheader_General_Right" fontName="Helvetica-Bold" fontSize="8.0" leading="10" alignment="RIGHT" spaceBefore="6.0" spaceAfter="6.0"/>
    <paraStyle name="terp_tblheader_Details_Centre" fontName="Helvetica-Bold" fontSize="8.0" leading="11" alignment="CENTER" spaceBefore="6.0" spaceAfter="6.0"/>
    <paraStyle name="terp_tblheader_Details_Right" fontName="Helvetica-Bold" fontSize="9.0" leading="11" alignment="RIGHT" spaceBefore="6.0" spaceAfter="6.0"/>
    <paraStyle name="terp_default_Right_8" fontName="Helvetica" fontSize="8.0" leading="10" alignment="RIGHT" spaceBefore="0.0" spaceAfter="0.0"/>
    <paraStyle name="terp_header_Right" fontName="Helvetica-Bold" fontSize="15.0" leading="19" alignment="LEFT" spaceBefore="12.0" spaceAfter="6.0"/>
    <paraStyle name="terp_header_Centre" fontName="Helvetica-Bold" fontSize="15.0" leading="19" alignment="CENTER" spaceBefore="12.0" spaceAfter="6.0"/>
    <paraStyle name="terp_default_address" fontName="Helvetica" fontSize="10.0" leading="13" alignment="LEFT" spaceBefore="0.0" spaceAfter="0.0"/>
    <paraStyle name="terp_default_Centre_9" fontName="Helvetica" fontSize="9.0" leading="11" alignment="CENTER" spaceBefore="0.0" spaceAfter="0.0"/>
    <paraStyle name="terp_default_Right_9" fontName="Helvetica" fontSize="9.0" leading="11" alignment="RIGHT" spaceBefore="0.0" spaceAfter="0.0"/>
    <paraStyle name="terp_default_1" fontName="Helvetica" fontSize="2.0" leading="3" alignment="LEFT" spaceBefore="0.0" spaceAfter="0.0"/>
    <paraStyle name="terp_default_Right_9_Bold" fontName="Helvetica-Bold" fontSize="9.0" leading="11" alignment="RIGHT" spaceBefore="0.0" spaceAfter="0.0"/>
    <paraStyle name="terp_default_8_Italic" fontName="Helvetica-Oblique" fontSize="8.0" leading="10" alignment="LEFT" spaceBefore="0.0" spaceAfter="0.0"/>
	<paraStyle name="terp_default_Bold_9" fontName="Helvetica-Bold" fontSize="9.0" leading="11" alignment="LEFT" spaceBefore="0.0" spaceAfter="0.0"/>
	<paraStyle name="terp_default_Centre_8" fontName="Helvetica" fontSize="8.0" leading="10" alignment="CENTER" spaceBefore="0.0" spaceAfter="0.0"/>
	<paraStyle name="terp_tblheader_Details_left" fontName="Helvetica-Bold" fontSize="8.0" leading="8" alignment="LEFT" spaceBefore="6.0" spaceAfter="6.0"/>
  </stylesheet>
  <images/>
  <story>
    <para style="Table Contents">[[ repeatIn(objects, 'o') ]]</para>
    <para style="P9">
      <font color="white"> </font>
    </para>
    <blockTable colWidths="539.0" style="Table_Company_Name">
      <tr>
        <td>
          <para style="terp_header_Centre">Journal</para>
        </td>
      </tr>
    </blockTable>
    <para style="P9">
      <font color="white"> </font>
    </para>

    <para style="P9">
      <font color="white"> </font>
    </para>
      <blockTable colWidths="85.0,80.0,80.0,120.0,70.0,100.0" style="Table2">
      <tr>
      	<td><para style="terp_tblheader_General_Centre">  [[ data['model']=='account.journal.period'and 'Company' or removeParentNode('para') ]]</para>
      	<para style="terp_tblheader_General_Centre">[[ data['model']=='ir.ui.menu' and 'Chart of Account' or removeParentNode('para') ]]</para></td>
        <td><para style="terp_tblheader_General_Centre">Fiscal Year</para></td>
		<td><para style="terp_tblheader_General_Centre">Journal</para></td>
        <td><para style="terp_tblheader_General_Centre">Filters By </para></td>
         <td><para style="terp_tblheader_General_Centre">Entries Sorted By</para></td>
        <td><para style="terp_tblheader_General_Centre">Printing Date</para></td>
      </tr>
	<tr>
	   <td><para style="terp_default_Centre_8">[[ get_account(data) or ''  ]]</para></td>
       <td><para style="terp_default_Centre_8">[[ get_fiscalyear(data) or '' ]]</para></td>
		<td><para style="terp_default_Centre_8">[[o.journal_id.name  ]]</para></td>
        <td><para style="terp_default_Centre_8">[[ get_filter(data)=='No Filter' and get_filter(data) or removeParentNode('para') ]] </para>
        	<blockTable colWidths="60.0,60.0" style="Table3">[[ get_filter(data)=='Date' or removeParentNode('blockTable') ]]
				<tr>
	               <td><para style="terp_tblheader_Details_Centre">Start Date</para></td>
	        		<td><para style="terp_tblheader_Details_Centre">End Date</para></td>
	        	</tr>
	        	<tr>
	        		<td><para style="terp_default_Centre_8">[[ formatLang(get_start_date(data),date=True) ]]</para></td>
	        		<td><para style="terp_default_Centre_8">[[ formatLang(get_end_date(data),date=True) ]]</para></td>
	        	</tr>
        	</blockTable>
        	<blockTable colWidths="60.0,60.0" style="Table3">[[ get_filter(data)=='Periods' or removeParentNode('blockTable') ]]
				<tr>
			        <td><para style="terp_tblheader_Details_Centre">Start Period</para></td>
			        <td><para style="terp_tblheader_Details_Centre">End Period</para></td>
	        	</tr>
	        	<tr>
			        <td><para style="terp_default_Centre_8">[[ get_start_period(data) or removeParentNode('para') ]]</para></td>
			        <td><para style="terp_default_Centre_8">[[ get_end_period(data) or removeParentNode('para') ]]</para></td>
	        	</tr>
        	 </blockTable>
        	</td>
        <td><para style="terp_default_Centre_8">[[ get_sortby(data) ]]</para></td>
	<td><para style="terp_default_Centre_8">[[ formatLang(time.strftime('%Y-%m-%d %H:%M:%S'), date_time = True) ]] </para></td>
	</tr>
	</blockTable>
    <para style="P9">
      <font color="white"> </font>
    </para>
     <para style="P9">
      <font color="white"> </font>
    </para>
    <blockTable colWidths="40.0,65.0,50.0,62.0,152.0,60.0,60.0,60.0" style="Table1" repeatRows="1">[[  display_currency(data) == False or removeParentNode('blockTable') ]]
      <tr>
        <td><para style="P10a">Date</para></td>
        <td><para style="P10">Entry No</para></td>
        <td><para style="P10">A/c No.</para></td>
        <td><para style="P10a">Partner</para></td>
<<<<<<< HEAD
        <td><para style="P10a">Move - Entry label</para></td>
        <td><para style="P10b">Debit([[ company.currency_id.code]])</para></td>
        <td><para style="P10b">Credit([[ company.currency_id.code]])</para></td>
        <td><para style="P10b">Balance([[ company.currency_id.code]])</para></td>
=======
        <td><para style="P10a">Entry label</para></td>
        <td><para style="P10b">Debit<font size="8.0">([[ company.currency_id.code]])</font></para></td>
        <td><para style="P10b">Credit<font size="8.0">([[ company.currency_id.code]])</font></para></td>
        <td><para style="P10b">Balance<font size="8.0">([[ company.currency_id.code]])</font></para></td>
>>>>>>> c273bb1a
      </tr>
       <tr>
        <td><para style="P11">[[o.period_id.name ]]</para></td>
        <td><para style="P11a">[[ o.journal_id.code ]]</para></td>
        <td><para style="P11"><font color="white"></font></para></td>
        <td><para style="P11"><font color="white"></font></para></td>
        <td><para style="P11"><font color="white"></font></para></td>
        <td><para style="P12"><u>[[ formatLang(sum_debit(o.period_id.id, o.journal_id.id)) ]] [[ company.currency_id.symbol ]]</u></para></td>
        <td><para style="P12"><u>[[ formatLang(sum_credit(o.period_id.id, o.journal_id.id)) ]] [[ company.currency_id.symbol ]]</u></para></td>
        <td> <para style="P12"><u>[[ formatLang((sum_credit(o.period_id.id, o.journal_id.id) - sum_debit(o.period_id.id, o.journal_id.id))) ]] [[ company.currency_id.symbol ]]</u></para></td>
      </tr>
      <para style="Standard"><font color="white">[[lines(o.period_id.id, o.journal_id.id) or removeParentNode('story') ]]</font></para>
      <tr>
        <td><para style="terp_default_8">[[ repeatIn(lines(o.period_id.id, o.journal_id.id), 'line') ]]</para><para style="terp_default_8">[[ formatLang(line.date,date=True) ]]</para></td>
        <td><para style="terp_default_Centre_8">[[ line.ref ]]</para></td>
        <td><para style="terp_default_Centre_8">[[ line.account_id.code ]]</para></td>
        <td><para style="terp_default_8">[[ line.partner_id and line.partner_id.name ]]</para></td>
        <td><para style="terp_default_8">[[ line.move_id.name ]] - [[ line.name ]]</para></td>
        <td><para style="P8">[[ formatLang(line.debit) ]] [[ company.currency_id.symbol ]]</para></td>
        <td><para style="P8">[[ formatLang(line.credit) ]] [[ company.currency_id.symbol ]]</para></td>
        <td><para style="P8">[[ formatLang(line.credit - line.debit) ]] [[ company.currency_id.symbol ]]</para></td>
      </tr>
    </blockTable>


    <blockTable colWidths="50.0,65.0,50.0,60.0,69.0,60.0,60.0,60.0,50.0" style="Table1" repeatRows="1">[[ display_currency(data)  or removeParentNode('blockTable') ]]
      <tr>
        <td><para style="P10a">Date</para></td>
        <td><para style="P10">Entry No</para></td>
        <td><para style="P10">A/c No.</para></td>
        <td><para style="P10a">Partner</para></td>
        <td><para style="P10a">Entry label</para></td>
        <td><para style="P10b">Debit<font size="8.0">([[ company.currency_id.code]])</font></para></td>
        <td><para style="P10b">Credit<font size="8.0">([[ company.currency_id.code]])</font></para></td>
   		<td><para style="P10b">Balance<font size="8.0">([[ company.currency_id.code]])</font></para></td>
		<td><para style="P10b">Currency</para></td>
      </tr>
       <tr>
        <td><para style="P11">[[o.period_id.name ]]</para></td>
        <td><para style="P11a">[[ o.journal_id.code ]]</para></td>
        <td><para style="P11"><font color="white"></font></para></td>
        <td><para style="P11"><font color="white"></font></para></td>
        <td><para style="P11"><font color="white"></font></para></td>
        <td><para style="P12"><u>[[ formatLang(sum_debit(o.period_id.id, o.journal_id.id)) ]] [[ company.currency_id.symbol ]]</u></para></td>
        <td><para style="P12"><u>[[ formatLang(sum_credit(o.period_id.id, o.journal_id.id)) ]] [[ company.currency_id.symbol ]]</u></para></td>
		<td> <para style="P12"><u>[[ formatLang((sum_debit(o.period_id.id, o.journal_id.id) - sum_credit(o.period_id.id, o.journal_id.id))) ]] [[ company.currency_id.symbol ]]</u></para></td>
      </tr>
       <para style="Standard"><font color="white">[[lines(o.period_id.id, o.journal_id.id) or removeParentNode('story') ]]</font></para>
      <tr>
        <td><para style="terp_default_8">[[ repeatIn(lines(o.period_id.id, o.journal_id.id), 'line') ]]</para><para style="terp_default_8">[[ formatLang(line.date,date=True) ]]</para></td>
        <td><para style="terp_default_Centre_8">[[ line.ref ]]</para></td>
        <td><para style="terp_default_Centre_8">[[ line.account_id.code ]]</para></td>
        <td><para style="terp_default_8">[[ line.partner_id and line.partner_id.name ]]</para></td>
        <td><para style="terp_default_8">[[ line.name ]]</para></td>
        <td><para style="P8">[[ formatLang(line.debit) ]] [[ company.currency_id.symbol ]]</para></td>
        <td><para style="P8">[[ formatLang(line.credit) ]] [[ company.currency_id.symbol ]]</para></td>
        <td><para style="P8">[[ formatLang(line.credit - line.debit) ]] [[ company.currency_id.symbol ]]</para></td>
		<td><para style="P8">[[ line.currency_id  and formatLang(line.amount_currency) or '' ]] [[ line.currency_id.code or '']]</para></td>

      </tr>
    </blockTable>
  </story>
</document><|MERGE_RESOLUTION|>--- conflicted
+++ resolved
@@ -252,17 +252,10 @@
         <td><para style="P10">Entry No</para></td>
         <td><para style="P10">A/c No.</para></td>
         <td><para style="P10a">Partner</para></td>
-<<<<<<< HEAD
         <td><para style="P10a">Move - Entry label</para></td>
         <td><para style="P10b">Debit([[ company.currency_id.code]])</para></td>
         <td><para style="P10b">Credit([[ company.currency_id.code]])</para></td>
         <td><para style="P10b">Balance([[ company.currency_id.code]])</para></td>
-=======
-        <td><para style="P10a">Entry label</para></td>
-        <td><para style="P10b">Debit<font size="8.0">([[ company.currency_id.code]])</font></para></td>
-        <td><para style="P10b">Credit<font size="8.0">([[ company.currency_id.code]])</font></para></td>
-        <td><para style="P10b">Balance<font size="8.0">([[ company.currency_id.code]])</font></para></td>
->>>>>>> c273bb1a
       </tr>
        <tr>
         <td><para style="P11">[[o.period_id.name ]]</para></td>
