--- conflicted
+++ resolved
@@ -26,67 +26,8 @@
 class PartnerBalanceReport(models.AbstractModel, common_report_header):
     _name = 'report.account.report_partnerbalance'
 
-<<<<<<< HEAD
     @api.model
     def _lines(self, data):
-=======
-class partner_balance(report_sxw.rml_parse, common_report_header):
-
-    def __init__(self, cr, uid, name, context=None):
-        super(partner_balance, self).__init__(cr, uid, name, context=context)
-        self.account_ids = []
-        self.localcontext.update( {
-            'time': time,
-            'get_fiscalyear': self._get_fiscalyear,
-            'get_journal': self._get_journal,
-            'get_filter': self._get_filter,
-            'get_account': self._get_account,
-            'get_start_date':self._get_start_date,
-            'get_end_date':self._get_end_date,
-            'get_start_period': self.get_start_period,
-            'get_end_period': self.get_end_period,
-            'get_partners':self._get_partners,
-            'get_target_move': self._get_target_move,
-        })
-
-    def set_context(self, objects, data, ids, report_type=None):
-        self.display_partner = data['form'].get('display_partner', 'non-zero_balance')
-        obj_move = self.pool.get('account.move.line')
-        self.query = obj_move._query_get(self.cr, self.uid, obj='l', context=data['form'].get('used_context', {}))
-        self.result_selection = data['form'].get('result_selection')
-        self.target_move = data['form'].get('target_move', 'all')
-
-        if (self.result_selection == 'customer' ):
-            self.ACCOUNT_TYPE = ('receivable',)
-        elif (self.result_selection == 'supplier'):
-            self.ACCOUNT_TYPE = ('payable',)
-        else:
-            self.ACCOUNT_TYPE = ('payable', 'receivable')
-
-        self.cr.execute("SELECT a.id " \
-                "FROM account_account a " \
-                "LEFT JOIN account_account_type t " \
-                    "ON (a.type = t.code) " \
-                    "WHERE a.type IN %s " \
-                    "AND a.active", (self.ACCOUNT_TYPE,))
-        self.account_ids = [a for (a,) in self.cr.fetchall()]
-        res = super(partner_balance, self).set_context(objects, data, ids, report_type=report_type)
-        lines = self.lines()
-        sum_debit = sum_credit = sum_litige = 0
-        for line in filter(lambda x: x['type'] == 3, lines):
-            sum_debit += line['debit'] or 0
-            sum_credit += line['credit'] or 0
-            sum_litige += line['enlitige'] or 0
-        self.localcontext.update({
-            'lines': lambda: lines,
-            'sum_debit': lambda: sum_debit,
-            'sum_credit': lambda: sum_credit,
-            'sum_litige': lambda: sum_litige,
-        })
-        return res
-
-    def lines(self):
->>>>>>> a15ea265
         move_state = ['draft','posted']
         if self.target_move == 'posted':
             move_state = ['posted']
@@ -251,7 +192,6 @@
             i = i + 1
         return completearray
 
-<<<<<<< HEAD
     @api.model
     def _sum_debit(self, data):
         move_state = ['draft','posted']
@@ -311,10 +251,6 @@
 
     @api.model
     def _get_partners(self, data):
-=======
-    def _get_partners(self):
-
->>>>>>> a15ea265
         if self.result_selection == 'customer':
             return _('Receivable Accounts')
         elif self.result_selection == 'supplier':
