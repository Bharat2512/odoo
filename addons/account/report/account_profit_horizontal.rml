<?xml version="1.0"?>
<document filename="test.pdf">
  <template pageSize="(1120.0,770.0)" title="Profit and Loss" author="OpenERP S.A. (sales@openerp.com)" allowSplitting="20" >
    <pageTemplate id="first">
      <frame id="first" x1="22.0" y1="15.0" width="1080" height="680"/>
    </pageTemplate>
  </template>
  <stylesheet>
    <blockTableStyle id="Standard_Outline">
      <blockAlignment value="LEFT"/>
      <blockValign value="TOP"/>
    </blockTableStyle>
    <blockTableStyle id="Table_Heading">
      <blockAlignment value="LEFT"/>
      <blockValign value="TOP"/>
    </blockTableStyle>
    <blockTableStyle id="Table_Company_Name">
      <blockAlignment value="LEFT"/>
      <blockValign value="TOP"/>
    </blockTableStyle>
    <blockTableStyle id="Table_Date_from_To">
      <blockAlignment value="LEFT"/>
      <blockValign value="TOP"/>
    </blockTableStyle>
    <blockTableStyle id="Table_debit_credit">
      <blockAlignment value="LEFT"/>
      <blockValign value="TOP"/>
    </blockTableStyle>
    <blockTableStyle id="Table_Account_Line_Title">
      <blockAlignment value="LEFT"/>
      <blockValign value="TOP"/>
      <lineStyle kind="LINEBEFORE" colorName="#cccccc" start="0,0" stop="0,-1"/>
      <lineStyle kind="LINEABOVE" colorName="#cccccc" start="0,0" stop="0,0"/>
      <lineStyle kind="LINEBELOW" colorName="#cccccc" start="0,0" stop="0,-1"/>
      <lineStyle kind="LINEBEFORE" colorName="#cccccc" start="1,0" stop="1,-1"/>
      <lineStyle kind="LINEABOVE" colorName="#cccccc" start="1,0" stop="1,0"/>
      <lineStyle kind="LINEBELOW" colorName="#cccccc" start="1,0" stop="1,-1"/>
      <lineStyle kind="LINEBEFORE" colorName="#cccccc" start="2,0" stop="2,-1"/>
      <lineStyle kind="LINEABOVE" colorName="#cccccc" start="2,0" stop="2,0"/>
      <lineStyle kind="LINEBELOW" colorName="#cccccc" start="2,0" stop="2,-1"/>
      <lineStyle kind="LINEBEFORE" colorName="#cccccc" start="3,0" stop="3,-1"/>
      <lineStyle kind="LINEABOVE" colorName="#cccccc" start="3,0" stop="3,0"/>
      <lineStyle kind="LINEBELOW" colorName="#cccccc" start="3,0" stop="3,-1"/>
      <lineStyle kind="LINEBEFORE" colorName="#cccccc" start="4,0" stop="4,-1"/>
      <lineStyle kind="LINEABOVE" colorName="#cccccc" start="4,0" stop="4,0"/>
      <lineStyle kind="LINEBELOW" colorName="#cccccc" start="4,0" stop="4,-1"/>
      <lineStyle kind="LINEBEFORE" colorName="#cccccc" start="5,0" stop="5,-1"/>
      <lineStyle kind="LINEABOVE" colorName="#cccccc" start="5,0" stop="5,0"/>
      <lineStyle kind="LINEBELOW" colorName="#cccccc" start="5,0" stop="5,-1"/>
      <lineStyle kind="LINEBEFORE" colorName="#cccccc" start="6,0" stop="6,-1"/>
      <lineStyle kind="LINEABOVE" colorName="#cccccc" start="6,0" stop="6,0"/>
      <lineStyle kind="LINEBELOW" colorName="#cccccc" start="6,0" stop="6,-1"/>
      <lineStyle kind="LINEBEFORE" colorName="#cccccc" start="7,0" stop="7,-1"/>
      <lineStyle kind="LINEAFTER" colorName="#cccccc" start="7,0" stop="7,-1"/>
      <lineStyle kind="LINEABOVE" colorName="#cccccc" start="7,0" stop="7,0"/>
      <lineStyle kind="LINEBELOW" colorName="#cccccc" start="7,0" stop="7,-1"/>
    </blockTableStyle>
    <blockTableStyle id="Table_Main_Content">
      <blockAlignment value="LEFT"/>
      <blockValign value="TOP"/>
    </blockTableStyle>
    <blockTableStyle id="Table_Expense_Content">
      <blockAlignment value="LEFT"/>
      <blockValign value="TOP"/>
    </blockTableStyle>
    <blockTableStyle id="Table_Income_Content">
      <blockAlignment value="LEFT"/>
      <blockValign value="TOP"/>
    </blockTableStyle>
     <blockTableStyle id="Table3">
      <blockAlignment value="LEFT"/>
      <lineStyle kind="LINEBEFORE" colorName="#cccccc" start="1,0" stop="1,-1"/>
    </blockTableStyle>
    <blockTableStyle id="Table_Net_Profit_Loss">
      <blockAlignment value="LEFT"/>
      <blockValign value="TOP"/>
      <lineStyle kind="LINEBEFORE" colorName="#cccccc" start="0,0" stop="0,-1"/>
      <lineStyle kind="LINEABOVE" colorName="#cccccc" start="0,0" stop="0,0"/>
      <lineStyle kind="LINEBELOW" colorName="#cccccc" start="0,-1" stop="0,-1"/>
      <lineStyle kind="LINEBEFORE" colorName="#cccccc" start="1,0" stop="1,-1"/>
      <lineStyle kind="LINEABOVE" colorName="#cccccc" start="1,0" stop="1,0"/>
      <lineStyle kind="LINEBELOW" colorName="#cccccc" start="1,-1" stop="1,-1"/>
      <lineStyle kind="LINEBEFORE" colorName="#cccccc" start="2,0" stop="2,-1"/>
      <lineStyle kind="LINEABOVE" colorName="#cccccc" start="2,0" stop="2,0"/>
      <lineStyle kind="LINEBELOW" colorName="#cccccc" start="2,-1" stop="2,-1"/>
      <lineStyle kind="LINEBEFORE" colorName="#cccccc" start="3,0" stop="3,-1"/>
      <lineStyle kind="LINEABOVE" colorName="#cccccc" start="3,0" stop="3,0"/>
      <lineStyle kind="LINEBELOW" colorName="#cccccc" start="3,-1" stop="3,-1"/>
      <lineStyle kind="LINEBEFORE" colorName="#cccccc" start="4,0" stop="4,-1"/>
      <lineStyle kind="LINEABOVE" colorName="#cccccc" start="4,0" stop="4,0"/>
      <lineStyle kind="LINEBELOW" colorName="#cccccc" start="4,-1" stop="4,-1"/>
      <lineStyle kind="LINEBEFORE" colorName="#cccccc" start="5,0" stop="5,-1"/>
      <lineStyle kind="LINEABOVE" colorName="#cccccc" start="5,0" stop="5,0"/>
      <lineStyle kind="LINEBELOW" colorName="#cccccc" start="5,-1" stop="5,-1"/>
      <lineStyle kind="LINEBEFORE" colorName="#cccccc" start="6,0" stop="6,-1"/>
      <lineStyle kind="LINEABOVE" colorName="#cccccc" start="6,0" stop="6,0"/>
      <lineStyle kind="LINEBELOW" colorName="#cccccc" start="6,-1" stop="6,-1"/>
      <lineStyle kind="LINEBEFORE" colorName="#cccccc" start="7,0" stop="7,-1"/>
      <lineStyle kind="LINEAFTER" colorName="#cccccc" start="7,0" stop="7,-1"/>
      <lineStyle kind="LINEABOVE" colorName="#cccccc" start="7,0" stop="7,0"/>
      <lineStyle kind="LINEBELOW" colorName="#cccccc" start="7,-1" stop="7,-1"/>
    </blockTableStyle>
    <blockTableStyle id="Table_Final_Result">
      <blockAlignment value="LEFT"/>
      <blockValign value="TOP"/>
      <lineStyle kind="LINEBEFORE" colorName="#cccccc" start="0,0" stop="0,-1"/>
      <lineStyle kind="LINEABOVE" colorName="#cccccc" start="0,0" stop="0,0"/>
      <lineStyle kind="LINEBELOW" colorName="#cccccc" start="0,-1" stop="0,-1"/>
      <lineStyle kind="LINEBEFORE" colorName="#cccccc" start="1,0" stop="1,-1"/>
      <lineStyle kind="LINEAFTER" colorName="#cccccc" start="1,0" stop="1,-1"/>
      <lineStyle kind="LINEABOVE" colorName="#cccccc" start="1,0" stop="1,0"/>
      <lineStyle kind="LINEBELOW" colorName="#cccccc" start="1,-1" stop="1,-1"/>
    </blockTableStyle>
   <blockTableStyle id="Table2_header">
      <blockAlignment value="LEFT"/>
      <blockValign value="TOP"/>
    <lineStyle kind="LINEBELOW" colorName="#cccccc" start="0,0" stop="-1,0"/>
      <lineStyle kind="LINEBEFORE" colorName="#cccccc" start="0,0" stop="0,-1"/>
      <lineStyle kind="LINEABOVE" colorName="#cccccc" start="0,0" stop="0,0"/>
      <lineStyle kind="LINEBELOW" colorName="#cccccc" start="0,-1" stop="0,-1"/>
      <lineStyle kind="LINEBEFORE" colorName="#cccccc" start="1,0" stop="1,-1"/>
      <lineStyle kind="LINEABOVE" colorName="#cccccc" start="1,0" stop="1,0"/>
      <lineStyle kind="LINEBELOW" colorName="#cccccc" start="1,-1" stop="1,-1"/>
      <lineStyle kind="LINEBEFORE" colorName="#cccccc" start="2,0" stop="2,-1"/>
      <lineStyle kind="LINEAFTER" colorName="#cccccc" start="2,0" stop="2,-1"/>
      <lineStyle kind="LINEABOVE" colorName="#cccccc" start="2,0" stop="2,0"/>
      <lineStyle kind="LINEBELOW" colorName="#cccccc" start="2,-1" stop="2,-1"/>
      <lineStyle kind="LINEBEFORE" colorName="#cccccc" start="3,0" stop="3,-1"/>
      <lineStyle kind="LINEAFTER" colorName="#cccccc" start="3,0" stop="3,-1"/>
      <lineStyle kind="LINEABOVE" colorName="#cccccc" start="3,0" stop="3,0"/>
      <lineStyle kind="LINEBELOW" colorName="#cccccc" start="3,-1" stop="3,-1"/>
      <lineStyle kind="LINEBEFORE" colorName="#cccccc" start="4,0" stop="4,-1"/>
      <lineStyle kind="LINEABOVE" colorName="#cccccc" start="4,0" stop="4,0"/>
      <lineStyle kind="LINEBELOW" colorName="#cccccc" start="4,-1" stop="4,-1"/>
      <lineStyle kind="LINEBEFORE" colorName="#cccccc" start="5,0" stop="5,-1"/>
      <lineStyle kind="LINEABOVE" colorName="#cccccc" start="5,0" stop="5,0"/>
      <lineStyle kind="LINEBELOW" colorName="#cccccc" start="5,-1" stop="5,-1"/>
      <lineStyle kind="LINEBEFORE" colorName="#cccccc" start="6,0" stop="6,-1"/>
      <lineStyle kind="LINEAFTER" colorName="#cccccc" start="6,0" stop="6,-1"/>
      <lineStyle kind="LINEABOVE" colorName="#cccccc" start="6,0" stop="6,0"/>
      <lineStyle kind="LINEBELOW" colorName="#cccccc" start="6,-1" stop="6,-1"/>
      <lineStyle kind="LINEBEFORE" colorName="#cccccc" start="7,0" stop="7,-1"/>
      <lineStyle kind="LINEAFTER" colorName="#cccccc" start="7,0" stop="7,-1"/>
      <lineStyle kind="LINEABOVE" colorName="#cccccc" start="7,0" stop="7,0"/>
    </blockTableStyle>

    <initialize>
      <paraStyle name="all" alignment="justify"/>
    </initialize>
    <paraStyle name="P1" rightIndent="2.0" leftIndent="0.0" fontName="Helvetica-Bold" fontSize="9.0" leading="11" alignment="RIGHT" spaceBefore="6.0" spaceAfter="6.0"/>
    <paraStyle name="P2" fontName="Helvetica" fontSize="9.0" leading="11" alignment="LEFT" spaceBefore="0.0" spaceAfter="0.0"/>
    <paraStyle name="Standard" fontName="Times-Roman"/>
    <paraStyle name="Heading" fontName="Helvetica" fontSize="12.0" leading="15" spaceBefore="12.0" spaceAfter="6.0"/>
    <paraStyle name="Text body" fontName="Times-Roman" spaceBefore="0.0" spaceAfter="6.0"/>
    <paraStyle name="List" fontName="Helvetica" spaceBefore="0.0" spaceAfter="6.0"/>
    <paraStyle name="Caption" fontName="Helvetica-Oblique" fontSize="8.0" leading="10" spaceBefore="6.0" spaceAfter="6.0"/>
    <paraStyle name="Index" fontName="Helvetica" fontSize="9.0" leading="11"/>
    <paraStyle name="Footer" fontName="Times-Roman"/>
    <paraStyle name="Table Contents" fontName="Times-Roman"/>
    <paraStyle name="Table Heading" fontName="Times-Roman" alignment="CENTER"/>
    <paraStyle name="Horizontal Line" fontName="Times-Roman" fontSize="6.0" leading="8" spaceBefore="0.0" spaceAfter="14.0"/>
    <paraStyle name="terp_header" fontName="Helvetica-Bold" fontSize="15.0" leading="19" alignment="LEFT" spaceBefore="12.0" spaceAfter="6.0"/>
    <paraStyle name="Heading 9" fontName="Helvetica-Bold" fontSize="75%" leading="NaN" spaceBefore="12.0" spaceAfter="6.0"/>
    <paraStyle name="terp_tblheader_General" fontName="Helvetica-Bold" fontSize="8.0" leading="10" alignment="LEFT" spaceBefore="6.0" spaceAfter="6.0"/>
    <paraStyle name="terp_tblheader_Details" fontName="Helvetica-Bold" fontSize="9.0" leading="11" alignment="LEFT" spaceBefore="6.0" spaceAfter="6.0"/>
    <paraStyle name="terp_default_8" fontName="Helvetica" fontSize="8.0" leading="10" alignment="LEFT" spaceBefore="0.0" spaceAfter="0.0"/>
    <paraStyle name="terp_default_Bold_8" fontName="Helvetica-Bold" fontSize="8.0" leading="10" alignment="LEFT" spaceBefore="0.0" spaceAfter="0.0"/>
    <paraStyle name="terp_tblheader_General_Centre" fontName="Helvetica-Bold" fontSize="8.0" leading="10" alignment="CENTER" spaceBefore="6.0" spaceAfter="6.0"/>
    <paraStyle name="terp_tblheader_General_Right" fontName="Helvetica-Bold" fontSize="8.0" leading="10" alignment="RIGHT" spaceBefore="6.0" spaceAfter="6.0"/>
    <paraStyle name="terp_tblheader_Details_Centre" fontName="Helvetica-Bold" fontSize="9.0" leading="11" alignment="CENTER" spaceBefore="6.0" spaceAfter="6.0"/>
    <paraStyle name="terp_tblheader_Details_Right" fontName="Helvetica-Bold" fontSize="9.0" leading="11" alignment="RIGHT" spaceBefore="6.0" spaceAfter="6.0"/>
    <paraStyle name="terp_default_Right_8" fontName="Helvetica" fontSize="8.0" leading="10" alignment="RIGHT" spaceBefore="0.0" spaceAfter="0.0"/>
    <paraStyle name="terp_default_Centre_8" fontName="Helvetica" fontSize="8.0" leading="10" alignment="CENTER" spaceBefore="0.0" spaceAfter="0.0"/>
    <paraStyle name="terp_header_Right" fontName="Helvetica-Bold" fontSize="15.0" leading="19" alignment="LEFT" spaceBefore="12.0" spaceAfter="6.0"/>
    <paraStyle name="terp_header_Centre" fontName="Helvetica-Bold" fontSize="15.0" leading="19" alignment="CENTER" spaceBefore="12.0" spaceAfter="6.0"/>
    <paraStyle name="terp_default_address" fontName="Helvetica" fontSize="10.0" leading="13" alignment="LEFT" spaceBefore="0.0" spaceAfter="0.0"/>
    <paraStyle name="terp_default_9" fontName="Helvetica" fontSize="9.0" leading="11" alignment="LEFT" spaceBefore="0.0" spaceAfter="0.0"/>
    <paraStyle name="terp_default_Bold_9" fontName="Helvetica-Bold" fontSize="9.0" leading="11" alignment="LEFT" spaceBefore="0.0" spaceAfter="0.0"/>
    <paraStyle name="terp_default_Centre_9" fontName="Helvetica" fontSize="9.0" leading="11" alignment="CENTER" spaceBefore="0.0" spaceAfter="0.0"/>
    <paraStyle name="terp_default_Right_9" fontName="Helvetica" fontSize="9.0" leading="11" alignment="RIGHT" spaceBefore="0.0" spaceAfter="0.0"/>
    <paraStyle name="terp_default_Right_9_Bold" fontName="Helvetica-Bold" fontSize="9.0" leading="11" alignment="RIGHT" spaceBefore="0.0" spaceAfter="0.0"/>
    <paraStyle name="terp_default_2" fontName="Helvetica" fontSize="2.0" leading="3" alignment="LEFT" spaceBefore="0.0" spaceAfter="0.0"/>
  </stylesheet>
  <images/>
  <story>
    <para style="terp_header_Centre">
      <font color="white"> </font>
    </para>
    <blockTable colWidths="539.0" style="Table_Company_Name">
      <tr>
        <td>
          <para style="terp_header_Centre">Profit And Loss</para>
        </td>
      </tr>
    </blockTable>
        <para style="Standard">
      <font color="white"> </font>
    </para>
 		<para style="P2">[[ get_data(data) or removeParentNode('para')]]</para>
      <blockTable colWidths="250.0,200.0,200.0,200.0,200.0" style="Table2_header">
      <tr>
      	<td><para style="terp_tblheader_General_Centre">Chart of Account </para></td>
        <td><para style="terp_tblheader_General_Centre">Fiscal Year</para></td>
        <td><para style="terp_tblheader_General_Centre">Filter By [[ get_filter(data)!='No Filter' and get_filter(data) ]]</para></td>
		<td><para style="terp_tblheader_General_Centre">Display Account</para></td>
        <td><para style="terp_tblheader_General_Centre">Printing Date</para></td>
      </tr>
	<tr>
	   <td><para style="terp_default_Centre_8">[[ get_account(data) or removeParentNode('para') ]]</para></td>
       <td><para style="terp_default_Centre_8">[[ get_fiscalyear(data)  or '' ]]</para></td>
        <td><para style="terp_default_Centre_8">[[ get_filter(data)=='No Filter' and get_filter(data) or removeParentNode('para') ]] </para>
        	<blockTable colWidths="90.0,90.0" style="Table3">[[ get_filter(data)=='Date' or removeParentNode('blockTable') ]]
				<tr>
	               <td><para style="terp_tblheader_General_Centre">Start Date</para></td>
	        		<td><para style="terp_tblheader_General_Centre">End Date</para></td>
	        	</tr>
	        	<tr>
	        		<td><para style="terp_default_Centre_8">[[ formatLang(get_start_date(data),date=True) ]]</para></td>
	        		<td><para style="terp_default_Centre_8">[[ formatLang(get_end_date(data),date=True) ]]</para></td>
	        	</tr>
        	</blockTable>
        	<blockTable colWidths="90.0,90.0" style="Table3">[[ get_filter(data)=='Periods' or removeParentNode('blockTable') ]]
				<tr>
			        <td><para style="terp_tblheader_General_Centre">Start Period</para></td>
			        <td><para style="terp_tblheader_General_Centre">End Period</para></td>
	        	</tr>
	        	<tr>
			        <td><para style="terp_default_Centre_8">[[ get_start_period(data) or removeParentNode('para') ]]</para></td>
			        <td><para style="terp_default_Centre_8">[[ get_end_period(data) or removeParentNode('para') ]]</para></td>
	        	</tr>
        	 </blockTable>
        	</td>
		<td><para style="terp_default_Centre_8">[[ (data['form']['display_account']=='bal_all' and 'All') or  (data['form']['display_account']=='bal_movement' and 'With movements') or 'With balance is not equal to 0']]</para></td>
		<td><para style="terp_default_Centre_8">[[ formatLang(time.strftime('%Y-%m-%d %H:%M:%S'), date_time = True) ]] </para></td>
	</tr>
	</blockTable>
        <para style="Standard">
      <font color="white"> </font>
    </para>
        <para style="Standard">
      <font color="white"> </font>
    </para>
    <blockTable colWidths="100.0,308.16,116.32,100.0,308.16,116.32" style="Table_Account_Line_Title" repeatRows="1">
      <tr>
        <td>
          <para style="terp_default_Bold_9">Code</para>
        </td>
        <td>
          <para style="terp_default_Bold_9">Perticular</para>
        </td>
        <td>
          <para style="terp_tblheader_Details_Right">Total Amount([[ get_currency(data) ]])</para>
        </td>
        <td>
          <para style="terp_default_Bold_9">Code</para>
        </td>
        <td>
          <para style="terp_default_Bold_9">Perticular</para>
        </td>
        <td>
          <para style="P1">Total Amount([[ get_currency(data) ]])</para>
        </td>
      </tr>
        <tr>
          <td>
            <para style="terp_default_9">

              <font face="Times-Roman">[[ repeatIn(get_lines(),'a' ) ]] </font>[[ a['code'] ]]<font>[[ a['level']&lt;4 and ( setTag('para','para',{'style':'terp_default_Bold_9'}))  or removeParentNode('font') ]]</font>
            </para>
          </td>
          <td>
            <para style="terp_default_9">
              <font color="white">[[  '. '*(a['level']-1) ]]</font><font>[[ a['level']&lt;4 and ( setTag('para','para',{'style':'terp_default_Bold_9'}))  or removeParentNode('font') ]][[ a['name'] ]]</font>
            </para>
          </td>
          <td>
            <para style="terp_default_Right_9_Bold">[[ a['balance'] and formatLang(abs(a['balance'])) or 0.0 ]] [[ company.currency_id.symbol ]]</para>
          </td>
          <td>
            <para style="terp_default_9">
              [[ a['code1'] ]]<font>[[ a['level1']&lt;4 and ( setTag('para','para',{'style':'terp_default_Bold_9'})) or removeParentNode('font') ]]</font>
            </para>
          </td>
          <td>
            <para style="terp_default_9">
              <font color="white">[[  '. '*(a['level1']-1) ]]</font><font>[[ a['level1']&lt;4 and ( setTag('para','para',{'style':'terp_default_Bold_9'})) or removeParentNode('font') ]][[ a['name1'] ]]</font>
            </para>
          </td>
          <td>
            <para style="terp_default_Right_9_Bold">[[ a['balance1'] and formatLang(abs(a['balance1'])) or 0.0 ]] [[ company.currency_id.symbol ]]</para>
          </td>
        </tr>
      </blockTable>
    <blockTable colWidths="100.0,308.16,116.32,100.0,308.16,116.32" style="Table_Net_Profit_Loss">
      <tr>
        <td>
          <para style="terp_default_Bold_9"></para>
        </td>
        <td>
          <para style="terp_default_Bold_9">[[ final_result()['type'] == 'Net Profit C.F.B.L.' and final_result()['type'] or '' ]]</para>
        </td>
        <td>
          <para style="terp_default_Right_9_Bold">[[ final_result()['balance'] and final_result()['type'] == 'Net Profit C.F.B.L.' and  formatLang(abs(final_result()['balance'])) or 0.0 ]] [[ company.currency_id.symbol ]]</para>
        </td>
        <td>
          <para style="terp_default_Bold_9"></para>
        </td>
        <td>
          <para style="terp_default_Bold_9">[[ final_result()['type'] == 'Net Loss C.F.B.L.' and final_result()['type'] or '' ]]</para>
        </td>
        <td>
          <para style="terp_default_Right_9_Bold">[[ final_result()['balance'] and final_result()['type'] == 'Net Loss C.F.B.L.' and  formatLang(abs(final_result()['balance'])) or 0.0 ]] [[ company.currency_id.symbol ]]</para>
        </td>
      </tr>
    </blockTable>

    <blockTable colWidths="408.16,116.32,408.16,116.32" style="Table_Net_Profit_Loss">
      <tr>
        <td>
          <para style="terp_default_Bold_9">Total:([[ get_currency(data['form']) ]] [[ company.currency_id.code]] )</para>
        </td>
        <td>
<<<<<<< HEAD
          <para style="terp_default_Right_9_Bold"><u>[[ formatLang(abs(sum_dr())) or 0.0 ]]</u></para>
=======
          <para style="terp_default_Right_9_Bold"><u>[[ sum_dr() and formatLang(abs(sum_dr())) or 0.0 ]] [[ company.currency_id.symbol ]]</u></para>
>>>>>>> 369b9075
        </td>
        <td>
          <para style="terp_default_Bold_9">Total:([[ get_currency(data['form']) ]] [[ company.currency_id.code]])</para>
        </td>
        <td>
<<<<<<< HEAD
          <para style="terp_default_Right_9_Bold"><u>[[ formatLang(abs(sum_cr())) or 0.0 ]]</u></para>
=======
          <para style="terp_default_Right_9_Bold"><u>[[ sum_cr() and formatLang(abs(sum_cr())) or 0.0 ]] [[ company.currency_id.symbol ]]</u></para>
>>>>>>> 369b9075
        </td>
      </tr>
    </blockTable>
    <para style="terp_default_8">
      <font color="white"> </font>
    </para>
  </story>
</document>
<|MERGE_RESOLUTION|>--- conflicted
+++ resolved
@@ -320,21 +320,13 @@
           <para style="terp_default_Bold_9">Total:([[ get_currency(data['form']) ]] [[ company.currency_id.code]] )</para>
         </td>
         <td>
-<<<<<<< HEAD
-          <para style="terp_default_Right_9_Bold"><u>[[ formatLang(abs(sum_dr())) or 0.0 ]]</u></para>
-=======
           <para style="terp_default_Right_9_Bold"><u>[[ sum_dr() and formatLang(abs(sum_dr())) or 0.0 ]] [[ company.currency_id.symbol ]]</u></para>
->>>>>>> 369b9075
         </td>
         <td>
           <para style="terp_default_Bold_9">Total:([[ get_currency(data['form']) ]] [[ company.currency_id.code]])</para>
         </td>
         <td>
-<<<<<<< HEAD
-          <para style="terp_default_Right_9_Bold"><u>[[ formatLang(abs(sum_cr())) or 0.0 ]]</u></para>
-=======
           <para style="terp_default_Right_9_Bold"><u>[[ sum_cr() and formatLang(abs(sum_cr())) or 0.0 ]] [[ company.currency_id.symbol ]]</u></para>
->>>>>>> 369b9075
         </td>
       </tr>
     </blockTable>
