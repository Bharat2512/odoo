--- conflicted
+++ resolved
@@ -47,25 +47,7 @@
         init: function(parent, context) {
             this._super(parent);
             this.max_reconciliations_displayed = 10;
-<<<<<<< HEAD
-    
-=======
-            if (context.context.statement_id) this.statement_ids = [context.context.statement_id];
-            if (context.context.statement_ids) this.statement_ids = context.context.statement_ids;
-            this.single_statement = this.statement_ids !== undefined && this.statement_ids.length === 1;
-            this.multiple_statements = this.statement_ids !== undefined && this.statement_ids.length > 1;
-            this.title = context.context.title || _t("Reconciliation");
-            this.st_lines = [];
-            this.last_displayed_reconciliation_index = undefined; // Flow control
-            this.reconciled_lines = 0; // idem
-            this.already_reconciled_lines = 0; // Number of lines of the statement which were already reconciled
-            this.model_bank_statement = new instance.web.Model("account.bank.statement");
-            this.model_bank_statement_line = new instance.web.Model("account.bank.statement.line");
-            this.reconciliation_menu_id = false; // Used to update the needaction badge
-            this.formatCurrency; // Method that formats the currency ; loaded from the server
-            this.action_manager = this.findAncestor(function(ancestor){ return ancestor instanceof instance.web.ActionManager });
-
->>>>>>> d6e9abd8
+    
             // Only for statistical purposes
             this.lines_reconciled_with_ctrl_enter = 0;
             this.time_widget_loaded = Date.now();
@@ -285,7 +267,6 @@
 
         presetConfigCreateClickHandler: function() {
             var self = this;
-<<<<<<< HEAD
             // Fetch the ID of an action that will be pushed in the URL
             // If the page is reloaded, this action will be loaded  
             new instance.web.Model("ir.model.data")
@@ -300,20 +281,6 @@
                         view_mode: "form",
                         action: result[1]
                     });
-=======
-            if (! self.single_statement) return;
-            var name = self.$(".change_statement_name_field").val();
-            if (name === "") return;
-            self.$(".change_statement_name_button").attr("disabled", "disabled");
-            return self.model_bank_statement
-                .call("write", [[self.statement_ids[0]], {'name': name}])
-                .done(function () {
-                    self.title = name;
-                    self.$(".statement_name span").text(name).show();
-                    self.$(".change_statement_name_container").hide();
-                }).always(function() {
-                    self.$(".change_statement_name_button").removeAttr("disabled");
->>>>>>> d6e9abd8
                 });
         },
 
@@ -395,7 +362,6 @@
     
         updateProgressbar: function() {},
 
-<<<<<<< HEAD
         // adds fields, prefixed with q_, to the move line for qweb rendering
         decorateMoveLine: function(line) {
             line.partial_reconcile = false;
@@ -409,130 +375,6 @@
                 line.q_label = line.partner_name + " : " + line.q_label;
             if (line.ref && line.ref !== line.name)
                 line.q_label = line.q_label + " : " + line.ref;
-=======
-        goBackToStatementsTreeView: function() {
-            var self = this;
-            new instance.web.Model("ir.model.data")
-                .call("get_object_reference", ['account', 'action_bank_statement_tree'])
-                .then(function (result) {
-                    var action_id = result[1];
-                    var breadcrumbs = self.action_manager.get_widgets();
-                    var widget = _.find(breadcrumbs, function(widget){
-                        return widget.action && widget.action.id === action_id;
-                    });
-                    if (widget) {
-                        self.action_manager.select_widget(widget, 0);
-                    } else {
-                        self.action_manager.do_action(action_id, {
-                            clear_breadcrumbs: true
-                        });
-                    }
-                });
-        },
-    
-        displayDoneMessage: function() {
-            var self = this;
-    
-            var sec_taken = Math.round((Date.now()-self.time_widget_loaded)/1000);
-            var sec_per_item = Math.round(sec_taken/self.reconciled_lines);
-            var achievements = [];
-    
-            var time_taken;
-            if (sec_taken/60 >= 1) time_taken = Math.floor(sec_taken/60) +"' "+ sec_taken%60 +"''";
-            else time_taken = sec_taken%60 +" seconds";
-    
-            var title;
-            if (sec_per_item < 5) title = _t("Whew, that was fast !") + " <i class='fa fa-trophy congrats_icon'></i>";
-            else title = _t("Congrats, you're all done !") + " <i class='fa fa-thumbs-o-up congrats_icon'></i>";
-    
-            if (self.lines_reconciled_with_ctrl_enter === self.reconciled_lines)
-                achievements.push({
-                    title: _t("Efficiency at its finest"),
-                    desc: _t("Only use the ctrl-enter shortcut to validate reconciliations."),
-                    icon: "fa-keyboard-o"}
-                );
-    
-            if (sec_per_item < 5)
-                achievements.push({
-                    title: _t("Fast reconciler"),
-                    desc: _t("Take on average less than 5 seconds to reconcile a transaction."),
-                    icon: "fa-bolt"}
-                );
-    
-            // Render it
-            self.$(".protip").hide();
-            self.$(".oe_form_sheet").append(QWeb.render("bank_statement_reconciliation_done_message", {
-                title: title,
-                time_taken: time_taken,
-                sec_per_item: sec_per_item,
-                transactions_done: self.reconciled_lines,
-                done_with_ctrl_enter: self.lines_reconciled_with_ctrl_enter,
-                achievements: achievements,
-                single_statement: self.single_statement,
-                multiple_statements: self.multiple_statements,
-            }));
-    
-            // Animate it
-            var container = $("<div style='overflow: hidden;' />");
-            self.$(".done_message").wrap(container).css("opacity", 0).css("position", "relative").css("left", "-50%");
-            self.$(".done_message").animate({opacity: 1, left: 0}, self.aestetic_animation_speed*2, "easeOutCubic");
-            self.$(".done_message").animate({opacity: 1}, self.aestetic_animation_speed*3, "easeOutCubic");
-    
-            // Make it interactive
-            self.$(".achievement").popover({'placement': 'top', 'container': self.el, 'trigger': 'hover'});
-
-            if (self.$(".button_back_to_statement").length !== 0) {
-                self.$(".button_back_to_statement").click(function() {
-                    self.goBackToStatementsTreeView();
-                });
-            }
-
-            if (self.$(".button_close_statement").length !== 0) {
-                self.$(".button_close_statement").hide();
-                self.model_bank_statement
-                    .query(["balance_end_real", "balance_end"])
-                    .filter([['id', 'in', self.statement_ids]])
-                    .all()
-                    .then(function(data){
-                        if (_.all(data, function(o) { return o.balance_end_real === o.balance_end })) {
-                            self.$(".button_close_statement").show();
-                            self.$(".button_close_statement").click(function() {
-                                self.$(".button_close_statement").attr("disabled", "disabled");
-                                self.model_bank_statement
-                                    .call("button_confirm_bank", [self.statement_ids])
-                                    .then(function () {
-                                        self.goBackToStatementsTreeView();
-                                    }, function() {
-                                        self.$(".button_close_statement").removeAttr("disabled");
-                                    });
-                            });
-                        }
-                    });
-            }
-        },
-    
-        updateProgressbar: function() {
-            var self = this;
-            var done = self.already_reconciled_lines + self.reconciled_lines;
-            var total = self.already_reconciled_lines + self.st_lines.length;
-            var prog_bar = self.$(".progress .progress-bar");
-            prog_bar.attr("aria-valuenow", done);
-            prog_bar.css("width", (done/total*100)+"%");
-            self.$(".progress .progress-text .valuenow").text(done);
-        },
-    
-        /* reloads the needaction badge */
-        doReloadMenuReconciliation: function () {
-            var menu = instance.webclient.menu;
-            if (!menu || !this.reconciliation_menu_id) {
-                return $.when();
-            }
-            return menu.rpc("/web/menu/load_needaction", {'menu_ids': [this.reconciliation_menu_id]}).done(function(r) {
-                menu.on_needaction_loaded(r);
-            }).then(function () {
-                menu.trigger("need_action_reloaded");
-            });
->>>>>>> d6e9abd8
         },
     });
     
@@ -1024,7 +866,6 @@
         /** Properties changed */
     
         // Updates the validation button and the "open balance" line
-<<<<<<< HEAD
         balanceChanged: function() {},
 
         presetsChanged: function() {
@@ -1033,51 +874,6 @@
             } else {
                 this.$(".presets_container").html(this.renderPresetsButtons(this.get("presets")));
                 this.$(".quick_add").show();
-=======
-        balanceChanged: function() {
-            var self = this;
-            var balance = self.get("balance");
-            self.$(".tbody_open_balance").empty();
-            // Special case hack : no identified partner
-            if (self.st_line.has_no_partner) {
-                if (Math.abs(balance).toFixed(3) === "0.000") {
-                    self.$(".button_ok").addClass("btn-primary");
-                    self.$(".button_ok").removeAttr("disabled");
-                    self.$(".button_ok").text("OK");
-                    self.is_valid = true;
-                } else {
-                    self.$(".button_ok").removeClass("btn-primary");
-                    self.$(".button_ok").attr("disabled", "disabled");
-                    self.$(".button_ok").text("OK");
-                    self.is_valid = false;
-                    var debit = (balance > 0 ? self.formatCurrency(balance, self.st_line.currency_id) : "");
-                    var credit = (balance < 0 ? self.formatCurrency(-1*balance, self.st_line.currency_id) : "");
-                    var $line = $(QWeb.render("bank_statement_reconciliation_line_open_balance", {
-                        debit: debit,
-                        credit: credit,
-                        account_code: self.map_account_id_code[self.st_line.open_balance_account_id]
-                    }));
-                    $line.find('.js_open_balance')[0].innerHTML = _t("Choose counterpart");
-                    self.$(".tbody_open_balance").append($line);
-                }
-                return;
-            }
-    
-            if (Math.abs(balance).toFixed(3) === "0.000") {
-                self.$(".button_ok").addClass("btn-primary");
-                self.$(".button_ok").text("OK");
-            } else {
-                self.$(".button_ok").removeClass("btn-primary");
-                self.$(".button_ok").text("Keep open");
-                var debit = (balance > 0 ? self.formatCurrency(balance, self.st_line.currency_id) : "");
-                var credit = (balance < 0 ? self.formatCurrency(-1*balance, self.st_line.currency_id) : "");
-                var $line = $(QWeb.render("bank_statement_reconciliation_line_open_balance", {
-                    debit: debit,
-                    credit: credit,
-                    account_code: self.map_account_id_code[self.st_line.open_balance_account_id]
-                }));
-                self.$(".tbody_open_balance").append($line);
->>>>>>> d6e9abd8
             }
         },
     
@@ -2266,7 +2062,6 @@
         },
     });
     
-<<<<<<< HEAD
     instance.web.client_actions.add('manual_reconciliation_view', 'instance.web.account.manualReconciliation');
     instance.web.account.manualReconciliation = instance.web.account.abstractReconciliation.extend({
         className: instance.web.account.abstractReconciliation.prototype.className + ' oe_manual_reconciliation',
@@ -2381,25 +2176,6 @@
                     self.$(".reconciliation_lines_container").css("opacity", 0);
                     return $.when(self.updateProgress(false)).then(function(){
                         return self.$(".reconciliation_lines_container").animate({opacity: 1}, self.aestetic_animation_speed);
-=======
-            // RPC
-            self.$(".button_ok").attr("disabled", "disabled");
-            return self.model_bank_statement_line
-                .call("process_reconciliation", [self.st_line_id, self.makeMoveLineDicts()])
-                .done(function () {
-                    self.getParent().unexcludeMoveLines(self, self.partner_id, self.get("mv_lines_selected"));
-                    $.each(self.$(".bootstrap_popover"), function(){ $(this).popover('destroy') });
-                    return $.when(deferred_animation).then(function(){
-                        self.$el.parent().remove();
-                        var parent = self.getParent();
-                        return $.when(self.destroy()).then(function() {
-                            parent.childValidated(self);
-                        });
-                    });
-                }).fail(function(){
-                    self.$el.parent().slideDown(speed*height/150, function(){
-                        self.$el.unwrap();
->>>>>>> d6e9abd8
                     });
                 }).always(function() {
                     self.$(".button_ok").removeAttr("disabled");
