--- conflicted
+++ resolved
@@ -15,7 +15,6 @@
 
     ABOUT
     
-<<<<<<< HEAD
     In this closure, you'll find two abstract widgets : one that represent a single reconciliation (abstractReconciliationLine)
     and one that serves as container and parent for the former (abstractReconciliation), displaying title, progress, etc.
     
@@ -44,37 +43,11 @@
             "click *[rel='do_action']": "doActionClickHandler",
             "click .presets_config_create": "presetConfigCreateClickHandler",
             "click .presets_config_edit": "presetConfigEditClickHandler",
-=======
-    instance.web.client_actions.add('bank_statement_reconciliation_view', 'instance.web.account.bankStatementReconciliation');
-    instance.web.account.bankStatementReconciliation = instance.web.Widget.extend({
-        className: 'oe_bank_statement_reconciliation',
-
-        events: {
-            "click .statement_name span": "statementNameClickHandler",
-            "keyup .change_statement_name_field": "changeStatementNameFieldHandler",
-            "click .change_statement_name_button": "changeStatementButtonClickHandler",
->>>>>>> a15ea265
         },
     
         init: function(parent, context) {
             this._super(parent);
             this.max_reconciliations_displayed = 10;
-<<<<<<< HEAD
-=======
-            if (context.context.statement_id) this.statement_ids = [context.context.statement_id];
-            if (context.context.statement_ids) this.statement_ids = context.context.statement_ids;
-            this.single_statement = this.statement_ids !== undefined && this.statement_ids.length === 1;
-            this.multiple_statements = this.statement_ids !== undefined && this.statement_ids.length > 1;
-            this.title = context.context.title || _t("Reconciliation");
-            this.st_lines = [];
-            this.last_displayed_reconciliation_index = undefined; // Flow control
-            this.reconciled_lines = 0; // idem
-            this.already_reconciled_lines = 0; // Number of lines of the statement which were already reconciled
-            this.model_bank_statement = new instance.web.Model("account.bank.statement");
-            this.model_bank_statement_line = new instance.web.Model("account.bank.statement.line");
-            this.reconciliation_menu_id = false; // Used to update the needaction badge
-            this.formatCurrency; // Method that formats the currency ; loaded from the server
->>>>>>> a15ea265
     
             // Only for statistical purposes
             this.lines_reconciled_with_ctrl_enter = 0;
@@ -173,77 +146,9 @@
     
         start: function() {
             var self = this;
-<<<<<<< HEAD
             return $.when(this._super()).then(function(){
                 var deferred_promises = [];
 
-=======
-            // Retreive statement infos and reconciliation data from the model
-            var lines_filter = [['journal_entry_id', '=', false], ['account_id', '=', false]];
-            var deferred_promises = [];
-            
-            // Working on specified statement(s)
-            if (self.statement_ids && self.statement_ids.length > 0) {
-                lines_filter.push(['statement_id', 'in', self.statement_ids]);
-
-                // If only one statement, display its name as title and allow to modify it
-                if (self.single_statement) {
-                    deferred_promises.push(self.model_bank_statement
-                        .query(["name"])
-                        .filter([['id', '=', self.statement_ids[0]]])
-                        .first()
-                        .then(function(title){
-                            self.title = title.name;
-                        })
-                    );
-                }
-                // Anyway, find out how many statement lines are reconciled (for the progressbar)
-                deferred_promises.push(self.model_bank_statement
-                    .call("number_of_lines_reconciled", [self.statement_ids])
-                    .then(function(num) {
-                        self.already_reconciled_lines = num;
-                    })
-                );
-            }
-            
-            // Get operation templates
-            deferred_promises.push(new instance.web.Model("account.statement.operation.template")
-                .query(['id','name','account_id','label','amount_type','amount','tax_id','analytic_account_id'])
-                .all().then(function (data) {
-                    _(data).each(function(preset){
-                        self.presets[preset.id] = preset;
-                    });
-                })
-            );
-
-            // Get the function to format currencies
-            deferred_promises.push(new instance.web.Model("res.currency")
-                .call("get_format_currencies_js_function")
-                .then(function(data) {
-                    self.formatCurrency = new Function("amount, currency_id", data);
-                })
-            );
-    
-            // Get statement lines
-            deferred_promises.push(self.model_bank_statement_line
-                .query(['id'])
-                .filter(lines_filter)
-                .order_by('statement_id, id')
-                .all().then(function (data) {
-                    self.st_lines = _(data).map(function(o){ return o.id });
-                })
-            );
-    
-            // When queries are done, render template and reconciliation lines
-            return $.when.apply($, deferred_promises).then(function(){
-    
-                // If there is no statement line to reconcile, stop here
-                if (self.st_lines.length === 0) {
-                    self.$el.prepend(QWeb.render("bank_statement_nothing_to_reconcile"));
-                    return;
-                }
-    
->>>>>>> a15ea265
                 // Create a dict account id -> account code for display facilities
                 deferred_promises.push(new instance.web.Model("account.account")
                     .query(['id', 'code'])
@@ -259,13 +164,6 @@
                         _.each(data, function(o) { self.map_currency_id_rounding[o.id] = o.rounding });
                     })
                 );
-
-                // Create a dict currency id -> rounding factor
-                new instance.web.Model("res.currency")
-                    .query(['id', 'rounding'])
-                    .all().then(function(data) {
-                        _.each(data, function(o) { self.map_currency_id_rounding[o.id] = o.rounding });
-                    });
 
                 // Create a dict tax id -> amount
                 deferred_promises.push(new instance.web.Model("account.tax")
@@ -290,7 +188,6 @@
                 instance.web.bus.on("keypress", "body", function(e) {
                     self.keyboardShortcutsHandler(e);
                 });
-<<<<<<< HEAD
 
                 return $.when.apply($, deferred_promises);
             });
@@ -348,194 +245,11 @@
                             child.$(".presets_container").html(presetsHTML);
                         });
                     });
-=======
-    
-                // Render and display
-                self.$el.prepend(QWeb.render("bank_statement_reconciliation", {
-                    title: self.title,
-                    single_statement: self.single_statement,
-                    total_lines: self.already_reconciled_lines+self.st_lines.length
-                }));
-                self.updateProgressbar();
-                var reconciliations_to_show = self.st_lines.slice(0, self.max_reconciliations_displayed);
-                self.last_displayed_reconciliation_index = reconciliations_to_show.length;
-                self.$(".reconciliation_lines_container").css("opacity", 0);
-    
-                // Display the reconciliations
-                return self.model_bank_statement_line
-                    .call("get_data_for_reconciliations", [reconciliations_to_show])
-                    .then(function (data) {
-                        var child_promises = [];
-                        while ((datum = data.shift()) !== undefined)
-                            child_promises.push(self.displayReconciliation(datum.st_line.id, 'inactive', false, true, datum.st_line, datum.reconciliation_proposition));
-                        $.when.apply($, child_promises).then(function(){
-                            self.$(".reconciliation_lines_container").animate({opacity: 1}, self.aestetic_animation_speed);
-                            self.getChildren()[0].set("mode", "match");
-                        });
-                    });
-            });
-        },
-
-        statementNameClickHandler: function() {
-            if (! this.single_statement) return;
-            this.$(".statement_name span").hide();
-            this.$(".change_statement_name_field").attr("value", this.title);
-            this.$(".change_statement_name_container").show();
-            this.$(".change_statement_name_field").focus();
-        },
-
-        changeStatementNameFieldHandler: function(e) {
-            var name = this.$(".change_statement_name_field").val();
-            if (name === "") this.$(".change_statement_name_button").attr("disabled", "disabled");
-            else this.$(".change_statement_name_button").removeAttr("disabled");
-            
-            if (name !== "" && e.which === 13) // Enter
-                this.$(".change_statement_name_button").trigger("click");
-            if (e.which === 27) { // Escape
-                this.$(".statement_name span").show();
-                this.$(".change_statement_name_container").hide();
-            }
-        },
-
-        changeStatementButtonClickHandler: function() {
-            var self = this;
-            if (! self.single_statement) return;
-            var name = self.$(".change_statement_name_field").val();
-            if (name === "") return;
-            return self.model_bank_statement
-                .call("write", [[self.statement_ids[0]], {'name': name}])
-                .then(function () {
-                    self.title = name;
-                    self.$(".statement_name span").text(name).show();
-                    self.$(".change_statement_name_container").hide();
-                });
-        },
-    
-        keyboardShortcutsHandler: function(e) {
-            var self = this;
-            if ((e.which === 13 || e.which === 10) && (e.ctrlKey || e.metaKey)) {
-                self.persistReconciliations(_.filter(self.getChildren(), function(o) { return o.is_valid; }));
-            }
-        },
-
-        persistReconciliations: function(reconciliations) {
-            if (reconciliations.length === 0) return;
-            var self = this;
-            // Prepare data
-            var data = [];
-            for (var i=0; i<reconciliations.length; i++) {
-                var child = reconciliations[i];
-                data.push([child.st_line_id, child.makeMoveLineDicts()]);
-            }
-            var deferred_animation = self.$(".reconciliation_lines_container").fadeOut(self.aestetic_animation_speed);
-            deferred_rpc = self.model_bank_statement_line.call("process_reconciliations", [data]);
-            return $.when(deferred_animation, deferred_rpc)
-                .done(function() {
-                    // Remove children
-                    for (var i=0; i<reconciliations.length; i++) {
-                        var child = reconciliations[i];
-                        self.unexcludeMoveLines(child, child.partner_id, child.get("mv_lines_selected"));
-                        $.each(child.$(".bootstrap_popover"), function(){ $(this).popover('destroy') });
-                        child.destroy();
-                    }
-                    // Update interface
-                    self.lines_reconciled_with_ctrl_enter += reconciliations.length;
-                    self.reconciled_lines += reconciliations.length;
-                    self.updateProgressbar();
-                    self.doReloadMenuReconciliation();
-
-                    // Display new line if there are left
-                    if (self.last_displayed_reconciliation_index < self.st_lines.length) {
-                        var begin = self.last_displayed_reconciliation_index;
-                        var end = Math.min((begin+self.max_reconciliations_displayed), self.st_lines.length);
-                        var reconciliations_to_show = self.st_lines.slice(begin, end);
-
-                        return self.model_bank_statement_line
-                            .call("get_data_for_reconciliations", [reconciliations_to_show])
-                            .then(function (data) {
-                                var child_promises = [];
-                                var datum;
-                                while ((datum = data.shift()) !== undefined) {
-                                    var context = {
-                                        st_line_id: datum.st_line.id,
-                                        mode: 'inactive',
-                                        animate_entrance: false,
-                                        initial_data_provided: true,
-                                        st_line: datum.st_line,
-                                        reconciliation_proposition: datum.reconciliation_proposition,
-                                    };
-                                    var widget = new instance.web.account.bankStatementReconciliationLine(self, context);
-                                    child_promises.push(widget.appendTo(self.$(".reconciliation_lines_container")));
-                                }
-                                self.last_displayed_reconciliation_index += reconciliations_to_show.length;
-                                return $.when.apply($, child_promises).then(function() {
-                                    // Put the first line in match mode
-                                    if (self.reconciled_lines !== self.st_lines.length) {
-                                        var first_child = self.getChildren()[0];
-                                        if (first_child.get("mode") === "inactive") {
-                                            first_child.set("mode", "match");
-                                        }
-                                    }
-                                    self.$(".reconciliation_lines_container").fadeIn(self.aestetic_animation_speed);
-                                });
-                            });
-                    } else if (self.reconciled_lines === self.st_lines.length) {
-                        // Congratulate the user if the work is done
-                        self.displayDoneMessage();
-                    } else {
-                        // Some lines weren't persisted because they were't valid
-                        self.$(".reconciliation_lines_container").fadeIn(self.aestetic_animation_speed);
-                    }
-                }).fail(function() {
-                    self.$(".reconciliation_lines_container").fadeIn(self.aestetic_animation_speed);
-                });
-        },
-
-        // Adds move line ids to the list of move lines not to fetch for a given partner
-        // This is required because the same move line cannot be selected for multiple reconciliation
-        // and because for a partial reconciliation only one line can be fetched)
-        excludeMoveLines: function(source_child, partner_id, lines) {
-            var self = this;
-            var line_ids = _.collect(lines, function(o) { return o.id });
-        
-            var excluded_ids = this.excluded_move_lines_ids[partner_id];
-            var excluded_move_lines_changed = false;
-            _.each(line_ids, function(line_id){
-                if (excluded_ids.indexOf(line_id) === -1) {
-                    excluded_ids.push(line_id);
-                    excluded_move_lines_changed = true;
-                }
-            });
-            if (! excluded_move_lines_changed)
-                return;
-        
-            // Function that finds if an array of line objects contains at least a line identified by its id
-            var contains_lines = function(lines_array, line_ids) {
-                for (var i = 0; i < lines_array.length; i++)
-                    for (var j = 0; j < line_ids.length; j++)
-                        if (lines_array[i].id === line_ids[j])
-                            return true;
-                return false;
-            };
-        
-            // Update children if needed
-            _.each(self.getChildren(), function(child){
-                if ((child.partner_id === partner_id || child.st_line.has_no_partner) && child !== source_child) {
-                    if (contains_lines(child.get("mv_lines_selected"), line_ids)) {
-                        child.set("mv_lines_selected", _.filter(child.get("mv_lines_selected"), function(o){ return line_ids.indexOf(o.id) === -1 }));
-                    } else if (contains_lines(child.mv_lines_deselected, line_ids)) {
-                        child.mv_lines_deselected = _.filter(child.mv_lines_deselected, function(o){ return line_ids.indexOf(o.id) === -1 });
-                        child.updateMatches();
-                    } else if (contains_lines(child.get("mv_lines"), line_ids)) {
-                        child.updateMatches();
-                    }
->>>>>>> a15ea265
                 }
                 // Finally reappear
                 super_call();
             });
         },
-<<<<<<< HEAD
 
         doActionClickHandler: function(e) {
             var name = e.currentTarget.dataset.action_nam;
@@ -549,24 +263,6 @@
                 type: 'ir.actions.act_window',
                 view_type: "list",
                 view_mode: "list"
-=======
-        
-        unexcludeMoveLines: function(source_child, partner_id, lines) {
-            var self = this;
-            var line_ids = _.collect(lines, function(o) { return o.id });
-
-            var initial_excluded_lines_num = this.excluded_move_lines_ids[partner_id].length;
-            this.excluded_move_lines_ids[partner_id] = _.difference(this.excluded_move_lines_ids[partner_id], line_ids);
-            if (this.excluded_move_lines_ids[partner_id].length === initial_excluded_lines_num)
-                return;
-        
-            // Update children if needed
-            _.each(self.getChildren(), function(child){
-                if (child.partner_id === partner_id && child !== source_child && (child.get("mode") === "match" || child.$el.hasClass("no_match")))
-                    child.updateMatches();
-                if (child.st_line.has_no_partner && child.get("mode") === "match" || child.$el.hasClass("no_match"))
-                    child.updateMatches();
->>>>>>> a15ea265
             });
         },
 
@@ -649,116 +345,11 @@
             temp.remove();
             return html;
         },
-
-        goBackToStatementsTreeView: function() {
-            var self = this;
-            new instance.web.Model("ir.model.data")
-                .call("get_object_reference", ['account', 'action_bank_statement_tree'])
-                .then(function (result) {
-                    var action_id = result[1];
-                    // Warning : altough I don't see why this widget wouldn't be directly instanciated by the
-                    // action manager, if it wasn't, this code wouldn't work. You'd have to do something like :
-                    // var action_manager = self;
-                    // while (! action_manager instanceof ActionManager)
-                    //    action_manager = action_manager.getParent();
-                    var action_manager = self.getParent();
-                    var breadcrumbs = action_manager.breadcrumbs;
-                    var found = false;
-                    for (var i=breadcrumbs.length-1; i>=0; i--) {
-                        if (breadcrumbs[i].action && breadcrumbs[i].action.id === action_id) {
-                            var title = breadcrumbs[i].get_title();
-                            action_manager.select_breadcrumb(i, _.isArray(title) ? i : undefined);
-                            found = true;
-                        }
-                    }
-                    if (!found)
-                        instance.web.Home(self);
-                });
-        },
     
         keyboardShortcutsHandler: function(e) {
             var self = this;
-<<<<<<< HEAD
             if ((e.which === 13 || e.which === 10) && (e.ctrlKey || e.metaKey)) {
                 self.processReconciliations(_.filter(self.getChildren(), function(o) { return o.is_valid; }));
-=======
-    
-            var sec_taken = Math.round((Date.now()-self.time_widget_loaded)/1000);
-            var sec_per_item = Math.round(sec_taken/self.reconciled_lines);
-            var achievements = [];
-    
-            var time_taken;
-            if (sec_taken/60 >= 1) time_taken = Math.floor(sec_taken/60) +"' "+ sec_taken%60 +"''";
-            else time_taken = sec_taken%60 +" seconds";
-    
-            var title;
-            if (sec_per_item < 5) title = _t("Whew, that was fast !") + " <i class='fa fa-trophy congrats_icon'></i>";
-            else title = _t("Congrats, you're all done !") + " <i class='fa fa-thumbs-o-up congrats_icon'></i>";
-    
-            if (self.lines_reconciled_with_ctrl_enter === self.reconciled_lines)
-                achievements.push({
-                    title: _t("Efficiency at its finest"),
-                    desc: _t("Only use the ctrl-enter shortcut to validate reconciliations."),
-                    icon: "fa-keyboard-o"}
-                );
-    
-            if (sec_per_item < 5)
-                achievements.push({
-                    title: _t("Fast reconciler"),
-                    desc: _t("Take on average less than 5 seconds to reconcile a transaction."),
-                    icon: "fa-bolt"}
-                );
-    
-            // Render it
-            self.$(".protip").hide();
-            self.$(".oe_form_sheet").append(QWeb.render("bank_statement_reconciliation_done_message", {
-                title: title,
-                time_taken: time_taken,
-                sec_per_item: sec_per_item,
-                transactions_done: self.reconciled_lines,
-                done_with_ctrl_enter: self.lines_reconciled_with_ctrl_enter,
-                achievements: achievements,
-                single_statement: self.single_statement,
-                multiple_statements: self.multiple_statements,
-            }));
-    
-            // Animate it
-            var container = $("<div style='overflow: hidden;' />");
-            self.$(".done_message").wrap(container).css("opacity", 0).css("position", "relative").css("left", "-50%");
-            self.$(".done_message").animate({opacity: 1, left: 0}, self.aestetic_animation_speed*2, "easeOutCubic");
-            self.$(".done_message").animate({opacity: 1}, self.aestetic_animation_speed*3, "easeOutCubic");
-    
-            // Make it interactive
-            self.$(".achievement").popover({'placement': 'top', 'container': self.el, 'trigger': 'hover'});
-
-            if (self.$(".button_back_to_statement").length !== 0) {
-                self.$(".button_back_to_statement").click(function() {
-                    self.goBackToStatementsTreeView();
-                });
-            }
-
-            if (self.$(".button_close_statement").length !== 0) {
-                self.$(".button_close_statement").hide();
-                self.model_bank_statement
-                    .query(["balance_end_real", "balance_end"])
-                    .filter([['id', 'in', self.statement_ids]])
-                    .all()
-                    .then(function(data){
-                        if (_.all(data, function(o) { return o.balance_end_real === o.balance_end })) {
-                            self.$(".button_close_statement").show();
-                            self.$(".button_close_statement").click(function() {
-                                self.$(".button_close_statement").attr("disabled", "disabled");
-                                self.model_bank_statement
-                                    .call("button_confirm_bank", [self.statement_ids])
-                                    .then(function () {
-                                        self.goBackToStatementsTreeView();
-                                    }, function() {
-                                        self.$(".button_close_statement").removeAttr("disabled");
-                                    });
-                            });
-                        }
-                    });
->>>>>>> a15ea265
             }
         },
 
@@ -792,11 +383,6 @@
         className: 'oe_reconciliation_line',
         
         events: {
-<<<<<<< HEAD
-=======
-            "click .change_partner": "changePartnerClickHandler",
-            "click .button_ok": "persistAndDestroy",
->>>>>>> a15ea265
             "click .mv_line": "moveLineClickHandler",
             "click .created_line": "createdLineClickHandler",
             "click .pager_control_left:not(.disabled)": "pagerControlLeftHandler",
@@ -826,18 +412,7 @@
                     self.decorateMoveLine(line);
                 }, this);
                 this.set("mv_lines_selected", context.reconciliation_proposition);
-<<<<<<< HEAD
                 this.partner_id = context.line.partner_id;
-=======
-                this.st_line = context.st_line;
-                this.partner_id = context.st_line.partner_id;
-                this.decorateStatementLine(this.st_line);
-    
-                // Exclude selected move lines
-                if (this.getParent().excluded_move_lines_ids[this.partner_id] === undefined)
-                    this.getParent().excluded_move_lines_ids[this.partner_id] = [];
-                this.getParent().excludeMoveLines(this, this.partner_id, context.reconciliation_proposition);
->>>>>>> a15ea265
             } else {
                 this.set("mv_lines_selected", []);
             }
@@ -846,17 +421,9 @@
             this.max_move_lines_displayed = this.getParent().max_move_lines_displayed;
             this.animation_speed = this.getParent().animation_speed;
             this.aestetic_animation_speed = this.getParent().aestetic_animation_speed;
-<<<<<<< HEAD
             this.model_res_users = this.getParent().model_res_users;
             this.model_tax = this.getParent().model_tax;
             this.map_currency_id_rounding = this.getParent().map_currency_id_rounding;
-=======
-            this.model_bank_statement_line = new instance.web.Model("account.bank.statement.line");
-            this.model_res_users = new instance.web.Model("res.users");
-            this.model_tax = new instance.web.Model("account.tax");
-            this.map_currency_id_rounding = this.getParent().map_currency_id_rounding;
-            this.map_account_id_code = this.getParent().map_account_id_code;
->>>>>>> a15ea265
             this.map_tax_id_amount = this.getParent().map_tax_id_amount;
             this.map_account_id_code = this.getParent().map_account_id_code;
             this.presets = this.getParent().presets;
@@ -919,44 +486,6 @@
 
         render: function() {},
 
-<<<<<<< HEAD
-=======
-        restart: function(mode) {
-            var self = this;
-            mode = (mode === undefined ? 'inactive' : mode);
-            self.context.animate_entrance = false;
-            self.$el.css("height", self.$el.outerHeight());
-            // Destroy everything
-            _.each(self.getChildren(), function(o){ o.destroy() });
-            self.is_consistent = false;
-            return $.when(self.$el.animate({opacity: 0}, self.animation_speed)).then(function() {
-                self.getParent().unexcludeMoveLines(self, self.partner_id, self.get("mv_lines_selected"));
-                $.each(self.$(".bootstrap_popover"), function(){ $(this).popover('destroy') });
-                self.$el.empty();
-                self.$el.removeClass("no_partner");
-                self.context.mode = mode;
-                self.context.initial_data_provided = false;
-                self.is_valid = true;
-                self.is_consistent = true;
-                self.filter = "";
-                self.set("balance", undefined, {silent: true});
-                self.set("mode", undefined, {silent: true});
-                self.set("pager_index", 0, {silent: true});
-                self.set("mv_lines", [], {silent: true});
-                self.set("mv_lines_selected", [], {silent: true});
-                self.mv_lines_deselected = [];
-                self.set("lines_created", [], {silent: true});
-                self.set("line_created_being_edited", [{'id': 0}], {silent: true});
-                // Rebirth
-                return $.when(self.start()).then(function() {
-                    self.$el.css("height", "auto");
-                    self.is_consistent = true;
-                    self.$el.animate({opacity: 1}, self.animation_speed);
-                });
-            });
-        },
-    
->>>>>>> a15ea265
         /* create form widgets, append them to the dom and bind their events handlers */
         createFormWidgets: function() {
             var self = this;
@@ -1064,21 +593,7 @@
                         .then(hideGroupResponseClosureFactory(field, target, (field_data.id+"_field")));
                 }
             }
-<<<<<<< HEAD
             self.field_manager.do_show();
-=======
-    
-            // generate the change partner "form"
-            var change_partner_node = new Default_node("change_partner"); change_partner_node.attrs.modifiers = "";
-            self.change_partner_field = new instance.web.form.FieldMany2One(field_manager, change_partner_node);
-            self.change_partner_field.appendTo(self.$(".change_partner_container"));
-            self.change_partner_field.on("change:value", self.change_partner_field, function() {
-                self.changePartner(this.get_value());
-            });
-            self.change_partner_field.$el.find("input").attr("placeholder", self.st_line.communication_partner_name || _t("Select Partner"));
-    
-            field_manager.do_show();
->>>>>>> a15ea265
         },
 
     
@@ -1134,24 +649,9 @@
                 self.mv_lines_deselected = _.filter(self.mv_lines_deselected, function(o) { return o.id != line_id });
             }
             if (! line) return; // If no line found, we've got a syncing problem (let's turn a deaf ear)
-<<<<<<< HEAD
             
             // Let inheriting function do the rest
             return line;
-=======
-
-            // Warn the user if he's selecting lines from both a payable and a receivable account
-            var last_selected_line = _.last(self.get("mv_lines_selected"));
-            if (last_selected_line && last_selected_line.account_type != line.account_type) {
-                new instance.web.Dialog(this, {
-                    title: _t("Warning"),
-                    size: 'medium',
-                }, $("<div />").text(_.str.sprintf(_t("You are selecting transactions from both a payable and a receivable account.\n\nIn order to proceed, you first need to deselect the %s transactions."), last_selected_line.account_type))).open();
-                return;
-            }
-
-            self.set("mv_lines_selected", self.get("mv_lines_selected").concat(line));
->>>>>>> a15ea265
         },
 
         deselectMoveLine: function(mv_line) {
@@ -1165,12 +665,8 @@
             self.set("mv_lines_selected",_.filter(self.get("mv_lines_selected"), function(o) { return o.id != line_id }));
             self.$el.removeClass("no_match");
             self.set("mode", "match");
-<<<<<<< HEAD
 
             return line;
-=======
-            self.set("mv_lines_selected", mv_lines_selected);
->>>>>>> a15ea265
         },
     
 
@@ -1185,13 +681,10 @@
         
         pagerControlRightHandler: function() {
             var self = this;
+            var new_index = self.get("pager_index")+1;
             if (self.$(".pager_control_right").hasClass("disabled")) { return; /* shouldn't happen, anyway*/ }
             if (! self.can_fetch_more_move_lines) { return; }
-<<<<<<< HEAD
             self.set("pager_index", new_index );
-=======
-            self.set("pager_index", self.get("pager_index")+1 );
->>>>>>> a15ea265
         },
 
         filterHandler: function() {
@@ -1277,38 +770,6 @@
             }
         },
     
-<<<<<<< HEAD
-=======
-
-        /** Display */
-    
-        initialLineClickHandler: function() {
-            var self = this;
-            if (self.get("mode") === "match") {
-                self.set("mode", "inactive");
-            } else {
-                self.set("mode", "match");
-            }
-        },
-    
-        lineOpenBalanceClickHandler: function() {
-            var self = this;
-            if (self.get("mode") === "create") {
-                self.set("mode", "match");
-            } else {
-                self.set("mode", "create");
-            }
-        },
-    
-        changePartnerClickHandler: function() {
-            var self = this;
-            self.$(".change_partner_container").find("input").attr("placeholder", self.st_line.partner_name);
-            self.$(".change_partner_container").show();
-            self.$(".partner_name").hide();
-            self.change_partner_field.$drop_down.trigger("click");
-        },
-    
->>>>>>> a15ea265
     
         /** Views updating */
     
@@ -1409,66 +870,12 @@
     
         modeChanged: function(o, val) {
             var self = this;
-<<<<<<< HEAD
-
-=======
-            var balance = self.get("balance");
-            self.$(".tbody_open_balance").empty();
-            // Special case hack : no identified partner
-            if (self.st_line.has_no_partner) {
-                if (Math.abs(balance).toFixed(3) === "0.000") {
-                    self.$(".button_ok").addClass("oe_highlight");
-                    self.$(".button_ok").removeAttr("disabled");
-                    self.$(".button_ok").text("OK");
-                    self.is_valid = true;
-                } else {
-                    self.$(".button_ok").removeClass("oe_highlight");
-                    self.$(".button_ok").attr("disabled", "disabled");
-                    self.$(".button_ok").text("OK");
-                    self.is_valid = false;
-                    var debit = (balance > 0 ? self.formatCurrency(balance, self.st_line.currency_id) : "");
-                    var credit = (balance < 0 ? self.formatCurrency(-1*balance, self.st_line.currency_id) : "");
-                    var $line = $(QWeb.render("bank_statement_reconciliation_line_open_balance", {
-                        debit: debit,
-                        credit: credit,
-                        account_code: self.map_account_id_code[self.st_line.open_balance_account_id]
-                    }));
-                    $line.find('.js_open_balance')[0].innerHTML = _t("Choose counterpart");
-                    self.$(".tbody_open_balance").append($line);
-                }
-                return;
-            }
-    
-            if (Math.abs(balance).toFixed(3) === "0.000") {
-                self.$(".button_ok").addClass("oe_highlight");
-                self.$(".button_ok").text("OK");
-            } else {
-                self.$(".button_ok").removeClass("oe_highlight");
-                self.$(".button_ok").text("Keep open");
-                var debit = (balance > 0 ? self.formatCurrency(balance, self.st_line.currency_id) : "");
-                var credit = (balance < 0 ? self.formatCurrency(-1*balance, self.st_line.currency_id) : "");
-                var $line = $(QWeb.render("bank_statement_reconciliation_line_open_balance", {
-                    debit: debit,
-                    credit: credit,
-                    account_code: self.map_account_id_code[self.st_line.open_balance_account_id]
-                }));
-                self.$(".tbody_open_balance").append($line);
-            }
-        },
-    
-        modeChanged: function(o, val) {
-            var self = this;
-    
->>>>>>> a15ea265
+
             self.$(".action_pane.active").removeClass("active");
 
             if (val.oldValue === "create")
                 self.addLineBeingEdited();
-<<<<<<< HEAD
             
-=======
-    
->>>>>>> a15ea265
             if (self.get("mode") === "inactive") {
                 self.$(".match").slideUp(self.animation_speed);
                 self.$(".create").slideUp(self.animation_speed);
@@ -1476,31 +883,16 @@
                 if (self.finishedLoadingMoveLines) self.finishedLoadingMoveLines.resolve();
             
             } else if (self.get("mode") === "match") {
-<<<<<<< HEAD
                 self.updateMatches().then(function() {
                     if (self.$el.hasClass("no_match")) {
                         self.$(".create").stop(true, false); // Visual hack
-=======
-                // TODO : remove this old_animation_speed / new_animation_speed hack
-                // when .on handler's returned deferred's no longer lost
-                var old_animation_speed = self.animation_speed;
-                return $.when(self.updateMatches()).then(function() {
-                    var new_animation_speed = self.animation_speed;
-                    self.animation_speed = old_animation_speed;
-                    if (self.$el.hasClass("no_match")) {
-                        self.animation_speed = 0;
->>>>>>> a15ea265
                         self.set("mode", "create");
                         return;
                     }
                     self.$(".match").slideDown(self.animation_speed);
                     self.$(".create").slideUp(self.animation_speed);
                     self.el.dataset.mode = "match";
-<<<<<<< HEAD
                     if (self.finishedLoadingMoveLines) self.finishedLoadingMoveLines.resolve();
-=======
-                    self.animation_speed = new_animation_speed;
->>>>>>> a15ea265
                 });
             
             } else if (self.get("mode") === "create") {
@@ -1532,18 +924,7 @@
             } else {
                 self.$el.removeClass("no_match");
             }
-<<<<<<< HEAD
-        
-=======
-
-            _.each(self.get("mv_lines"), function(line) {
-                if (line.partial_reconciliation_siblings_ids.length > 0) {
-                    var correct_format = _.collect(line.partial_reconciliation_siblings_ids, function(o) { return {'id': o} });
-                    self.getParent().excludeMoveLines(self, self.partner_id, correct_format);
-                }
-            });
-
->>>>>>> a15ea265
+        
             self.updateMatchView();
             self.updatePagerControls();
         },
@@ -1551,18 +932,7 @@
     
         mvLinesSelectedChanged: function(elt, val) {
             var self = this;
-<<<<<<< HEAD
             $.when(self.updateMatches()).then(function() {
-=======
-        
-            var added_lines = _.difference(val.newValue, val.oldValue);
-            var removed_lines = _.difference(val.oldValue, val.newValue);
-        
-            self.getParent().excludeMoveLines(self, self.partner_id, added_lines);
-            self.getParent().unexcludeMoveLines(self, self.partner_id, removed_lines);
-        
-            $.when(self.updateMatches()).then(function(){
->>>>>>> a15ea265
                 self.updateAccountingViewMatchedLines();
                 self.updateBalance();
             });
@@ -1859,13 +1229,15 @@
             if (! self.single_statement) return;
             var name = self.$(".change_statement_name_field").val();
             if (name === "") return;
+            self.$(".change_statement_name_button").attr("disabled", "disabled");
             return self.model_bank_statement
                 .call("write", [[self.statement_ids[0]], {'name': name}])
-                .then(function () {
+                .done(function () {
                     self.title = name;
                     self.$(".statement_name span").text(name).show();
                     self.$(".change_statement_name_container").hide();
-                });
+                }).always(function() {
+                    self.$(".change_statement_name_button").removeAttr("disabled");
         },
 
         updateProgressbar: function() {
@@ -2455,7 +1827,6 @@
                 return;
             }
     
-<<<<<<< HEAD
             if (Math.abs(balance).toFixed(4) === "0.0000") {
                 self.$(".button_ok").addClass("btn-primary");
                 self.$(".button_ok").text("OK");
@@ -2481,19 +1852,6 @@
                 if (line.partial_reconciliation_siblings.length > 0) {
                     self.getParent().excludeMoveLines(self, self.partner_id, line.partial_reconciliation_siblings);
                 }
-=======
-            $.when(deferred_tax).then(function(){
-                // Format amounts
-                var rounding = 1/self.map_currency_id_rounding[self.st_line.currency_id];
-                $.each(line_created_being_edited, function(index, val) {
-                    if (val.amount) {
-                        line_created_being_edited[index].amount = Math.round(val.amount*rounding)/rounding;
-                        line_created_being_edited[index].amount_str = self.formatCurrency(Math.abs(val.amount), val.currency_id);
-                    }
-                });
-                self.set("line_created_being_edited", line_created_being_edited);
-                self.createdLinesChanged(); // TODO For some reason, previous line doesn't trigger change handler
->>>>>>> a15ea265
             });
         },
 
@@ -2595,23 +1953,15 @@
                 balance += o.amount;
             });
             // Dealing with floating-point
-<<<<<<< HEAD
             balance = Math.round(balance*10000)/10000;
-=======
-            balance = Math.round(balance*1000)/1000;
->>>>>>> a15ea265
             self.set("balance", balance);
             
             // Propose partial reconciliation if necessary
             if (lines_selected_num === 1 &&
                 self.st_line.amount * balance > 0 &&
                 self.st_line.amount * (mv_lines_selected[0].debit - mv_lines_selected[0].credit) < 0 &&
-<<<<<<< HEAD
                 ! mv_lines_selected[0].partial_reconcile &&
                 ! mv_lines_selected[0].is_reconciled) {
-=======
-                ! mv_lines_selected[0].partial_reconcile) {
->>>>>>> a15ea265
                 
                 mv_lines_selected[0].propose_partial_reconcile = true;
                 self.updateAccountingViewMatchedLines();
@@ -2621,26 +1971,13 @@
             }
         },
 
-<<<<<<< HEAD
         updateMatchesGetMvLines: function(excluded_ids, offset, limit, callback) {
             var self = this;
-=======
-        // Loads move lines according to the widget's state
-        updateMatches: function() {
-            var self = this;
-            var deselected_lines_num = self.mv_lines_deselected.length;
-            var offset = self.get("pager_index") * self.max_move_lines_displayed - deselected_lines_num;
-            if (offset < 0) offset = 0;
-            var limit = (self.get("pager_index")+1) * self.max_move_lines_displayed - deselected_lines_num;
-            if (limit > self.max_move_lines_displayed) limit = self.max_move_lines_displayed;
-            var excluded_ids = _.collect(self.get("mv_lines_selected").concat(self.mv_lines_deselected), function(o) { return o.id; });
->>>>>>> a15ea265
             var globally_excluded_ids = [];
             if (self.st_line.has_no_partner)
                 _.each(self.getParent().excluded_move_lines_ids, function(o) { globally_excluded_ids = globally_excluded_ids.concat(o) });
             else
                 globally_excluded_ids = self.getParent().excluded_move_lines_ids[self.partner_id];
-<<<<<<< HEAD
             for (var i=0; i<globally_excluded_ids.length; i++)
                 if (excluded_ids.indexOf(globally_excluded_ids[i]) === -1)
                     excluded_ids.push(globally_excluded_ids[i]);
@@ -2650,26 +1987,6 @@
                     _.each(lines, function(line) { self.decorateMoveLine(line) }, self);
                     return callback.call(self, lines);
                 });
-=======
-            if (globally_excluded_ids !== undefined)
-                for (var i=0; i<globally_excluded_ids.length; i++)
-                    if (excluded_ids.indexOf(globally_excluded_ids[i]) === -1)
-                        excluded_ids.push(globally_excluded_ids[i]);
-            
-            limit += 1; // Let's fetch 1 more item than requested
-            if (limit > 0) {
-                return self.model_bank_statement_line
-                    .call("get_move_lines_for_reconciliation_by_statement_line_id", [self.st_line.id, excluded_ids, self.filter, offset, limit])
-                    .then(function (lines) {
-                        _.each(lines, function(line) { self.decorateMoveLine(line, self.st_line.currency_id) }, self);
-                        // If we could fetch 1 more item than what we'll display, that means there are move lines left to be displayed (so we enable the pager)
-                        self.can_fetch_more_move_lines = (lines.length === limit);
-                        self.set("mv_lines", lines.slice(0, limit-1));
-                    });
-            } else {
-                self.set("mv_lines", []);
-            }
->>>>>>> a15ea265
         },
 
         // Changes the partner_id of the statement_line in the DB and reloads the widget
@@ -2680,17 +1997,8 @@
                 // Update model
                 .call("write", [[self.st_line_id], {'partner_id': partner_id}])
                 .then(function () {
-<<<<<<< HEAD
                     return $.when(self.restart("match")).then(function(){
                         self.is_consistent = true;
-=======
-                    self.do_load_reconciliation_proposition = false; // of the server might set the statement line's partner
-                    self.animation_speed = 0;
-                    return $.when(self.restart(self.get("mode"))).then(function(){
-                        self.do_load_reconciliation_proposition = true;
-                        self.is_consistent = true;
-                        self.set("mode", "match");
->>>>>>> a15ea265
                     });
                 });
         },
@@ -2724,11 +2032,7 @@
             var mv_line_dicts = [];
             _.each(self.get("mv_lines_selected"), function(o) { mv_line_dicts.push(self.prepareSelectedMoveLineForPersisting(o)) });
             _.each(self.getCreatedLines(), function(o) { mv_line_dicts.push(self.prepareCreatedMoveLineForPersisting(o)) });
-<<<<<<< HEAD
             if (Math.abs(self.get("balance")).toFixed(4) !== "0.0000") mv_line_dicts.push(self.prepareOpenBalanceForPersisting());
-=======
-            if (Math.abs(self.get("balance")).toFixed(3) !== "0.000") mv_line_dicts.push(self.prepareOpenBalanceForPersisting());
->>>>>>> a15ea265
             return mv_line_dicts;
         },
     
@@ -2744,7 +2048,6 @@
             });
         },
 
-<<<<<<< HEAD
         getPostMortemProcess: function() {
             var parent = this.getParent();
             var partner_id = this.partner_id;
@@ -2865,29 +2168,6 @@
                         self.prepareReconciliationData(datum);
                         datum.reconciliation_type = 'account';
                         return datum;
-=======
-            // Sliding animation
-            var height = self.$el.outerHeight();
-            var container = $("<div />");
-            container.css("height", height)
-                     .css("marginTop", self.$el.css("marginTop"))
-                     .css("marginBottom", self.$el.css("marginBottom"));
-            self.$el.wrap(container);
-            var deferred_animation = self.$el.parent().slideUp(speed*height/150);
-    
-            // RPC
-            return self.model_bank_statement_line
-                .call("process_reconciliation", [self.st_line_id, self.makeMoveLineDicts()])
-                .then(function () {
-                    self.getParent().unexcludeMoveLines(self, self.partner_id, self.get("mv_lines_selected"));
-                    $.each(self.$(".bootstrap_popover"), function(){ $(this).popover('destroy') });
-                    return $.when(deferred_animation).then(function(){
-                        self.$el.parent().remove();
-                        var parent = self.getParent();
-                        return $.when(self.destroy()).then(function() {
-                            parent.childValidated(self);
-                        });
->>>>>>> a15ea265
                     });
 
                     // Instanciate reconciliations
@@ -2898,7 +2178,6 @@
                 });
             });
         },
-<<<<<<< HEAD
 
         processReconciliations: function(reconciliations) {
             if (reconciliations.length === 0) return;
@@ -2934,9 +2213,6 @@
             data.displayed = true;
             return widget.appendTo(this.$(".reconciliation_lines_container"));
         },
-=======
-    });
->>>>>>> a15ea265
 
         showReconciliationsTypeHandler: function(e) {
             var self = this;
