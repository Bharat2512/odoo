--- conflicted
+++ resolved
@@ -138,11 +138,7 @@
                         relation: "account.analytic.account",
                         string: _t("Analytic Acc."),
                         type: "many2one",
-<<<<<<< HEAD
-                        domain: [['state','not in',['close','cancelled']]],
-=======
                         domain: [['type','!=','view'], ['state','not in',['close','cancelled']]],
->>>>>>> 7878b2fd
                     },
                 },
             };
