-
  In order to test account invoice I create a new customer invoice
-
  !record {model: account.invoice, id: account_invoice_customer0}:
    account_id: account.a_recv
    address_contact_id: base.res_partner_address_zen
    address_invoice_id: base.res_partner_address_zen
    company_id: base.main_company
    currency_id: base.EUR
    date_invoice: '2010-05-26'
    invoice_line:
      - account_id: account.a_sale
        name: '[PC3] Medium PC'
        price_unit: 900.0
        quantity: 10.0
        product_id: product.product_product_pc3
        uos_id: product.product_uom_unit
    journal_id: account.sales_journal
    partner_id: base.res_partner_3
    reference_type: none
-
  I check that Initially customer invoice is in the "Draft" state
-
  !assert {model: account.invoice, id: account_invoice_customer0}:
    - state == 'draft'
-
  I change the state of invoice to "Proforma2" by clicking PRO-FORMA button
-
  !workflow {model: account.invoice, action: invoice_proforma2, ref: account_invoice_customer0}
-
  I check that the invoice state is now "Proforma2"
-
  !assert {model: account.invoice, id: account_invoice_customer0}:
    - state == 'proforma2'
-
  I check that there is no move attached to the invoice
-
  !python {model: account.invoice}: |
    acc_id=self.browse(cr, uid, ref("account_invoice_customer0"))
    assert (not acc_id.move_id), "Move falsely created at pro-forma"
-
  I create invoice by clicking on Create button
-
  !workflow {model: account.invoice, action: invoice_open, ref: account_invoice_customer0}
-
  I check that the invoice state is "Open"
-
  !assert {model: account.invoice, id: account_invoice_customer0}:
    - state == 'open'

-
  I check that now there is a move attached to the invoice
-
  !python {model: account.invoice}: |
    acc_id=self.browse(cr, uid, ref("account_invoice_customer0"))
<<<<<<< HEAD
    assert acc_id.move_id, "Move not created for open invoice"
-
  I create a record for partial payment of 1000 EUR.
-
  !record {model: account.invoice.pay, id: account_invoice_pay_first0}:
    amount: 1000.0
    date: '2010-05-26'
    journal_id: account.sales_journal
    name: First payment for [PC3] Medium PC to Distrib PC
    period_id: account.period_5
-
  I make partial payment by clicking on Partial Payment button
-
  !python {model: account.invoice.pay}: |
    self.pay_and_reconcile(cr, uid, [ref("account_invoice_pay_first0")], {"lang":
      'en_US', "active_model": "account.invoice", "tz": False, "record_id": 3, "active_ids":
      [ref("account_invoice_customer0")], "type": "out_invoice", "active_id": ref("account_invoice_customer0"),
      })
-
  I check that the invoice state is still open
-
  !assert {model: account.invoice, id: account_invoice_customer0}:
    - state == 'open'
-
  I make second partial payment of 6000 EUR.
-
  !record {model: account.invoice.pay, id: account_invoice_pay_second0}:
    amount: 6000.0
    date: '2010-05-28'
    journal_id: account.sales_journal
    name: Second payment for [PC3] Medium PC to Distrib PC
    period_id: account.period_5
-
  I make partial payment by clicking on Partial Payment button

-
  !python {model: account.invoice.pay}: |
    self.pay_and_reconcile(cr, uid, [ref("account_invoice_pay_second0")], {"lang":
      'en_US', "active_model": "account.invoice", "tz": False, "record_id": 3, "active_ids":
      [ref("account_invoice_customer0")], "type": "out_invoice", "active_id": ref("account_invoice_customer0"),
      })
-
  I make final partial payment of 2000 EUR
-
  !record {model: account.invoice.pay, id: account_invoice_pay_final0}:
    amount: 2000.0
    date: '2010-05-30'
    journal_id: account.sales_journal
    name: Final payment for [PC3] Medium PC to Distrib PC
    period_id: account.period_5

-
  I make partial payment by clicking on Partial Payment button

-
  !python {model: account.invoice.pay}: |
    self.pay_and_reconcile(cr, uid, [ref("account_invoice_pay_final0")], {"lang":
      'en_US', "active_model": "account.invoice", "tz": False, "record_id": 3, "active_ids":
      [ref("account_invoice_customer0")], "type": "out_invoice", "active_id": ref("account_invoice_customer0"),
      })

-
  I check that the invoice state is now Done
-
  !assert {model: account.invoice, id: account_invoice_customer0}:
    - state == 'paid'
-
  I check that an payment entry gets created in the account.move.line
-
  !python {model: account.invoice}: |
    acc_id=self.browse(cr, uid, ref("account_invoice_customer0"))
    assert(acc_id.move_id)
-
  I refund the invoice Using Refund Button
-
  !record {model: account.invoice.refund, id: account_invoice_refund_0}:
    description: Refund To China Export
    period: account.period_5
-
  I clicked on refund button
-
  !python {model: account.invoice.refund}: |
    self.invoice_refund(cr, uid, [ref("account_invoice_refund_0")], {"lang": 'en_US', "tz": False, "active_model": "account.invoice", "active_ids": [ref("account.account_invoice_customer0")], "type": "out_invoice", "active_id": ref("account.account_invoice_customer0"), })
-
  I checked that a new entry with state "Draft" created in account move line

=======
    assert acc_id.move_id, "Move created"
>>>>>>> 9c92718d
<|MERGE_RESOLUTION|>--- conflicted
+++ resolved
@@ -53,93 +53,4 @@
 -
   !python {model: account.invoice}: |
     acc_id=self.browse(cr, uid, ref("account_invoice_customer0"))
-<<<<<<< HEAD
-    assert acc_id.move_id, "Move not created for open invoice"
--
-  I create a record for partial payment of 1000 EUR.
--
-  !record {model: account.invoice.pay, id: account_invoice_pay_first0}:
-    amount: 1000.0
-    date: '2010-05-26'
-    journal_id: account.sales_journal
-    name: First payment for [PC3] Medium PC to Distrib PC
-    period_id: account.period_5
--
-  I make partial payment by clicking on Partial Payment button
--
-  !python {model: account.invoice.pay}: |
-    self.pay_and_reconcile(cr, uid, [ref("account_invoice_pay_first0")], {"lang":
-      'en_US', "active_model": "account.invoice", "tz": False, "record_id": 3, "active_ids":
-      [ref("account_invoice_customer0")], "type": "out_invoice", "active_id": ref("account_invoice_customer0"),
-      })
--
-  I check that the invoice state is still open
--
-  !assert {model: account.invoice, id: account_invoice_customer0}:
-    - state == 'open'
--
-  I make second partial payment of 6000 EUR.
--
-  !record {model: account.invoice.pay, id: account_invoice_pay_second0}:
-    amount: 6000.0
-    date: '2010-05-28'
-    journal_id: account.sales_journal
-    name: Second payment for [PC3] Medium PC to Distrib PC
-    period_id: account.period_5
--
-  I make partial payment by clicking on Partial Payment button
-
--
-  !python {model: account.invoice.pay}: |
-    self.pay_and_reconcile(cr, uid, [ref("account_invoice_pay_second0")], {"lang":
-      'en_US', "active_model": "account.invoice", "tz": False, "record_id": 3, "active_ids":
-      [ref("account_invoice_customer0")], "type": "out_invoice", "active_id": ref("account_invoice_customer0"),
-      })
--
-  I make final partial payment of 2000 EUR
--
-  !record {model: account.invoice.pay, id: account_invoice_pay_final0}:
-    amount: 2000.0
-    date: '2010-05-30'
-    journal_id: account.sales_journal
-    name: Final payment for [PC3] Medium PC to Distrib PC
-    period_id: account.period_5
-
--
-  I make partial payment by clicking on Partial Payment button
-
--
-  !python {model: account.invoice.pay}: |
-    self.pay_and_reconcile(cr, uid, [ref("account_invoice_pay_final0")], {"lang":
-      'en_US', "active_model": "account.invoice", "tz": False, "record_id": 3, "active_ids":
-      [ref("account_invoice_customer0")], "type": "out_invoice", "active_id": ref("account_invoice_customer0"),
-      })
-
--
-  I check that the invoice state is now Done
--
-  !assert {model: account.invoice, id: account_invoice_customer0}:
-    - state == 'paid'
--
-  I check that an payment entry gets created in the account.move.line
--
-  !python {model: account.invoice}: |
-    acc_id=self.browse(cr, uid, ref("account_invoice_customer0"))
-    assert(acc_id.move_id)
--
-  I refund the invoice Using Refund Button
--
-  !record {model: account.invoice.refund, id: account_invoice_refund_0}:
-    description: Refund To China Export
-    period: account.period_5
--
-  I clicked on refund button
--
-  !python {model: account.invoice.refund}: |
-    self.invoice_refund(cr, uid, [ref("account_invoice_refund_0")], {"lang": 'en_US', "tz": False, "active_model": "account.invoice", "active_ids": [ref("account.account_invoice_customer0")], "type": "out_invoice", "active_id": ref("account.account_invoice_customer0"), })
--
-  I checked that a new entry with state "Draft" created in account move line
-
-=======
-    assert acc_id.move_id, "Move created"
->>>>>>> 9c92718d
+    assert acc_id.move_id, "Move not created for open invoice"