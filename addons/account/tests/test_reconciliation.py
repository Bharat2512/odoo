--- conflicted
+++ resolved
@@ -1,10 +1,5 @@
 from openerp.tests.common import TransactionCase
-<<<<<<< HEAD
-import datetime
-
-=======
 import time
->>>>>>> 704de944
 
 class TestReconciliation(TransactionCase):
 
@@ -16,7 +11,6 @@
 
     def setUp(self):
         super(TestReconciliation, self).setUp()
-<<<<<<< HEAD
         self.account_invoice_model = self.env['account.invoice']
         self.account_invoice_line_model = self.env['account.invoice.line']
         self.acc_bank_stmt_model = self.env['account.bank.statement']
@@ -25,12 +19,15 @@
         self.partner_agrolait_id = self.env.ref("base.res_partner_2")
         self.currency_swiss_id = self.env.ref("base.CHF")
         self.currency_usd_id = self.env.ref("base.USD")
+        self.currency_euro_id = self.env.ref("base.EUR")
         self.account_rcv_id = self.env.ref("account.a_recv")
         self.account_rsa_id = self.env.ref("account.rsa")
         self.product_id = self.env.ref("product.product_product_4")
 
         self.bank_journal_usd_id = self.env.ref('account.bank_journal_usd')
         self.account_usd_id = self.env.ref('account.usd_bnk')
+        self.bank_journal_euro_id = self.env.ref('account.bank_journal')
+        self.account_euro_id = self.env.ref('account.bnk')
 
         self.company_id = self.env.ref('base.main_company')
 
@@ -40,46 +37,9 @@
             'income_currency_exchange_account_id': self.account_rsa_id.id
         })
 
-    def test_balanced_customer_invoice(self):
-        # we create an invoice in CHF
-        invoice_id = self.account_invoice_model.create({
-            'partner_id': self.partner_agrolait_id.id,
-            'reference_type': 'none',
-            'currency_id': self.currency_swiss_id.id,
-            'name': 'invoice to client',
-            'account_id': self.account_rcv_id.id,
-            'type': 'out_invoice'
-        })
-
-        self.account_invoice_line_model.create({
-            'product_id': self.product_id.id,
-=======
-        self.account_invoice_model = self.registry('account.invoice')
-        self.account_invoice_line_model = self.registry('account.invoice.line')
-        self.acc_bank_stmt_model = self.registry('account.bank.statement')
-        self.acc_bank_stmt_line_model = self.registry('account.bank.statement.line')
-
-        self.partner_agrolait_id = self.registry("ir.model.data").get_object_reference(self.cr, self.uid, "base", "res_partner_2")[1]
-        self.currency_swiss_id = self.registry("ir.model.data").get_object_reference(self.cr, self.uid, "base", "CHF")[1]
-        self.currency_usd_id = self.registry("ir.model.data").get_object_reference(self.cr, self.uid, "base", "USD")[1]
-        self.currency_euro_id = self.registry("ir.model.data").get_object_reference(self.cr, self.uid, "base", "EUR")[1]
-        self.account_rcv_id = self.registry("ir.model.data").get_object_reference(self.cr, self.uid, "account", "a_recv")[1]
-        self.account_rsa_id = self.registry("ir.model.data").get_object_reference(self.cr, self.uid, "account", "rsa")[1]
-        self.product_id = self.registry("ir.model.data").get_object_reference(self.cr, self.uid, "product", "product_product_4")[1]
-
-        self.bank_journal_usd_id = self.registry("ir.model.data").get_object_reference(self.cr, self.uid, "account", "bank_journal_usd")[1]
-        self.account_usd_id = self.registry("ir.model.data").get_object_reference(self.cr, self.uid, "account", "usd_bnk")[1]
-        self.bank_journal_euro_id = self.registry("ir.model.data").get_object_reference(self.cr, self.uid, "account", "bank_journal")[1]
-        self.account_euro_id = self.registry("ir.model.data").get_object_reference(self.cr, self.uid, "account", "bnk")[1]
-
-        self.company_id = self.registry("ir.model.data").get_object_reference(self.cr, self.uid, "base", "main_company")[1]
-        #set expense_currency_exchange_account_id and income_currency_exchange_account_id to a random account
-        self.registry("res.company").write(self.cr, self.uid, [self.company_id], {'expense_currency_exchange_account_id': self.account_rsa_id, 'income_currency_exchange_account_id':self.account_rsa_id})
-
     def create_invoice(self, type='out_invoice', currency=None):
-        cr, uid = self.cr, self.uid
         #we create an invoice in given currency
-        invoice_id = self.account_invoice_model.create(cr, uid, {'partner_id': self.partner_agrolait_id,
+        invoice = self.account_invoice_model.create({'partner_id': self.partner_agrolait_id,
             'reference_type': 'none',
             'currency_id': currency,
             'name': type == 'out_invoice' and 'invoice to client' or 'invoice to supplier',
@@ -87,156 +47,24 @@
             'type': type,
             'date_invoice': time.strftime('%Y') + '-07-01',
             })
-        self.account_invoice_line_model.create(cr, uid, {'product_id': self.product_id,
->>>>>>> 704de944
+        self.account_invoice_line_model.create({'product_id': self.product_id,
             'quantity': 1,
             'price_unit': 100,
-            'invoice_id': invoice_id.id,
+            'invoice_id': invoice.id,
             'name': 'product that cost 100',
         })
 
-        # validate purchase
-        invoice_id.signal_workflow('invoice_open')
-        # invoice_record = self.account_invoice_model.browse(cr, uid, [invoice_id])
-
-<<<<<<< HEAD
-        # we pay half of it on a journal with currency in dollar (bank statement)
-
-        bank_stmt_id = self.acc_bank_stmt_model.with_context(journal_type='bank').create({
-            'journal_id': self.bank_journal_usd_id.id,
-        })
-
-        bank_stmt_line_id = self.acc_bank_stmt_line_model.create({
-            'name': 'half payment',
-            'date': datetime.date.today(),
-            'statement_id': bank_stmt_id.id,
-            'partner_id': self.partner_agrolait_id.id,
-            'amount': 42,
-            'amount_currency': 50,
-            'currency_id': self.bank_journal_usd_id.id,
-        })
-
-        # reconcile the payment with the invoice
-        # for l in invoice_id.move_id.line_id:
-        #     if l.account_id.id == self.account_rcv_id.id:
-        #         bank_stmt_line_id.process_reconciliation([{
-        #             'counterpart_move_line_id': l.id,
-        #             'credit': 50,
-        #             'debit': 0,
-        #             'name': l.name,
-        #         }])
-
-        # we check that the line is balanced (bank statement line)
-
-        # self.assertEquals(len(bank_stmt_id.move_line_ids), 3)
-        # checked_line = 0
-        # for move_line in bank_stmt_id.move_line_ids:
-        #     if move_line.account_id.id == self.account_usd_id:
-        #         self.assertEquals(move_line.debit, 27.47)
-        #         self.assertEquals(move_line.credit, 0.0)
-        #         self.assertEquals(move_line.amount_currency, 42)
-        #         self.assertEquals(move_line.currency_id.id, self.currency_usd_id.id)
-        #         checked_line += 1
-        #         continue
-        #     if move_line.account_id.id == self.account_rcv_id:
-        #         self.assertEquals(move_line.debit, 0.0)
-        #         self.assertEquals(move_line.credit, 38.21)
-        #         self.assertEquals(move_line.amount_currency, -50)
-        #         self.assertEquals(move_line.currency_id.id, self.currency_swiss_id.id)
-        #         checked_line += 1
-        #         continue
-        #     if move_line.account_id.id == self.account_rsa_id:
-        #         self.assertEquals(move_line.debit, 10.74)
-        #         self.assertEquals(move_line.credit, 0.0)
-        #         checked_line += 1
-        #         continue
-        # self.assertEquals(checked_line, 3)
-
-    def test_balanced_supplier_invoice(self):
-        # we create a supplier invoice in CHF
-        invoice_id = self.account_invoice_model.create({
-            'partner_id': self.partner_agrolait_id.id,
-            'reference_type': 'none',
-            'currency_id': self.currency_swiss_id.id,
-            'name': 'invoice to client',
-            'account_id': self.account_rcv_id.id,
-            'type': 'in_invoice'
-        })
-        self.account_invoice_line_model.create({
-            'product_id': self.product_id.id,
-            'quantity': 1,
-            'price_unit': 100,
-            'invoice_id': invoice_id.id,
-            'name': 'product that cost 100',
-        })
-
-        # validate purchase
-        invoice_id.signal_workflow('invoice_open')
-
-        # we pay half of it on a journal with currency in dollar (bank statement)
-        bank_stmt_id = self.acc_bank_stmt_model.with_context(journal_type='bank').create({
-            'journal_id': self.bank_journal_usd_id.id,
-        })
-
-        bank_stmt_line_id = self.acc_bank_stmt_line_model.create({
-            'name': 'half payment',
-            'statement_id': bank_stmt_id.id,
-            'date': datetime.date.today(),
-            'partner_id': self.partner_agrolait_id.id,
-            'amount': -42,
-            'amount_currency': -50,
-            'currency_id': self.bank_journal_usd_id.id,
-        })
-
-        # reconcile the payment with the invoice
-        # for l in invoice_record.move_id.line_id:
-        #     if l.account_id.id == self.account_rcv_id:
-        #         bank_stmt_line_id.process_reconciliation([{
-        #             'counterpart_move_line_id': l.id,
-        #             'credit': 0,
-        #             'debit': 50,
-        #             'name': l.name,
-        #         }])
-
-        # we check that the line is balanced (bank statement line)
-
-        # self.assertEquals(len(bank_stmt_id.move_line_ids), 3)
-        # checked_line = 0
-        # for move_line in bank_stmt_id.move_line_ids:
-        #     if move_line.account_id.id == self.account_usd_id:
-        #         self.assertEquals(move_line.debit, 0.0)
-        #         self.assertEquals(move_line.credit, 27.47)
-        #         self.assertEquals(move_line.amount_currency, -42)
-        #         self.assertEquals(move_line.currency_id.id, self.currency_usd_id.id)
-        #         checked_line += 1
-        #         continue
-        #     if move_line.account_id.id == self.account_rcv_id:
-        #         self.assertEquals(move_line.debit, 38.21)
-        #         self.assertEquals(move_line.credit, 0.0)
-        #         self.assertEquals(move_line.amount_currency, 50)
-        #         self.assertEquals(move_line.currency_id.id, self.currency_swiss_id.id)
-        #         checked_line += 1
-        #         continue
-        #     if move_line.account_id.id == self.account_rsa_id:
-        #         self.assertEquals(move_line.debit, 0.0)
-        #         self.assertEquals(move_line.credit, 10.74)
-        #         checked_line += 1
-        #         continue
-        # self.assertEquals(checked_line, 3)
-=======
         #validate invoice
-        self.registry('account.invoice').signal_workflow(cr, uid, [invoice_id], 'invoice_open')
-        invoice_record = self.account_invoice_model.browse(cr, uid, [invoice_id])
-        return invoice_record
+        invoice.signal_workflow('invoice_open')
+        return invoice
 
     def make_payment(self, invoice_record, bank_journal, amount=0.0, amount_currency=0.0, currency_id=None):
-        cr, uid = self.cr, self.uid
-        bank_stmt_id = self.acc_bank_stmt_model.create(cr, uid, {
+        bank_stmt_id = self.acc_bank_stmt_model.create({
             'journal_id': bank_journal,
             'date': time.strftime('%Y') + '-07-15',
         })
 
-        bank_stmt_line_id = self.acc_bank_stmt_line_model.create(cr, uid, {'name': 'payment',
+        bank_stmt_line_id = self.acc_bank_stmt_line_model.create({'name': 'payment',
             'statement_id': bank_stmt_id,
             'partner_id': self.partner_agrolait_id,
             'amount': amount,
@@ -250,7 +78,7 @@
                 line_id = l
                 break
         amount_in_widget = currency_id and amount_currency or amount
-        self.acc_bank_stmt_line_model.process_reconciliation(cr, uid, bank_stmt_line_id, [
+        self.acc_bank_stmt_line_model.process_reconciliation(bank_stmt_line_id, [
             {'counterpart_move_line_id': line_id.id, 'debit': amount_in_widget < 0 and -amount_in_widget or 0.0, 'credit': amount_in_widget > 0 and amount_in_widget or 0.0, 'name': line_id.name,}])
         return bank_stmt_id
 
@@ -264,18 +92,17 @@
             self.assertEquals(move_line.currency_id.id, aml_dict[move_line.account_id.id]['currency_id'])
 
     def make_customer_and_supplier_flows(self, invoice_currency, bank_journal, amount, amount_currency, transaction_currency):
-        cr, uid = self.cr, self.uid
         #we create an invoice in given invoice_currency
         invoice_record = self.create_invoice(type='out_invoice', currency=invoice_currency)
         #we encode a payment on it, on the given bank_journal with amount, amount_currency and trasaction_currency given
         bank_stmt_id = self.make_payment(invoice_record, bank_journal, amount=amount, amount_currency=amount_currency, currency_id=transaction_currency)
-        customer_move_lines = self.acc_bank_stmt_model.browse(cr, uid, bank_stmt_id).move_line_ids
+        customer_move_lines = self.acc_bank_stmt_model.browse(bank_stmt_id).move_line_ids
 
         #we create a supplier invoice in given invoice_currency
         invoice_record = self.create_invoice(type='in_invoice', currency=invoice_currency)
         #we encode a payment on it, on the given bank_journal with amount, amount_currency and trasaction_currency given
         bank_stmt_id = self.make_payment(invoice_record, bank_journal, amount=-amount, amount_currency=-amount_currency, currency_id=transaction_currency)
-        supplier_move_lines = self.acc_bank_stmt_model.browse(cr,uid,bank_stmt_id).move_line_ids
+        supplier_move_lines = self.acc_bank_stmt_model.browse(bank_stmt_id).move_line_ids
         return customer_move_lines, supplier_move_lines
 
     def test_statement_usd_invoice_eur_transaction_eur(self):
@@ -361,5 +188,4 @@
             self.account_euro_id: {'debit': 0.0, 'credit': 42.0, 'amount_currency': -50, 'currency_id': self.currency_swiss_id},
             self.account_rcv_id: {'debit': 38.21, 'credit': 0.0, 'amount_currency': 50, 'currency_id': self.currency_swiss_id},
             self.account_rsa_id: {'debit': 3.79, 'credit': 0.0, 'amount_currency': 0.0, 'currency_id': False},
-        })
->>>>>>> 704de944
+        })