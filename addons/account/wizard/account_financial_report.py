# -*- coding: utf-8 -*-
from openerp import models, fields, api, _
from openerp.exceptions import Warning

<<<<<<< HEAD
=======
from openerp.osv import fields, osv
from openerp.exceptions import UserError
>>>>>>> 704de944

class accounting_report(models.TransientModel):
    _name = "accounting.report"
    _inherit = "account.common.report"
    _description = "Accounting Report"

    enable_filter = fields.Boolean(string='Enable Comparison')
    account_report_id = fields.Many2one('account.financial.report', string='Account Reports', required=True, default=lambda self: self._get_account_report())
    label_filter = fields.Char(string='Column Label',
        help="This label will be displayed on report to show the balance computed for the given comparison filter.")
    fiscalyear_id_cmp = fields.Many2one('account.fiscalyear', string='Fiscal Year', help='Keep empty for all open fiscal year')
    filter_cmp = fields.Selection([('filter_no', 'No Filters'), ('filter_date', 'Date'), ('filter_period', 'Periods')], string='Filter by',
        default='filter_no', required=True)
    period_from_cmp = fields.Date(string='Start Period', default=fields.Date.context_today)
    period_to_cmp = fields.Date(string='End Period', default=fields.Date.context_today)
    date_from_cmp = fields.Date(string='Start Date')
    date_to_cmp = fields.Date(string='End Date')
    debit_credit = fields.Boolean(string='Display Debit/Credit Columns',
        help="This option allows you to get more details about the way your balances are computed. Because it is space consuming, we do not allow to use it while doing a comparison.")

    @api.model
    def _get_account_report(self):
        # TODO deprecate this it doesnt work in web
        context = dict(self._context or {})
        report = False
        if context.get('active_id'):
            menu = self.env['ir.ui.menu'].browse(context.get('active_id')).name
            report = self.env['account.financial.report'].search([('name', 'ilike', menu)], limit=1)
        return report

    @api.multi
    def _build_comparison_context(self, data):
        result = {}
        result['fiscalyear'] = 'fiscalyear_id_cmp' in data['form'] and data['form']['fiscalyear_id_cmp'] or False
        result['journal_ids'] = 'journal_ids' in data['form'] and data['form']['journal_ids'] or False
        result['chart_account_id'] = 'chart_account_id' in data['form'] and data['form']['chart_account_id'] or False
        result['state'] = 'target_move' in data['form'] and data['form']['target_move'] or ''
        if data['form']['filter_cmp'] == 'filter_date':
            result['date_from'] = data['form']['date_from_cmp']
            result['date_to'] = data['form']['date_to_cmp']
        elif data['form']['filter_cmp'] == 'filter_period':
            if not data['form']['period_from_cmp'] or not data['form']['period_to_cmp']:
<<<<<<< HEAD
                raise Warning(_('Select a starting and an ending period'))
=======
                raise UserError(_('Select a starting and an ending period'))
>>>>>>> 704de944
            result['period_from'] = data['form']['period_from_cmp']
            result['period_to'] = data['form']['period_to_cmp']
        return result

    @api.multi
    def check_report(self):
        res = super(accounting_report, self).check_report()
        data = {}
        data['form'] = self.read(['account_report_id', 'date_from_cmp',  'date_to_cmp',  'fiscalyear_id_cmp', 'journal_ids', 'period_from_cmp', 'period_to_cmp',  'filter_cmp',  'chart_account_id', 'target_move'])[0]
        for field in ['fiscalyear_id_cmp', 'chart_account_id', 'period_from_cmp', 'period_to_cmp', 'account_report_id']:
            if isinstance(data['form'][field], tuple):
                data['form'][field] = data['form'][field][0]
        comparison_context = self._build_comparison_context(data)
        res['data']['form']['comparison_context'] = comparison_context
        return res

<<<<<<< HEAD
    @api.multi
    def _print_report(self, data):
        data['form'].update(self.read(['date_from_cmp',  'debit_credit', 'date_to_cmp',  'fiscalyear_id_cmp', 'period_from_cmp', 'period_to_cmp',  'filter_cmp', 'account_report_id', 'enable_filter', 'label_filter','target_move'])[0])
        return self.env['report'].get_action(self.env['accounting.report'], 'account.report_financial', data=data)

# vim:expandtab:smartindent:tabstop=4:softtabstop=4:shiftwidth=4:
=======
    def _print_report(self, cr, uid, ids, data, context=None):
        data['form'].update(self.read(cr, uid, ids, ['date_from_cmp',  'debit_credit', 'date_to_cmp',  'fiscalyear_id_cmp', 'period_from_cmp', 'period_to_cmp',  'filter_cmp', 'account_report_id', 'enable_filter', 'label_filter','target_move'], context=context)[0])
        return self.pool['report'].get_action(cr, uid, [], 'account.report_financial', data=data, context=context)
>>>>>>> 704de944
<|MERGE_RESOLUTION|>--- conflicted
+++ resolved
@@ -1,12 +1,6 @@
 # -*- coding: utf-8 -*-
 from openerp import models, fields, api, _
-from openerp.exceptions import Warning
-
-<<<<<<< HEAD
-=======
-from openerp.osv import fields, osv
 from openerp.exceptions import UserError
->>>>>>> 704de944
 
 class accounting_report(models.TransientModel):
     _name = "accounting.report"
@@ -49,11 +43,7 @@
             result['date_to'] = data['form']['date_to_cmp']
         elif data['form']['filter_cmp'] == 'filter_period':
             if not data['form']['period_from_cmp'] or not data['form']['period_to_cmp']:
-<<<<<<< HEAD
-                raise Warning(_('Select a starting and an ending period'))
-=======
                 raise UserError(_('Select a starting and an ending period'))
->>>>>>> 704de944
             result['period_from'] = data['form']['period_from_cmp']
             result['period_to'] = data['form']['period_to_cmp']
         return result
@@ -70,15 +60,7 @@
         res['data']['form']['comparison_context'] = comparison_context
         return res
 
-<<<<<<< HEAD
     @api.multi
     def _print_report(self, data):
         data['form'].update(self.read(['date_from_cmp',  'debit_credit', 'date_to_cmp',  'fiscalyear_id_cmp', 'period_from_cmp', 'period_to_cmp',  'filter_cmp', 'account_report_id', 'enable_filter', 'label_filter','target_move'])[0])
         return self.env['report'].get_action(self.env['accounting.report'], 'account.report_financial', data=data)
-
-# vim:expandtab:smartindent:tabstop=4:softtabstop=4:shiftwidth=4:
-=======
-    def _print_report(self, cr, uid, ids, data, context=None):
-        data['form'].update(self.read(cr, uid, ids, ['date_from_cmp',  'debit_credit', 'date_to_cmp',  'fiscalyear_id_cmp', 'period_from_cmp', 'period_to_cmp',  'filter_cmp', 'account_report_id', 'enable_filter', 'label_filter','target_move'], context=context)[0])
-        return self.pool['report'].get_action(cr, uid, [], 'account.report_financial', data=data, context=context)
->>>>>>> 704de944
