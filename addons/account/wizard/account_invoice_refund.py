# -*- coding: utf-8 -*-
import time

<<<<<<< HEAD
from openerp import models, fields, api, _
from openerp.exceptions import Warning
=======
from openerp.osv import fields, osv
from openerp.tools.translate import _
from openerp.exceptions import UserError
>>>>>>> 704de944

class account_invoice_refund(models.TransientModel):

    """Refunds invoice"""

    _name = "account.invoice.refund"
    _description = "Invoice Refund"

    date = fields.Date(string='Account Date', default=fields.Date.context_today)
    description = fields.Char(string='Reason', required=True, default=lambda self: self._get_reason())
    filter_refund = fields.Selection([('refund', 'Create a draft refund'), ('cancel', 'Cancel: create refund and reconcile'), ('modify', 'Modify: create refund, reconcile and create a new draft invoice')],
        default='refund', string='Refund Method', required=True, help='Refund base on this type. You can not Modify and Cancel if the invoice is already reconciled')

    @api.model
    def _get_reason(self):
        context = dict(self._context or {})
        active_id = context.get('active_id', False)
        if active_id:
            inv = self.env['account.invoice'].browse(active_id)
            return inv.name
        else:
            return ''

    @api.multi
    def compute_refund(self, mode='refund'):
        inv_obj = self.env['account.invoice']
        account_m_line_obj = self.env['account.move.line']
        act_obj = self.env['ir.actions.act_window']
        inv_tax_obj = self.env['account.invoice.tax']
        inv_line_obj = self.env['account.invoice.line']
        context = dict(self._context or {})
        cr = self._cr
        xml_id = False

        for form in self:
            created_inv = []
            date = False
            description = False
            company = self.env.user.company_id
            for inv in inv_obj.browse(context.get('active_ids')):
                if inv.state in ['draft', 'proforma2', 'cancel']:
<<<<<<< HEAD
                    raise Warning(_('Cannot %s draft/proforma/cancel invoice.') % (mode))
                if inv.reconciled and mode in ('cancel', 'modify'):
                    raise Warning(_('Cannot %s invoice which is already reconciled, invoice should be unreconciled first. You can only refund this invoice.') % (mode))
                if form.date:
                    date = form.date
=======
                    raise UserError(_('Cannot operate on draft/proforma/cancel invoices.'))
                if inv.reconciled and mode in ('cancel', 'modify'):
                    raise UserError(_('Cannot operate on cancel/modified invoice which is already reconciled, invoice should be unreconciled first. You can only refund this invoice.'))
                if form.period.id:
                    period = form.period.id
>>>>>>> 704de944
                else:
                    date = inv.date or False

                journal_id = inv.journal_id.id

                if form.date:
                    date = form.date
                else:
                    date = inv.date_invoice
                if form.description:
                    description = form.description
                else:
                    description = inv.name

<<<<<<< HEAD
                if not date:
                    raise Warning(_('No period date found on the invoice.'))
=======
                if not period:
                    raise UserError(_('No period found on the invoice.'))
>>>>>>> 704de944

                refund = inv.refund(date, date, description, journal_id)
                refund.write({'date_due': date, 'check_total': inv.check_total})
                refund.compute_amount()

                created_inv.append(refund.id)
                if mode in ('cancel', 'modify'):
                    movelines = inv.move_id.line_id
                    to_reconcile_ids = {}
                    for line in movelines:
                        if line.account_id.id == inv.account_id.id:
                            to_reconcile_ids.setdefault(line.account_id.id, []).append(line.id)
                        if line.reconciled:
                            line.remove_move_reconcile()
                    refund.signal_workflow('invoice_open')
                    for tmpline in  refund.move_id.line_id:
                        if tmpline.account_id.id == inv.account_id.id:
                            tmpline.reconcile(writeoff_journal_id = inv.journal_id,
                                            writeoff_acc_id=inv.account_id
                                            )
                    if mode == 'modify':
                        invoice = inv.read(
                                    ['name', 'type', 'number', 'reference',
                                    'comment', 'date_due', 'partner_id',
                                    'partner_insite', 'partner_contact',
                                    'partner_ref', 'payment_term', 'account_id',
                                    'currency_id', 'invoice_line', 'tax_line',
                                    'journal_id', 'date'])
                        invoice = invoice[0]
                        del invoice['id']
                        invoice_lines = inv_line_obj.browse(invoice['invoice_line'])
                        invoice_lines = inv_obj._refund_cleanup_lines(invoice_lines)
                        tax_lines = inv_tax_obj.browse(invoice['tax_line'])
                        tax_lines = inv_obj._refund_cleanup_lines(tax_lines)
                        invoice.update({
                            'type': inv.type,
                            'date_invoice': date,
                            'state': 'draft',
                            'number': False,
                            'invoice_line': invoice_lines,
                            'tax_line': tax_lines,
                            'date': date,
                            'name': description
                        })
                        for field in ('partner_id', 'account_id', 'currency_id',
                                         'payment_term', 'journal_id'):
                                invoice[field] = invoice[field] and invoice[field][0]
                        inv_id = inv_obj.create(invoice)
                        if inv.payment_term.id:
                            data = inv_id.onchange_payment_term_date_invoice(inv.payment_term.id, date)
                            if 'value' in data and data['value']:
                                inv_id.write(data['value'])
                        created_inv.append(inv_id.id)
                xml_id = (inv.type == 'out_refund') and 'action_invoice_tree1' or \
                         (inv.type == 'in_refund') and 'action_invoice_tree2' or \
                         (inv.type == 'out_invoice') and 'action_invoice_tree3' or \
                         (inv.type == 'in_invoice') and 'action_invoice_tree4'
        if xml_id:
            result = self.env.ref('account.%s' % (xml_id)).read()[0]
            invoice_domain = eval(result['domain'])
            invoice_domain.append(('id', 'in', created_inv))
            result['domain'] = invoice_domain
            return result
        return True

<<<<<<< HEAD
    @api.multi
    def invoice_refund(self):
        data_refund = self.read(['filter_refund'])[0]['filter_refund']
        return self.compute_refund(data_refund)
=======
    def invoice_refund(self, cr, uid, ids, context=None):
        data_refund = self.read(cr, uid, ids, ['filter_refund'],context=context)[0]['filter_refund']
        return self.compute_refund(cr, uid, ids, data_refund, context=context)
>>>>>>> 704de944
<|MERGE_RESOLUTION|>--- conflicted
+++ resolved
@@ -1,14 +1,8 @@
 # -*- coding: utf-8 -*-
 import time
 
-<<<<<<< HEAD
 from openerp import models, fields, api, _
-from openerp.exceptions import Warning
-=======
-from openerp.osv import fields, osv
-from openerp.tools.translate import _
 from openerp.exceptions import UserError
->>>>>>> 704de944
 
 class account_invoice_refund(models.TransientModel):
 
@@ -50,19 +44,11 @@
             company = self.env.user.company_id
             for inv in inv_obj.browse(context.get('active_ids')):
                 if inv.state in ['draft', 'proforma2', 'cancel']:
-<<<<<<< HEAD
-                    raise Warning(_('Cannot %s draft/proforma/cancel invoice.') % (mode))
+                    raise UserError(_('Cannot %s draft/proforma/cancel invoice.') % (mode))
                 if inv.reconciled and mode in ('cancel', 'modify'):
-                    raise Warning(_('Cannot %s invoice which is already reconciled, invoice should be unreconciled first. You can only refund this invoice.') % (mode))
+                    raise UserError(_('Cannot %s invoice which is already reconciled, invoice should be unreconciled first. You can only refund this invoice.') % (mode))
                 if form.date:
                     date = form.date
-=======
-                    raise UserError(_('Cannot operate on draft/proforma/cancel invoices.'))
-                if inv.reconciled and mode in ('cancel', 'modify'):
-                    raise UserError(_('Cannot operate on cancel/modified invoice which is already reconciled, invoice should be unreconciled first. You can only refund this invoice.'))
-                if form.period.id:
-                    period = form.period.id
->>>>>>> 704de944
                 else:
                     date = inv.date or False
 
@@ -77,13 +63,8 @@
                 else:
                     description = inv.name
 
-<<<<<<< HEAD
                 if not date:
-                    raise Warning(_('No period date found on the invoice.'))
-=======
-                if not period:
-                    raise UserError(_('No period found on the invoice.'))
->>>>>>> 704de944
+                    raise UserError(_('No period date found on the invoice.'))
 
                 refund = inv.refund(date, date, description, journal_id)
                 refund.write({'date_due': date, 'check_total': inv.check_total})
@@ -149,13 +130,7 @@
             return result
         return True
 
-<<<<<<< HEAD
     @api.multi
     def invoice_refund(self):
         data_refund = self.read(['filter_refund'])[0]['filter_refund']
-        return self.compute_refund(data_refund)
-=======
-    def invoice_refund(self, cr, uid, ids, context=None):
-        data_refund = self.read(cr, uid, ids, ['filter_refund'],context=context)[0]['filter_refund']
-        return self.compute_refund(cr, uid, ids, data_refund, context=context)
->>>>>>> 704de944
+        return self.compute_refund(data_refund)