--- conflicted
+++ resolved
@@ -2,15 +2,7 @@
 from openerp import models, api, _
 from openerp.exceptions import Warning
 
-<<<<<<< HEAD
 class account_invoice_confirm(models.TransientModel):
-=======
-from openerp.osv import osv
-from openerp.tools.translate import _
-from openerp.exceptions import UserError
-
-class account_invoice_confirm(osv.osv_memory):
->>>>>>> 704de944
     """
     This wizard will confirm the all the selected draft invoices
     """
@@ -25,11 +17,7 @@
 
         for record in self.env['account.invoice'].browse(active_ids):
             if record.state not in ('draft', 'proforma', 'proforma2'):
-<<<<<<< HEAD
-                raise Warning(_("Selected invoice(s) cannot be confirmed as they are not in 'Draft' or 'Pro-Forma' state."))
-=======
                 raise UserError(_("Selected invoice(s) cannot be confirmed as they are not in 'Draft' or 'Pro-Forma' state."))
->>>>>>> 704de944
             record.signal_workflow('invoice_open')
 
         return {'type': 'ir.actions.act_window_close'}
@@ -51,10 +39,6 @@
 
         for record in self.env['account.invoice'].browse(active_ids):
             if record.state in ('cancel','paid'):
-<<<<<<< HEAD
-                raise Warning(_("Selected invoice(s) cannot be cancelled as they are already in 'Cancelled' or 'Done' state."))
-=======
                 raise UserError(_("Selected invoice(s) cannot be cancelled as they are already in 'Cancelled' or 'Done' state."))
->>>>>>> 704de944
             record.signal_workflow('invoice_cancel')
         return {'type': 'ir.actions.act_window_close'}