# -*- coding: utf-8 -*-
##############################################################################
#
#    OpenERP, Open Source Management Solution
#    Copyright (C) 2004-2010 Tiny SPRL (<http://tiny.be>).
#
#    This program is free software: you can redistribute it and/or modify
#    it under the terms of the GNU Affero General Public License as
#    published by the Free Software Foundation, either version 3 of the
#    License, or (at your option) any later version.
#
#    This program is distributed in the hope that it will be useful,
#    but WITHOUT ANY WARRANTY; without even the implied warranty of
#    MERCHANTABILITY or FITNESS FOR A PARTICULAR PURPOSE.  See the
#    GNU Affero General Public License for more details.
#
#    You should have received a copy of the GNU Affero General Public License
#    along with this program.  If not, see <http://www.gnu.org/licenses/>.
#
##############################################################################

from openerp.osv import osv
from openerp.tools.translate import _
from openerp import netsvc
from openerp import pooler

class account_invoice_confirm(osv.osv_memory):
    """
    This wizard will confirm the all the selected draft invoices
    """

    _name = "account.invoice.confirm"
    _description = "Confirm the selected invoices"

    def invoice_confirm(self, cr, uid, ids, context=None):
        wf_service = netsvc.LocalService('workflow')
        if context is None:
            context = {}
<<<<<<< HEAD
        pool_obj = pooler.get_pool(cr.dbname)
        data_inv = pool_obj.get('account.invoice').read(cr, uid, context['active_ids'], ['state'], context=context)

        for record in data_inv:
            if record['state'] not in ('draft','proforma','proforma2'):
                raise osv.except_osv(_('Warning!'), _("Selected invoice(s) cannot be confirmed as they are not in 'Draft' or 'Pro-Forma' state."))
            wf_service.trg_validate(uid, 'account.invoice', record['id'], 'invoice_open', cr)
=======
        active_ids = context.get('active_ids', []) or []

        proxy = self.pool['account.invoice']
        for record in proxy.browse(cr, uid, active_ids, context=context):
            if record.state not in ('draft', 'proforma', 'proforma2'):
                raise osv.except_osv(_('Warning!'), _("Selected invoice(s) cannot be confirmed as they are not in 'Draft' or 'Pro-Forma' state."))
            record.signal_workflow('invoice_open')
            
>>>>>>> d08651d2
        return {'type': 'ir.actions.act_window_close'}

account_invoice_confirm()

class account_invoice_cancel(osv.osv_memory):
    """
    This wizard will cancel the all the selected invoices.
    If in the journal, the option allow cancelling entry is not selected then it will give warning message.
    """

    _name = "account.invoice.cancel"
    _description = "Cancel the Selected Invoices"

    def invoice_cancel(self, cr, uid, ids, context=None):
        if context is None:
            context = {}
<<<<<<< HEAD
        wf_service = netsvc.LocalService('workflow')
        pool_obj = pooler.get_pool(cr.dbname)
        data_inv = pool_obj.get('account.invoice').read(cr, uid, context['active_ids'], ['state'], context=context)

        for record in data_inv:
            if record['state'] in ('cancel','paid'):
                raise osv.except_osv(_('Warning!'), _("Selected invoice(s) cannot be cancelled as they are already in 'Cancelled' or 'Done' state."))
            wf_service.trg_validate(uid, 'account.invoice', record['id'], 'invoice_cancel', cr)
=======
        proxy = self.pool['account.invoice']
        active_ids = context.get('active_ids', []) or []

        for record in proxy.browse(cr, uid, active_ids, context=context):
            if record.state in ('cancel','paid'):
                raise osv.except_osv(_('Warning!'), _("Selected invoice(s) cannot be cancelled as they are already in 'Cancelled' or 'Done' state."))
            record.signal_workflow('invoice_cancel')
>>>>>>> d08651d2
        return {'type': 'ir.actions.act_window_close'}

account_invoice_cancel()

# vim:expandtab:smartindent:tabstop=4:softtabstop=4:shiftwidth=4:<|MERGE_RESOLUTION|>--- conflicted
+++ resolved
@@ -21,8 +21,6 @@
 
 from openerp.osv import osv
 from openerp.tools.translate import _
-from openerp import netsvc
-from openerp import pooler
 
 class account_invoice_confirm(osv.osv_memory):
     """
@@ -33,18 +31,8 @@
     _description = "Confirm the selected invoices"
 
     def invoice_confirm(self, cr, uid, ids, context=None):
-        wf_service = netsvc.LocalService('workflow')
         if context is None:
             context = {}
-<<<<<<< HEAD
-        pool_obj = pooler.get_pool(cr.dbname)
-        data_inv = pool_obj.get('account.invoice').read(cr, uid, context['active_ids'], ['state'], context=context)
-
-        for record in data_inv:
-            if record['state'] not in ('draft','proforma','proforma2'):
-                raise osv.except_osv(_('Warning!'), _("Selected invoice(s) cannot be confirmed as they are not in 'Draft' or 'Pro-Forma' state."))
-            wf_service.trg_validate(uid, 'account.invoice', record['id'], 'invoice_open', cr)
-=======
         active_ids = context.get('active_ids', []) or []
 
         proxy = self.pool['account.invoice']
@@ -53,10 +41,8 @@
                 raise osv.except_osv(_('Warning!'), _("Selected invoice(s) cannot be confirmed as they are not in 'Draft' or 'Pro-Forma' state."))
             record.signal_workflow('invoice_open')
             
->>>>>>> d08651d2
         return {'type': 'ir.actions.act_window_close'}
 
-account_invoice_confirm()
 
 class account_invoice_cancel(osv.osv_memory):
     """
@@ -70,16 +56,6 @@
     def invoice_cancel(self, cr, uid, ids, context=None):
         if context is None:
             context = {}
-<<<<<<< HEAD
-        wf_service = netsvc.LocalService('workflow')
-        pool_obj = pooler.get_pool(cr.dbname)
-        data_inv = pool_obj.get('account.invoice').read(cr, uid, context['active_ids'], ['state'], context=context)
-
-        for record in data_inv:
-            if record['state'] in ('cancel','paid'):
-                raise osv.except_osv(_('Warning!'), _("Selected invoice(s) cannot be cancelled as they are already in 'Cancelled' or 'Done' state."))
-            wf_service.trg_validate(uid, 'account.invoice', record['id'], 'invoice_cancel', cr)
-=======
         proxy = self.pool['account.invoice']
         active_ids = context.get('active_ids', []) or []
 
@@ -87,9 +63,7 @@
             if record.state in ('cancel','paid'):
                 raise osv.except_osv(_('Warning!'), _("Selected invoice(s) cannot be cancelled as they are already in 'Cancelled' or 'Done' state."))
             record.signal_workflow('invoice_cancel')
->>>>>>> d08651d2
         return {'type': 'ir.actions.act_window_close'}
 
-account_invoice_cancel()
 
 # vim:expandtab:smartindent:tabstop=4:softtabstop=4:shiftwidth=4: