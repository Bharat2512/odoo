--- conflicted
+++ resolved
@@ -11,13 +11,8 @@
                         <label string="Are you sure you want to open Journal Entries!" colspan="4"/>
                            <separator string="" colspan="4" />
                     <group colspan="4" col="6">
-<<<<<<< HEAD
-                        <button icon="gtk-cancel" special="cancel" string="Cancel"/>
-                        <button icon="gtk-open" string="Open Entries" name="action_open_window" type="object"/>
-=======
                     	<button icon="terp-gtk-stop" special="cancel" string="Cancel"/>
                     	<button icon="terp-gtk-go-back-rtl" string="Open Entries" name="action_open_window" type="object"/>
->>>>>>> b0a2103e
                    </group>
                </form>
             </field>
