--- conflicted
+++ resolved
@@ -1,15 +1,9 @@
 import time
 from datetime import datetime
 from dateutil.relativedelta import relativedelta
-<<<<<<< HEAD
 
 from openerp import models, fields, api, _
-from openerp.exceptions import Warning
-=======
-from openerp.osv import fields, osv
-from openerp.tools.translate import _
 from openerp.exceptions import UserError
->>>>>>> 704de944
 
 
 class account_aged_trial_balance(models.TransientModel):
@@ -30,15 +24,9 @@
 
         period_length = data['form']['period_length']
         if period_length<=0:
-<<<<<<< HEAD
-            raise Warning(_('You must set a period length greater than 0.'))
-        if not data['form']['date_from']:
-            raise Warning(_('You must set a start date.'))
-=======
             raise UserError(_('You must set a period length greater than 0.'))
         if not data['form']['date_from']:
             raise UserError(_('You must set a start date.'))
->>>>>>> 704de944
 
         start = datetime.strptime(data['form']['date_from'], "%Y-%m-%d")
 
@@ -63,8 +51,4 @@
         data['form'].update(res)
         if data.get('form',False):
             data['ids']=[data['form'].get('chart_account_id',False)]
-<<<<<<< HEAD
-        return self.env['report'].get_action(self.env['account.aged.trial.balance'], 'account.report_agedpartnerbalance', data=data)
-=======
-        return self.pool['report'].get_action(cr, uid, [], 'account.report_agedpartnerbalance', data=data, context=context)
->>>>>>> 704de944
+        return self.env['report'].get_action(self.env['account.aged.trial.balance'], 'account.report_agedpartnerbalance', data=data)