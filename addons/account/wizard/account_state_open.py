from openerp import models, api, _
from openerp.exceptions import Warning

<<<<<<< HEAD
class account_state_open(models.TransientModel):
=======
from openerp.tools.translate import _
from openerp.exceptions import UserError

class account_state_open(osv.osv_memory):
>>>>>>> 704de944
    _name = 'account.state.open'
    _description = 'Account State Open'

    @api.multi
    def change_inv_state(self):
        context = dict(self._context or {})
        active_ids = context.get('active_ids', [])
        if active_ids:
            invoice = self.env['account.invoice'].browse(active_ids[0])
            if invoice.reconciled:
<<<<<<< HEAD
                raise Warning(_('Invoice is already reconciled.'))
=======
                raise UserError(_('Invoice is already reconciled.'))
>>>>>>> 704de944
            invoice.signal_workflow('open_test')
        return {'type': 'ir.actions.act_window_close'}<|MERGE_RESOLUTION|>--- conflicted
+++ resolved
@@ -1,14 +1,7 @@
 from openerp import models, api, _
 from openerp.exceptions import Warning
 
-<<<<<<< HEAD
 class account_state_open(models.TransientModel):
-=======
-from openerp.tools.translate import _
-from openerp.exceptions import UserError
-
-class account_state_open(osv.osv_memory):
->>>>>>> 704de944
     _name = 'account.state.open'
     _description = 'Account State Open'
 
@@ -19,10 +12,6 @@
         if active_ids:
             invoice = self.env['account.invoice'].browse(active_ids[0])
             if invoice.reconciled:
-<<<<<<< HEAD
-                raise Warning(_('Invoice is already reconciled.'))
-=======
                 raise UserError(_('Invoice is already reconciled.'))
->>>>>>> 704de944
             invoice.signal_workflow('open_test')
         return {'type': 'ir.actions.act_window_close'}