--- conflicted
+++ resolved
@@ -1,21 +1,13 @@
 from openerp import models, fields, api, _
-from openerp.exceptions import Warning
-import openerp.addons.decimal_precision as dp
-<<<<<<< HEAD
-=======
-from openerp.tools.translate import _
 from openerp.exceptions import UserError
->>>>>>> 704de944
 
 class CashBox(models.TransientModel):
     _register = False
-
 
     name = fields.Char(string='Reason', required=True)
     # Attention, we don't set a domain, because there is a journal_type key 
     # in the context of the action
     amount = fields.Float(string='Amount', digits=0, required=True)
-
 
     @api.multi
     def run(self):
@@ -32,17 +24,10 @@
         for box in self:
             for record in records:
                 if not record.journal_id:
-<<<<<<< HEAD
-                    raise Warning(_("Please check that the field 'Journal' is set on the Bank Statement"))
-                    
-                if not record.journal_id.internal_account_id:
-                    raise Warning(_("Please check that the field 'Internal Transfers Account' is set on the payment method '%s'.") % (record.journal_id.name,))
-=======
                     raise UserError(_("Please check that the field 'Journal' is set on the Bank Statement"))
                     
                 if not record.journal_id.internal_account_id:
                     raise UserError(_("Please check that the field 'Internal Transfers Account' is set on the payment method '%s'.") % (record.journal_id.name,))
->>>>>>> 704de944
 
                 box._create_bank_statement_line(record)
 
@@ -59,16 +44,10 @@
 
     ref = fields.Char('Reference')
 
-<<<<<<< HEAD
     @api.one
     def _compute_values_for_statement_line(self, record):
         if not record.journal_id.internal_account_id:
-            raise Warning(_("You should have defined an 'Internal Transfer Account' in your cash register's journal!"))
-=======
-    def _compute_values_for_statement_line(self, cr, uid, box, record, context=None):
-        if not record.journal_id.internal_account_id.id:
             raise UserError(_("You should have defined an 'Internal Transfer Account' in your cash register's journal!"))
->>>>>>> 704de944
         return {
             'statement_id': record.id,
             'journal_id': record.journal_id.id,
@@ -82,20 +61,11 @@
 class CashBoxOut(CashBox):
     _name = 'cash.box.out'
 
-<<<<<<< HEAD
     @api.one
     def _compute_values_for_statement_line(self, record):
         if not record.journal_id.internal_account_id:
-            raise Warning(_("You should have defined an 'Internal Transfer Account' in your cash register's journal!"))
+            raise UserError(_("You should have defined an 'Internal Transfer Account' in your cash register's journal!"))
         amount = self.amount or 0.0
-=======
-    _columns = CashBox._columns.copy()
-
-    def _compute_values_for_statement_line(self, cr, uid, box, record, context=None):
-        if not record.journal_id.internal_account_id.id:
-            raise UserError(_("You should have defined an 'Internal Transfer Account' in your cash register's journal!"))
-        amount = box.amount or 0.0
->>>>>>> 704de944
         return {
             'statement_id': record.id,
             'journal_id': record.journal_id.id,
