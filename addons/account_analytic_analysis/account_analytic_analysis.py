# -*- coding: utf-8 -*-
##############################################################################
#
#    OpenERP, Open Source Management Solution
#    Copyright (C) 2004-2010 Tiny SPRL (<http://tiny.be>).
#
#    This program is free software: you can redistribute it and/or modify
#    it under the terms of the GNU Affero General Public License as
#    published by the Free Software Foundation, either version 3 of the
#    License, or (at your option) any later version.
#
#    This program is distributed in the hope that it will be useful,
#    but WITHOUT ANY WARRANTY; without even the implied warranty of
#    MERCHANTABILITY or FITNESS FOR A PARTICULAR PURPOSE.  See the
#    GNU Affero General Public License for more details.
#
#    You should have received a copy of the GNU Affero General Public License
#    along with this program.  If not, see <http://www.gnu.org/licenses/>.
#
##############################################################################

import operator
from osv import osv, fields
from osv.orm import intersect
import tools.sql
from tools.translate import _


class account_analytic_account(osv.osv):
    _name = "account.analytic.account"
    _inherit = "account.analytic.account"

    def _ca_invoiced_calc(self, cr, uid, ids, name, arg, context={}):
        res = {}
        ids2 = self.search(cr, uid, [('parent_id', 'child_of', ids)])
        if ids2:
<<<<<<< HEAD
            acc_set = ",".join(map(str, ids2))
            cr.execute("select account_analytic_line.account_id, COALESCE(sum(amount_currency),0.0) \
=======
            cr.execute("select account_analytic_line.account_id, COALESCE(sum(amount),0.0) \
>>>>>>> 71beda7a
                    from account_analytic_line \
                    join account_analytic_journal \
                        on account_analytic_line.journal_id = account_analytic_journal.id  \
                    where account_analytic_line.account_id =ANY(%s) \
                        and account_analytic_journal.type = 'sale' \
                    group by account_analytic_line.account_id" ,(ids2,))
            for account_id, sum in cr.fetchall():
                res[account_id] = round(sum,2)
                
        return self._compute_currency_for_level_tree(cr, uid, ids, ids2, res, acc_set, context)

    def _ca_to_invoice_calc(self, cr, uid, ids, name, arg, context={}):
        res = {}
        res2 = {}
        ids2 = self.search(cr, uid, [('parent_id', 'child_of', ids)])
        if ids2:
            # Amount uninvoiced hours to invoice at sale price
<<<<<<< HEAD
            # Warnning
            # This computation doesn't take care of pricelist !
            # Just consider list_price
            acc_set = ",".join(map(str, ids2))
=======
>>>>>>> 71beda7a
            cr.execute("""SELECT account_analytic_account.id, \
                        COALESCE(sum (product_template.list_price * \
                            account_analytic_line.unit_amount * \
                            ((100-hr_timesheet_invoice_factor.factor)/100)),0.0) \
                            AS ca_to_invoice \
                    FROM product_template \
                    join product_product \
                        on product_template.id = product_product.product_tmpl_id \
                    JOIN account_analytic_line \
                        on account_analytic_line.product_id = product_product.id \
                    JOIN account_analytic_journal \
                        on account_analytic_line.journal_id = account_analytic_journal.id \
                    JOIN account_analytic_account \
                        on account_analytic_account.id = account_analytic_line.account_id \
                    JOIN hr_timesheet_invoice_factor \
                        on hr_timesheet_invoice_factor.id = account_analytic_account.to_invoice \
                    WHERE account_analytic_account.id =ANY(%s) \
                        AND account_analytic_line.invoice_id is null \
                        AND account_analytic_line.to_invoice IS NOT NULL \
                        and account_analytic_journal.type in ('purchase','general') \
                    GROUP BY account_analytic_account.id;""",(ids2,))
            for account_id, sum in cr.fetchall():
                res[account_id] = round(sum,2)

            # Expense amount and purchase invoice
            #acc_set = ",".join(map(str, ids2))
            #cr.execute ("select account_analytic_line.account_id, sum(amount) \
            #        from account_analytic_line \
            #        join account_analytic_journal \
            #            on account_analytic_line.journal_id = account_analytic_journal.id \
            #        where account_analytic_line.account_id IN (%s) \
            #            and account_analytic_journal.type = 'purchase' \
            #        GROUP BY account_analytic_line.account_id;"%acc_set)
            #for account_id, sum in cr.fetchall():
            #    res2[account_id] = round(sum,2)
        
        for obj_id in ids:
            res.setdefault(obj_id, 0.0)
            res2.setdefault(obj_id, 0.0)
            for child_id in self.search(cr, uid,
                    [('parent_id', 'child_of', [obj_id])]):
                if child_id != obj_id:
                    res[obj_id] += res.get(child_id, 0.0)
                    res2[obj_id] += res2.get(child_id, 0.0)
        # sum both result on account_id
        for id in ids:
            res[id] = round(res.get(id, 0.0),2) + round(res2.get(id, 0.0),2)
        return res

    def _hours_qtt_non_invoiced_calc (self, cr, uid, ids, name, arg, context={}):
        res = {}
        ids2 = self.search(cr, uid, [('parent_id', 'child_of', ids)])
        if ids2:
            cr.execute("select account_analytic_line.account_id, COALESCE(sum(unit_amount),0.0) \
                    from account_analytic_line \
                    join account_analytic_journal \
                        on account_analytic_line.journal_id = account_analytic_journal.id \
                    where account_analytic_line.account_id =ANY(%s) \
                        and account_analytic_journal.type='general' \
                        and invoice_id is null \
                        AND to_invoice IS NOT NULL \
                    GROUP BY account_analytic_line.account_id;",(ids2,))
            for account_id, sum in cr.fetchall():
                res[account_id] = round(sum,2)
        for obj_id in ids:
            res.setdefault(obj_id, 0.0)
            for child_id in self.search(cr, uid,
                    [('parent_id', 'child_of', [obj_id])]):
                if child_id != obj_id:
                    res[obj_id] += res.get(child_id, 0.0)
        for id in ids:
            res[id] = round(res.get(id, 0.0),2)
        return res

    def _hours_quantity_calc(self, cr, uid, ids, name, arg, context={}):
        res = {}
        ids2 = self.search(cr, uid, [('parent_id', 'child_of', ids)])
        if ids2:
            cr.execute("select account_analytic_line.account_id,COALESCE(SUM(unit_amount),0.0) \
                    from account_analytic_line \
                    join account_analytic_journal \
                        on account_analytic_line.journal_id = account_analytic_journal.id \
                    where account_analytic_line.account_id =ANY(%s) \
                        and account_analytic_journal.type='general' \
                    GROUP BY account_analytic_line.account_id",(ids2,))
            ff =  cr.fetchall()
            for account_id, sum in ff:
                res[account_id] = round(sum,2)
        for obj_id in ids:
            res.setdefault(obj_id, 0.0)
            for child_id in self.search(cr, uid,
                    [('parent_id', 'child_of', [obj_id])]):
                if child_id != obj_id:
                    res[obj_id] += res.get(child_id, 0.0)
        for id in ids:
            res[id] = round(res.get(id, 0.0),2)
        return res

    def _total_cost_calc(self, cr, uid, ids, name, arg, context={}):
        res = {}
        ids2 = self.search(cr, uid, [('parent_id', 'child_of', ids)])
        if ids2:
<<<<<<< HEAD
            acc_set = ",".join(map(str, ids2))
            cr.execute("""select account_analytic_line.account_id,COALESCE(sum(amount_currency),0.0) \
=======
            cr.execute("""select account_analytic_line.account_id,COALESCE(sum(amount),0.0) \
>>>>>>> 71beda7a
                    from account_analytic_line \
                    join account_analytic_journal \
                        on account_analytic_line.journal_id = account_analytic_journal.id \
                    where account_analytic_line.account_id =ANY(%s) \
                        and amount<0 \
<<<<<<< HEAD

                    GROUP BY account_analytic_line.account_id"""%acc_set)
=======
                    GROUP BY account_analytic_line.account_id""",(ids2,))
>>>>>>> 71beda7a
            for account_id, sum in cr.fetchall():
                res[account_id] = round(sum,2)
        return self._compute_currency_for_level_tree(cr, uid, ids, ids2, res, acc_set, context)

    # TODO Take care of pricelist and purchase !
    # def _ca_theorical_calc(self, cr, uid, ids, name, arg, context={}):
    #     res = {}
    #     res2 = {}
    #     date = time.strftime('%Y-%m-%d')
    #     ids2 = self.search(cr, uid, [('parent_id', 'child_of', ids)])
    #     # Take care of pricelist unit_price on all hours
    #     if ids2:
    #         acc_set = ",".join(map(str, ids2))
    #         cr.execute("""select account_analytic_line.account_id as account_id, \
    #                     COALESCE(sum((account_analytic_line.unit_amount * pt.list_price) \
    #                         - (account_analytic_line.unit_amount * pt.list_price \
    #                             * hr.factor)),0.0) as somme,\
    #                     account_analytic_line.unit_amount as qty,
    #                     a.pricelist_id as pricelist,
    #                     account_analytic_line.product_id as product,
    #                     a.partner_id as partner_id
    #                 from account_analytic_line \
    #                 left join account_analytic_journal \
    #                     on (account_analytic_line.journal_id = account_analytic_journal.id) \
    #                 join product_product pp \
    #                     on (account_analytic_line.product_id = pp.id) \
    #                 join product_template pt \
    #                     on (pp.product_tmpl_id = pt.id) \
    #                 join account_analytic_account a \
    #                     on (a.id=account_analytic_line.account_id) \
    #                 join hr_timesheet_invoice_factor hr \
    #                     on (hr.id=a.to_invoice) \
    #             where account_analytic_line.account_id IN (%s) \
    #                 and a.to_invoice IS NOT NULL \
    #                 and account_analytic_journal.type in ('purchase','general')
    #             GROUP BY account_analytic_line.account_id,"""%acc_set)
    #         # Compute unit amount with pricelist for given qty and product
    #         for account_id, sum, qty, pricelist,product, partner_id in cr.fetchall():
    #             # If no product, no pricelist or no partner_id, no need to compute
    #             if not pricelist or not product or not partner_id:
    #                 res2[account_id] = 0,0
    #             else:
    #                 unit_price = self.pool.get('product.pricelist').price_get(cr, uid, [pricelist],
    #                         product, qty or 1.0, partner_id, {
    #                             'date': date,
    #                             })[pricelist]
    #                 if unit_price is False:
    #                     warning = {
    #                         'title': 'No valid pricelist line found !',
    #                         'message':
    #                             "Couldn't find a pricelist line matching this product and quantity.\n"
    #                             "You have to change either the product, the quantity or the pricelist."
    #                         }
    #                 else:
    #                     res2[account_id] = round(unit_price,2)
    # 
    #     for obj_id in ids:
    #         res.setdefault(obj_id, 0.0)
    #         res2.setdefault(obj_id, 0.0)
    #         for child_id in self.search(cr, uid,
    #                 [('parent_id', 'child_of', [obj_id])]):
    #             if child_id != obj_id:
    #                 res[obj_id] += res.get(child_id, 0.0)
    #                 res[obj_id] += res2.get(child_id, 0.0)
    # 
    #     # sum both result on account_id
    #     for id in ids:
    #         res[id] = round(res.get(id, 0.0),2) + round(res2.get(id, 0.0),2)
    #     return res

            
    def _ca_theorical_calc(self, cr, uid, ids, name, arg, context={}):
        res = {}
        res2 = {}
        ids2 = self.search(cr, uid, [('parent_id', 'child_of', ids)])
        # Warnning
        # This computation doesn't take care of pricelist !
        # Just consider list_price
        if ids2:
            cr.execute("""select account_analytic_line.account_id as account_id, \
                        COALESCE(sum((account_analytic_line.unit_amount * pt.list_price) \
                            - (account_analytic_line.unit_amount * pt.list_price \
                                * hr.factor)),0.0) as somme
                    from account_analytic_line \
                    left join account_analytic_journal \
                        on (account_analytic_line.journal_id = account_analytic_journal.id) \
                    join product_product pp \
                        on (account_analytic_line.product_id = pp.id) \
                    join product_template pt \
                        on (pp.product_tmpl_id = pt.id) \
                    join account_analytic_account a \
                        on (a.id=account_analytic_line.account_id) \
                    join hr_timesheet_invoice_factor hr \
                        on (hr.id=a.to_invoice) \
                where account_analytic_line.account_id =ANY(%s) \
                    and a.to_invoice IS NOT NULL \
                    and account_analytic_journal.type in ('purchase','general')
                GROUP BY account_analytic_line.account_id""",(ids2,))
            for account_id, sum in cr.fetchall():
                res2[account_id] = round(sum,2)
                
        for obj_id in ids:
            res.setdefault(obj_id, 0.0)
            res2.setdefault(obj_id, 0.0)
            for child_id in self.search(cr, uid,
                    [('parent_id', 'child_of', [obj_id])]):
                if child_id != obj_id:
                    res[obj_id] += res.get(child_id, 0.0)
                    res[obj_id] += res2.get(child_id, 0.0)
        
        # sum both result on account_id
        for id in ids:
            res[id] = round(res.get(id, 0.0),2) + round(res2.get(id, 0.0),2)
        return res

    def _last_worked_date_calc (self, cr, uid, ids, name, arg, context={}):
        res = {}
        ids2 = self.search(cr, uid, [('parent_id', 'child_of', ids)])
        if ids2:
            cr.execute("select account_analytic_line.account_id, max(date) \
                    from account_analytic_line \
                    where account_id =ANY(%s) \
                        and invoice_id is null \
                    GROUP BY account_analytic_line.account_id" ,(ids2,))
            for account_id, sum in cr.fetchall():
                res[account_id] = sum
        for obj_id in ids:
            res.setdefault(obj_id, '')
            for child_id in self.search(cr, uid,
                    [('parent_id', 'child_of', [obj_id])]):
                if res[obj_id] < res.get(child_id, ''):
                    res[obj_id] = res.get(child_id, '')
        for id in ids:
            res[id] = res.get(id, '')
        return res

    def _last_invoice_date_calc (self, cr, uid, ids, name, arg, context={}):
        res = {}
        ids2 = self.search(cr, uid, [('parent_id', 'child_of', ids)])
        if ids2:
            cr.execute ("select account_analytic_line.account_id, \
                        date(max(account_invoice.date_invoice)) \
                    from account_analytic_line \
                    join account_invoice \
                        on account_analytic_line.invoice_id = account_invoice.id \
                    where account_analytic_line.account_id =ANY(%s) \
                        and account_analytic_line.invoice_id is not null \
                    GROUP BY account_analytic_line.account_id",(ids2,))
            for account_id, sum in cr.fetchall():
                res[account_id] = sum
        for obj_id in ids:
            res.setdefault(obj_id, '')
            for child_id in self.search(cr, uid,
                    [('parent_id', 'child_of', [obj_id])]):
                if res[obj_id] < res.get(child_id, ''):
                    res[obj_id] = res.get(child_id, '')
        for id in ids:
            res[id] = res.get(id, '')
        return res

    def _last_worked_invoiced_date_calc (self, cr, uid, ids, name, arg, context={}):
        res = {}
        ids2 = self.search(cr, uid, [('parent_id', 'child_of', ids)])
        if ids2:
            cr.execute("select account_analytic_line.account_id, max(date) \
                    from account_analytic_line \
                    where account_id =ANY(%s) \
                        and invoice_id is not null \
                    GROUP BY account_analytic_line.account_id;",(ids2,))
            for account_id, sum in cr.fetchall():
                res[account_id] = sum
        for obj_id in ids:
            res.setdefault(obj_id, '')
            for child_id in self.search(cr, uid,
                    [('parent_id', 'child_of', [obj_id])]):
                if res[obj_id] < res.get(child_id, ''):
                    res[obj_id] = res.get(child_id, '')
        for id in ids:
            res[id] = res.get(id, '')
        return res

    def _remaining_hours_calc(self, cr, uid, ids, name, arg, context={}):
        res = {}
        for account in self.browse(cr, uid, ids):
            if account.quantity_max <> 0:
                res[account.id] = account.quantity_max - account.hours_quantity
            else:
                res[account.id]=0.0
        for id in ids:
            res[id] = round(res.get(id, 0.0),2)
        return res

    def _hours_qtt_invoiced_calc(self, cr, uid, ids, name, arg, context={}):
        res = {}
        for account in self.browse(cr, uid, ids):
            res[account.id] = account.hours_quantity - account.hours_qtt_non_invoiced
            if res[account.id] < 0:
                res[account.id]=0.0
        for id in ids:
            res[id] = round(res.get(id, 0.0),2)
        return res

    def _revenue_per_hour_calc(self, cr, uid, ids, name, arg, context={}):
        res = {}
        for account in self.browse(cr, uid, ids):
            if account.hours_qtt_invoiced == 0:
                res[account.id]=0.0
            else:
                res[account.id] = account.ca_invoiced / account.hours_qtt_invoiced
        for id in ids:
            res[id] = round(res.get(id, 0.0),2)
        return res

    def _real_margin_rate_calc(self, cr, uid, ids, name, arg, context={}):
        res = {}
        for account in self.browse(cr, uid, ids):
            if account.ca_invoiced == 0:
                res[account.id]=0.0
            elif account.total_cost <> 0.0:
                res[account.id] = -(account.real_margin / account.total_cost) * 100
            else:
                res[account.id] = 0.0
        for id in ids:
            res[id] = round(res.get(id, 0.0),2)
        return res

    def _remaining_ca_calc(self, cr, uid, ids, name, arg, context={}):
        res = {}
        for account in self.browse(cr, uid, ids):
            if account.amount_max <> 0:
                res[account.id] = account.amount_max - account.ca_invoiced
            else:
                res[account.id]=0.0
        for id in ids:
            res[id] = round(res.get(id, 0.0),2)
        return res

    def _real_margin_calc(self, cr, uid, ids, name, arg, context={}):
        res = {}
        for account in self.browse(cr, uid, ids):
            res[account.id] = account.ca_invoiced + account.total_cost
        for id in ids:
            res[id] = round(res.get(id, 0.0),2)
        return res

    def _theorical_margin_calc(self, cr, uid, ids, name, arg, context={}):
        res = {}
        for account in self.browse(cr, uid, ids):
            res[account.id] = account.ca_theorical + account.total_cost
        for id in ids:
            res[id] = round(res.get(id, 0.0),2)
        return res

    def _month(self, cr, uid, ids, name, arg, context=None):
        res = {}
        for id in ids:
            ids2 = self.search(cr, uid, [('parent_id', 'child_of', [id])])
            if ids2:
                cr.execute('SELECT DISTINCT(month_id) FROM account_analytic_analysis_summary_month ' \
                        'WHERE account_id =ANY(%s) AND unit_amount <> 0.0',(ids2,))
                res[id] = [int(id * 1000000 + int(x[0])) for x in cr.fetchall()]
            else:
                res[id] = []
        return res

    def _user(self, cr, uid, ids, name, arg, context=None):
        res = {}
        cr.execute('SELECT MAX(id) FROM res_users')
        max_user = cr.fetchone()[0]
        for id in ids:
            ids2 = self.search(cr, uid, [('parent_id', 'child_of', [id])])
            if ids2:
                cr.execute('SELECT DISTINCT("user") FROM account_analytic_analysis_summary_user ' \
                        'WHERE account_id =ANY(%s) AND unit_amount <> 0.0',(ids2,))
                res[id] = [int((id * max_user) + x[0]) for x in cr.fetchall()]
            else:
                res[id] = []
        return res

    _columns ={
        'ca_invoiced': fields.function(_ca_invoiced_calc, method=True, type='float', string='Invoiced Amount', help="Total customer invoiced amount for this account."),
        'total_cost': fields.function(_total_cost_calc, method=True, type='float', string='Total Costs', help="Total of costs for this account. It includes real costs (from invoices) and indirect costs, like time spent on timesheets."),
        'ca_to_invoice': fields.function(_ca_to_invoice_calc, method=True, type='float', string='Uninvoiced Amount', help="If invoice from analytic account, the remaining amount you can invoice to the customer based on the total costs."),
        'ca_theorical': fields.function(_ca_theorical_calc, method=True, type='float', string='Theorical Revenue', help="Based on the costs you had on the project, what would have been the revenue if all these costs have been invoiced at the normal sale price provided by the pricelist."),
        'hours_quantity': fields.function(_hours_quantity_calc, method=True, type='float', string='Hours Tot', help="Number of hours you spent on the analytic account (from timesheet). It computes on all journal of type 'general'."),
        'last_invoice_date': fields.function(_last_invoice_date_calc, method=True, type='date', string='Last Invoice Date', help="Date of the last invoice created for this analytic account."),
        'last_worked_invoiced_date': fields.function(_last_worked_invoiced_date_calc, method=True, type='date', string='Date of Last Invoiced Cost', help="If invoice from the costs, this is the date of the latest work or cost that have been invoiced."),
        'last_worked_date': fields.function(_last_worked_date_calc, method=True, type='date', string='Date of Last Cost/Work', help="Date of the latest work done on this account."),
        'hours_qtt_non_invoiced': fields.function(_hours_qtt_non_invoiced_calc, method=True, type='float', string='Uninvoiced Hours', help="Number of hours (from journal of type 'general') that can be invoiced if you invoice based on analytic account."),
        'hours_qtt_invoiced': fields.function(_hours_qtt_invoiced_calc, method=True, type='float', string='Invoiced Hours', help="Number of hours that can be invoiced plus those that already have been invoiced."),
        'remaining_hours': fields.function(_remaining_hours_calc, method=True, type='float', string='Remaining Hours', help="Computed using the formula: Maximum Quantity - Hours Tot."),
        'remaining_ca': fields.function(_remaining_ca_calc, method=True, type='float', string='Remaining Revenue', help="Computed using the formula: Max Invoice Price - Invoiced Amount."),
        'revenue_per_hour': fields.function(_revenue_per_hour_calc, method=True, type='float', string='Revenue per Hours (real)', help="Computed using the formula: Invoiced Amount / Hours Tot."),
        'real_margin': fields.function(_real_margin_calc, method=True, type='float', string='Real Margin', help="Computed using the formula: Invoiced Amount - Total Costs."),
        'theorical_margin': fields.function(_theorical_margin_calc, method=True, type='float', string='Theorical Margin', help="Computed using the formula: Theorial Revenue - Total Costs"),
        'real_margin_rate': fields.function(_real_margin_rate_calc, method=True, type='float', string='Real Margin Rate (%)', help="Computes using the formula: (Real Margin / Total Costs) * 100."),
        'month_ids': fields.function(_month, method=True, type='many2many', relation='account_analytic_analysis.summary.month', string='Month'),
        'user_ids': fields.function(_user, method=True, type="many2many", relation='account_analytic_analysis.summary.user', string='User'),
    }
account_analytic_account()

class account_analytic_account_summary_user(osv.osv):
    _name = "account_analytic_analysis.summary.user"
    _description = "Hours summary by user"
    _order='user'
    _auto = False
    _rec_name = 'user'

    def _unit_amount(self, cr, uid, ids, name, arg, context=None):
        res = {}
        account_obj = self.pool.get('account.analytic.account')
        cr.execute('SELECT MAX(id) FROM res_users')
        max_user = cr.fetchone()[0]
        account_ids = [int(str(x/max_user - (x%max_user == 0 and 1 or 0))) for x in ids]
        user_ids = [int(str(x-((x/max_user - (x%max_user == 0 and 1 or 0)) *max_user))) for x in ids]
        account_ids2 = account_obj.search(cr, uid, [('parent_id', 'child_of', account_ids)])
        if account_ids2:
            cr.execute('SELECT id, unit_amount ' \
                    'FROM account_analytic_analysis_summary_user ' \
                    'WHERE account_id =ANY(%s) ' \
                        'AND "user" =ANY(%s)',(account_ids2, user_ids,))
            for sum_id, unit_amount in cr.fetchall():
                res[sum_id] = unit_amount
        for obj_id in ids:
            res.setdefault(obj_id, 0.0)
            for child_id in account_obj.search(cr, uid,
                    [('parent_id', 'child_of', [int(str(obj_id/max_user - (obj_id%max_user == 0 and 1 or 0)))])]):
                if child_id != int(str(obj_id/max_user - (obj_id%max_user == 0 and 1 or 0))):
                    res[obj_id] += res.get((child_id * max_user) + obj_id -((obj_id/max_user - (obj_id%max_user == 0 and 1 or 0)) * max_user), 0.0)
        for id in ids:
            res[id] = round(res.get(id, 0.0), 2)
        return res

    _columns = {
        'account_id': fields.many2one('account.analytic.account', 'Analytic Account', readonly=True),
        'unit_amount': fields.function(_unit_amount, method=True, type='float',
            string='Total Time'),
        'user' : fields.many2one('res.users', 'User'),
    }
    def init(self, cr):
        tools.sql.drop_view_if_exists(cr, 'account_analytic_analysis_summary_user')
        cr.execute('CREATE OR REPLACE VIEW account_analytic_analysis_summary_user AS (' \
                'SELECT ' \
                    '(u.account_id * u.max_user) + u."user" AS id, ' \
                    'u.account_id AS account_id, ' \
                    'u."user" AS "user", ' \
                    'COALESCE(SUM(l.unit_amount), 0.0) AS unit_amount ' \
                'FROM ' \
                    '(SELECT ' \
                        'a.id AS account_id, ' \
                        'u1.id AS "user", ' \
                        'MAX(u2.id) AS max_user ' \
                    'FROM ' \
                        'res_users AS u1, ' \
                        'res_users AS u2, ' \
                        'account_analytic_account AS a ' \
                    'GROUP BY u1.id, a.id ' \
                    ') AS u ' \
                'LEFT JOIN ' \
                    '(SELECT ' \
                        'l.account_id AS account_id, ' \
                        'l.user_id AS "user", ' \
                        'SUM(l.unit_amount) AS unit_amount ' \
                    'FROM account_analytic_line AS l, ' \
                        'account_analytic_journal AS j ' \
                    'WHERE (j.type = \'general\') and (j.id=l.journal_id) ' \
                    'GROUP BY l.account_id, l.user_id ' \
                    ') AS l '
                    'ON (' \
                        'u.account_id = l.account_id ' \
                        'AND u."user" = l."user"' \
                    ') ' \
                'GROUP BY u."user", u.account_id, u.max_user' \
                ')')

    def _read_flat(self, cr, user, ids, fields, context=None, load='_classic_read'):
        if not context:
            context={}
        if not ids:
            return []

        if fields==None:
            fields = self._columns.keys()

        # construct a clause for the rules :
        d1, d2 = self.pool.get('ir.rule').domain_get(cr, user, self._name)

        # all inherited fields + all non inherited fields for which the attribute whose name is in load is True
        fields_pre = filter(lambda x: x in self._columns and getattr(self._columns[x],'_classic_write'), fields) + self._inherits.values()

        res = []
        cr.execute('SELECT MAX(id) FROM res_users')
        max_user = cr.fetchone()[0]
        if len(fields_pre) :
            fields_pre2 = map(lambda x: (x in ('create_date', 'write_date')) and ('date_trunc(\'second\', '+x+') as '+x) or '"'+x+'"', fields_pre)
            for i in range(0, len(ids), cr.IN_MAX):
                sub_ids = ids[i:i+cr.IN_MAX]
                if d1:
                    cr.execute('select %s from \"%s\" where id in (%s) ' \
                            'and account_id in (%s) ' \
                            'and "user" in (%s) and %s order by %s' % \
                            (','.join(fields_pre2 + ['id']), self._table,
                                ','.join([str(x) for x in sub_ids]),
                                ','.join([str(x/max_user - (x%max_user == 0 and 1 or 0)) for x in sub_ids]),
                                ','.join([str(x-((x/max_user - (x%max_user == 0 and 1 or 0)) *max_user)) for x in sub_ids]), d1,
                                self._order),d2)
                    if not cr.rowcount == len({}.fromkeys(sub_ids)):
                        raise except_orm(_('AccessError'),
                                _('You try to bypass an access rule (Document type: %s).') % self._description)
                else:
                    cr.execute('select %s from \"%s\" where id in (%s) ' \
                            'and account_id in (%s) ' \
                            'and "user" in (%s) order by %s' % \
                            (','.join(fields_pre2 + ['id']), self._table,
                                ','.join([str(x) for x in sub_ids]),
                                ','.join([str(x/max_user - (x%max_user == 0 and 1 or 0)) for x in sub_ids]),
                                ','.join([str(x-((x/max_user - (x%max_user == 0 and 1 or 0)) *max_user)) for x in sub_ids]),
                                self._order))
                res.extend(cr.dictfetchall())
        else:
            res = map(lambda x: {'id': x}, ids)

        for f in fields_pre:
            if self._columns[f].translate:
                ids = map(lambda x: x['id'], res)
                res_trans = self.pool.get('ir.translation')._get_ids(cr, user, self._name+','+f, 'model', context.get('lang', False) or 'en_US', ids)
                for r in res:
                    r[f] = res_trans.get(r['id'], False) or r[f]

        for table in self._inherits:
            col = self._inherits[table]
            cols = intersect(self._inherit_fields.keys(), fields)
            if not cols:
                continue
            res2 = self.pool.get(table).read(cr, user, [x[col] for x in res], cols, context, load)

            res3 = {}
            for r in res2:
                res3[r['id']] = r
                del r['id']

            for record in res:
                record.update(res3[record[col]])
                if col not in fields:
                    del record[col]

        # all fields which need to be post-processed by a simple function (symbol_get)
        fields_post = filter(lambda x: x in self._columns and self._columns[x]._symbol_get, fields)
        if fields_post:
            # maybe it would be faster to iterate on the fields then on res, so that we wouldn't need
            # to get the _symbol_get in each occurence
            for r in res:
                for f in fields_post:
                    r[f] = self.columns[f]._symbol_get(r[f])
        ids = map(lambda x: x['id'], res)

        # all non inherited fields for which the attribute whose name is in load is False
        fields_post = filter(lambda x: x in self._columns and not getattr(self._columns[x], load), fields)
        for f in fields_post:
            # get the value of that field for all records/ids
            res2 = self._columns[f].get(cr, self, ids, f, user, context=context, values=res)
            for record in res:
                record[f] = res2[record['id']]

        return res

account_analytic_account_summary_user()

class account_analytic_account_summary_month(osv.osv):
    _name = "account_analytic_analysis.summary.month"
    _description = "Hours summary by month"
    _auto = False
    _rec_name = 'month'
#    _order = 'month'

    def _unit_amount(self, cr, uid, ids, name, arg, context=None):
        res = {}
        account_obj = self.pool.get('account.analytic.account')
        account_ids = [int(str(int(x))[:-6]) for x in ids]
        month_ids = [int(str(int(x))[-6:]) for x in ids]
        account_ids2 = account_obj.search(cr, uid, [('parent_id', 'child_of', account_ids)])
        if account_ids2:
            cr.execute('SELECT id, unit_amount ' \
                    'FROM account_analytic_analysis_summary_month ' \
                    'WHERE account_id =ANY(%s) ' \
                        'AND month_id =ANY(%s) ',(account_ids2, month_ids,))
            for sum_id, unit_amount in cr.fetchall():
                res[sum_id] = unit_amount
        for obj_id in ids:
            res.setdefault(obj_id, 0.0)
            for child_id in account_obj.search(cr, uid,
                    [('parent_id', 'child_of', [int(str(int(obj_id))[:-6])])]):
                if child_id != int(str(int(obj_id))[:-6]):
                    res[obj_id] += res.get(int(child_id * 1000000 + int(str(int(obj_id))[-6:])), 0.0)
        for id in ids:
            res[id] = round(res.get(id, 0.0), 2)
        return res

    _columns = {
        'account_id': fields.many2one('account.analytic.account', 'Analytic Account',
            readonly=True),
        'unit_amount': fields.function(_unit_amount, method=True, type='float',
            string='Total Time'),
        'month': fields.char('Month', size=25, readonly=True),
    }

    def init(self, cr):
        tools.sql.drop_view_if_exists(cr, 'account_analytic_analysis_summary_month')
        cr.execute('CREATE VIEW account_analytic_analysis_summary_month AS (' \
                'SELECT ' \
                    '(TO_NUMBER(TO_CHAR(d.month, \'YYYYMM\'), \'999999\') + (d.account_id  * 1000000))::integer AS id, ' \
                    'd.account_id AS account_id, ' \
                    'TO_CHAR(d.month, \'Mon YYYY\') AS month, ' \
                    'TO_NUMBER(TO_CHAR(d.month, \'YYYYMM\'), \'999999\') AS month_id, ' \
                    'COALESCE(SUM(l.unit_amount), 0.0) AS unit_amount ' \
                'FROM ' \
                    '(SELECT ' \
                        'd2.account_id, ' \
                        'd2.month ' \
                    'FROM ' \
                        '(SELECT ' \
                            'a.id AS account_id, ' \
                            'l.month AS month ' \
                        'FROM ' \
                            '(SELECT ' \
                                'DATE_TRUNC(\'month\', l.date) AS month ' \
                            'FROM account_analytic_line AS l, ' \
                                'account_analytic_journal AS j ' \
                            'WHERE j.type = \'general\' ' \
                            'GROUP BY DATE_TRUNC(\'month\', l.date) ' \
                            ') AS l, ' \
                            'account_analytic_account AS a ' \
                        'GROUP BY l.month, a.id ' \
                        ') AS d2 ' \
                    'GROUP BY d2.account_id, d2.month ' \
                    ') AS d ' \
                'LEFT JOIN ' \
                    '(SELECT ' \
                        'l.account_id AS account_id, ' \
                        'DATE_TRUNC(\'month\', l.date) AS month, ' \
                        'SUM(l.unit_amount) AS unit_amount ' \
                    'FROM account_analytic_line AS l, ' \
                        'account_analytic_journal AS j ' \
                    'WHERE (j.type = \'general\') and (j.id=l.journal_id) ' \
                    'GROUP BY l.account_id, DATE_TRUNC(\'month\', l.date) ' \
                    ') AS l '
                    'ON (' \
                        'd.account_id = l.account_id ' \
                        'AND d.month = l.month' \
                    ') ' \
                'GROUP BY d.month, d.account_id ' \
                ')')

    def _read_flat(self, cr, user, ids, fields, context=None, load='_classic_read'):
        if not context:
            context={}
        if not ids:
            return []

        if fields==None:
            fields = self._columns.keys()

        # construct a clause for the rules :
        d1, d2 = self.pool.get('ir.rule').domain_get(cr, user, self._name)

        # all inherited fields + all non inherited fields for which the attribute whose name is in load is True
        fields_pre = filter(lambda x: x in self._columns and getattr(self._columns[x],'_classic_write'), fields) + self._inherits.values()

        res = []
        if len(fields_pre) :
            fields_pre2 = map(lambda x: (x in ('create_date', 'write_date')) and ('date_trunc(\'second\', '+x+') as '+x) or '"'+x+'"', fields_pre)
            for i in range(0, len(ids), cr.IN_MAX):
                sub_ids = ids[i:i+cr.IN_MAX]
                if d1:
                    cr.execute('select %s from \"%s\" where id in (%s) ' \
                            'and account_id in (%s) ' \
                            'and month_id in (%s) and %s order by %s' % \
                            (','.join(fields_pre2 + ['id']), self._table,
                                ','.join([str(x) for x in sub_ids]),
                                ','.join([str(x)[:-6] for x in sub_ids]),
                                ','.join([str(x)[-6:] for x in sub_ids]), d1,
                                self._order),d2)
                    if not cr.rowcount == len({}.fromkeys(sub_ids)):
                        raise except_orm(_('AccessError'),
                                _('You try to bypass an access rule (Document type: %s).') % self._description)
                else:
                    cr.execute('select %s from \"%s\" where id in (%s) ' \
                            'and account_id in (%s) ' \
                            'and month_id in (%s) order by %s' % \
                            (','.join(fields_pre2 + ['id']), self._table,
                                ','.join([str(x) for x in sub_ids]),
                                ','.join([str(x)[:-6] for x in sub_ids]),
                                ','.join([str(x)[-6:] for x in sub_ids]),
                                self._order))
                res.extend(cr.dictfetchall())
        else:
            res = map(lambda x: {'id': x}, ids)

        for f in fields_pre:
            if self._columns[f].translate:
                ids = map(lambda x: x['id'], res)
                res_trans = self.pool.get('ir.translation')._get_ids(cr, user, self._name+','+f, 'model', context.get('lang', False) or 'en_US', ids)
                for r in res:
                    r[f] = res_trans.get(r['id'], False) or r[f]

        for table in self._inherits:
            col = self._inherits[table]
            cols = intersect(self._inherit_fields.keys(), fields)
            if not cols:
                continue
            res2 = self.pool.get(table).read(cr, user, [x[col] for x in res], cols, context, load)

            res3 = {}
            for r in res2:
                res3[r['id']] = r
                del r['id']

            for record in res:
                record.update(res3[record[col]])
                if col not in fields:
                    del record[col]

        # all fields which need to be post-processed by a simple function (symbol_get)
        fields_post = filter(lambda x: x in self._columns and self._columns[x]._symbol_get, fields)
        if fields_post:
            # maybe it would be faster to iterate on the fields then on res, so that we wouldn't need
            # to get the _symbol_get in each occurence
            for r in res:
                for f in fields_post:
                    r[f] = self.columns[f]._symbol_get(r[f])
        ids = map(lambda x: x['id'], res)

        # all non inherited fields for which the attribute whose name is in load is False
        fields_post = filter(lambda x: x in self._columns and not getattr(self._columns[x], load), fields)
        for f in fields_post:
            # get the value of that field for all records/ids
            res2 = self._columns[f].get(cr, self, ids, f, user, context=context, values=res)
            for record in res:
                record[f] = res2[record['id']]

        return res

account_analytic_account_summary_month()


# vim:expandtab:smartindent:tabstop=4:softtabstop=4:shiftwidth=4:
<|MERGE_RESOLUTION|>--- conflicted
+++ resolved
@@ -34,12 +34,8 @@
         res = {}
         ids2 = self.search(cr, uid, [('parent_id', 'child_of', ids)])
         if ids2:
-<<<<<<< HEAD
             acc_set = ",".join(map(str, ids2))
             cr.execute("select account_analytic_line.account_id, COALESCE(sum(amount_currency),0.0) \
-=======
-            cr.execute("select account_analytic_line.account_id, COALESCE(sum(amount),0.0) \
->>>>>>> 71beda7a
                     from account_analytic_line \
                     join account_analytic_journal \
                         on account_analytic_line.journal_id = account_analytic_journal.id  \
@@ -57,13 +53,10 @@
         ids2 = self.search(cr, uid, [('parent_id', 'child_of', ids)])
         if ids2:
             # Amount uninvoiced hours to invoice at sale price
-<<<<<<< HEAD
             # Warnning
             # This computation doesn't take care of pricelist !
             # Just consider list_price
             acc_set = ",".join(map(str, ids2))
-=======
->>>>>>> 71beda7a
             cr.execute("""SELECT account_analytic_account.id, \
                         COALESCE(sum (product_template.list_price * \
                             account_analytic_line.unit_amount * \
@@ -166,23 +159,15 @@
         res = {}
         ids2 = self.search(cr, uid, [('parent_id', 'child_of', ids)])
         if ids2:
-<<<<<<< HEAD
             acc_set = ",".join(map(str, ids2))
             cr.execute("""select account_analytic_line.account_id,COALESCE(sum(amount_currency),0.0) \
-=======
-            cr.execute("""select account_analytic_line.account_id,COALESCE(sum(amount),0.0) \
->>>>>>> 71beda7a
+
                     from account_analytic_line \
                     join account_analytic_journal \
                         on account_analytic_line.journal_id = account_analytic_journal.id \
                     where account_analytic_line.account_id =ANY(%s) \
                         and amount<0 \
-<<<<<<< HEAD
-
-                    GROUP BY account_analytic_line.account_id"""%acc_set)
-=======
                     GROUP BY account_analytic_line.account_id""",(ids2,))
->>>>>>> 71beda7a
             for account_id, sum in cr.fetchall():
                 res[account_id] = round(sum,2)
         return self._compute_currency_for_level_tree(cr, uid, ids, ids2, res, acc_set, context)
