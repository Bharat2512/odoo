# -*- coding: utf-8 -*-

from datetime import date, datetime
from dateutil.relativedelta import relativedelta

from openerp import api, fields, models, _
from openerp.exceptions import UserError, ValidationError
from openerp.tools import DEFAULT_SERVER_DATE_FORMAT as DF


class AccountAssetCategory(models.Model):
    _name = 'account.asset.category'
    _description = 'Asset category'

    active = fields.Boolean(default=True)
    name = fields.Char(required=True, index=True, string="Asset Type")
    account_analytic_id = fields.Many2one('account.analytic.account', string='Analytic Account', domain=[('account_type', '=', 'normal')])
    account_asset_id = fields.Many2one('account.account', string='Asset Account', required=True, domain=[('internal_type','=','other'), ('deprecated', '=', False)])
    account_income_recognition_id = fields.Many2one('account.account', string='Recognition Income Account', domain=[('internal_type','=','other'), ('deprecated', '=', False)], oldname='account_expense_depreciation_id')
    account_depreciation_id = fields.Many2one('account.account', string='Depreciation Account', required=True, domain=[('internal_type','=','other'), ('deprecated', '=', False)])
    journal_id = fields.Many2one('account.journal', string='Journal', required=True)
    company_id = fields.Many2one('res.company', string='Company', required=True, default=lambda self: self.env['res.company']._company_default_get('account.asset.category'))
    method = fields.Selection([('linear', 'Linear'), ('degressive', 'Degressive')], string='Computation Method', required=True, default='linear',
        help="Choose the method to use to compute the amount of depreciation lines.\n"
            "  * Linear: Calculated on basis of: Gross Value / Number of Depreciations\n"
            "  * Degressive: Calculated on basis of: Residual Value * Degressive Factor")
    method_number = fields.Integer(string='Number of Depreciations', default=5, help="The number of depreciations needed to depreciate your asset")
    method_period = fields.Integer(string='Period Length', default=1, help="State here the time between 2 depreciations, in months", required=True)
    method_progress_factor = fields.Float('Degressive Factor', default=0.3)
    method_time = fields.Selection([('number', 'Number of Depreciations'), ('end', 'Ending Date')], string='Time Method', required=True, default='number',
        help="Choose the method to use to compute the dates and number of depreciation lines.\n"
           "  * Number of Depreciations: Fix the number of depreciation lines and the time between 2 depreciations.\n"
           "  * Ending Date: Choose the time between 2 depreciations and the date the depreciations won't go beyond.")
    method_end = fields.Date('Ending date')
    prorata = fields.Boolean(string='Prorata Temporis', help='Indicates that the first depreciation entry for this asset have to be done from the purchase date instead of the first of January')
    open_asset = fields.Boolean(string='Post Journal Entries', help="Check this if you want to automatically confirm the assets of this category when created by invoices.")
    type = fields.Selection([('sale', 'Sale: Revenue Recognition'), ('purchase', 'Purchase: Asset')], required=True, index=True, default='purchase')

    @api.onchange('type')
    def onchange_type(self):
        if self.type == 'sale':
            self.prorata = True
            self.method_period = 1
        else:
            self.method_period = 12


class AccountAssetAsset(models.Model):
    _name = 'account.asset.asset'
    _description = 'Asset/Revenue Recognition'
    _inherit = ['mail.thread', 'ir.needaction_mixin']

    account_move_ids = fields.One2many('account.move', 'asset_id', string='Entries', readonly=True, states={'draft': [('readonly', False)]})
    entry_count = fields.Integer(compute='_entry_count', string='# Asset Entries')
    name = fields.Char(string='Asset Name', required=True, readonly=True, states={'draft': [('readonly', False)]})
    code = fields.Char(string='Reference', size=32, readonly=True, states={'draft': [('readonly', False)]})
    value = fields.Float(string='Gross Value', required=True, readonly=True, digits=0, states={'draft': [('readonly', False)]}, oldname='purchase_value')
    currency_id = fields.Many2one('res.currency', string='Currency', required=True, readonly=True, states={'draft': [('readonly', False)]},
        default=lambda self: self.env.user.company_id.currency_id.id)
    company_id = fields.Many2one('res.company', string='Company', required=True, readonly=True, states={'draft': [('readonly', False)]},
        default=lambda self: self.env['res.company']._company_default_get('account.asset.asset'))
    note = fields.Text()
    category_id = fields.Many2one('account.asset.category', string='Category', required=True, change_default=True, readonly=True, states={'draft': [('readonly', False)]})
    date = fields.Date(string='Date', required=True, readonly=True, states={'draft': [('readonly', False)]}, default=fields.Date.context_today, oldname="purchase_date")
    state = fields.Selection([('draft', 'Draft'), ('open', 'Running'), ('close', 'Close')], 'Status', required=True, copy=False, default='draft',
        help="When an asset is created, the status is 'Draft'.\n"
            "If the asset is confirmed, the status goes in 'Running' and the depreciation lines can be posted in the accounting.\n"
            "You can manually close an asset when the depreciation is over. If the last line of depreciation is posted, the asset automatically goes in that status.")
    active = fields.Boolean(default=True)
    partner_id = fields.Many2one('res.partner', string='Partner', readonly=True, states={'draft': [('readonly', False)]})
    method = fields.Selection([('linear', 'Linear'), ('degressive', 'Degressive')], string='Computation Method', required=True, readonly=True, states={'draft': [('readonly', False)]}, default='linear',
        help="Choose the method to use to compute the amount of depreciation lines.\n  * Linear: Calculated on basis of: Gross Value / Number of Depreciations\n"
            "  * Degressive: Calculated on basis of: Residual Value * Degressive Factor")
    method_number = fields.Integer(string='Number of Depreciations', readonly=True, states={'draft': [('readonly', False)]}, default=5, help="The number of depreciations needed to depreciate your asset")
    method_period = fields.Integer(string='Number of Months in a Period', required=True, readonly=True, default=12, states={'draft': [('readonly', False)]},
        help="The amount of time between two depreciations, in months")
    method_end = fields.Date(string='Ending Date', readonly=True, states={'draft': [('readonly', False)]})
    method_progress_factor = fields.Float(string='Degressive Factor', readonly=True, default=0.3, states={'draft': [('readonly', False)]})
    value_residual = fields.Float(compute='_amount_residual', method=True, digits=0, string='Residual Value')
    method_time = fields.Selection([('number', 'Number of Depreciations'), ('end', 'Ending Date')], string='Time Method', required=True, readonly=True, default='number', states={'draft': [('readonly', False)]},
        help="Choose the method to use to compute the dates and number of depreciation lines.\n"
             "  * Number of Depreciations: Fix the number of depreciation lines and the time between 2 depreciations.\n"
             "  * Ending Date: Choose the time between 2 depreciations and the date the depreciations won't go beyond.")
    prorata = fields.Boolean(string='Prorata Temporis', readonly=True, states={'draft': [('readonly', False)]},
        help='Indicates that the first depreciation entry for this asset have to be done from the purchase date instead of the first January / Start date of fiscal year')
    depreciation_line_ids = fields.One2many('account.asset.depreciation.line', 'asset_id', string='Depreciation Lines', readonly=True, states={'draft': [('readonly', False)], 'open': [('readonly', False)]})
    salvage_value = fields.Float(string='Salvage Value', digits=0, readonly=True, states={'draft': [('readonly', False)]},
        help="It is the amount you plan to have that you cannot depreciate.")
    invoice_id = fields.Many2one('account.invoice', string='Invoice', states={'draft': [('readonly', False)]}, copy=False)
    type = fields.Selection(related="category_id.type", string='Type', required=True)

    @api.multi
    def unlink(self):
        for asset in self:
            if asset.state in ['open', 'close']:
                raise UserError(_('You cannot delete a document is in %s state.') % (asset.state,))
            if asset.account_move_ids:
                raise UserError(_('You cannot delete a document that contains posted entries.'))
        return super(AccountAssetAsset, self).unlink()

    @api.multi
    def _get_last_depreciation_date(self):
        """
        @param id: ids of a account.asset.asset objects
        @return: Returns a dictionary of the effective dates of the last depreciation entry made for given asset ids. If there isn't any, return the purchase date of this asset
        """
        self.env.cr.execute("""
            SELECT a.id as id, COALESCE(MAX(m.date),a.date) AS date
            FROM account_asset_asset a
            LEFT JOIN account_move m ON (m.asset_id = a.id)
            WHERE a.id IN %s
            GROUP BY a.id, a.date """, (tuple(self.ids),))
        result = dict(self.env.cr.fetchall())
        return result

    @api.model
    def _cron_generate_entries(self):
        assets = self.env['account.asset.asset'].search([('state', '=', 'open')])
        assets._compute_entries(datetime.today())

    def _compute_board_amount(self, sequence, residual_amount, amount_to_depr, undone_dotation_number, posted_depreciation_line_ids, total_days, depreciation_date):
        amount = 0
        if sequence == undone_dotation_number:
            amount = residual_amount
        else:
            if self.method == 'linear':
                amount = amount_to_depr / (undone_dotation_number - len(posted_depreciation_line_ids))
                if self.prorata and self.category_id.type == 'purchase':
                    amount = amount_to_depr / self.method_number
                    days = total_days - float(depreciation_date.strftime('%j'))
                    if sequence == 1:
                        amount = (amount_to_depr / self.method_number) / total_days * days
                    elif sequence == undone_dotation_number:
                        amount = (amount_to_depr / self.method_number) / total_days * (total_days - days)
            elif self.method == 'degressive':
                amount = residual_amount * self.method_progress_factor
                if self.prorata:
                    days = total_days - float(depreciation_date.strftime('%j'))
                    if sequence == 1:
                        amount = (residual_amount * self.method_progress_factor) / total_days * days
                    elif sequence == undone_dotation_number:
                        amount = (residual_amount * self.method_progress_factor) / total_days * (total_days - days)
        return amount

    def _compute_board_undone_dotation_nb(self, depreciation_date, total_days):
        undone_dotation_number = self.method_number
        if self.method_time == 'end':
            end_date = datetime.strptime(self.method_end, DF).date()
            undone_dotation_number = 0
            while depreciation_date <= end_date:
                depreciation_date = date(depreciation_date.year, depreciation_date.month, depreciation_date.day) + relativedelta(months=+self.method_period)
                undone_dotation_number += 1
        if self.prorata and self.category_id.type == 'purchase':
            undone_dotation_number += 1
        return undone_dotation_number

    @api.multi
    def compute_depreciation_board(self):
        self.ensure_one()

        posted_depreciation_line_ids = self.depreciation_line_ids.filtered(lambda x: x.move_check)
        unposted_depreciation_line_ids = self.depreciation_line_ids.filtered(lambda x: not x.move_check)

        # Remove old unposted depreciation lines. We cannot use unlink() with One2many field
        commands = [(2, line_id.id, False) for line_id in unposted_depreciation_line_ids]

        if self.value_residual != 0.0:
            amount_to_depr = residual_amount = self.value_residual
            if self.prorata:
                depreciation_date = datetime.strptime(self._get_last_depreciation_date()[self.id], DF).date()
            else:
                # depreciation_date = 1st of January of purchase year
                asset_date = datetime.strptime(self.date, DF).date()
                # if we already have some previous validated entries, starting date isn't 1st January but last entry + method period
                if posted_depreciation_line_ids and posted_depreciation_line_ids[0].depreciation_date:
                    last_depreciation_date = datetime.strptime(posted_depreciation_line_ids[0].depreciation_date, DF).date()
                    depreciation_date = last_depreciation_date + relativedelta(months=+self.method_period)
                else:
                    depreciation_date = asset_date
            day = depreciation_date.day
            month = depreciation_date.month
            year = depreciation_date.year
            total_days = (year % 4) and 365 or 366

            undone_dotation_number = self._compute_board_undone_dotation_nb(depreciation_date, total_days)
            for x in range(len(posted_depreciation_line_ids), undone_dotation_number):
                sequence = x + 1
                amount = self._compute_board_amount(sequence, residual_amount, amount_to_depr, undone_dotation_number, posted_depreciation_line_ids, total_days, depreciation_date)
                amount = self.currency_id.round(amount)
                residual_amount -= amount
                vals = {
                    'amount': amount,
                    'asset_id': self.id,
                    'sequence': sequence,
                    'name': (self.code or '') + '/' + str(sequence),
                    'remaining_value': residual_amount,
                    'depreciated_value': self.value - (self.salvage_value + residual_amount),
                    'depreciation_date': depreciation_date.strftime(DF),
                }
                commands.append((0, False, vals))
                # Considering Depr. Period as months
                depreciation_date = date(year, month, day) + relativedelta(months=+self.method_period)
                day = depreciation_date.day
                month = depreciation_date.month
                year = depreciation_date.year

        self.write({'depreciation_line_ids': commands})

        return True

    @api.multi
    def validate(self):
        self.write({'state': 'open'})
        fields = [
            'method',
            'method_number',
            'method_period',
            'method_end',
            'method_progress_factor',
            'method_time',
            'salvage_value',
            'invoice_id',
        ]
        ref_tracked_fields = self.env['account.asset.asset'].fields_get(fields)
        for asset in self:
            tracked_fields = ref_tracked_fields.copy()
            if asset.method == 'linear':
                del(tracked_fields['method_progress_factor'])
            if asset.method_time != 'end':
                del(tracked_fields['method_end'])
            else:
                del(tracked_fields['method_number'])
            dummy, tracking_value_ids = asset._message_track(tracked_fields, dict.fromkeys(fields))
            asset.message_post(subject=_('Asset created'), tracking_value_ids=tracking_value_ids)

    @api.multi
    def set_to_close(self):
        move_ids = []
        for asset in self:
            unposted_depreciation_line_ids = asset.depreciation_line_ids.filtered(lambda x: not x.move_check)
            if unposted_depreciation_line_ids:
                old_values = {
                    'method_end': asset.method_end,
                    'method_number': asset.method_number,
                }

                # Remove all unposted depr. lines
                commands = [(2, line_id.id, False) for line_id in unposted_depreciation_line_ids]

                # Create a new depr. line with the residual amount and post it
                sequence = len(asset.depreciation_line_ids) - len(unposted_depreciation_line_ids) + 1
                today = datetime.today().strftime(DF)
                vals = {
                    'amount': asset.value_residual,
                    'asset_id': asset.id,
                    'sequence': sequence,
                    'name': (asset.code or '') + '/' + str(sequence),
                    'remaining_value': 0,
                    'depreciated_value': asset.value - asset.salvage_value,  # the asset is completely depreciated
                    'depreciation_date': today,
                }
                commands.append((0, False, vals))
                asset.write({'depreciation_line_ids': commands, 'method_end': today, 'method_number': sequence})
                tracked_fields = self.env['account.asset.asset'].fields_get(['method_number', 'method_end'])
                changes, tracking_value_ids = asset._message_track(tracked_fields, old_values)
                if changes:
                    asset.message_post(subject=_('Asset sold or disposed. Accounting entry awaiting for validation.'), tracking_value_ids=tracking_value_ids)
                move_ids += asset.depreciation_line_ids[-1].create_move(post_move=False)
        if move_ids:
            name = _('Disposal Move')
            view_mode = 'form'
            if len(move_ids) > 1:
                name = _('Disposal Moves')
                view_mode = 'tree,form'
            return {
                'name': name,
                'view_type': 'form',
                'view_mode': view_mode,
                'res_model': 'account.move',
                'type': 'ir.actions.act_window',
                'target': 'current',
                'res_id': move_ids[0],
            }

    @api.multi
    def set_to_draft(self):
        self.write({'state': 'draft'})

    @api.one
    @api.depends('value', 'salvage_value', 'depreciation_line_ids.move_check', 'depreciation_line_ids.amount')
    def _amount_residual(self):
        total_amount = 0.0
        for line in self.depreciation_line_ids:
            if line.move_check:
                total_amount += line.amount
        self.value_residual = self.value - total_amount - self.salvage_value

    @api.onchange('company_id')
    def onchange_company_id(self):
        self.currency_id = self.company_id.currency_id.id

    @api.multi
    @api.depends('account_move_ids')
    def _entry_count(self):
        for asset in self:
            asset.entry_count = self.env['account.move'].search_count([('asset_id', '=', asset.id)])

    @api.one
    @api.constrains('prorata', 'method_time')
    def _check_prorata(self):
        if self.prorata and self.method_time != 'number':
            raise ValidationError(_('Prorata temporis can be applied only for time method "number of depreciations".'))

    @api.onchange('category_id')
    def onchange_category_id(self):
        vals = self.onchange_category_id_values(self.category_id.id)
        # We cannot use 'write' on an object that doesn't exist yet
        if vals:
            for k, v in vals['value'].iteritems():
                setattr(self, k, v)

    def onchange_category_id_values(self, category_id):
        if category_id:
            category = self.env['account.asset.category'].browse(category_id)
            return {
                'value': {
                    'method': category.method,
                    'method_number': category.method_number,
                    'method_time': category.method_time,
                    'method_period': category.method_period,
                    'method_progress_factor': category.method_progress_factor,
                    'method_end': category.method_end,
                    'prorata': category.prorata,
                }
            }

    @api.onchange('method_time')
    def onchange_method_time(self):
        if self.method_time != 'number':
            self.prorata = False

    @api.multi
    def copy_data(self, default=None):
        if default is None:
            default = {}
        default['name'] = self.name + _(' (copy)')
        return super(AccountAssetAsset, self).copy_data(default)[0]

    @api.multi
    def _compute_entries(self, date):
        depreciation_ids = self.env['account.asset.depreciation.line'].search([
            ('asset_id', 'in', self.ids), ('depreciation_date', '<=', date),
            ('move_check', '=', False)])
        return depreciation_ids.create_move()

    @api.model
    def create(self, vals):
        asset = super(AccountAssetAsset, self.with_context(mail_create_nolog=True)).create(vals)
        asset.compute_depreciation_board()
        return asset

    @api.multi
    def write(self, vals):
        res = super(AccountAssetAsset, self).write(vals)
        if 'depreciation_line_ids' not in vals:
            self.compute_depreciation_board()
        return res

    @api.multi
    def open_entries(self):
        return {
            'name': _('Journal Entries'),
            'view_type': 'form',
            'view_mode': 'tree,form',
            'res_model': 'account.move',
            'view_id': False,
            'type': 'ir.actions.act_window',
            'context': dict(self.env.context or {}, search_default_asset_id=self.id, default_asset_id=self.id),
        }


class AccountAssetDepreciationLine(models.Model):
    _name = 'account.asset.depreciation.line'
    _description = 'Asset depreciation line'

    name = fields.Char(string='Depreciation Name', required=True, index=True)
    sequence = fields.Integer(required=True)
    asset_id = fields.Many2one('account.asset.asset', string='Asset', required=True, ondelete='cascade')
    parent_state = fields.Selection(related='asset_id.state', string='State of Asset')
    amount = fields.Float(string='Current Depreciation', digits=0, required=True)
    remaining_value = fields.Float(string='Next Period Depreciation', digits=0, required=True)
    depreciated_value = fields.Float(string='Cumulative Depreciation', required=True)
    depreciation_date = fields.Date('Depreciation Date', index=True)
    move_id = fields.Many2one('account.move', string='Depreciation Entry')
    move_check = fields.Boolean(compute='_get_move_check', string='Posted', track_visibility='always', store=True)

    @api.one
    @api.depends('move_id')
    def _get_move_check(self):
        self.move_check = bool(self.move_id)

    @api.multi
<<<<<<< HEAD
    def create_move(self, post_move=True):
        created_moves = self.env['account.move']
=======
    def create_move(self):
        created_move_ids = []
        asset_ids = set()
>>>>>>> 19a77d94
        for line in self:
            depreciation_date = self.env.context.get('depreciation_date') or line.depreciation_date or fields.Date.context_today(self)
            company_currency = line.asset_id.company_id.currency_id
            current_currency = line.asset_id.currency_id
            amount = current_currency.compute(line.amount, company_currency)
            sign = (line.asset_id.category_id.journal_id.type == 'purchase' or line.asset_id.category_id.journal_id.type == 'sale' and 1) or -1
            asset_name = line.asset_id.name + ' (%s/%s)' % (line.sequence, line.asset_id.method_number)
            reference = line.asset_id.code
            journal_id = line.asset_id.category_id.journal_id.id
            partner_id = line.asset_id.partner_id.id
            categ_type = line.asset_id.category_id.type
            debit_account = line.asset_id.category_id.account_asset_id.id
            credit_account = line.asset_id.category_id.account_depreciation_id.id
            move_line_1 = {
                'name': asset_name,
                'account_id': credit_account,
                'debit': 0.0,
                'credit': amount,
                'journal_id': journal_id,
                'partner_id': partner_id,
                'currency_id': company_currency != current_currency and current_currency.id or False,
                'amount_currency': company_currency != current_currency and - sign * line.amount or 0.0,
                'analytic_account_id': line.asset_id.category_id.account_analytic_id.id if categ_type == 'sale' else False,
                'date': depreciation_date,
            }
            move_line_2 = {
                'name': asset_name,
                'account_id': debit_account,
                'credit': 0.0,
                'debit': amount,
                'journal_id': journal_id,
                'partner_id': partner_id,
                'currency_id': company_currency != current_currency and current_currency.id or False,
                'amount_currency': company_currency != current_currency and sign * line.amount or 0.0,
                'analytic_account_id': line.asset_id.category_id.account_analytic_id.id if categ_type == 'purchase' else False,
                'date': depreciation_date,
            }
            move_vals = {
                'ref': reference,
                'date': depreciation_date or False,
                'journal_id': line.asset_id.category_id.journal_id.id,
                'line_ids': [(0, 0, move_line_1), (0, 0, move_line_2)],
                'asset_id': line.asset_id.id,
                }
            move = self.env['account.move'].create(move_vals)
            line.write({'move_id': move.id, 'move_check': True})
<<<<<<< HEAD
            created_moves |= move

        if post_move and created_moves:
            created_moves.post()
        return [x.id for x in created_moves]

    @api.multi
    def post_lines_and_close_asset(self):
=======
            created_move_ids.append(move.id)
            asset_ids.add(line.asset_id)
            partner_name = line.asset_id.partner_id.name
            currency_name = line.asset_id.currency_id.name

            def _format_message(message_description, tracked_values):
                message = ''
                if message_description:
                    message = '<span>%s</span>' % message_description
                for name, values in tracked_values.iteritems():
                    message += '<div> &nbsp; &nbsp; &bull; <b>%s</b>: ' % name
                    message += '%s</div>' % values
                return message

            msg_values = {_('Currency'): currency_name, _('Amount'): line.amount}
            if partner_name:
                msg_values[_('Partner')] = partner_name
            msg = _format_message(_('Depreciation line posted.'), msg_values)
            line.asset_id.message_post(body=msg)
>>>>>>> 19a77d94
        # we re-evaluate the assets to determine whether we can close them
        for line in self:
            line.log_message_when_posted()
            asset = line.asset_id
            if asset.currency_id.is_zero(asset.value_residual):
                asset.message_post(body=_("Document closed."))
                asset.write({'state': 'close'})

    @api.multi
    def log_message_when_posted(self):
        def _format_message(message_description, tracked_values):
            message = ''
            if message_description:
                message = '<span>%s</span>' % message_description
            for name, values in tracked_values.iteritems():
                message += '<div> &nbsp; &nbsp; &bull; <b>%s</b>: ' % name
                message += '%s</div>' % values
            return message

        for line in self:
            if line.move_id and line.move_id.state == 'draft':
                partner_name = line.asset_id.partner_id.name
                currency_name = line.asset_id.currency_id.name
                msg_values = {_('Currency'): currency_name, _('Amount'): line.amount}
                if partner_name:
                    msg_values[_('Partner')] = partner_name
                msg = _format_message(_('Depreciation line posted.'), msg_values)
                line.asset_id.message_post(body=msg)

    @api.multi
    def unlink(self):
        for record in self:
            if record.move_check:
                if record.asset_id.category_id.type == 'purchase':
                    msg = _("You cannot delete posted depreciation lines.")
                else:
                    msg = _("You cannot delete posted installment lines.")
                raise UserError(msg)
        return super(AccountAssetDepreciationLine, self).unlink()


class AccountMove(models.Model):
    _inherit = 'account.move'

    asset_id = fields.Many2one('account.asset.asset', string='Asset', ondelete="restrict")

    @api.multi
    def post(self):
        for move in self:
            if move.asset_id:
                move.asset_id.depreciation_line_ids.post_lines_and_close_asset()
        return super(AccountMove, self).post()<|MERGE_RESOLUTION|>--- conflicted
+++ resolved
@@ -400,14 +400,8 @@
         self.move_check = bool(self.move_id)
 
     @api.multi
-<<<<<<< HEAD
     def create_move(self, post_move=True):
         created_moves = self.env['account.move']
-=======
-    def create_move(self):
-        created_move_ids = []
-        asset_ids = set()
->>>>>>> 19a77d94
         for line in self:
             depreciation_date = self.env.context.get('depreciation_date') or line.depreciation_date or fields.Date.context_today(self)
             company_currency = line.asset_id.company_id.currency_id
@@ -454,7 +448,6 @@
                 }
             move = self.env['account.move'].create(move_vals)
             line.write({'move_id': move.id, 'move_check': True})
-<<<<<<< HEAD
             created_moves |= move
 
         if post_move and created_moves:
@@ -463,27 +456,6 @@
 
     @api.multi
     def post_lines_and_close_asset(self):
-=======
-            created_move_ids.append(move.id)
-            asset_ids.add(line.asset_id)
-            partner_name = line.asset_id.partner_id.name
-            currency_name = line.asset_id.currency_id.name
-
-            def _format_message(message_description, tracked_values):
-                message = ''
-                if message_description:
-                    message = '<span>%s</span>' % message_description
-                for name, values in tracked_values.iteritems():
-                    message += '<div> &nbsp; &nbsp; &bull; <b>%s</b>: ' % name
-                    message += '%s</div>' % values
-                return message
-
-            msg_values = {_('Currency'): currency_name, _('Amount'): line.amount}
-            if partner_name:
-                msg_values[_('Partner')] = partner_name
-            msg = _format_message(_('Depreciation line posted.'), msg_values)
-            line.asset_id.message_post(body=msg)
->>>>>>> 19a77d94
         # we re-evaluate the assets to determine whether we can close them
         for line in self:
             line.log_message_when_posted()
