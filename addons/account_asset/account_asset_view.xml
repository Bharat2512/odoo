<openerp>
<data>

    <!--
        Asset Category
     -->

    <record model="ir.ui.view" id="view_account_asset_category_form">
        <field name="name">account.asset.category.form</field>
        <field name="model">account.asset.category</field>
        <field name="arch" type="xml">
            <form string="Asset category">
                <group>
                    <group>
                        <field name="name"/>
                        <field name="company_id" options="{'no_create': True}" groups="base.group_multi_company"/>
                    </group>
                    <group>
                        <field name="journal_id"/>
                        <field name="account_asset_id" on_change="onchange_account_asset(account_asset_id)"/>
                        <field name="account_depreciation_id"/>
                        <field name="account_expense_depreciation_id"/>
                    </group>
                    <group string="Depreciation Dates">
                        <field name="method_time"/>
                        <field name="method_number" attrs="{'invisible':[('method_time','=','end')], 'required':[('method_time','=','number')]}"/>
                        <field name="method_period"/>
                        <field name="method_end" attrs="{'required': [('method_time','=','end')], 'invisible':[('method_time','=','number')]}"/>
                    </group>
                    <group string="Depreciation Method">
                        <field name="method" widget="radio"/>
                        <field name="method_progress_factor" attrs="{'invisible':[('method','=','linear')], 'required':[('method','=','degressive')]}"/>
                        <field name="prorata"/>
                        <field name="open_asset"/>
                    </group>
                    <group groups="analytic.group_analytic_accounting" string="Analytic Information">
                        <field name="account_analytic_id"/>
                    </group>
                </group>
                <separator string="Notes"/>
                <field name="note"/>
            </form>
        </field>
    </record>

    <record model="ir.ui.view" id="view_account_asset_category_tree">
        <field name="name">account.asset.category.tree</field>
        <field name="model">account.asset.category</field>
        <field name="arch" type="xml">
            <tree string="Asset category">
                <field name="name"/>
                <field name="journal_id"/>
                <field name="method"/>
                <field name="company_id" groups="base.group_multi_company"/>
            </tree>
        </field>
    </record>

    <record model="ir.ui.view" id="view_account_asset_category_search">
        <field name="name">account.asset.category.search</field>
        <field name="model">account.asset.category</field>
        <field name="arch" type="xml">
            <search string="Search Asset Category">
                <field name="name" string="Asset Category"/>
                <field name="journal_id"/>
            </search>
        </field>
    </record>

    <!--
        Asset
     -->

    <record model="ir.ui.view" id="view_account_asset_asset_form">
        <field name="name">account.asset.asset.form</field>
        <field name="model">account.asset.asset</field>
        <field name="arch" type="xml">
            <form string="Asset">
                <header>
                    <button name="validate" states="draft" string="Confirm Asset" type="object" class="oe_highlight"/>
                    <button name="set_to_close" states="open" string="Set to Close" type="object" class="oe_highlight"/>
                    <button name="set_to_draft" states="open" string="Set to Draft" type="object" />
                    <field name="state" widget="statusbar" statusbar_visible="draft,open"/>
                </header>
                <sheet>
                    <div class="oe_button_box oe_right">
                        <button class="oe_inline oe_stat_button" name="open_entries"  type="object" icon="fa-pencil">
                        <field string="Entries" name="entry_count" widget="statinfo" />
                    </button>
                    </div>
                    <div class="oe_title">
                        <label for="name" class="oe_edit_only"/>
                        <h1>
                            <field name="name" class="oe_inline"/>
                        </h1>
                    </div>
                    <group>
                        <group>
                            <field name="category_id" on_change="onchange_category_id(category_id)"/>
                            <field name="code"/>
                            <field name="parent_id"/>
                        </group>
                        <group>
                            <field name="purchase_date"/>
                            <field name="currency_id" groups="base.group_multi_currency"/>
                            <field name="company_id" options="{'no_create': True}" groups="base.group_multi_company" on_change="onchange_company_id(company_id)"/>
                        </group>
                    </group>
                    <notebook colspan="4">
                        <page string="General">
                            <group>
                                <group>
                                    <field name="purchase_value" widget="monetary" options="{'currency_field': 'currency_id'}" on_change="onchange_purchase_salvage_value(purchase_value, salvage_value)"/>
                                    <field name="salvage_value" widget="monetary" options="{'currency_field': 'currency_id'}" on_change="onchange_purchase_salvage_value(purchase_value, salvage_value)"/>
                                    <field name="value_residual" widget="monetary" options="{'currency_field': 'currency_id'}"/>
                                    <field name="partner_id"/>
                                </group>
                                <group>
                                    <field name="method" widget="radio"/>
                                    <field name="method_progress_factor" attrs="{'invisible':[('method','=','linear')], 'required':[('method','=','degressive')]}"/>
                                    <label for="method_time"/>
                                    <div>
                                        <field name="method_time" on_change="onchange_method_time(method_time)" class="oe_inline"/>
                                        <button name="%(action_asset_modify)d" states="open" string="Change Duration" type="action" icon="terp-stock_effects-object-colorize" class="oe_inline" colspan="1"/>
                                    </div>
                                    <field name="prorata" attrs="{'invisible': [('method_time','=','end')]}"/>
                                    <field name="method_number" attrs="{'invisible':[('method_time','=','end')], 'required':[('method_time','=','number')]}"/>
                                    <field name="method_period"/>
                                    <field name="method_end" attrs="{'required': [('method_time','=','end')], 'invisible':[('method_time','=','number')]}"/>
                                </group>
                            </group>
                        </page>
                        <page string="Depreciation Board">
                            <field name="depreciation_line_ids" mode="tree">
                                <tree string="Depreciation Lines" colors="blue:(move_check == False);black:(move_check == True)">
                                    <field name="depreciation_date"/>
                                    <field name="sequence" invisible="1"/>
                                    <field name="depreciated_value" readonly="1"/>
                                    <field name="amount" widget="monetary"/>
                                    <field name="remaining_value" readonly="1" widget="monetary"/>
                                    <field name="move_check"/>
                                    <field name="parent_state" invisible="1"/>
                                    <button name="create_move" attrs="{'invisible':['|',('move_check','!=',False),('parent_state','!=','open')]}" icon="gtk-execute" string="Create Move" type="object"/>
                                </tree>
                                <form string="Depreciation Lines"> 
                                    <group>
                                        <group>
                                            <field name="parent_state" invisible="1"/>
                                            <field name="name"/>
                                            <field name="amount" widget="monetary"/>
                                            <field name="move_id"/>
                                            <field name="move_check"/>
                                            <field name="parent_state" invisible="1"/>
                                        </group>
                                        <group>
                                            <field name="sequence"/>
                                            <field name="depreciation_date"/>
<<<<<<< HEAD
                                            <field name="depreciated_value" readonly="1"/>
                                            <field name="remaining_value" readonly="1" widget="monetary"/>
=======
                                            <field name="depreciated_value"/>
                                            <field name="remaining_value"/>
>>>>>>> d27910a8
                                        </group>
                                    </group>
                                </form>
                            </field>
                            <button type="object" name="compute_depreciation_board" string="Compute" icon="terp-stock_format-scientific" colspan="2" attrs="{'invisible':[('state','=','close')]}"/>
                        </page>
                        <page string="History">
                            <field name="account_move_line_ids" readonly="1"/>
                            <field name="history_ids" readonly="1"/>
                        </page>
                        <page string="Notes">
                            <field name="note" placeholder="Add an internal note here..."/>
                        </page>
                    </notebook>
                </sheet>
            </form>
        </field>
    </record>

    <record model="ir.ui.view" id="view_account_asset_asset_tree">
        <field name="name">account.asset.asset.tree</field>
        <field name="model">account.asset.asset</field>
        <field name="field_parent">child_ids</field>
        <field name="arch" type="xml">
            <tree string="Assets" colors="blue:(state == 'draft');grey:(state == 'close')">
                <field name="name"/>
                <field name="category_id"/>
                <field name="purchase_date"/>
                <field name="partner_id"/>
                <field name="purchase_value"/>
                <field name="value_residual" widget="monetary"/>
                <field name="currency_id" groups="base.group_multi_currency"/>
                <field name="company_id" groups="base.group_multi_company"/>
                <field name="state"/>
            </tree>
        </field>
    </record>

    <record model="ir.ui.view" id="view_account_asset_asset_hierarchy_tree">
        <field name="name">account.asset.asset.hierarchy</field>
        <field name="model">account.asset.asset</field>
        <field name="field_parent">child_ids</field>
        <field name="arch" type="xml">
            <tree string="Assets">
                <field name="name"/>
                <field name="code"/>
                <field name="category_id"/>
                <field name="purchase_date"/>
                <field name="purchase_value"/>
                <field name="value_residual" widget="monetary"/>
                <field name="currency_id" groups="base.group_multi_currency"/>
                <field name="company_id" groups="base.group_multi_company"/>
                <field name="state"/>
            </tree>
        </field>
    </record>

    <record id="view_account_asset_search" model="ir.ui.view">
        <field name="name">account.asset.asset.search</field>
        <field name="model">account.asset.asset</field>
        <field name="arch" type="xml">
            <search string="Account Asset">
                <field name="name" string="Asset"/>
                <field name="purchase_date"/>
                <filter icon="terp-check" string="Current" domain="[('state','in', ('draft','open'))]" help="Assets in draft and open states"/>
                <filter icon="terp-dialog-close" string="Closed" domain="[('state','=', 'close')]" help="Assets in closed state"/>
                <field name="category_id"/>
                <field name="partner_id" filter_domain="[('partner_id','child_of',self)]"/>
            </search>
        </field>
    </record>

    <!--
        Asset History
     -->

    <record model="ir.ui.view" id="view_account_asset_history_form">
        <field name="name">account.asset.history.form</field>
        <field name="model">account.asset.history</field>
        <field name="arch" type="xml">
            <form string="Asset History">
                <group>
                    <group>
                        <field name="name"/>
                        <field name="date"/>
                        <field name="user_id"/>
                    </group>
                    <group>
                        <field name="method_time"/>
                        <field name="method_number" attrs="{'invisible':[('method_time','=','end')]}"/>
                        <field name="method_period"/>
                        <field name="method_end" attrs="{'invisible':[('method_time','=','number')]}"/>
                    </group>
                </group>
                <separator string="Notes"/>
                <field name="note"/>
            </form>
        </field>
    </record>

    <record model="ir.ui.view" id="view_account_asset_history_tree">
        <field name="name">account.asset.history.tree</field>
        <field name="model">account.asset.history</field>
        <field name="arch" type="xml">
            <tree string="Asset history">
                <field name="date"/>
                <field name="name"/>
                <field name="user_id"/>
                <field name="method_time"/>
                <field name="method_number"/>
                <field name="method_period"/>
                <field name="method_end"/>
            </tree>
        </field>
    </record>

    <record model="ir.actions.act_window" id="action_account_asset_asset_tree">
        <field name="name">Asset Hierarchy</field>
        <field name="res_model">account.asset.asset</field>
        <field name="view_type">tree</field>
        <field name="domain">[('parent_id','=',False)]</field>
        <field name="view_id" ref="view_account_asset_asset_hierarchy_tree"/>
    </record>

    <record id="view_account_move_line_form_inherit" model="ir.ui.view">
        <field name="name">Journal Items (form)</field>
        <field name="model">account.move.line</field>
        <field name="inherit_id" ref="account.view_move_line_form"/>
        <field name="arch" type="xml">
            <field name="statement_id" position="after">
                <field name="asset_id"/>
            </field>
        </field>
    </record>

    <record id="view_account_move_line_filter_inherit" model="ir.ui.view">
        <field name="name">Journal Items (Search)</field>
        <field name="model">account.move.line</field>
        <field name="inherit_id" ref="account.view_account_move_line_filter"/>
        <field name="arch" type="xml">
            <field name="account_id" position="after">
                <field name="asset_id"/>
            </field>
        </field>
    </record>

    <menuitem id="menu_finance_assets" name="Assets" parent="account.menu_finance" sequence="7" groups="account.group_account_user"/>
    <menuitem parent="menu_finance_assets" id="menu_action_account_asset_asset_tree"
        sequence="100"
        action="action_account_asset_asset_tree"/>

    <record model="ir.actions.act_window" id="action_account_asset_asset_form">
        <field name="name">Assets</field>
        <field name="res_model">account.asset.asset</field>
        <field name="view_type">form</field>
        <field name="view_id" ref="view_account_asset_asset_tree"/>
        <field name="search_view_id" ref="view_account_asset_search"/>
    </record>

    <menuitem parent="menu_finance_assets" id="menu_action_account_asset_asset_form" action="action_account_asset_asset_form"/>

    <act_window id="act_entries_open" name="Entries" res_model="account.move.line" src_model="account.asset.asset" context="{'search_default_asset_id': [active_id], 'default_asset_id': active_id}"/>

    <menuitem id="menu_finance_config_assets" name="Assets" parent="account.menu_finance_configuration" sequence="7"/>
    <record model="ir.actions.act_window" id="action_account_asset_asset_list_normal">
        <field name="name">Asset Categories</field>
        <field name="res_model">account.asset.category</field>
        <field name="view_type">form</field>
        <field name="view_mode">tree,form</field>
    </record>

    <menuitem parent="menu_finance_config_assets" id="menu_action_account_asset_asset_list_normal" action="action_account_asset_asset_list_normal"/>

</data>
</openerp><|MERGE_RESOLUTION|>--- conflicted
+++ resolved
@@ -155,13 +155,8 @@
                                         <group>
                                             <field name="sequence"/>
                                             <field name="depreciation_date"/>
-<<<<<<< HEAD
-                                            <field name="depreciated_value" readonly="1"/>
-                                            <field name="remaining_value" readonly="1" widget="monetary"/>
-=======
                                             <field name="depreciated_value"/>
                                             <field name="remaining_value"/>
->>>>>>> d27910a8
                                         </group>
                                     </group>
                                 </form>
