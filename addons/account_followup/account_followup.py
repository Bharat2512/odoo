--- conflicted
+++ resolved
@@ -21,7 +21,6 @@
 
 from openerp.osv import fields, osv, api
 from lxml import etree
-
 from openerp.tools.translate import _
 
 class followup(osv.osv):
@@ -31,7 +30,7 @@
     _columns = {
         'followup_line': fields.one2many('account_followup.followup.line', 'followup_id', 'Follow-up'),
         'company_id': fields.many2one('res.company', 'Company', required=True),
-        'name': fields.related('company_id', 'name', string = "Name"),
+        'name': fields.related('company_id', 'name', string = "Name", readonly=True, type="char"),
     }
     _defaults = {
         'company_id': lambda s, cr, uid, c: s.pool.get('res.company')._company_default_get(cr, uid, 'account_followup.followup', context=c),
@@ -166,9 +165,8 @@
             else:
                 action_text = partner.latest_followup_level_id_without_lit.manual_action_note or ''
 
-            #Check date: put the minimum date if it existed already
-            action_date = (partner.payment_next_action_date and min(partner.payment_next_action_date, fields.date.context_today(cr, uid, context))
-                           ) or fields.date.context_today(cr, uid, context)
+            #Check date: only change when it did not exist already
+            action_date = partner.payment_next_action_date or fields.date.context_today(self, cr, uid, context=context)
 
             # Check responsible: if partner has not got a responsible already, take from follow-up
             responsible_id = False
@@ -187,15 +185,11 @@
             return {}
         data['partner_ids'] = wizard_partner_ids
         datas = {
-             'ids': [],
+             'ids': wizard_partner_ids,
              'model': 'account_followup.followup',
              'form': data
         }
-        return {
-            'type': 'ir.actions.report.xml',
-            'report_name': 'account_followup.followup.print',
-            'datas': datas,
-            }
+        return self.pool['report'].get_action(cr, uid, [], 'account_followup.report_followup', data=datas, context=context)
 
     @api.cr_uid_ids_context
     def do_partner_mail(self, cr, uid, partner_ids, context=None):
@@ -220,9 +214,9 @@
                 unknown_mails = unknown_mails + 1
                 action_text = _("Email not sent because of email address of partner not filled in")
                 if partner.payment_next_action_date:
-                    payment_action_date = min(fields.date.context_today(cr, uid, ctx), partner.payment_next_action_date)
+                    payment_action_date = min(fields.date.context_today(self, cr, uid, context=ctx), partner.payment_next_action_date)
                 else:
-                    payment_action_date = fields.date.context_today(cr, uid, ctx)
+                    payment_action_date = fields.date.context_today(self, cr, uid, context=ctx)
                 if partner.payment_next_action:
                     payment_next_action = partner.payment_next_action + " \n " + action_text
                 else:
@@ -240,11 +234,16 @@
         from report import account_followup_print
 
         assert len(ids) == 1
+        if context is None:
+            context = {}
         partner = self.browse(cr, uid, ids[0], context=context)
+        #copy the context to not change global context. Overwrite it because _() looks for the lang in local variable 'context'.
+        #Set the language to use = the partner language
+        context = dict(context, lang=partner.lang)
         followup_table = ''
         if partner.unreconciled_aml_ids:
             company = self.pool.get('res.users').browse(cr, uid, uid, context=context).company_id
-            current_date = fields.date.context_today(cr, uid, context)
+            current_date = fields.date.context_today(self, cr, uid, context=context)
             rml_parse = account_followup_print.report_rappel(cr, uid, "followup_rml_parser")
             final_res = rml_parse._lines_get_with_partner(partner, company.id)
 
@@ -253,13 +252,14 @@
                 followup_table += '''
                 <table border="2" width=100%%>
                 <tr>
-                    <td>Invoice date</td>
-                    <td>Reference</td>
-                    <td>Due date</td>
-                    <td>Amount (%s)</td>
-                    <td>Lit.</td>
+                    <td>''' + _("Invoice Date") + '''</td>
+                    <td>''' + _("Description") + '''</td>
+                    <td>''' + _("Reference") + '''</td>
+                    <td>''' + _("Due Date") + '''</td>
+                    <td>''' + _("Amount") + " (%s)" % (currency.symbol) + '''</td>
+                    <td>''' + _("Lit.") + '''</td>
                 </tr>
-                ''' % (currency.symbol)
+                ''' 
                 total = 0
                 for aml in currency_dict['line']:
                     block = aml['blocked'] and 'X' or ' '
@@ -270,19 +270,29 @@
                     if date <= current_date and aml['balance'] > 0:
                         strbegin = "<TD><B>"
                         strend = "</B></TD>"
-<<<<<<< HEAD
-                    followup_table +="<TR>" + strbegin + str(aml['date']) + strend + strbegin + aml['ref'] + strend + strbegin + str(date) + strend + strbegin + str(aml['balance']) + strend + strbegin + block + strend + "</TR>"
-=======
                     followup_table +="<TR>" + strbegin + str(aml['date']) + strend + strbegin + aml['name'] + strend + strbegin + (aml['ref'] or '') + strend + strbegin + str(date) + strend + strbegin + str(aml['balance']) + strend + strbegin + block + strend + "</TR>"
 
                 total = reduce(lambda x, y: x+y['balance'], currency_dict['line'], 0.00)
 
->>>>>>> d08651d2
                 total = rml_parse.formatLang(total, dp='Account', currency_obj=currency)
                 followup_table += '''<tr> </tr>
                                 </table>
-                                <center>Amount due: %s </center>''' % (total)
+                                <center>''' + _("Amount due") + ''' : %s </center>''' % (total)
         return followup_table
+
+    def write(self, cr, uid, ids, vals, context=None):
+        if vals.get("payment_responsible_id", False):
+            for part in self.browse(cr, uid, ids, context=context):
+                if part.payment_responsible_id <> vals["payment_responsible_id"]:
+                    #Find partner_id of user put as responsible
+                    responsible_partner_id = self.pool.get("res.users").browse(cr, uid, vals['payment_responsible_id'], context=context).partner_id.id
+                    self.pool.get("mail.thread").message_post(cr, uid, 0, 
+                                      body = _("You became responsible to do the next action for the payment follow-up of") + " <b><a href='#id=" + str(part.id) + "&view_type=form&model=res.partner'> " + part.name + " </a></b>",
+                                      type = 'comment',
+                                      subtype = "mail.mt_comment", context = context,
+                                      model = 'res.partner', res_id = part.id, 
+                                      partner_ids = [responsible_partner_id])
+        return super(res_partner, self).write(cr, uid, ids, vals, context=context)
 
     def action_done(self, cr, uid, ids, context=None):
         return self.write(cr, uid, ids, {'payment_next_action_date': False, 'payment_next_action':'', 'payment_responsible_id': False}, context=context)
@@ -320,7 +330,7 @@
         '''
         res = {}
         company = self.pool.get('res.users').browse(cr, uid, uid, context=context).company_id
-        current_date = fields.date.context_today(cr, uid, context)
+        current_date = fields.date.context_today(self, cr, uid, context=context)
         for partner in self.browse(cr, uid, ids, context=context):
             worst_due_date = False
             amount_due = amount_overdue = 0.0
@@ -414,16 +424,27 @@
             return [('id','=','0')]
         return [('id','in', [x[0] for x in res])]
 
+    def _get_partners(self, cr, uid, ids, context=None):
+        #this function search for the partners linked to all account.move.line 'ids' that have been changed
+        partners = set()
+        for aml in self.browse(cr, uid, ids, context=context):
+            if aml.partner_id:
+                partners.add(aml.partner_id.id)
+        return list(partners)
+
     _inherit = "res.partner"
     _columns = {
         'payment_responsible_id':fields.many2one('res.users', ondelete='set null', string='Follow-up Responsible', 
-                                                 help="Optionally you can assign a user to this field, which will make him responsible for the action."), 
-        'payment_note':fields.text('Customer Payment Promise', help="Payment Note"),
+                                                 help="Optionally you can assign a user to this field, which will make him responsible for the action.", 
+                                                 track_visibility="onchange"), 
+        'payment_note':fields.text('Customer Payment Promise', help="Payment Note", track_visibility="onchange"),
         'payment_next_action':fields.text('Next Action', 
-                                    help="This is the next action to be taken.  It will automatically be set when the partner gets a follow-up level that requires a manual action. "), 
+                                    help="This is the next action to be taken.  It will automatically be set when the partner gets a follow-up level that requires a manual action. ", 
+                                    track_visibility="onchange"), 
         'payment_next_action_date':fields.date('Next Action Date',
                                     help="This is when the manual follow-up is needed. " \
-                                    "The date will be set to the current date when the partner gets a follow-up level that requires a manual action. Can be practical to set manually e.g. to see if he keeps his promises."), 
+                                    "The date will be set to the current date when the partner gets a follow-up level that requires a manual action. "\
+                                    "Can be practical to set manually e.g. to see if he keeps his promises."),
         'unreconciled_aml_ids':fields.one2many('account.move.line', 'partner_id', domain=['&', ('reconcile_id', '=', False), '&', 
                             ('account_id.active','=', True), '&', ('account_id.type', '=', 'receivable'), ('state', '!=', 'draft')]), 
         'latest_followup_date':fields.function(_get_latest, method=True, type='date', string="Latest Follow-up Date", 
@@ -432,12 +453,18 @@
         'latest_followup_level_id':fields.function(_get_latest, method=True, 
             type='many2one', relation='account_followup.followup.line', string="Latest Follow-up Level", 
             help="The maximum follow-up level", 
-            store=False, 
+            store={
+                'res.partner': (lambda self, cr, uid, ids, c: ids,[],10),
+                'account.move.line': (_get_partners, ['followup_line_id'], 10),
+            }, 
             multi="latest"), 
         'latest_followup_level_id_without_lit':fields.function(_get_latest, method=True, 
             type='many2one', relation='account_followup.followup.line', string="Latest Follow-up Level without litigation", 
             help="The maximum follow-up level without taking into account the account move lines with litigation", 
-            store=False, 
+            store={
+                'res.partner': (lambda self, cr, uid, ids, c: ids,[],10),
+                'account.move.line': (_get_partners, ['followup_line_id'], 10),
+            }, 
             multi="latest"),
         'payment_amount_due':fields.function(_get_amounts_and_date, 
                                                  type='float', string="Amount Due",
@@ -454,4 +481,20 @@
                                                     fnct_search=_payment_earliest_date_search),
         }
 
+
+class account_config_settings(osv.TransientModel):
+    _name = 'account.config.settings'
+    _inherit = 'account.config.settings'
+    
+    def open_followup_level_form(self, cr, uid, ids, context=None):
+        res_ids = self.pool.get('account_followup.followup').search(cr, uid, [], context=context)
+        
+        return {
+                 'type': 'ir.actions.act_window',
+                 'name': 'Payment Follow-ups',
+                 'res_model': 'account_followup.followup',
+                 'res_id': res_ids and res_ids[0] or False,
+                 'view_mode': 'form,tree',
+         }
+
 # vim:expandtab:smartindent:tabstop=4:softtabstop=4:shiftwidth=4: