# Ukrainian translation for openobject-addons
# Copyright (c) 2014 Rosetta Contributors and Canonical Ltd 2014
# This file is distributed under the same license as the openobject-addons package.
# FIRST AUTHOR <EMAIL@ADDRESS>, 2014.
#
msgid ""
msgstr ""
<<<<<<< HEAD
"Project-Id-Version: openobject-addons\n"
"Report-Msgid-Bugs-To: FULL NAME <EMAIL@ADDRESS>\n"
"POT-Creation-Date: 2014-09-23 16:27+0000\n"
"PO-Revision-Date: 2014-08-14 16:10+0000\n"
"Last-Translator: FULL NAME <EMAIL@ADDRESS>\n"
"Language-Team: Ukrainian <uk@li.org>\n"
=======
"Project-Id-Version: Odoo 8.0\n"
"Report-Msgid-Bugs-To: \n"
"POT-Creation-Date: 2015-01-21 14:07+0000\n"
"PO-Revision-Date: 2016-02-13 16:01+0000\n"
"Last-Translator: Bogdan\n"
"Language-Team: Ukrainian (http://www.transifex.com/odoo/odoo-8/language/uk/)\n"
>>>>>>> 5401345c
"MIME-Version: 1.0\n"
"Content-Type: text/plain; charset=UTF-8\n"
"Content-Transfer-Encoding: 8bit\n"
"X-Launchpad-Export-Date: 2014-09-24 08:56+0000\n"
"X-Generator: Launchpad (build 17196)\n"

#. module: account_followup
#: model:email.template,body_html:account_followup.email_template_account_followup_level0
msgid ""
"\n"
"<div style=\"font-family: 'Lucica Grande', Ubuntu, Arial, Verdana, sans-"
"serif; font-size: 12px; color: rgb(34, 34, 34); background-color: rgb(255, "
"255, 255); \">\n"
"\n"
"    <p>Dear ${object.name},</p>\n"
"    <p>\n"
"    Exception made if there was a mistake of ours, it seems that the "
"following amount stays unpaid. Please, take\n"
"appropriate measures in order to carry out this payment in the next 8 days.\n"
"\n"
"Would your payment have been carried out after this mail was sent, please "
"ignore this message. Do not hesitate to\n"
"contact our accounting department.  \n"
"\n"
"    </p>\n"
"<br/>\n"
"Best Regards,\n"
"<br/>\n"
"   <br/>\n"
"${user.name}\n"
"\n"
"<br/>\n"
"<br/>\n"
"\n"
"\n"
"${object.get_followup_table_html() | safe}\n"
"\n"
"    <br/>\n"
"\n"
"</div>\n"
"            "
msgstr ""

#. module: account_followup
#: model:email.template,body_html:account_followup.email_template_account_followup_level2
msgid ""
"\n"
"<div style=\"font-family: 'Lucica Grande', Ubuntu, Arial, Verdana, sans-"
"serif; font-size: 12px; color: rgb(34, 34, 34); background-color: rgb(255, "
"255, 255); \">\n"
"    \n"
"    <p>Dear ${object.name},</p>\n"
"    <p>\n"
"    Despite several reminders, your account is still not settled.\n"
"Unless full payment is made in next 8 days, legal action for the recovery of "
"the debt will be taken without\n"
"further notice.\n"
"I trust that this action will prove unnecessary and details of due payments "
"is printed below.\n"
"In case of any queries concerning this matter, do not hesitate to contact "
"our accounting department.\n"
"</p>\n"
"<br/>\n"
"Best Regards,\n"
"<br/>\n"
"<br/>\n"
"${user.name}\n"
"<br/>\n"
"<br/>\n"
"\n"
"\n"
"${object.get_followup_table_html() | safe}\n"
"\n"
"    <br/>\n"
"\n"
"</div>\n"
"            "
msgstr ""

#. module: account_followup
#: model:email.template,body_html:account_followup.email_template_account_followup_default
msgid ""
"\n"
"<div style=\"font-family: 'Lucica Grande', Ubuntu, Arial, Verdana, sans-"
"serif; font-size: 12px; color: rgb(34, 34, 34); background-color: rgb(255, "
"255, 255); \">\n"
"    \n"
"    <p>Dear ${object.name},</p>\n"
"    <p>\n"
"    Exception made if there was a mistake of ours, it seems that the "
"following amount stays unpaid. Please, take\n"
"appropriate measures in order to carry out this payment in the next 8 days.\n"
"Would your payment have been carried out after this mail was sent, please "
"ignore this message. Do not hesitate to\n"
"contact our accounting department.\n"
"    </p>\n"
"<br/>\n"
"Best Regards,\n"
"<br/>\n"
"<br/>\n"
"${user.name}\n"
"<br/>\n"
"<br/>\n"
"\n"
"${object.get_followup_table_html() | safe}\n"
"\n"
"<br/>\n"
"</div>\n"
"            "
msgstr ""

#. module: account_followup
#: model:email.template,body_html:account_followup.email_template_account_followup_level1
msgid ""
"\n"
"<div style=\"font-family: 'Lucica Grande', Ubuntu, Arial, Verdana, sans-"
"serif; font-size: 12px; color: rgb(34, 34, 34); background-color: rgb(255, "
"255, 255); \">\n"
"    \n"
"    <p>Dear ${object.name},</p>\n"
"   <p>\n"
"    We are disappointed to see that despite sending a reminder, that your "
"account is now seriously overdue.\n"
"It is essential that immediate payment is made, otherwise we will have to "
"consider placing a stop on your account\n"
"which means that we will no longer be able to supply your company with "
"(goods/services).\n"
"Please, take appropriate measures in order to carry out this payment in the "
"next 8 days.\n"
"If there is a problem with paying invoice that we are not aware of, do not "
"hesitate to contact our accounting\n"
"department. so that we can resolve the matter quickly.\n"
"Details of due payments is printed below.\n"
" </p>\n"
"<br/>\n"
"Best Regards,\n"
"    \n"
"<br/>\n"
"<br/>\n"
"${user.name}\n"
"    \n"
"<br/>\n"
"<br/>\n"
"\n"
"${object.get_followup_table_html() | safe}\n"
"\n"
"    <br/>\n"
"\n"
"</div>\n"
"            "
msgstr ""

#. module: account_followup
#: model:account_followup.followup.line,description:account_followup.demo_followup_line3
msgid ""
"\n"
"Dear %(partner_name)s,\n"
"\n"
"Despite several reminders, your account is still not settled.\n"
"\n"
"Unless full payment is made in next 8 days, then legal action for the "
"recovery of the debt will be taken without further notice.\n"
"\n"
"I trust that this action will prove unnecessary and details of due payments "
"is printed below.\n"
"\n"
"In case of any queries concerning this matter, do not hesitate to contact "
"our accounting department.\n"
"\n"
"Best Regards,\n"
msgstr ""

#. module: account_followup
#: model:account_followup.followup.line,description:account_followup.demo_followup_line4
#: model:account_followup.followup.line,description:account_followup.demo_followup_line5
msgid ""
"\n"
"Dear %(partner_name)s,\n"
"\n"
"Despite several reminders, your account is still not settled.\n"
"\n"
"Unless full payment is made in next 8 days, then legal action for the "
"recovery of the debt will be taken without further notice.\n"
"\n"
"I trust that this action will prove unnecessary and details of due payments "
"is printed below.\n"
"\n"
"In case of any queries concerning this matter, do not hesitate to contact "
"our accounting department.\n"
"\n"
"Best Regards,\n"
"            "
msgstr ""

#. module: account_followup
#: model:account_followup.followup.line,description:account_followup.demo_followup_line1
msgid ""
"\n"
"Dear %(partner_name)s,\n"
"\n"
"Exception made if there was a mistake of ours, it seems that the following "
"amount stays unpaid. Please, take appropriate measures in order to carry out "
"this payment in the next 8 days.\n"
"\n"
"Would your payment have been carried out after this mail was sent, please "
"ignore this message. Do not hesitate to contact our accounting department.  "
"\n"
"\n"
"Best Regards,\n"
msgstr ""

#. module: account_followup
#: model:account_followup.followup.line,description:account_followup.demo_followup_line2
msgid ""
"\n"
"Dear %(partner_name)s,\n"
"\n"
"We are disappointed to see that despite sending a reminder, that your "
"account is now seriously overdue.\n"
"\n"
"It is essential that immediate payment is made, otherwise we will have to "
"consider placing a stop on your account which means that we will no longer "
"be able to supply your company with (goods/services).\n"
"Please, take appropriate measures in order to carry out this payment in the "
"next 8 days.\n"
"\n"
"If there is a problem with paying invoice that we are not aware of, do not "
"hesitate to contact our accounting department, so that we can resolve the "
"matter quickly.\n"
"\n"
"Details of due payments is printed below.\n"
"\n"
"Best Regards,\n"
msgstr ""

#. module: account_followup
#: code:addons/account_followup/wizard/account_followup_print.py:174
#, python-format
msgid " email(s) sent"
msgstr ""

#. module: account_followup
#: code:addons/account_followup/wizard/account_followup_print.py:176
#, python-format
msgid " email(s) should have been sent, but "
msgstr ""

#. module: account_followup
#: code:addons/account_followup/wizard/account_followup_print.py:176
#, python-format
msgid " had unknown email address(es)"
msgstr ""

#. module: account_followup
#: code:addons/account_followup/wizard/account_followup_print.py:177
#, python-format
msgid " letter(s) in report"
msgstr ""

#. module: account_followup
#: code:addons/account_followup/wizard/account_followup_print.py:177
#, python-format
msgid " manual action(s) assigned:"
msgstr ""

#. module: account_followup
#: code:addons/account_followup/wizard/account_followup_print.py:171
#, python-format
msgid " will be sent"
msgstr ""

#. module: account_followup
#: model:email.template,subject:account_followup.email_template_account_followup_default
#: model:email.template,subject:account_followup.email_template_account_followup_level0
#: model:email.template,subject:account_followup.email_template_account_followup_level1
#: model:email.template,subject:account_followup.email_template_account_followup_level2
msgid "${user.company_id.name} Payment Reminder"
msgstr ""

#. module: account_followup
#: view:account_followup.followup.line:account_followup.view_account_followup_followup_line_form
msgid "%(company_name)s"
msgstr ""

#. module: account_followup
#: view:account_followup.followup.line:account_followup.view_account_followup_followup_line_form
msgid "%(date)s"
msgstr ""

#. module: account_followup
#: view:account_followup.followup.line:account_followup.view_account_followup_followup_line_form
msgid "%(partner_name)s"
msgstr ""

#. module: account_followup
#: view:account_followup.followup.line:account_followup.view_account_followup_followup_line_form
msgid "%(user_signature)s"
msgstr ""

#. module: account_followup
#: code:addons/account_followup/wizard/account_followup_print.py:234
#, python-format
msgid "%s partners have no credits and as such the action is cleared"
msgstr ""

#. module: account_followup
#: view:res.partner:account_followup.view_partner_inherit_followup_form
msgid ""
", the latest payment follow-up\n"
"                            was:"
msgstr ""

#. module: account_followup
#: view:account_followup.followup.line:account_followup.view_account_followup_followup_line_form
msgid ": Current Date"
msgstr ""

#. module: account_followup
#: view:account_followup.followup.line:account_followup.view_account_followup_followup_line_form
msgid ": Partner Name"
msgstr ""

#. module: account_followup
#: view:account_followup.followup.line:account_followup.view_account_followup_followup_line_form
msgid ": User Name"
msgstr ""

#. module: account_followup
#: view:account_followup.followup.line:account_followup.view_account_followup_followup_line_form
msgid ": User's Company Name"
msgstr ""

#. module: account_followup
#: model:ir.actions.act_window,help:account_followup.action_account_followup_definition_form
msgid ""
"<p class=\"oe_view_nocontent_create\">\n"
"                Click to define follow-up levels and their related actions.\n"
"              </p><p>\n"
"                For each step, specify the actions to be taken and delay in "
"days. It is\n"
"                possible to use print and e-mail templates to send specific "
"messages to\n"
"                the customer.\n"
"              </p>\n"
"          "
msgstr ""

#. module: account_followup
#: model:ir.model,name:account_followup.model_account_followup_followup
msgid "Account Follow-up"
msgstr ""

#. module: account_followup
#: view:res.partner:account_followup.view_partner_inherit_followup_form
msgid "Account Move line"
msgstr ""

#. module: account_followup
#: view:res.partner:account_followup.view_partner_inherit_followup_form
msgid "Accounting"
msgstr ""

#. module: account_followup
#: field:account_followup.followup.line,manual_action_note:0
msgid "Action To Do"
msgstr ""

#. module: account_followup
#: view:res.partner:account_followup.view_partner_inherit_followup_form
msgid "Action to be taken e.g. Give a phonecall, Check if it's paid, ..."
msgstr ""

#. module: account_followup
#: view:account_followup.followup.line:account_followup.view_account_followup_followup_line_form
msgid "After"
msgstr ""

#. module: account_followup
#: code:addons/account_followup/account_followup.py:260
#: view:website:account_followup.report_followup
#, python-format
msgid "Amount"
msgstr ""

#. module: account_followup
#: field:res.partner,payment_amount_due:0
msgid "Amount Due"
msgstr ""

#. module: account_followup
#: field:res.partner,payment_amount_overdue:0
msgid "Amount Overdue"
msgstr ""

#. module: account_followup
#: code:addons/account_followup/account_followup.py:281
#, python-format
msgid "Amount due"
msgstr ""

#. module: account_followup
#: code:addons/account_followup/wizard/account_followup_print.py:160
#, python-format
msgid "Anybody"
msgstr ""

#. module: account_followup
#: field:account_followup.followup.line,manual_action_responsible_id:0
msgid "Assign a Responsible"
msgstr ""

#. module: account_followup
#: field:account.move.line,result:0
#: field:account_followup.stat,balance:0
#: field:account_followup.stat.by.partner,balance:0
msgid "Balance"
msgstr "Сальдо"

#. module: account_followup
#: view:account_followup.stat.by.partner:account_followup.account_followup_stat_by_partner_search
msgid "Balance > 0"
msgstr ""

#. module: account_followup
#: view:res.partner:account_followup.view_partner_inherit_followup_form
msgid ""
"Below is the history of the transactions of this\n"
"                            customer. You can check \"No Follow-up\" in\n"
"                            order to exclude it from the next follow-up "
"actions."
msgstr ""

#. module: account_followup
#: field:account_followup.stat,blocked:0
msgid "Blocked"
msgstr ""

#. module: account_followup
#: view:account_followup.print:account_followup.view_account_followup_print
msgid "Cancel"
msgstr "Скасувати"

#. module: account_followup
#: help:account_followup.print,test_print:0
msgid ""
"Check if you want to print follow-ups without changing follow-up level."
msgstr ""

#. module: account_followup
#: view:res.partner:account_followup.view_partner_inherit_followup_form
msgid "Click to mark the action as done."
msgstr ""

#. module: account_followup
#: view:account_followup.sending.results:account_followup.view_account_followup_sending_results
msgid "Close"
msgstr ""

#. module: account_followup
#: field:account_followup.followup,company_id:0
#: view:account_followup.stat:account_followup.view_account_followup_stat_search
#: field:account_followup.stat,company_id:0
#: field:account_followup.stat.by.partner,company_id:0
msgid "Company"
msgstr "Компанія"

#. module: account_followup
#: view:account.config.settings:account_followup.view_account_config_settings_inherit
msgid "Configure your follow-up levels"
msgstr ""

#. module: account_followup
#: field:account_followup.followup,create_uid:0
#: field:account_followup.followup.line,create_uid:0
#: field:account_followup.print,create_uid:0
#: field:account_followup.sending.results,create_uid:0
msgid "Created by"
msgstr ""

#. module: account_followup
#: field:account_followup.followup,create_date:0
#: field:account_followup.followup.line,create_date:0
#: field:account_followup.print,create_date:0
#: field:account_followup.sending.results,create_date:0
msgid "Created on"
msgstr ""

#. module: account_followup
#: field:account_followup.stat,credit:0
msgid "Credit"
msgstr "Кредит"

#. module: account_followup
#: view:res.partner:account_followup.customer_followup_tree
msgid "Customer Followup"
msgstr ""

#. module: account_followup
#: field:res.partner,payment_note:0
msgid "Customer Payment Promise"
msgstr ""

#. module: account_followup
#: view:website:account_followup.report_followup
msgid "Customer ref:"
msgstr ""

#. module: account_followup
#: view:website:account_followup.report_followup
msgid "Date:"
msgstr ""

#. module: account_followup
#: sql_constraint:account_followup.followup.line:0
msgid "Days of the follow-up levels must be different"
msgstr ""

#. module: account_followup
#: field:account_followup.stat,debit:0
msgid "Debit"
msgstr "Дебет"

#. module: account_followup
#: field:account_followup.sending.results,description:0
#: code:addons/account_followup/account_followup.py:257
#: view:website:account_followup.report_followup
#, python-format
msgid "Description"
msgstr "Опис"

#. module: account_followup
#: model:ir.ui.menu,name:account_followup.account_followup_s
msgid "Do Manual Follow-Ups"
msgstr ""

#. module: account_followup
#: help:account_followup.print,partner_lang:0
msgid ""
"Do not change message text, if you want to send email in partner language, "
"or configure from company"
msgstr ""

#. module: account_followup
#: view:website:account_followup.report_followup
msgid "Document: Customer account statement"
msgstr ""

#. module: account_followup
#: view:account_followup.sending.results:account_followup.view_account_followup_sending_results
msgid "Download Letters"
msgstr ""

#. module: account_followup
#: code:addons/account_followup/account_followup.py:259
#, python-format
msgid "Due Date"
msgstr ""

#. module: account_followup
#: field:account_followup.followup.line,delay:0
msgid "Due Days"
msgstr ""

#. module: account_followup
#: field:account_followup.print,email_body:0
msgid "Email Body"
msgstr ""

#. module: account_followup
#: field:account_followup.print,email_subject:0
msgid "Email Subject"
msgstr ""

#. module: account_followup
#: field:account_followup.followup.line,email_template_id:0
msgid "Email Template"
msgstr ""

#. module: account_followup
#: code:addons/account_followup/account_followup.py:216
#, python-format
msgid "Email not sent because of email address of partner not filled in"
msgstr ""

#. module: account_followup
#: code:addons/account_followup/account_followup.py:313
#: code:addons/account_followup/account_followup.py:319
#: code:addons/account_followup/report/account_followup_print.py:82
#, python-format
msgid "Error!"
msgstr ""

#. module: account_followup
#: field:account_followup.stat,date_move:0
#: field:account_followup.stat.by.partner,date_move:0
msgid "First move"
msgstr "Перша дія"

#. module: account_followup
#: field:account_followup.followup.line,followup_id:0
#: field:account_followup.stat,followup_id:0
msgid "Follow Ups"
msgstr "Послідовності дій"

#. module: account_followup
#: field:account_followup.print,followup_id:0
msgid "Follow-Up"
msgstr "Послідовність дій"

#. module: account_followup
#: field:account_followup.followup.line,name:0
msgid "Follow-Up Action"
msgstr ""

#. module: account_followup
#: model:ir.ui.menu,name:account_followup.menu_action_followup_stat_follow
msgid "Follow-Ups Analysis"
msgstr ""

#. module: account_followup
#: view:account_followup.followup:account_followup.view_account_followup_followup_form
#: view:account_followup.followup:account_followup.view_account_followup_followup_tree
#: field:account_followup.followup,followup_line:0
#: model:ir.ui.menu,name:account_followup.account_followup_main_menu
#: view:res.partner:account_followup.customer_followup_search_view
msgid "Follow-up"
msgstr ""

#. module: account_followup
#: model:ir.model,name:account_followup.model_account_followup_followup_line
msgid "Follow-up Criteria"
msgstr ""

#. module: account_followup
#: view:account_followup.stat:account_followup.view_account_followup_stat_search
msgid "Follow-up Entries with period in current year"
msgstr ""

#. module: account_followup
#: field:account.move.line,followup_line_id:0
#: view:account_followup.stat:account_followup.view_account_followup_stat_search
msgid "Follow-up Level"
msgstr "Рівень послідовності дій"

#. module: account_followup
#: model:ir.ui.menu,name:account_followup.account_followup_menu
msgid "Follow-up Levels"
msgstr ""

#. module: account_followup
#: model:ir.actions.report.xml,name:account_followup.action_report_followup
msgid "Follow-up Report"
msgstr ""

#. module: account_followup
#: view:res.partner:account_followup.customer_followup_search_view
#: field:res.partner,payment_responsible_id:0
msgid "Follow-up Responsible"
msgstr ""

#. module: account_followup
#: field:account_followup.print,date:0
msgid "Follow-up Sending Date"
msgstr ""

#. module: account_followup
#: model:ir.model,name:account_followup.model_account_followup_stat
msgid "Follow-up Statistics"
msgstr ""

#. module: account_followup
#: model:ir.model,name:account_followup.model_account_followup_stat_by_partner
msgid "Follow-up Statistics by Partner"
msgstr ""

#. module: account_followup
#: view:account_followup.followup.line:account_followup.view_account_followup_followup_line_form
#: view:account_followup.followup.line:account_followup.view_account_followup_followup_line_tree
msgid "Follow-up Steps"
msgstr ""

#. module: account_followup
#: code:addons/account_followup/wizard/account_followup_print.py:171
#, python-format
msgid "Follow-up letter of "
msgstr ""

#. module: account_followup
#: view:account_followup.stat:account_followup.view_account_followup_stat_graph
msgid "Follow-up lines"
msgstr ""

#. module: account_followup
#: view:account_followup.stat:account_followup.view_account_followup_stat_search
#: model:ir.actions.act_window,name:account_followup.action_followup_stat
msgid "Follow-ups Sent"
msgstr ""

#. module: account_followup
#: view:res.partner:account_followup.customer_followup_search_view
msgid "Follow-ups To Do"
msgstr ""

#. module: account_followup
#: view:res.partner:account_followup.customer_followup_search_view
msgid "Followup Level"
msgstr ""

#. module: account_followup
#: help:account_followup.followup.line,sequence:0
msgid "Gives the sequence order when displaying a list of follow-up lines."
msgstr ""

#. module: account_followup
#: view:account_followup.stat:account_followup.view_account_followup_stat_search
#: view:res.partner:account_followup.customer_followup_search_view
msgid "Group By"
msgstr ""

#. module: account_followup
#: view:res.partner:account_followup.view_partner_inherit_followup_form
msgid ""
"He said the problem was temporary and promised to pay 50% before 15th of "
"May, balance before 1st of July."
msgstr ""

#. module: account_followup
#: field:account_followup.followup,id:0
#: field:account_followup.followup.line,id:0
#: field:account_followup.print,id:0
#: field:account_followup.sending.results,id:0
#: field:account_followup.stat,id:0
#: field:account_followup.stat.by.partner,id:0
#: field:report.account_followup.report_followup,id:0
msgid "ID"
msgstr ""

#. module: account_followup
#: view:res.partner:account_followup.view_partner_inherit_followup_form
msgid ""
"If not specified by the latest follow-up level, it will send from the "
"default email template"
msgstr ""

#. module: account_followup
#: view:account_followup.stat:account_followup.view_account_followup_stat_search
msgid "Including journal entries marked as a litigation"
msgstr ""

#. module: account_followup
#: code:addons/account_followup/account_followup.py:256
#: view:website:account_followup.report_followup
#, python-format
msgid "Invoice Date"
msgstr ""

#. module: account_followup
#: code:addons/account_followup/wizard/account_followup_print.py:258
#, python-format
msgid "Invoices Reminder"
msgstr ""

#. module: account_followup
#: model:ir.model,name:account_followup.model_account_move_line
msgid "Journal Items"
msgstr "Проведення"

#. module: account_followup
#: field:account_followup.followup,write_uid:0
#: field:account_followup.followup.line,write_uid:0
#: field:account_followup.print,write_uid:0
#: field:account_followup.sending.results,write_uid:0
msgid "Last Updated by"
msgstr ""

#. module: account_followup
#: field:account_followup.followup,write_date:0
#: field:account_followup.followup.line,write_date:0
#: field:account_followup.print,write_date:0
#: field:account_followup.sending.results,write_date:0
msgid "Last Updated on"
msgstr ""

#. module: account_followup
#: field:account_followup.stat,date_move_last:0
#: field:account_followup.stat.by.partner,date_move_last:0
msgid "Last move"
msgstr "Остання дія"

#. module: account_followup
#: field:account.move.line,followup_date:0
msgid "Latest Follow-up"
msgstr "Остання послідовність дій"

#. module: account_followup
#: field:res.partner,latest_followup_date:0
msgid "Latest Follow-up Date"
msgstr ""

#. module: account_followup
#: field:res.partner,latest_followup_level_id:0
msgid "Latest Follow-up Level"
msgstr ""

#. module: account_followup
#: field:res.partner,latest_followup_level_id_without_lit:0
msgid "Latest Follow-up Level without litigation"
msgstr ""

#. module: account_followup
#: view:account_followup.stat:account_followup.view_account_followup_stat_search
msgid "Latest Follow-up Month"
msgstr ""

#. module: account_followup
#: help:res.partner,latest_followup_date:0
msgid "Latest date that the follow-up level of the partner was changed"
msgstr ""

#. module: account_followup
#: field:account_followup.stat.by.partner,date_followup:0
msgid "Latest follow-up"
msgstr ""

#. module: account_followup
#: field:account_followup.stat,date_followup:0
msgid "Latest followup"
msgstr "Остання послідовність дій"

#. module: account_followup
#: view:website:account_followup.report_followup
msgid "Li."
msgstr ""

#. module: account_followup
#: code:addons/account_followup/account_followup.py:261
#, python-format
msgid "Lit."
msgstr ""

#. module: account_followup
#: view:account_followup.stat:account_followup.view_account_followup_stat_search
msgid "Litigation"
msgstr ""

#. module: account_followup
#: view:account_followup.followup.line:account_followup.view_account_followup_followup_line_form
#: field:account_followup.followup.line,manual_action:0
msgid "Manual Action"
msgstr ""

#. module: account_followup
#: model:ir.actions.act_window,name:account_followup.action_customer_followup
msgid "Manual Follow-Ups"
msgstr ""

#. module: account_followup
#: view:website:account_followup.report_followup
msgid "Maturity Date"
msgstr ""

#. module: account_followup
#: field:account_followup.stat.by.partner,max_followup_id:0
msgid "Max Follow Up Level"
msgstr ""

#. module: account_followup
#: model:ir.actions.act_window,name:account_followup.action_customer_my_followup
#: model:ir.ui.menu,name:account_followup.menu_sale_followup
msgid "My Follow-Ups"
msgstr ""

#. module: account_followup
#: view:res.partner:account_followup.customer_followup_search_view
msgid "My Follow-ups"
msgstr ""

#. module: account_followup
#: field:account_followup.followup,name:0
msgid "Name"
msgstr "Назва"

#. module: account_followup
#: field:account_followup.sending.results,needprinting:0
msgid "Needs Printing"
msgstr ""

#. module: account_followup
#: field:res.partner,payment_next_action:0
msgid "Next Action"
msgstr ""

#. module: account_followup
#: field:res.partner,payment_next_action_date:0
msgid "Next Action Date"
msgstr ""

#. module: account_followup
#: view:res.partner:account_followup.customer_followup_search_view
msgid "No Responsible"
msgstr ""

#. module: account_followup
#: view:account_followup.stat:account_followup.view_account_followup_stat_search
msgid "Not Litigation"
msgstr ""

#. module: account_followup
#: sql_constraint:account_followup.followup:0
msgid "Only one follow-up per company is allowed"
msgstr ""

#. module: account_followup
#: help:res.partner,payment_responsible_id:0
msgid ""
"Optionally you can assign a user to this field, which will make him "
"responsible for the action."
msgstr ""

#. module: account_followup
#: view:account_followup.stat:account_followup.view_account_followup_stat_search
#: field:account_followup.stat,partner_id:0
#: field:account_followup.stat.by.partner,partner_id:0
#: model:ir.model,name:account_followup.model_res_partner
msgid "Partner"
msgstr "Партнер"

#. module: account_followup
#: view:account.move.line:account_followup.account_move_line_partner_tree
msgid "Partner entries"
msgstr "Записи партнерів"

#. module: account_followup
#: view:account_followup.stat.by.partner:account_followup.account_followup_stat_by_partner_search
#: view:account_followup.stat.by.partner:account_followup.account_followup_stat_by_partner_tree
msgid "Partner to Remind"
msgstr ""

#. module: account_followup
#: field:account_followup.print,partner_ids:0
msgid "Partners"
msgstr ""

#. module: account_followup
#: view:res.partner:account_followup.customer_followup_search_view
msgid "Partners with Overdue Credits"
msgstr ""

#. module: account_followup
#: model:ir.ui.menu,name:account_followup.menu_finance_followup
#: view:res.partner:account_followup.view_partner_inherit_followup_form
msgid "Payment Follow-up"
msgstr ""

#. module: account_followup
#: model:ir.actions.act_window,name:account_followup.action_account_followup_definition_form
msgid "Payment Follow-ups"
msgstr ""

#. module: account_followup
#: help:res.partner,payment_note:0
msgid "Payment Note"
msgstr ""

#. module: account_followup
#: field:account_followup.stat,period_id:0
msgid "Period"
msgstr ""

#. module: account_followup
#: model:ir.model,name:account_followup.model_account_followup_print
msgid "Print Follow-up & Send Mail to Customers"
msgstr ""

#. module: account_followup
#: view:res.partner:account_followup.view_partner_inherit_followup_form
msgid "Print Overdue Payments"
msgstr ""

#. module: account_followup
#: view:res.partner:account_followup.view_partner_inherit_followup_form
msgid "Print overdue payments report independent of follow-up line"
msgstr ""

#. module: account_followup
#: field:account_followup.followup.line,description:0
msgid "Printed Message"
msgstr ""

#. module: account_followup
#: code:addons/account_followup/account_followup.py:314
#, python-format
msgid "Printed overdue payments report"
msgstr ""

#. module: account_followup
#: model:ir.ui.menu,name:account_followup.menu_manual_reconcile_followup
msgid "Reconcile Invoices & Payments"
msgstr ""

#. module: account_followup
#: view:website:account_followup.report_followup
msgid "Ref"
msgstr "Пос"

#. module: account_followup
#: code:addons/account_followup/account_followup.py:258
#, python-format
msgid "Reference"
msgstr ""

#. module: account_followup
#: view:res.partner:account_followup.view_partner_inherit_followup_form
msgid "Responsible of credit collection"
msgstr ""

#. module: account_followup
#: model:ir.model,name:account_followup.model_account_followup_sending_results
msgid "Results from the sending of the different letters and emails"
msgstr ""

#. module: account_followup
#: view:account_followup.followup:account_followup.view_account_followup_filter
msgid "Search Follow-up"
msgstr ""

#. module: account_followup
#: view:res.partner:account_followup.customer_followup_search_view
msgid "Search Partner"
msgstr ""

#. module: account_followup
#: field:account_followup.print,email_conf:0
msgid "Send Email Confirmation"
msgstr ""

#. module: account_followup
#: field:account_followup.print,partner_lang:0
msgid "Send Email in Partner Language"
msgstr ""

#. module: account_followup
#: model:ir.actions.act_window,name:account_followup.action_account_followup_print
msgid "Send Follow-Ups"
msgstr ""

#. module: account_followup
#: model:ir.ui.menu,name:account_followup.account_followup_print_menu
msgid "Send Letters and Emails"
msgstr ""

#. module: account_followup
#: code:addons/account_followup/wizard/account_followup_print.py:241
#, python-format
msgid "Send Letters and Emails: Actions Summary"
msgstr ""

#. module: account_followup
#: view:res.partner:account_followup.view_partner_inherit_followup_form
msgid "Send Overdue Email"
msgstr ""

#. module: account_followup
#: view:account_followup.followup.line:account_followup.view_account_followup_followup_line_form
#: field:account_followup.followup.line,send_letter:0
msgid "Send a Letter"
msgstr ""

#. module: account_followup
#: view:account_followup.followup.line:account_followup.view_account_followup_followup_line_form
#: field:account_followup.followup.line,send_email:0
msgid "Send an Email"
msgstr ""

#. module: account_followup
#: view:account_followup.print:account_followup.view_account_followup_print
msgid "Send emails and generate letters"
msgstr ""

#. module: account_followup
#: view:account_followup.print:account_followup.view_account_followup_print
msgid "Send follow-ups"
msgstr ""

#. module: account_followup
#: field:account_followup.followup.line,sequence:0
msgid "Sequence"
msgstr "Послідовність"

#. module: account_followup
#: field:account_followup.print,summary:0
msgid "Summary"
msgstr ""

#. module: account_followup
#: view:account_followup.sending.results:account_followup.view_account_followup_sending_results
msgid "Summary of actions"
msgstr ""

#. module: account_followup
#: field:account_followup.print,test_print:0
msgid "Test Print"
msgstr ""

#. module: account_followup
#: view:res.partner:account_followup.view_partner_inherit_followup_form
msgid "The"
msgstr ""

#. module: account_followup
#: code:addons/account_followup/report/account_followup_print.py:82
#, python-format
msgid ""
"The followup plan defined for the current company does not have any followup "
"action."
msgstr ""

#. module: account_followup
#: help:res.partner,latest_followup_level_id:0
msgid "The maximum follow-up level"
msgstr ""

#. module: account_followup
#: help:res.partner,latest_followup_level_id_without_lit:0
msgid ""
"The maximum follow-up level without taking into account the account move "
"lines with litigation"
msgstr ""

#. module: account_followup
#: help:account_followup.followup.line,delay:0
msgid ""
"The number of days after the due date of the invoice to wait before sending "
"the reminder.  Could be negative if you want to send a polite alert "
"beforehand."
msgstr ""

#. module: account_followup
#: code:addons/account_followup/account_followup.py:313
#, python-format
msgid ""
"The partner does not have any accounting entries to print in the overdue "
"report for the current company."
msgstr ""

#. module: account_followup
#: code:addons/account_followup/account_followup.py:319
#, python-format
msgid "There is no followup plan defined for the current company."
msgstr ""

#. module: account_followup
#: view:account_followup.stat:account_followup.view_account_followup_stat_search
msgid "This Fiscal year"
msgstr ""

#. module: account_followup
#: view:account_followup.print:account_followup.view_account_followup_print
msgid ""
"This action will send follow-up emails, print the letters and\n"
"                        set the manual actions per customer, according to "
"the follow-up levels defined."
msgstr ""

#. module: account_followup
#: help:account_followup.print,date:0
msgid ""
"This field allow you to select a forecast date to plan your follow-ups"
msgstr ""

#. module: account_followup
#: help:res.partner,payment_next_action:0
msgid ""
"This is the next action to be taken.  It will automatically be set when the "
"partner gets a follow-up level that requires a manual action. "
msgstr ""

#. module: account_followup
#: help:res.partner,payment_next_action_date:0
msgid ""
"This is when the manual follow-up is needed. The date will be set to the "
"current date when the partner gets a follow-up level that requires a manual "
"action. Can be practical to set manually e.g. to see if he keeps his "
"promises."
msgstr ""

#. module: account_followup
#: view:account_followup.followup:account_followup.view_account_followup_followup_form
msgid ""
"To remind customers of paying their invoices, you can\n"
"                        define different actions depending on how severely\n"
"                        overdue the customer is. These actions are bundled\n"
"                        into follow-up levels that are triggered when the "
"due\n"
"                        date of an invoice has passed a certain\n"
"                        number of days. If there are other overdue invoices "
"for the \n"
"                        same customer, the actions of the most \n"
"                        overdue invoice will be executed."
msgstr ""

#. module: account_followup
#: view:account.move.line:account_followup.account_move_line_partner_tree
msgid "Total credit"
msgstr "Всього Кредит"

#. module: account_followup
#: view:account.move.line:account_followup.account_move_line_partner_tree
msgid "Total debit"
msgstr "Всього Дебет"

#. module: account_followup
#: view:website:account_followup.report_followup
msgid "Total:"
msgstr ""

#. module: account_followup
#: help:account_followup.followup.line,send_letter:0
msgid "When processing, it will print a letter"
msgstr ""

#. module: account_followup
#: help:account_followup.followup.line,send_email:0
msgid "When processing, it will send an email"
msgstr ""

#. module: account_followup
#: help:account_followup.followup.line,manual_action:0
msgid ""
"When processing, it will set the manual action to be taken for that "
"customer. "
msgstr ""

#. module: account_followup
#: field:res.partner,payment_earliest_due_date:0
msgid "Worst Due Date"
msgstr ""

#. module: account_followup
#: view:account_followup.followup.line:account_followup.view_account_followup_followup_line_form
msgid ""
"Write here the introduction in the letter,\n"
"                            according to the level of the follow-up. You "
"can\n"
"                            use the following keywords in the text. Don't\n"
"                            forget to translate in all languages you "
"installed\n"
"                            using to top right icon."
msgstr ""

#. module: account_followup
#: code:addons/account_followup/account_followup.py:291
#, python-format
msgid ""
"You became responsible to do the next action for the payment follow-up of"
msgstr ""

#. module: account_followup
#: constraint:account_followup.followup.line:0
msgid ""
"Your description is invalid, use the right legend or %% if you want to use "
"the percent character."
msgstr ""

#. module: account_followup
#: view:account_followup.followup.line:account_followup.view_account_followup_followup_line_form
msgid "days overdue, do the following actions:"
msgstr ""

#. module: account_followup
#: view:account_followup.followup.line:account_followup.view_account_followup_followup_line_form
msgid "e.g. Call the customer, check if it's paid, ..."
msgstr ""

#. module: account_followup
#: field:account_followup.print,company_id:0
#: field:res.partner,unreconciled_aml_ids:0
msgid "unknown"
msgstr ""

#. module: account_followup
#: view:res.partner:account_followup.view_partner_inherit_followup_form
msgid "⇾ Mark as Done"
msgstr ""<|MERGE_RESOLUTION|>--- conflicted
+++ resolved
@@ -1,47 +1,35 @@
-# Ukrainian translation for openobject-addons
-# Copyright (c) 2014 Rosetta Contributors and Canonical Ltd 2014
-# This file is distributed under the same license as the openobject-addons package.
-# FIRST AUTHOR <EMAIL@ADDRESS>, 2014.
-#
-msgid ""
-msgstr ""
-<<<<<<< HEAD
-"Project-Id-Version: openobject-addons\n"
-"Report-Msgid-Bugs-To: FULL NAME <EMAIL@ADDRESS>\n"
-"POT-Creation-Date: 2014-09-23 16:27+0000\n"
-"PO-Revision-Date: 2014-08-14 16:10+0000\n"
-"Last-Translator: FULL NAME <EMAIL@ADDRESS>\n"
-"Language-Team: Ukrainian <uk@li.org>\n"
-=======
+# Translation of Odoo Server.
+# This file contains the translation of the following modules:
+# * account_followup
+# 
+# Translators:
+# FIRST AUTHOR <EMAIL@ADDRESS>, 2014
+msgid ""
+msgstr ""
 "Project-Id-Version: Odoo 8.0\n"
 "Report-Msgid-Bugs-To: \n"
 "POT-Creation-Date: 2015-01-21 14:07+0000\n"
 "PO-Revision-Date: 2016-02-13 16:01+0000\n"
 "Last-Translator: Bogdan\n"
 "Language-Team: Ukrainian (http://www.transifex.com/odoo/odoo-8/language/uk/)\n"
->>>>>>> 5401345c
 "MIME-Version: 1.0\n"
 "Content-Type: text/plain; charset=UTF-8\n"
-"Content-Transfer-Encoding: 8bit\n"
-"X-Launchpad-Export-Date: 2014-09-24 08:56+0000\n"
-"X-Generator: Launchpad (build 17196)\n"
+"Content-Transfer-Encoding: \n"
+"Language: uk\n"
+"Plural-Forms: nplurals=3; plural=(n%10==1 && n%100!=11 ? 0 : n%10>=2 && n%10<=4 && (n%100<10 || n%100>=20) ? 1 : 2);\n"
 
 #. module: account_followup
 #: model:email.template,body_html:account_followup.email_template_account_followup_level0
 msgid ""
 "\n"
-"<div style=\"font-family: 'Lucica Grande', Ubuntu, Arial, Verdana, sans-"
-"serif; font-size: 12px; color: rgb(34, 34, 34); background-color: rgb(255, "
-"255, 255); \">\n"
+"<div style=\"font-family: 'Lucica Grande', Ubuntu, Arial, Verdana, sans-serif; font-size: 12px; color: rgb(34, 34, 34); background-color: rgb(255, 255, 255); \">\n"
 "\n"
 "    <p>Dear ${object.name},</p>\n"
 "    <p>\n"
-"    Exception made if there was a mistake of ours, it seems that the "
-"following amount stays unpaid. Please, take\n"
+"    Exception made if there was a mistake of ours, it seems that the following amount stays unpaid. Please, take\n"
 "appropriate measures in order to carry out this payment in the next 8 days.\n"
 "\n"
-"Would your payment have been carried out after this mail was sent, please "
-"ignore this message. Do not hesitate to\n"
+"Would your payment have been carried out after this mail was sent, please ignore this message. Do not hesitate to\n"
 "contact our accounting department.  \n"
 "\n"
 "    </p>\n"
@@ -67,20 +55,15 @@
 #: model:email.template,body_html:account_followup.email_template_account_followup_level2
 msgid ""
 "\n"
-"<div style=\"font-family: 'Lucica Grande', Ubuntu, Arial, Verdana, sans-"
-"serif; font-size: 12px; color: rgb(34, 34, 34); background-color: rgb(255, "
-"255, 255); \">\n"
+"<div style=\"font-family: 'Lucica Grande', Ubuntu, Arial, Verdana, sans-serif; font-size: 12px; color: rgb(34, 34, 34); background-color: rgb(255, 255, 255); \">\n"
 "    \n"
 "    <p>Dear ${object.name},</p>\n"
 "    <p>\n"
 "    Despite several reminders, your account is still not settled.\n"
-"Unless full payment is made in next 8 days, legal action for the recovery of "
-"the debt will be taken without\n"
+"Unless full payment is made in next 8 days, legal action for the recovery of the debt will be taken without\n"
 "further notice.\n"
-"I trust that this action will prove unnecessary and details of due payments "
-"is printed below.\n"
-"In case of any queries concerning this matter, do not hesitate to contact "
-"our accounting department.\n"
+"I trust that this action will prove unnecessary and details of due payments is printed below.\n"
+"In case of any queries concerning this matter, do not hesitate to contact our accounting department.\n"
 "</p>\n"
 "<br/>\n"
 "Best Regards,\n"
@@ -103,17 +86,13 @@
 #: model:email.template,body_html:account_followup.email_template_account_followup_default
 msgid ""
 "\n"
-"<div style=\"font-family: 'Lucica Grande', Ubuntu, Arial, Verdana, sans-"
-"serif; font-size: 12px; color: rgb(34, 34, 34); background-color: rgb(255, "
-"255, 255); \">\n"
+"<div style=\"font-family: 'Lucica Grande', Ubuntu, Arial, Verdana, sans-serif; font-size: 12px; color: rgb(34, 34, 34); background-color: rgb(255, 255, 255); \">\n"
 "    \n"
 "    <p>Dear ${object.name},</p>\n"
 "    <p>\n"
-"    Exception made if there was a mistake of ours, it seems that the "
-"following amount stays unpaid. Please, take\n"
+"    Exception made if there was a mistake of ours, it seems that the following amount stays unpaid. Please, take\n"
 "appropriate measures in order to carry out this payment in the next 8 days.\n"
-"Would your payment have been carried out after this mail was sent, please "
-"ignore this message. Do not hesitate to\n"
+"Would your payment have been carried out after this mail was sent, please ignore this message. Do not hesitate to\n"
 "contact our accounting department.\n"
 "    </p>\n"
 "<br/>\n"
@@ -135,22 +114,15 @@
 #: model:email.template,body_html:account_followup.email_template_account_followup_level1
 msgid ""
 "\n"
-"<div style=\"font-family: 'Lucica Grande', Ubuntu, Arial, Verdana, sans-"
-"serif; font-size: 12px; color: rgb(34, 34, 34); background-color: rgb(255, "
-"255, 255); \">\n"
+"<div style=\"font-family: 'Lucica Grande', Ubuntu, Arial, Verdana, sans-serif; font-size: 12px; color: rgb(34, 34, 34); background-color: rgb(255, 255, 255); \">\n"
 "    \n"
 "    <p>Dear ${object.name},</p>\n"
 "   <p>\n"
-"    We are disappointed to see that despite sending a reminder, that your "
-"account is now seriously overdue.\n"
-"It is essential that immediate payment is made, otherwise we will have to "
-"consider placing a stop on your account\n"
-"which means that we will no longer be able to supply your company with "
-"(goods/services).\n"
-"Please, take appropriate measures in order to carry out this payment in the "
-"next 8 days.\n"
-"If there is a problem with paying invoice that we are not aware of, do not "
-"hesitate to contact our accounting\n"
+"    We are disappointed to see that despite sending a reminder, that your account is now seriously overdue.\n"
+"It is essential that immediate payment is made, otherwise we will have to consider placing a stop on your account\n"
+"which means that we will no longer be able to supply your company with (goods/services).\n"
+"Please, take appropriate measures in order to carry out this payment in the next 8 days.\n"
+"If there is a problem with paying invoice that we are not aware of, do not hesitate to contact our accounting\n"
 "department. so that we can resolve the matter quickly.\n"
 "Details of due payments is printed below.\n"
 " </p>\n"
@@ -180,14 +152,11 @@
 "\n"
 "Despite several reminders, your account is still not settled.\n"
 "\n"
-"Unless full payment is made in next 8 days, then legal action for the "
-"recovery of the debt will be taken without further notice.\n"
-"\n"
-"I trust that this action will prove unnecessary and details of due payments "
-"is printed below.\n"
-"\n"
-"In case of any queries concerning this matter, do not hesitate to contact "
-"our accounting department.\n"
+"Unless full payment is made in next 8 days, then legal action for the recovery of the debt will be taken without further notice.\n"
+"\n"
+"I trust that this action will prove unnecessary and details of due payments is printed below.\n"
+"\n"
+"In case of any queries concerning this matter, do not hesitate to contact our accounting department.\n"
 "\n"
 "Best Regards,\n"
 msgstr ""
@@ -201,14 +170,11 @@
 "\n"
 "Despite several reminders, your account is still not settled.\n"
 "\n"
-"Unless full payment is made in next 8 days, then legal action for the "
-"recovery of the debt will be taken without further notice.\n"
-"\n"
-"I trust that this action will prove unnecessary and details of due payments "
-"is printed below.\n"
-"\n"
-"In case of any queries concerning this matter, do not hesitate to contact "
-"our accounting department.\n"
+"Unless full payment is made in next 8 days, then legal action for the recovery of the debt will be taken without further notice.\n"
+"\n"
+"I trust that this action will prove unnecessary and details of due payments is printed below.\n"
+"\n"
+"In case of any queries concerning this matter, do not hesitate to contact our accounting department.\n"
 "\n"
 "Best Regards,\n"
 "            "
@@ -220,13 +186,9 @@
 "\n"
 "Dear %(partner_name)s,\n"
 "\n"
-"Exception made if there was a mistake of ours, it seems that the following "
-"amount stays unpaid. Please, take appropriate measures in order to carry out "
-"this payment in the next 8 days.\n"
-"\n"
-"Would your payment have been carried out after this mail was sent, please "
-"ignore this message. Do not hesitate to contact our accounting department.  "
-"\n"
+"Exception made if there was a mistake of ours, it seems that the following amount stays unpaid. Please, take appropriate measures in order to carry out this payment in the next 8 days.\n"
+"\n"
+"Would your payment have been carried out after this mail was sent, please ignore this message. Do not hesitate to contact our accounting department.  \n"
 "\n"
 "Best Regards,\n"
 msgstr ""
@@ -237,18 +199,12 @@
 "\n"
 "Dear %(partner_name)s,\n"
 "\n"
-"We are disappointed to see that despite sending a reminder, that your "
-"account is now seriously overdue.\n"
-"\n"
-"It is essential that immediate payment is made, otherwise we will have to "
-"consider placing a stop on your account which means that we will no longer "
-"be able to supply your company with (goods/services).\n"
-"Please, take appropriate measures in order to carry out this payment in the "
-"next 8 days.\n"
-"\n"
-"If there is a problem with paying invoice that we are not aware of, do not "
-"hesitate to contact our accounting department, so that we can resolve the "
-"matter quickly.\n"
+"We are disappointed to see that despite sending a reminder, that your account is now seriously overdue.\n"
+"\n"
+"It is essential that immediate payment is made, otherwise we will have to consider placing a stop on your account which means that we will no longer be able to supply your company with (goods/services).\n"
+"Please, take appropriate measures in order to carry out this payment in the next 8 days.\n"
+"\n"
+"If there is a problem with paying invoice that we are not aware of, do not hesitate to contact our accounting department, so that we can resolve the matter quickly.\n"
 "\n"
 "Details of due payments is printed below.\n"
 "\n"
@@ -358,10 +314,8 @@
 "<p class=\"oe_view_nocontent_create\">\n"
 "                Click to define follow-up levels and their related actions.\n"
 "              </p><p>\n"
-"                For each step, specify the actions to be taken and delay in "
-"days. It is\n"
-"                possible to use print and e-mail templates to send specific "
-"messages to\n"
+"                For each step, specify the actions to be taken and delay in days. It is\n"
+"                possible to use print and e-mail templates to send specific messages to\n"
 "                the customer.\n"
 "              </p>\n"
 "          "
@@ -380,7 +334,7 @@
 #. module: account_followup
 #: view:res.partner:account_followup.view_partner_inherit_followup_form
 msgid "Accounting"
-msgstr ""
+msgstr "Бухгалтерський облік"
 
 #. module: account_followup
 #: field:account_followup.followup.line,manual_action_note:0
@@ -402,7 +356,7 @@
 #: view:website:account_followup.report_followup
 #, python-format
 msgid "Amount"
-msgstr ""
+msgstr "Сума"
 
 #. module: account_followup
 #: field:res.partner,payment_amount_due:0
@@ -432,8 +386,7 @@
 msgstr ""
 
 #. module: account_followup
-#: field:account.move.line,result:0
-#: field:account_followup.stat,balance:0
+#: field:account.move.line,result:0 field:account_followup.stat,balance:0
 #: field:account_followup.stat.by.partner,balance:0
 msgid "Balance"
 msgstr "Сальдо"
@@ -448,8 +401,7 @@
 msgid ""
 "Below is the history of the transactions of this\n"
 "                            customer. You can check \"No Follow-up\" in\n"
-"                            order to exclude it from the next follow-up "
-"actions."
+"                            order to exclude it from the next follow-up actions."
 msgstr ""
 
 #. module: account_followup
@@ -476,7 +428,7 @@
 #. module: account_followup
 #: view:account_followup.sending.results:account_followup.view_account_followup_sending_results
 msgid "Close"
-msgstr ""
+msgstr "Закрити"
 
 #. module: account_followup
 #: field:account_followup.followup,company_id:0
@@ -497,7 +449,7 @@
 #: field:account_followup.print,create_uid:0
 #: field:account_followup.sending.results,create_uid:0
 msgid "Created by"
-msgstr ""
+msgstr "Створив"
 
 #. module: account_followup
 #: field:account_followup.followup,create_date:0
@@ -505,7 +457,7 @@
 #: field:account_followup.print,create_date:0
 #: field:account_followup.sending.results,create_date:0
 msgid "Created on"
-msgstr ""
+msgstr "Створено"
 
 #. module: account_followup
 #: field:account_followup.stat,credit:0
@@ -530,7 +482,7 @@
 #. module: account_followup
 #: view:website:account_followup.report_followup
 msgid "Date:"
-msgstr ""
+msgstr "Дата:"
 
 #. module: account_followup
 #: sql_constraint:account_followup.followup.line:0
@@ -576,7 +528,7 @@
 #: code:addons/account_followup/account_followup.py:259
 #, python-format
 msgid "Due Date"
-msgstr ""
+msgstr "Дата"
 
 #. module: account_followup
 #: field:account_followup.followup.line,delay:0
@@ -610,7 +562,7 @@
 #: code:addons/account_followup/report/account_followup_print.py:82
 #, python-format
 msgid "Error!"
-msgstr ""
+msgstr "Помилка!"
 
 #. module: account_followup
 #: field:account_followup.stat,date_move:0
@@ -737,7 +689,7 @@
 #: view:account_followup.stat:account_followup.view_account_followup_stat_search
 #: view:res.partner:account_followup.customer_followup_search_view
 msgid "Group By"
-msgstr ""
+msgstr "Групувати За"
 
 #. module: account_followup
 #: view:res.partner:account_followup.view_partner_inherit_followup_form
@@ -748,14 +700,13 @@
 
 #. module: account_followup
 #: field:account_followup.followup,id:0
-#: field:account_followup.followup.line,id:0
-#: field:account_followup.print,id:0
+#: field:account_followup.followup.line,id:0 field:account_followup.print,id:0
 #: field:account_followup.sending.results,id:0
 #: field:account_followup.stat,id:0
 #: field:account_followup.stat.by.partner,id:0
 #: field:report.account_followup.report_followup,id:0
 msgid "ID"
-msgstr ""
+msgstr "ID"
 
 #. module: account_followup
 #: view:res.partner:account_followup.view_partner_inherit_followup_form
@@ -793,7 +744,7 @@
 #: field:account_followup.print,write_uid:0
 #: field:account_followup.sending.results,write_uid:0
 msgid "Last Updated by"
-msgstr ""
+msgstr "Востаннє відредаговано"
 
 #. module: account_followup
 #: field:account_followup.followup,write_date:0
@@ -801,7 +752,7 @@
 #: field:account_followup.print,write_date:0
 #: field:account_followup.sending.results,write_date:0
 msgid "Last Updated on"
-msgstr ""
+msgstr "Дата останньої зміни"
 
 #. module: account_followup
 #: field:account_followup.stat,date_move_last:0
@@ -852,7 +803,7 @@
 #. module: account_followup
 #: view:website:account_followup.report_followup
 msgid "Li."
-msgstr ""
+msgstr "Li."
 
 #. module: account_followup
 #: code:addons/account_followup/account_followup.py:261
@@ -910,7 +861,7 @@
 #. module: account_followup
 #: field:res.partner,payment_next_action:0
 msgid "Next Action"
-msgstr ""
+msgstr "Наступна дія"
 
 #. module: account_followup
 #: field:res.partner,payment_next_action_date:0
@@ -961,7 +912,7 @@
 #. module: account_followup
 #: field:account_followup.print,partner_ids:0
 msgid "Partners"
-msgstr ""
+msgstr "Партнери"
 
 #. module: account_followup
 #: view:res.partner:account_followup.customer_followup_search_view
@@ -987,7 +938,7 @@
 #. module: account_followup
 #: field:account_followup.stat,period_id:0
 msgid "Period"
-msgstr ""
+msgstr "Період"
 
 #. module: account_followup
 #: model:ir.model,name:account_followup.model_account_followup_print
@@ -1029,7 +980,7 @@
 #: code:addons/account_followup/account_followup.py:258
 #, python-format
 msgid "Reference"
-msgstr ""
+msgstr "Зв'язок"
 
 #. module: account_followup
 #: view:res.partner:account_followup.view_partner_inherit_followup_form
@@ -1049,7 +1000,7 @@
 #. module: account_followup
 #: view:res.partner:account_followup.customer_followup_search_view
 msgid "Search Partner"
-msgstr ""
+msgstr "Знайти Партнера"
 
 #. module: account_followup
 #: field:account_followup.print,email_conf:0
@@ -1112,7 +1063,7 @@
 #. module: account_followup
 #: field:account_followup.print,summary:0
 msgid "Summary"
-msgstr ""
+msgstr "Підсумок"
 
 #. module: account_followup
 #: view:account_followup.sending.results:account_followup.view_account_followup_sending_results
@@ -1133,8 +1084,8 @@
 #: code:addons/account_followup/report/account_followup_print.py:82
 #, python-format
 msgid ""
-"The followup plan defined for the current company does not have any followup "
-"action."
+"The followup plan defined for the current company does not have any followup"
+" action."
 msgstr ""
 
 #. module: account_followup
@@ -1180,14 +1131,12 @@
 #: view:account_followup.print:account_followup.view_account_followup_print
 msgid ""
 "This action will send follow-up emails, print the letters and\n"
-"                        set the manual actions per customer, according to "
-"the follow-up levels defined."
+"                        set the manual actions per customer, according to the follow-up levels defined."
 msgstr ""
 
 #. module: account_followup
 #: help:account_followup.print,date:0
-msgid ""
-"This field allow you to select a forecast date to plan your follow-ups"
+msgid "This field allow you to select a forecast date to plan your follow-ups"
 msgstr ""
 
 #. module: account_followup
@@ -1212,11 +1161,9 @@
 "To remind customers of paying their invoices, you can\n"
 "                        define different actions depending on how severely\n"
 "                        overdue the customer is. These actions are bundled\n"
-"                        into follow-up levels that are triggered when the "
-"due\n"
+"                        into follow-up levels that are triggered when the due\n"
 "                        date of an invoice has passed a certain\n"
-"                        number of days. If there are other overdue invoices "
-"for the \n"
+"                        number of days. If there are other overdue invoices for the \n"
 "                        same customer, the actions of the most \n"
 "                        overdue invoice will be executed."
 msgstr ""
@@ -1262,11 +1209,9 @@
 #: view:account_followup.followup.line:account_followup.view_account_followup_followup_line_form
 msgid ""
 "Write here the introduction in the letter,\n"
-"                            according to the level of the follow-up. You "
-"can\n"
+"                            according to the level of the follow-up. You can\n"
 "                            use the following keywords in the text. Don't\n"
-"                            forget to translate in all languages you "
-"installed\n"
+"                            forget to translate in all languages you installed\n"
 "                            using to top right icon."
 msgstr ""
 
@@ -1293,12 +1238,17 @@
 #: view:account_followup.followup.line:account_followup.view_account_followup_followup_line_form
 msgid "e.g. Call the customer, check if it's paid, ..."
 msgstr ""
+
+#. module: account_followup
+#: view:account_followup.print:account_followup.view_account_followup_print
+msgid "or"
+msgstr "або"
 
 #. module: account_followup
 #: field:account_followup.print,company_id:0
 #: field:res.partner,unreconciled_aml_ids:0
 msgid "unknown"
-msgstr ""
+msgstr "невідомий"
 
 #. module: account_followup
 #: view:res.partner:account_followup.view_partner_inherit_followup_form
