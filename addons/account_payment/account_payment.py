# -*- coding: utf-8 -*-
##############################################################################
#
#    OpenERP, Open Source Management Solution
#    Copyright (C) 2004-2010 Tiny SPRL (<http://tiny.be>).
#
#    This program is free software: you can redistribute it and/or modify
#    it under the terms of the GNU Affero General Public License as
#    published by the Free Software Foundation, either version 3 of the
#    License, or (at your option) any later version.
#
#    This program is distributed in the hope that it will be useful,
#    but WITHOUT ANY WARRANTY; without even the implied warranty of
#    MERCHANTABILITY or FITNESS FOR A PARTICULAR PURPOSE.  See the
#    GNU Affero General Public License for more details.
#
#    You should have received a copy of the GNU Affero General Public License
#    along with this program.  If not, see <http://www.gnu.org/licenses/>.
#
##############################################################################

import logging
import time

from openerp.osv import fields, osv
from openerp import netsvc

_logger = logging.getLogger(__name__)

class payment_mode(osv.osv):
    _name= 'payment.mode'
    _description= 'Payment Mode'
    _columns = {
        'name': fields.char('Name', size=64, required=True, help='Mode of Payment'),
        'bank_id': fields.many2one('res.partner.bank', "Bank account",
            required=True,help='Bank Account for the Payment Mode'),
        'journal': fields.many2one('account.journal', 'Journal', required=True,
            domain=[('type', 'in', ('bank','cash'))], help='Bank or Cash Journal for the Payment Mode'),
        'company_id': fields.many2one('res.company', 'Company',required=True),
        'partner_id':fields.related('company_id','partner_id',type='many2one',relation='res.partner',string='Partner',store=True,),

    }
    _defaults = {
        'company_id': lambda self,cr,uid,c: self.pool.get('res.users').browse(cr, uid, uid, c).company_id.id
    }

    def suitable_bank_types(self, cr, uid, payment_code=None, context=None):
        """Return the codes of the bank type that are suitable
        for the given payment type code"""
        if not payment_code:
            return []
        cr.execute(""" SELECT pb.state
            FROM res_partner_bank pb
            JOIN payment_mode pm ON (pm.bank_id = pb.id)
            WHERE pm.id = %s """, [payment_code])
        return [x[0] for x in cr.fetchall()]

    def onchange_company_id (self, cr, uid, ids, company_id=False, context=None):
        result = {}
        if company_id:
            partner_id = self.pool.get('res.company').browse(cr, uid, company_id, context=context).partner_id.id
            result['partner_id'] = partner_id
        return {'value': result}


payment_mode()

class payment_order(osv.osv):
    _name = 'payment.order'
    _description = 'Payment Order'
    _rec_name = 'reference'
    _order = 'id desc'

    #dead code
    def get_wizard(self, type):
        _logger.warning("No wizard found for the payment type '%s'.", type)
        return None

    def _total(self, cursor, user, ids, name, args, context=None):
        if not ids:
            return {}
        res = {}
        for order in self.browse(cursor, user, ids, context=context):
            if order.line_ids:
                res[order.id] = reduce(lambda x, y: x + y.amount, order.line_ids, 0.0)
            else:
                res[order.id] = 0.0
        return res

    _columns = {
        'date_scheduled': fields.date('Scheduled Date', states={'done':[('readonly', True)]}, help='Select a date if you have chosen Preferred Date to be fixed.'),
        'reference': fields.char('Reference', size=128, required=1, states={'done': [('readonly', True)]}),
        'mode': fields.many2one('payment.mode', 'Payment Mode', select=True, required=1, states={'done': [('readonly', True)]}, help='Select the Payment Mode to be applied.'),
        'state': fields.selection([
            ('draft', 'Draft'),
            ('cancel', 'Cancelled'),
            ('open', 'Confirmed'),
            ('done', 'Done')], 'Status', select=True,
            help='When an order is placed the status is \'Draft\'.\n Once the bank is confirmed the status is set to \'Confirmed\'.\n Then the order is paid the status is \'Done\'.'),
        'line_ids': fields.one2many('payment.line', 'order_id', 'Payment lines', states={'done': [('readonly', True)]}),
        'total': fields.function(_total, string="Total", type='float'),
        'user_id': fields.many2one('res.users', 'Responsible', required=True, states={'done': [('readonly', True)]}),
        'date_prefered': fields.selection([
            ('now', 'Directly'),
            ('due', 'Due date'),
            ('fixed', 'Fixed date')
            ], "Preferred Date", change_default=True, required=True, states={'done': [('readonly', True)]}, help="Choose an option for the Payment Order:'Fixed' stands for a date specified by you.'Directly' stands for the direct execution.'Due date' stands for the scheduled date of execution."),
        'date_created': fields.date('Creation Date', readonly=True),
        'date_done': fields.date('Execution Date', readonly=True),
        'company_id': fields.related('mode', 'company_id', type='many2one', relation='res.company', string='Company', store=True, readonly=True),
    }

    _defaults = {
        'user_id': lambda self,cr,uid,context: uid,
        'state': 'draft',
        'date_prefered': 'due',
        'date_created': lambda *a: time.strftime('%Y-%m-%d'),
        'reference': lambda self,cr,uid,context: self.pool.get('ir.sequence').get(cr, uid, 'payment.order'),
    }

    def set_to_draft(self, cr, uid, ids, *args):
        self.write(cr, uid, ids, {'state': 'draft'})
        wf_service = netsvc.LocalService("workflow")
        for id in ids:
            wf_service.trg_create(uid, 'payment.order', id, cr)
        return True

    def action_open(self, cr, uid, ids, *args):
        ir_seq_obj = self.pool.get('ir.sequence')

        for order in self.read(cr, uid, ids, ['reference']):
            if not order['reference']:
                reference = ir_seq_obj.get(cr, uid, 'payment.order')
                self.write(cr, uid, order['id'], {'reference':reference})
        return True

    def set_done(self, cr, uid, ids, *args):
        wf_service = netsvc.LocalService("workflow")
        self.write(cr, uid, ids, {'date_done': time.strftime('%Y-%m-%d')})
<<<<<<< HEAD
        wf_service.trg_validate(uid, 'payment.order', ids[0], 'done', cr)
=======
        self.signal_workflow(cr, uid, ids, 'done')
>>>>>>> d08651d2
        return True

    def copy(self, cr, uid, id, default=None, context=None):
        if default is None:
            default = {}
        default.update({
            'state': 'draft',
            'line_ids': [],
            'reference': self.pool.get('ir.sequence').get(cr, uid, 'payment.order')
        })
        return super(payment_order, self).copy(cr, uid, id, default, context=context)

    def write(self, cr, uid, ids, vals, context=None):
        if context is None:
            context = {}
        payment_line_obj = self.pool.get('payment.line')
        payment_line_ids = []

        if (vals.get('date_prefered', False) == 'fixed' and not vals.get('date_scheduled', False)) or vals.get('date_scheduled', False):
            for order in self.browse(cr, uid, ids, context=context):
                for line in order.line_ids:
                    payment_line_ids.append(line.id)
            payment_line_obj.write(cr, uid, payment_line_ids, {'date': vals.get('date_scheduled', False)}, context=context)
        elif vals.get('date_prefered', False) == 'due':
            vals.update({'date_scheduled': False})
            for order in self.browse(cr, uid, ids, context=context):
                for line in order.line_ids:
                    payment_line_obj.write(cr, uid, [line.id], {'date': line.ml_maturity_date}, context=context)
        elif vals.get('date_prefered', False) == 'now':
            vals.update({'date_scheduled': False})
            for order in self.browse(cr, uid, ids, context=context):
                for line in order.line_ids:
                    payment_line_ids.append(line.id)
            payment_line_obj.write(cr, uid, payment_line_ids, {'date': False}, context=context)
        return super(payment_order, self).write(cr, uid, ids, vals, context=context)

payment_order()

class payment_line(osv.osv):
    _name = 'payment.line'
    _description = 'Payment Line'

    def translate(self, orig):
        return {
                "due_date": "date_maturity",
                "reference": "ref"}.get(orig, orig)

    def info_owner(self, cr, uid, ids, name=None, args=None, context=None):
        result = {}
        for line in self.browse(cr, uid, ids, context=context):
            owner = line.order_id.mode.bank_id.partner_id
            result[line.id] = self._get_info_partner(cr, uid, owner, context=context)
        return result

    def _get_info_partner(self,cr, uid, partner_record, context=None):
        if not partner_record:
            return False
        st = partner_record.street or ''
        st1 = partner_record.street2 or ''
        zip = partner_record.zip or ''
        city = partner_record.city or  ''
        zip_city = zip + ' ' + city
        cntry = partner_record.country_id and partner_record.country_id.name or ''
        return partner_record.name + "\n" + st + " " + st1 + "\n" + zip_city + "\n" +cntry

    def info_partner(self, cr, uid, ids, name=None, args=None, context=None):
        result = {}
        for line in self.browse(cr, uid, ids, context=context):
            result[line.id] = False
            if not line.partner_id:
                break
            result[line.id] = self._get_info_partner(cr, uid, line.partner_id, context=context)
        return result

    #dead code
    def select_by_name(self, cr, uid, ids, name, args, context=None):
        if not ids: return {}
        partner_obj = self.pool.get('res.partner')

        cr.execute("""SELECT pl.id, ml.%s
            FROM account_move_line ml
                INNER JOIN payment_line pl
                ON (ml.id = pl.move_line_id)
                WHERE pl.id IN %%s"""% self.translate(name),
                   (tuple(ids),))
        res = dict(cr.fetchall())

        if name == 'partner_id':
            partner_name = {}
            for p_id, p_name in partner_obj.name_get(cr, uid,
                filter(lambda x:x and x != 0,res.values()), context=context):
                partner_name[p_id] = p_name

            for id in ids:
                if id in res and partner_name:
                    res[id] = (res[id],partner_name[res[id]])
                else:
                    res[id] = (False,False)
        else:
            for id in ids:
                res.setdefault(id, (False, ""))
        return res

    def _amount(self, cursor, user, ids, name, args, context=None):
        if not ids:
            return {}
        currency_obj = self.pool.get('res.currency')
        if context is None:
            context = {}
        res = {}

        for line in self.browse(cursor, user, ids, context=context):
            ctx = context.copy()
            ctx['date'] = line.order_id.date_done or time.strftime('%Y-%m-%d')
            res[line.id] = currency_obj.compute(cursor, user, line.currency.id,
                    line.company_currency.id,
                    line.amount_currency, context=ctx)
        return res

    def _get_currency(self, cr, uid, context=None):
        user_obj = self.pool.get('res.users')
        currency_obj = self.pool.get('res.currency')
        user = user_obj.browse(cr, uid, uid, context=context)

        if user.company_id:
            return user.company_id.currency_id.id
        else:
            return currency_obj.search(cr, uid, [('rate', '=', 1.0)])[0]

    def _get_date(self, cr, uid, context=None):
        if context is None:
            context = {}
        payment_order_obj = self.pool.get('payment.order')
        date = False

        if context.get('order_id') and context['order_id']:
            order = payment_order_obj.browse(cr, uid, context['order_id'], context=context)
            if order.date_prefered == 'fixed':
                date = order.date_scheduled
            else:
                date = time.strftime('%Y-%m-%d')
        return date

    def _get_ml_inv_ref(self, cr, uid, ids, *a):
        res = {}
        for id in self.browse(cr, uid, ids):
            res[id.id] = False
            if id.move_line_id:
                if id.move_line_id.invoice:
                    res[id.id] = id.move_line_id.invoice.id
        return res

    def _get_ml_maturity_date(self, cr, uid, ids, *a):
        res = {}
        for id in self.browse(cr, uid, ids):
            if id.move_line_id:
                res[id.id] = id.move_line_id.date_maturity
            else:
                res[id.id] = False
        return res

    def _get_ml_created_date(self, cr, uid, ids, *a):
        res = {}
        for id in self.browse(cr, uid, ids):
            if id.move_line_id:
                res[id.id] = id.move_line_id.date_created
            else:
                res[id.id] = False
        return res

    _columns = {
        'name': fields.char('Your Reference', size=64, required=True),
        'communication': fields.char('Communication', size=64, required=True, help="Used as the message between ordering customer and current company. Depicts 'What do you want to say to the recipient about this order ?'"),
        'communication2': fields.char('Communication 2', size=64, help='The successor message of Communication.'),
        'move_line_id': fields.many2one('account.move.line', 'Entry line', domain=[('reconcile_id', '=', False), ('account_id.type', '=', 'payable')], help='This Entry Line will be referred for the information of the ordering customer.'),
        'amount_currency': fields.float('Amount in Partner Currency', digits=(16, 2),
            required=True, help='Payment amount in the partner currency'),
        'currency': fields.many2one('res.currency','Partner Currency', required=True),
        'company_currency': fields.many2one('res.currency', 'Company Currency', readonly=True),
        'bank_id': fields.many2one('res.partner.bank', 'Destination Bank Account'),
        'order_id': fields.many2one('payment.order', 'Order', required=True,
            ondelete='cascade', select=True),
        'partner_id': fields.many2one('res.partner', string="Partner", required=True, help='The Ordering Customer'),
        'amount': fields.function(_amount, string='Amount in Company Currency',
            type='float',
            help='Payment amount in the company currency'),
        'ml_date_created': fields.function(_get_ml_created_date, string="Effective Date",
            type='date', help="Invoice Effective Date"),
        'ml_maturity_date': fields.function(_get_ml_maturity_date, type='date', string='Due Date'),
        'ml_inv_ref': fields.function(_get_ml_inv_ref, type='many2one', relation='account.invoice', string='Invoice Ref.'),
        'info_owner': fields.function(info_owner, string="Owner Account", type="text", help='Address of the Main Partner'),
        'info_partner': fields.function(info_partner, string="Destination Account", type="text", help='Address of the Ordering Customer.'),
        'date': fields.date('Payment Date', help="If no payment date is specified, the bank will treat this payment line directly"),
        'create_date': fields.datetime('Created', readonly=True),
        'state': fields.selection([('normal','Free'), ('structured','Structured')], 'Communication Type', required=True),
        'bank_statement_line_id': fields.many2one('account.bank.statement.line', 'Bank statement line'),
        'company_id': fields.related('order_id', 'company_id', type='many2one', relation='res.company', string='Company', store=True, readonly=True),
    }
    _defaults = {
        'name': lambda obj, cursor, user, context: obj.pool.get('ir.sequence'
            ).get(cursor, user, 'payment.line'),
        'state': 'normal',
        'currency': _get_currency,
        'company_currency': _get_currency,
        'date': _get_date,
    }
    _sql_constraints = [
        ('name_uniq', 'UNIQUE(name)', 'The payment line name must be unique!'),
    ]

    def onchange_move_line(self, cr, uid, ids, move_line_id, payment_type, date_prefered, date_scheduled, currency=False, company_currency=False, context=None):
        data = {}
        move_line_obj = self.pool.get('account.move.line')

        data['amount_currency'] = data['communication'] = data['partner_id'] = data['bank_id'] = data['amount'] = False

        if move_line_id:
            line = move_line_obj.browse(cr, uid, move_line_id, context=context)
            data['amount_currency'] = line.amount_to_pay

            res = self.onchange_amount(cr, uid, ids, data['amount_currency'], currency,
                                       company_currency, context)
            if res:
                data['amount'] = res['value']['amount']
            data['partner_id'] = line.partner_id.id
            temp = line.currency_id and line.currency_id.id or False
            if not temp:
                if line.invoice:
                    data['currency'] = line.invoice.currency_id.id
            else:
                data['currency'] = temp

            # calling onchange of partner and updating data dictionary
            temp_dict = self.onchange_partner(cr, uid, ids, line.partner_id.id, payment_type)
            data.update(temp_dict['value'])

            data['communication'] = line.ref

            if date_prefered == 'now':
                #no payment date => immediate payment
                data['date'] = False
            elif date_prefered == 'due':
                data['date'] = line.date_maturity
            elif date_prefered == 'fixed':
                data['date'] = date_scheduled
        return {'value': data}

    def onchange_amount(self, cr, uid, ids, amount, currency, cmpny_currency, context=None):
        if (not amount) or (not cmpny_currency):
            return {'value': {'amount': False}}
        res = {}
        currency_obj = self.pool.get('res.currency')
        company_amount = currency_obj.compute(cr, uid, currency, cmpny_currency, amount)
        res['amount'] = company_amount
        return {'value': res}

    def onchange_partner(self, cr, uid, ids, partner_id, payment_type, context=None):
        data = {}
        partner_obj = self.pool.get('res.partner')
        payment_mode_obj = self.pool.get('payment.mode')
        data['info_partner'] = data['bank_id'] = False

        if partner_id:
            part_obj = partner_obj.browse(cr, uid, partner_id, context=context)
            partner = part_obj.name or ''
            data['info_partner'] = self._get_info_partner(cr, uid, part_obj, context=context)

            if part_obj.bank_ids and payment_type:
                bank_type = payment_mode_obj.suitable_bank_types(cr, uid, payment_type, context=context)
                for bank in part_obj.bank_ids:
                    if bank.state in bank_type:
                        data['bank_id'] = bank.id
                        break
        return {'value': data}

    def fields_get(self, cr, uid, fields=None, context=None):
        res = super(payment_line, self).fields_get(cr, uid, fields, context)
        if 'communication2' in res:
            res['communication2'].setdefault('states', {})
            res['communication2']['states']['structured'] = [('readonly', True)]
            res['communication2']['states']['normal'] = [('readonly', False)]
        return res

payment_line()

# vim:expandtab:smartindent:tabstop=4:softtabstop=4:shiftwidth=4:<|MERGE_RESOLUTION|>--- conflicted
+++ resolved
@@ -23,7 +23,6 @@
 import time
 
 from openerp.osv import fields, osv
-from openerp import netsvc
 
 _logger = logging.getLogger(__name__)
 
@@ -63,7 +62,6 @@
         return {'value': result}
 
 
-payment_mode()
 
 class payment_order(osv.osv):
     _name = 'payment.order'
@@ -120,9 +118,7 @@
 
     def set_to_draft(self, cr, uid, ids, *args):
         self.write(cr, uid, ids, {'state': 'draft'})
-        wf_service = netsvc.LocalService("workflow")
-        for id in ids:
-            wf_service.trg_create(uid, 'payment.order', id, cr)
+        self.create_workflow(cr, uid, ids)
         return True
 
     def action_open(self, cr, uid, ids, *args):
@@ -135,13 +131,8 @@
         return True
 
     def set_done(self, cr, uid, ids, *args):
-        wf_service = netsvc.LocalService("workflow")
         self.write(cr, uid, ids, {'date_done': time.strftime('%Y-%m-%d')})
-<<<<<<< HEAD
-        wf_service.trg_validate(uid, 'payment.order', ids[0], 'done', cr)
-=======
         self.signal_workflow(cr, uid, ids, 'done')
->>>>>>> d08651d2
         return True
 
     def copy(self, cr, uid, id, default=None, context=None):
@@ -178,7 +169,6 @@
             payment_line_obj.write(cr, uid, payment_line_ids, {'date': False}, context=context)
         return super(payment_order, self).write(cr, uid, ids, vals, context=context)
 
-payment_order()
 
 class payment_line(osv.osv):
     _name = 'payment.line'
@@ -360,7 +350,7 @@
 
         if move_line_id:
             line = move_line_obj.browse(cr, uid, move_line_id, context=context)
-            data['amount_currency'] = line.amount_to_pay
+            data['amount_currency'] = line.amount_residual_currency
 
             res = self.onchange_amount(cr, uid, ids, data['amount_currency'], currency,
                                        company_currency, context)
@@ -425,6 +415,5 @@
             res['communication2']['states']['normal'] = [('readonly', False)]
         return res
 
-payment_line()
 
 # vim:expandtab:smartindent:tabstop=4:softtabstop=4:shiftwidth=4: