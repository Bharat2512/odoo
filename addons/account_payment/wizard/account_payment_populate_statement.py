# -*- coding: utf-8 -*-
##############################################################################
#
#    OpenERP, Open Source Management Solution
#    Copyright (C) 2004-2010 Tiny SPRL (<http://tiny.be>).
#
#    This program is free software: you can redistribute it and/or modify
#    it under the terms of the GNU Affero General Public License as
#    published by the Free Software Foundation, either version 3 of the
#    License, or (at your option) any later version.
#
#    This program is distributed in the hope that it will be useful,
#    but WITHOUT ANY WARRANTY; without even the implied warranty of
#    MERCHANTABILITY or FITNESS FOR A PARTICULAR PURPOSE.  See the
#    GNU Affero General Public License for more details.
#
#    You should have received a copy of the GNU Affero General Public License
#    along with this program.  If not, see <http://www.gnu.org/licenses/>.
#
##############################################################################

import time
from lxml import etree

from openerp.osv import fields, osv

class account_payment_populate_statement(osv.osv_memory):
    _name = "account.payment.populate.statement"
    _description = "Account Payment Populate Statement"
    _columns = {
        'lines': fields.many2many('payment.line', 'payment_line_rel_', 'payment_id', 'line_id', 'Payment Lines')
    }

    def fields_view_get(self, cr, uid, view_id=None, view_type='form', context=None, toolbar=False, submenu=False):
        line_obj = self.pool.get('payment.line')

        res = super(account_payment_populate_statement, self).fields_view_get(cr, uid, view_id=view_id, view_type=view_type, context=context, toolbar=toolbar, submenu=False)
        line_ids = line_obj.search(cr, uid, [
            ('move_line_id.reconcile_id', '=', False),
            ('bank_statement_line_id', '=', False)])
        line_ids.extend(line_obj.search(cr, uid, [
            ('move_line_id.reconcile_id', '=', False),
            ('order_id.mode', '=', False)]))
        domain = '[("id", "in", '+ str(line_ids)+')]'
        doc = etree.XML(res['arch'])
        nodes = doc.xpath("//field[@name='lines']")
        for node in nodes:
            node.set('domain', domain)
        res['arch'] = etree.tostring(doc)
        return res

    def populate_statement(self, cr, uid, ids, context=None):
        line_obj = self.pool.get('payment.line')
        statement_obj = self.pool.get('account.bank.statement')
        statement_line_obj = self.pool.get('account.bank.statement.line')
        currency_obj = self.pool.get('res.currency')

        if context is None:
            context = {}
        data = self.read(cr, uid, ids, context=context)[0]
        line_ids = data['lines']
        if not line_ids:
            return {'type': 'ir.actions.act_window_close'}

        statement = statement_obj.browse(cr, uid, context['active_id'], context=context)

        for line in line_obj.browse(cr, uid, line_ids, context=context):
            ctx = context.copy()
            ctx['date'] = line.ml_maturity_date  # was value_date earlier,but this field exists no more now
            amount = currency_obj.compute(cr, uid, line.currency.id,
                    statement.currency.id, line.amount_currency, context=ctx)

            st_line_vals = self._prepare_statement_line_vals(cr, uid, line, amount, statement, context=context)
            st_line_id = statement_line_obj.create(cr, uid, st_line_vals, context=context)

<<<<<<< HEAD
            if line.move_line_id:
                voucher_res = {
                        'type': 'payment',
                        'name': line.name,
                        'partner_id': line.partner_id.id,
                        'journal_id': statement.journal_id.id,
                        'account_id': result['value'].get('account_id', statement.journal_id.default_credit_account_id.id),
                        'company_id': statement.company_id.id,
                        'currency_id': statement.currency.id,
                        'date': line.date or time.strftime('%Y-%m-%d'),
                        'amount': abs(amount),
                        'date': statement.date,
                }
                voucher_id = voucher_obj.create(cr, uid, voucher_res, context=context)

                voucher_line_dict =  {}
                for line_dict in result['value']['line_cr_ids'] + result['value']['line_dr_ids']:
                    move_line = move_line_obj.browse(cr, uid, line_dict['move_line_id'], context)
                    if line.move_line_id.move_id.id == move_line.move_id.id:
                        voucher_line_dict = line_dict

                if voucher_line_dict:
                    voucher_line_dict.update({'voucher_id': voucher_id})
                    voucher_line_obj.create(cr, uid, voucher_line_dict, context=context)
                st_line_id = statement_line_obj.create(cr, uid, {
                    'name': line.order_id.reference or '?',
                    'amount': - amount,
                    'partner_id': line.partner_id.id,
                    'statement_id': statement.id,
                    'ref': line.communication,
                    }, context=context)

                line_obj.write(cr, uid, [line.id], {'bank_statement_line_id': st_line_id})
=======
            line_obj.write(cr, uid, [line.id], {'bank_statement_line_id': st_line_id})
>>>>>>> a15ea265
        return {'type': 'ir.actions.act_window_close'}

    def _prepare_statement_line_vals(self, cr, uid, payment_line, amount,
                                     statement, context=None):
        return {
            'name': payment_line.order_id.reference or '?',
            'amount':-amount,
            'partner_id': payment_line.partner_id.id,
            'statement_id': statement.id,
            'ref': payment_line.communication,
        }

# vim:expandtab:smartindent:tabstop=4:softtabstop=4:shiftwidth=4:<|MERGE_RESOLUTION|>--- conflicted
+++ resolved
@@ -73,43 +73,7 @@
             st_line_vals = self._prepare_statement_line_vals(cr, uid, line, amount, statement, context=context)
             st_line_id = statement_line_obj.create(cr, uid, st_line_vals, context=context)
 
-<<<<<<< HEAD
-            if line.move_line_id:
-                voucher_res = {
-                        'type': 'payment',
-                        'name': line.name,
-                        'partner_id': line.partner_id.id,
-                        'journal_id': statement.journal_id.id,
-                        'account_id': result['value'].get('account_id', statement.journal_id.default_credit_account_id.id),
-                        'company_id': statement.company_id.id,
-                        'currency_id': statement.currency.id,
-                        'date': line.date or time.strftime('%Y-%m-%d'),
-                        'amount': abs(amount),
-                        'date': statement.date,
-                }
-                voucher_id = voucher_obj.create(cr, uid, voucher_res, context=context)
-
-                voucher_line_dict =  {}
-                for line_dict in result['value']['line_cr_ids'] + result['value']['line_dr_ids']:
-                    move_line = move_line_obj.browse(cr, uid, line_dict['move_line_id'], context)
-                    if line.move_line_id.move_id.id == move_line.move_id.id:
-                        voucher_line_dict = line_dict
-
-                if voucher_line_dict:
-                    voucher_line_dict.update({'voucher_id': voucher_id})
-                    voucher_line_obj.create(cr, uid, voucher_line_dict, context=context)
-                st_line_id = statement_line_obj.create(cr, uid, {
-                    'name': line.order_id.reference or '?',
-                    'amount': - amount,
-                    'partner_id': line.partner_id.id,
-                    'statement_id': statement.id,
-                    'ref': line.communication,
-                    }, context=context)
-
-                line_obj.write(cr, uid, [line.id], {'bank_statement_line_id': st_line_id})
-=======
             line_obj.write(cr, uid, [line.id], {'bank_statement_line_id': st_line_id})
->>>>>>> a15ea265
         return {'type': 'ir.actions.act_window_close'}
 
     def _prepare_statement_line_vals(self, cr, uid, payment_line, amount,
