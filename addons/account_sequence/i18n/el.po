--- conflicted
+++ resolved
@@ -1,18 +1,3 @@
-<<<<<<< HEAD
-# Greek translation for openobject-addons
-# Copyright (c) 2014 Rosetta Contributors and Canonical Ltd 2014
-# This file is distributed under the same license as the openobject-addons package.
-# FIRST AUTHOR <EMAIL@ADDRESS>, 2014.
-#
-msgid ""
-msgstr ""
-"Project-Id-Version: openobject-addons\n"
-"Report-Msgid-Bugs-To: FULL NAME <EMAIL@ADDRESS>\n"
-"POT-Creation-Date: 2014-08-14 13:08+0000\n"
-"PO-Revision-Date: 2014-08-14 16:10+0000\n"
-"Last-Translator: FULL NAME <EMAIL@ADDRESS>\n"
-"Language-Team: Greek <el@li.org>\n"
-=======
 # Translation of Odoo Server.
 # This file contains the translation of the following modules:
 # * account_sequence
@@ -28,17 +13,16 @@
 "PO-Revision-Date: 2015-12-05 19:26+0000\n"
 "Last-Translator: Goutoudis Kostas <goutoudis@gmail.com>\n"
 "Language-Team: Greek (http://www.transifex.com/odoo/odoo-8/language/el/)\n"
->>>>>>> 83a4a582
 "MIME-Version: 1.0\n"
 "Content-Type: text/plain; charset=UTF-8\n"
-"Content-Transfer-Encoding: 8bit\n"
-"X-Launchpad-Export-Date: 2014-08-15 06:52+0000\n"
-"X-Generator: Launchpad (build 17156)\n"
+"Content-Transfer-Encoding: \n"
+"Language: el\n"
+"Plural-Forms: nplurals=2; plural=(n != 1);\n"
 
 #. module: account_sequence
 #: model:ir.model,name:account_sequence.model_account_move
 msgid "Account Entry"
-msgstr ""
+msgstr "Εγγραφή Λογαριασμού"
 
 #. module: account_sequence
 #: view:account.sequence.installer:account_sequence.view_account_sequence_installer
@@ -49,12 +33,12 @@
 #. module: account_sequence
 #: field:account.sequence.installer,company_id:0
 msgid "Company"
-msgstr ""
+msgstr "Εταιρεία"
 
 #. module: account_sequence
 #: view:account.sequence.installer:account_sequence.view_account_sequence_installer
 msgid "Configure"
-msgstr ""
+msgstr "Προσαρμογή"
 
 #. module: account_sequence
 #: view:account.sequence.installer:account_sequence.view_account_sequence_installer
@@ -64,17 +48,17 @@
 #. module: account_sequence
 #: field:account.sequence.installer,create_uid:0
 msgid "Created by"
-msgstr ""
+msgstr "Δημιουργήθηκε από"
 
 #. module: account_sequence
 #: field:account.sequence.installer,create_date:0
 msgid "Created on"
-msgstr ""
+msgstr "Δημιουργήθηκε στις"
 
 #. module: account_sequence
 #: field:account.sequence.installer,id:0
 msgid "ID"
-msgstr ""
+msgstr "Κωδικός"
 
 #. module: account_sequence
 #: field:account.sequence.installer,number_increment:0
@@ -101,35 +85,27 @@
 #. module: account_sequence
 #: model:ir.model,name:account_sequence.model_account_journal
 msgid "Journal"
-msgstr ""
+msgstr "Ημερολόγιο"
 
 #. module: account_sequence
 #: model:ir.model,name:account_sequence.model_account_move_line
 msgid "Journal Items"
-msgstr ""
+msgstr "Στοιχεία Ημερολογίου"
 
 #. module: account_sequence
 #: field:account.sequence.installer,write_uid:0
 msgid "Last Updated by"
-<<<<<<< HEAD
-msgstr ""
-=======
 msgstr "Τελευταία Ενημέρωση από"
->>>>>>> 83a4a582
 
 #. module: account_sequence
 #: field:account.sequence.installer,write_date:0
 msgid "Last Updated on"
-<<<<<<< HEAD
-msgstr ""
-=======
 msgstr "Τελευταία Ενημέρωση στις"
->>>>>>> 83a4a582
 
 #. module: account_sequence
 #: field:account.sequence.installer,name:0
 msgid "Name"
-msgstr ""
+msgstr "Όνομα"
 
 #. module: account_sequence
 #: field:account.sequence.installer,number_next:0
@@ -151,32 +127,32 @@
 msgid ""
 "Odoo will automatically adds some '0' on the left of the 'Next Number' to "
 "get the required padding size."
-msgstr ""
+msgstr "Το Odoo θα προσθέσει αυτόματα μερικά '0' στην δεξιά μερά του πεδίου  'Επόμενος Αριθμός' για το απαιτούενο μέγεθος συμπλήρωσης."
 
 #. module: account_sequence
 #: field:account.sequence.installer,prefix:0
 msgid "Prefix"
-msgstr ""
+msgstr "Prefix"
 
 #. module: account_sequence
 #: help:account.sequence.installer,prefix:0
 msgid "Prefix value of the record for the sequence"
-msgstr ""
+msgstr "Τιμή προθέματος της εγγραφής για την ακολουθία"
 
 #. module: account_sequence
 #: field:account.sequence.installer,suffix:0
 msgid "Suffix"
-msgstr ""
+msgstr "Επίθημα"
 
 #. module: account_sequence
 #: help:account.sequence.installer,suffix:0
 msgid "Suffix value of the record for the sequence"
-msgstr ""
+msgstr "Τιμή κατάληξης της εγγραφής για την αλληλουχία"
 
 #. module: account_sequence
 #: help:account.sequence.installer,number_increment:0
 msgid "The next number of the sequence will be incremented by this number"
-msgstr ""
+msgstr "Το επόμενο νούμερο της ακολουθίας θα αυξηθεί από αυτόν τον αριθμό"
 
 #. module: account_sequence
 #: help:account.journal,internal_sequence_id:0
@@ -193,4 +169,4 @@
 #. module: account_sequence
 #: view:account.sequence.installer:account_sequence.view_account_sequence_installer
 msgid "title"
-msgstr ""+msgstr "τίτλος"