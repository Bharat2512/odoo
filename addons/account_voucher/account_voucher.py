# -*- coding: utf-8 -*-
##############################################################################
#
#    OpenERP, Open Source Management Solution
#    Copyright (C) 2004-2010 Tiny SPRL (<http://tiny.be>).
#
#    This program is free software: you can redistribute it and/or modify
#    it under the terms of the GNU Affero General Public License as
#    published by the Free Software Foundation, either version 3 of the
#    License, or (at your option) any later version.
#
#    This program is distributed in the hope that it will be useful,
#    but WITHOUT ANY WARRANTY; without even the implied warranty of
#    MERCHANTABILITY or FITNESS FOR A PARTICULAR PURPOSE.  See the
#    GNU Affero General Public License for more details.
#
#    You should have received a copy of the GNU Affero General Public License
#    along with this program.  If not, see <http://www.gnu.org/licenses/>.
#
##############################################################################

import time
from lxml import etree

import netsvc
from osv import osv, fields
import decimal_precision as dp
from tools.translate import _


class account_voucher(osv.osv):

    def _get_type(self, cr, uid, context=None):
        if context is None:
            context = {}
        return context.get('type', False)

    def _get_period(self, cr, uid, context=None):
        if context is None: context = {}
        if context.get('period_id', False):
            return context.get('period_id')
        periods = self.pool.get('account.period').find(cr, uid)
        return periods and periods[0] or False

    def _get_journal(self, cr, uid, context=None):
        if context is None: context = {}
        journal_pool = self.pool.get('account.journal')
        if context.get('journal_id', False):
            return context.get('journal_id')
        if not context.get('journal_id', False) and context.get('search_default_journal_id', False):
            return context.get('search_default_journal_id')

        ttype = context.get('type', 'bank')
        if ttype in ('payment', 'receipt'):
            ttype = 'bank'
        res = journal_pool.search(cr, uid, [('type', '=', ttype)], limit=1)
        return res and res[0] or False

    def _get_tax(self, cr, uid, context=None):
        if context is None: context = {}
        journal_pool = self.pool.get('account.journal')
        journal_id = context.get('journal_id', False)
        if not journal_id:
            ttype = context.get('type', 'bank')
            res = journal_pool.search(cr, uid, [('type', '=', ttype)], limit=1)
            if not res:
                return False
            journal_id = res[0]

        if not journal_id:
            return False
        journal = journal_pool.browse(cr, uid, journal_id, context=context)
        account_id = journal.default_credit_account_id or journal.default_debit_account_id
        if account_id and account_id.tax_ids:
            tax_id = account_id.tax_ids[0].id
            return tax_id
        return False

    def _get_currency(self, cr, uid, context=None):
        if context is None: context = {}
        journal_pool = self.pool.get('account.journal')
        journal_id = context.get('journal_id', False)
        if journal_id:
            journal = journal_pool.browse(cr, uid, journal_id, context=context)
#            currency_id = journal.company_id.currency_id.id
            if journal.currency:
                return journal.currency.id
        return False

    def _get_partner(self, cr, uid, context=None):
        if context is None: context = {}
        return context.get('partner_id', False)

    def _get_reference(self, cr, uid, context=None):
        if context is None: context = {}
        return context.get('reference', False)

    def _get_narration(self, cr, uid, context=None):
        if context is None: context = {}
        return context.get('narration', False)

    def _get_amount(self, cr, uid, context=None):
        if context is None:
            context= {}
        return context.get('amount', 0.0)

    def name_get(self, cr, uid, ids, context=None):
        if not ids:
            return []
        if context is None: context = {}
        return [(r['id'], (str("%.2f" % r['amount']) or '')) for r in self.read(cr, uid, ids, ['amount'], context, load='_classic_write')]

    def fields_view_get(self, cr, uid, view_id=None, view_type=False, context=None, toolbar=False, submenu=False):
        mod_obj = self.pool.get('ir.model.data')
        if context is None: context = {}
        if not view_id and context.get('invoice_type', False):
            if context.get('invoice_type', False) in ('out_invoice', 'out_refund'):
                result = mod_obj.get_object_reference(cr, uid, 'account_voucher', 'view_vendor_receipt_form')
            else:
                result = mod_obj.get_object_reference(cr, uid, 'account_voucher', 'view_vendor_payment_form')
            result = result and result[1] or False
            view_id = result
        if not view_id and context.get('line_type', False):
            if context.get('line_type', False) == 'customer':
                result = mod_obj.get_object_reference(cr, uid, 'account_voucher', 'view_vendor_receipt_form')
            else:
                result = mod_obj.get_object_reference(cr, uid, 'account_voucher', 'view_vendor_payment_form')
            result = result and result[1] or False
            view_id = result

        res = super(account_voucher, self).fields_view_get(cr, uid, view_id=view_id, view_type=view_type, context=context, toolbar=toolbar, submenu=submenu)
        doc = etree.XML(res['arch'])
        nodes = doc.xpath("//field[@name='partner_id']")
        if context.get('type', 'sale') in ('purchase', 'payment'):
            for node in nodes:
                node.set('domain', "[('supplier', '=', True)]")
            res['arch'] = etree.tostring(doc)
        return res

    def _compute_writeoff_amount(self, cr, uid, line_dr_ids, line_cr_ids, amount):
        debit = credit = 0.0
        for l in line_dr_ids:
            debit += l['amount']
        for l in line_cr_ids:
            credit += l['amount']
        return abs(amount - abs(credit - debit))

    def onchange_line_ids(self, cr, uid, ids, line_dr_ids, line_cr_ids, amount):
        if not line_dr_ids and not line_cr_ids:
            return {'value':{}}
        line_dr_ids = [x[2] for x in line_dr_ids]
        line_cr_ids = [x[2] for x in line_cr_ids]
        return {'value': {'writeoff_amount': self._compute_writeoff_amount(cr, uid, line_dr_ids, line_cr_ids, amount)}}

    def _get_writeoff_amount(self, cr, uid, ids, name, args, context=None):
        if not ids: return {}
        res = {}
        debit = credit = 0.0
        for voucher in self.browse(cr, uid, ids, context=context):
            for l in voucher.line_dr_ids:
                debit += l.amount
            for l in voucher.line_cr_ids:
                credit += l.amount
            res[voucher.id] =  abs(voucher.amount - abs(credit - debit))
        return res

    _name = 'account.voucher'
    _description = 'Accounting Voucher'
    _order = "date desc, id desc"
#    _rec_name = 'number'
    _columns = {
        'type':fields.selection([
            ('sale','Sale'),
            ('purchase','Purchase'),
            ('payment','Payment'),
            ('receipt','Receipt'),
        ],'Default Type', readonly=True, states={'draft':[('readonly',False)]}),
        'name':fields.char('Memo', size=256, readonly=True, states={'draft':[('readonly',False)]}),
        'date':fields.date('Date', readonly=True, states={'draft':[('readonly',False)]}, help="Effective date for accounting entries"),
        'journal_id':fields.many2one('account.journal', 'Journal', required=True, readonly=True, states={'draft':[('readonly',False)]}),
        'account_id':fields.many2one('account.account', 'Account', required=True, readonly=True, states={'draft':[('readonly',False)]}),
        'line_ids':fields.one2many('account.voucher.line','voucher_id','Voucher Lines', readonly=True, states={'draft':[('readonly',False)]}),
        'line_cr_ids':fields.one2many('account.voucher.line','voucher_id','Credits',
            domain=[('type','=','cr')], context={'default_type':'cr'}, readonly=True, states={'draft':[('readonly',False)]}),
        'line_dr_ids':fields.one2many('account.voucher.line','voucher_id','Debits',
            domain=[('type','=','dr')], context={'default_type':'dr'}, readonly=True, states={'draft':[('readonly',False)]}),
        'period_id': fields.many2one('account.period', 'Period', required=True, readonly=True, states={'draft':[('readonly',False)]}),
        'narration':fields.text('Notes', readonly=True, states={'draft':[('readonly',False)]}),
        'currency_id':fields.many2one('res.currency', 'Currency', readonly=True, states={'draft':[('readonly',False)]}),
#        'currency_id': fields.related('journal_id','currency', type='many2one', relation='res.currency', string='Currency', store=True, readonly=True, states={'draft':[('readonly',False)]}),
        'company_id': fields.many2one('res.company', 'Company', required=True, readonly=True, states={'draft':[('readonly',False)]}),
        'state':fields.selection(
            [('draft','Draft'),
             ('proforma','Pro-forma'),
             ('posted','Posted'),
             ('cancel','Cancelled')
            ], 'State', readonly=True, size=32,
            help=' * The \'Draft\' state is used when a user is encoding a new and unconfirmed Voucher. \
                        \n* The \'Pro-forma\' when voucher is in Pro-forma state,voucher does not have an voucher number. \
                        \n* The \'Posted\' state is used when user create voucher,a voucher number is generated and voucher entries are created in account \
                        \n* The \'Cancelled\' state is used when user cancel voucher.'),
        'amount': fields.float('Total', digits_compute=dp.get_precision('Account'), required=True, readonly=True, states={'draft':[('readonly',False)]}),
        'tax_amount':fields.float('Tax Amount', digits_compute=dp.get_precision('Account'), readonly=True, states={'draft':[('readonly',False)]}),
        'reference': fields.char('Ref #', size=64, readonly=True, states={'draft':[('readonly',False)]}, help="Transaction reference number."),
        'number': fields.char('Number', size=32, readonly=True,),
        'move_id':fields.many2one('account.move', 'Account Entry'),
        'move_ids': fields.related('move_id','line_id', type='one2many', relation='account.move.line', string='Journal Items', readonly=True),
        'partner_id':fields.many2one('res.partner', 'Partner', change_default=1, readonly=True, states={'draft':[('readonly',False)]}),
        'audit': fields.related('move_id','to_check', type='boolean', relation='account.move', string='Audit Complete ?'),
        'pay_now':fields.selection([
            ('pay_now','Pay Directly'),
            ('pay_later','Pay Later or Group Funds'),
        ],'Payment', select=True, readonly=True, states={'draft':[('readonly',False)]}),
        'tax_id':fields.many2one('account.tax', 'Tax', readonly=True, states={'draft':[('readonly',False)]}),
        'pre_line':fields.boolean('Previous Payments ?', required=False),
        'date_due': fields.date('Due Date', readonly=True, states={'draft':[('readonly',False)]}),
        'payment_option':fields.selection([
                                           ('without_writeoff', 'Keep Open'),
                                           ('with_writeoff', 'Reconcile with Write-Off'),
                                           ], 'Payment Difference', required=True, readonly=True, states={'draft': [('readonly', False)]}),
        'writeoff_acc_id': fields.many2one('account.account', 'Write-Off account', readonly=True, states={'draft': [('readonly', False)]}),
        'comment': fields.char('Write-Off Comment', size=64, required=True, readonly=True, states={'draft': [('readonly', False)]}),
        'analytic_id': fields.many2one('account.analytic.account','Write-Off Analytic Account', readonly=True, states={'draft': [('readonly', False)]}),
        'writeoff_amount': fields.function(_get_writeoff_amount, method=True, string='Write-Off Amount', type='float', readonly=True),
    }
    _defaults = {
        'period_id': _get_period,
        'partner_id': _get_partner,
        'journal_id':_get_journal,
        'currency_id': _get_currency,
        'reference': _get_reference,
        'narration':_get_narration,
        'amount': _get_amount,
        'type':_get_type,
        'state': 'draft',
        'pay_now': 'pay_later',
        'name': '',
        'date': lambda *a: time.strftime('%Y-%m-%d'),
        'company_id': lambda self,cr,uid,c: self.pool.get('res.company')._company_default_get(cr, uid, 'account.voucher',context=c),
        'tax_id': _get_tax,
        'payment_option': 'without_writeoff',
        'comment': _('Write-Off'),
    }

    def compute_tax(self, cr, uid, ids, context=None):
        tax_pool = self.pool.get('account.tax')
        partner_pool = self.pool.get('res.partner')
        position_pool = self.pool.get('account.fiscal.position')
        voucher_line_pool = self.pool.get('account.voucher.line')
        voucher_pool = self.pool.get('account.voucher')
        if context is None: context = {}

        for voucher in voucher_pool.browse(cr, uid, ids, context=context):
            voucher_amount = 0.0
            for line in voucher.line_ids:
                voucher_amount += line.untax_amount or line.amount
                line.amount = line.untax_amount or line.amount
                voucher_line_pool.write(cr, uid, [line.id], {'amount':line.amount, 'untax_amount':line.untax_amount})

            if not voucher.tax_id:
                self.write(cr, uid, [voucher.id], {'amount':voucher_amount, 'tax_amount':0.0})
                continue

            tax = [tax_pool.browse(cr, uid, voucher.tax_id.id, context=context)]
            partner = partner_pool.browse(cr, uid, voucher.partner_id.id, context=context) or False
            taxes = position_pool.map_tax(cr, uid, partner and partner.property_account_position or False, tax)
            tax = tax_pool.browse(cr, uid, taxes, context=context)

            total = voucher_amount
            total_tax = 0.0

            if not tax[0].price_include:
                for tax_line in tax_pool.compute_all(cr, uid, tax, voucher_amount, 1).get('taxes', []):
                    total_tax += tax_line.get('amount', 0.0)
                total += total_tax
            else:
                for line in voucher.line_ids:
                    line_total = 0.0
                    line_tax = 0.0

                    for tax_line in tax_pool.compute_all(cr, uid, tax, line.untax_amount or line.amount, 1).get('taxes', []):
                        line_tax += tax_line.get('amount', 0.0)
                        line_total += tax_line.get('price_unit')
                    total_tax += line_tax
                    untax_amount = line.untax_amount or line.amount
                    voucher_line_pool.write(cr, uid, [line.id], {'amount':line_total, 'untax_amount':untax_amount})

            self.write(cr, uid, [voucher.id], {'amount':total, 'tax_amount':total_tax})
        return True

    def onchange_price(self, cr, uid, ids, line_ids, tax_id, partner_id=False, context=None):
        tax_pool = self.pool.get('account.tax')
        partner_pool = self.pool.get('res.partner')
        position_pool = self.pool.get('account.fiscal.position')
        res = {
            'tax_amount': False,
            'amount': False,
        }
        voucher_total = 0.0
        voucher_line_ids = []

        total = 0.0
        total_tax = 0.0
        for line in line_ids:
            line_amount = 0.0
            line_amount = line[2] and line[2].get('amount',0.0) or 0.0
            voucher_line_ids += [line[1]]
            voucher_total += line_amount

        total = voucher_total
        total_tax = 0.0
        if tax_id:
            tax = [tax_pool.browse(cr, uid, tax_id, context=context)]
            if partner_id:
                partner = partner_pool.browse(cr, uid, partner_id, context=context) or False
                taxes = position_pool.map_tax(cr, uid, partner and partner.property_account_position or False, tax)
                tax = tax_pool.browse(cr, uid, taxes, context=context)

            if not tax[0].price_include:
                for tax_line in tax_pool.compute_all(cr, uid, tax, voucher_total, 1).get('taxes', []):
                    total_tax += tax_line.get('amount')
                total += total_tax

        res.update({
            'amount':total or voucher_total,
            'tax_amount':total_tax
        })
        return {
            'value':res
        }

    def onchange_term_id(self, cr, uid, ids, term_id, amount):
        term_pool = self.pool.get('account.payment.term')
        terms = False
        due_date = False
        default = {'date_due':False}
        if term_id and amount:
            terms = term_pool.compute(cr, uid, term_id, amount)
        if terms:
            due_date = terms[-1][0]
            default.update({
                'date_due':due_date
            })
        return {'value':default}

    def onchange_journal_voucher(self, cr, uid, ids, line_ids=False, tax_id=False, price=0.0, partner_id=False, journal_id=False, ttype=False, context=None):
        """price
        Returns a dict that contains new values and context

        @param partner_id: latest value from user input for field partner_id
        @param args: other arguments
        @param context: context arguments, like lang, time zone

        @return: Returns a dict which contains new values, and context
        """
        default = {
            'value':{},
        }

        if not partner_id or not journal_id:
            return default

        partner_pool = self.pool.get('res.partner')
        journal_pool = self.pool.get('account.journal')

        journal = journal_pool.browse(cr, uid, journal_id, context=context)
        partner = partner_pool.browse(cr, uid, partner_id, context=context)
        account_id = False
        tr_type = False
        if journal.type in ('sale','sale_refund'):
            account_id = partner.property_account_receivable.id
            tr_type = 'sale'
        elif journal.type in ('purchase', 'purchase_refund','expense'):
            account_id = partner.property_account_payable.id
            tr_type = 'purchase'
        else:
            account_id = journal.default_credit_account_id.id or journal.default_debit_account_id.id
            tr_type = 'receipt'

        default['value']['account_id'] = account_id
        default['value']['type'] = ttype or tr_type

        vals = self.onchange_journal(cr, uid, ids, journal_id, line_ids, tax_id, partner_id, context)
        default['value'].update(vals.get('value'))

        return default

    def onchange_partner_id(self, cr, uid, ids, partner_id, journal_id, price, currency_id, ttype, date, context=None):
        """price
        Returns a dict that contains new values and context

        @param partner_id: latest value from user input for field partner_id
        @param args: other arguments
        @param context: context arguments, like lang, time zone

        @return: Returns a dict which contains new values, and context
        """
        if context is None:
            context = {}
        if not journal_id:
            return {}
        context_multi_currency = context.copy()
        if date:
            context_multi_currency.update({'date': date})

        line_pool = self.pool.get('account.voucher.line')
        line_ids = ids and line_pool.search(cr, uid, [('voucher_id', '=', ids[0])]) or False
        if line_ids:
            line_pool.unlink(cr, uid, line_ids)

        currency_pool = self.pool.get('res.currency')
        move_line_pool = self.pool.get('account.move.line')
        partner_pool = self.pool.get('res.partner')
        journal_pool = self.pool.get('account.journal')

        vals = self.onchange_journal(cr, uid, ids, journal_id, [], False, partner_id, context)
        vals = vals.get('value')
        currency_id = vals.get('currency_id', currency_id)
        default = {
            'value':{'line_ids':[], 'line_dr_ids':[], 'line_cr_ids':[], 'pre_line': False, 'currency_id':currency_id},
        }

        if not partner_id:
            return default

        if not partner_id and ids:
            line_ids = line_pool.search(cr, uid, [('voucher_id', '=', ids[0])])
            if line_ids:
                line_pool.unlink(cr, uid, line_ids)
            return default

        journal = journal_pool.browse(cr, uid, journal_id, context=context)
        partner = partner_pool.browse(cr, uid, partner_id, context=context)
        account_id = False
        if journal.type in ('sale','sale_refund'):
            account_id = partner.property_account_receivable.id
        elif journal.type in ('purchase', 'purchase_refund','expense'):
            account_id = partner.property_account_payable.id
        else:
            account_id = journal.default_credit_account_id.id or journal.default_debit_account_id.id

        default['value']['account_id'] = account_id

        if journal.type not in ('cash', 'bank'):
            return default

        total_credit = 0.0
        total_debit = 0.0
        account_type = 'receivable'
        if ttype == 'payment':
            account_type = 'payable'
            total_debit = price or 0.0
        else:
            total_credit = price or 0.0
            account_type = 'receivable'

        if not context.get('move_line_ids', False):
            ids = move_line_pool.search(cr, uid, [('state','=','valid'), ('account_id.type', '=', account_type), ('reconcile_id', '=', False), ('partner_id', '=', partner_id)], context=context)
        else:
            ids = context['move_line_ids']
        ids.reverse()
        moves = move_line_pool.browse(cr, uid, ids, context=context)

        company_currency = journal.company_id.currency_id.id
        if company_currency != currency_id and ttype == 'payment':
            total_debit = currency_pool.compute(cr, uid, currency_id, company_currency, total_debit, context=context_multi_currency)
        elif company_currency != currency_id and ttype == 'receipt':
            total_credit = currency_pool.compute(cr, uid, currency_id, company_currency, total_credit, context=context_multi_currency)

        for line in moves:
            if line.credit and line.reconcile_partial_id and ttype == 'receipt':
                continue
            if line.debit and line.reconcile_partial_id and ttype == 'payment':
                continue
            total_credit += line.credit or 0.0
            total_debit += line.debit or 0.0
        for line in moves:
            if line.credit and line.reconcile_partial_id and ttype == 'receipt':
                continue
            if line.debit and line.reconcile_partial_id and ttype == 'payment':
                continue
            original_amount = line.credit or line.debit or 0.0
            amount_unreconciled = currency_pool.compute(cr, uid, line.currency_id and line.currency_id.id or company_currency, currency_id, abs(line.amount_residual_currency), context=context_multi_currency)
            rs = {
                'name':line.move_id.name,
                'type': line.credit and 'dr' or 'cr',
                'move_line_id':line.id,
                'account_id':line.account_id.id,
                'amount_original': currency_pool.compute(cr, uid, line.currency_id and line.currency_id.id or company_currency, currency_id, line.currency_id and abs(line.amount_currency) or original_amount, context=context_multi_currency),
                'date_original':line.date,
                'date_due':line.date_maturity,
                'amount_unreconciled': amount_unreconciled,

            }

            if line.credit:
                amount = min(amount_unreconciled, currency_pool.compute(cr, uid, company_currency, currency_id, abs(total_debit), context=context_multi_currency))
                rs['amount'] = amount
                total_debit -= amount
            else:
                amount = min(amount_unreconciled, currency_pool.compute(cr, uid, company_currency, currency_id, abs(total_credit), context=context_multi_currency))
                rs['amount'] = amount
                total_credit -= amount

            default['value']['line_ids'].append(rs)
            if rs['type'] == 'cr':
                default['value']['line_cr_ids'].append(rs)
            else:
                default['value']['line_dr_ids'].append(rs)

            if ttype == 'payment' and len(default['value']['line_cr_ids']) > 0:
                default['value']['pre_line'] = 1
            elif ttype == 'receipt' and len(default['value']['line_dr_ids']) > 0:
                default['value']['pre_line'] = 1
            default['value']['writeoff_amount'] = self._compute_writeoff_amount(cr, uid, default['value']['line_dr_ids'], default['value']['line_cr_ids'], price)

        return default

    def onchange_date(self, cr, uid, ids, partner_id, journal_id, price, currency_id, ttype, date, context=None):
        """
        @param date: latest value from user input for field date
        @param args: other arguments
        @param context: context arguments, like lang, time zone
        @return: Returns a dict which contains new values, and context
        """
        period_pool = self.pool.get('account.period')
        res = self.onchange_partner_id(cr, uid, ids, partner_id, journal_id, price, currency_id, ttype, date, context=context)
        pids = period_pool.search(cr, uid, [('date_start', '<=', date), ('date_stop', '>=', date)])
        if pids:
            if not 'value' in res:
                res['value'] = {}
            res['value'].update({'period_id':pids[0]})
        return res

    def onchange_journal(self, cr, uid, ids, journal_id, line_ids, tax_id, partner_id, context=None):
        if not journal_id:
            return False
        journal_pool = self.pool.get('account.journal')
        journal = journal_pool.browse(cr, uid, journal_id, context=context)
        account_id = journal.default_credit_account_id or journal.default_debit_account_id
        tax_id = False
        if account_id and account_id.tax_ids:
            tax_id = account_id.tax_ids[0].id

        vals = self.onchange_price(cr, uid, ids, line_ids, tax_id, partner_id, context)
        vals['value'].update({'tax_id':tax_id})
        currency_id = journal.company_id.currency_id.id
        if journal.currency:
            currency_id = journal.currency.id
        vals['value'].update({'currency_id':currency_id})
        return vals

    def proforma_voucher(self, cr, uid, ids, context=None):
        self.action_move_line_create(cr, uid, ids, context=context)
        return True

    def action_cancel_draft(self, cr, uid, ids, context=None):
        wf_service = netsvc.LocalService("workflow")
        for voucher_id in ids:
            wf_service.trg_create(uid, 'account.voucher', voucher_id, cr)
        self.write(cr, uid, ids, {'state':'draft'})
        return True

    def cancel_voucher(self, cr, uid, ids, context=None):
        reconcile_pool = self.pool.get('account.move.reconcile')
        move_pool = self.pool.get('account.move')

        for voucher in self.browse(cr, uid, ids, context=context):
            recs = []
            for line in voucher.move_ids:
                if line.reconcile_id:
                    recs += [line.reconcile_id.id]
                if line.reconcile_partial_id:
                    recs += [line.reconcile_partial_id.id]

            reconcile_pool.unlink(cr, uid, recs)

            if voucher.move_id:
                move_pool.button_cancel(cr, uid, [voucher.move_id.id])
                move_pool.unlink(cr, uid, [voucher.move_id.id])
        res = {
            'state':'cancel',
            'move_id':False,
        }
        self.write(cr, uid, ids, res)
        return True

    def unlink(self, cr, uid, ids, context=None):
        for t in self.read(cr, uid, ids, ['state'], context=context):
            if t['state'] not in ('draft', 'cancel'):
                raise osv.except_osv(_('Invalid action !'), _('Cannot delete Voucher(s) which are already opened or paid !'))
        return super(account_voucher, self).unlink(cr, uid, ids, context=context)

    # TODO: may be we can remove this method if not used anyware
    def onchange_payment(self, cr, uid, ids, pay_now, journal_id, partner_id, ttype='sale'):
        res = {}
        if not partner_id:
            return res
        res = {'account_id':False}
        partner_pool = self.pool.get('res.partner')
        journal_pool = self.pool.get('account.journal')
        if pay_now == 'pay_later':
            partner = partner_pool.browse(cr, uid, partner_id)
            journal = journal_pool.browse(cr, uid, journal_id)
            if journal.type in ('sale','sale_refund'):
                account_id = partner.property_account_receivable.id
            elif journal.type in ('purchase', 'purchase_refund','expense'):
                account_id = partner.property_account_payable.id
            else:
                account_id = journal.default_credit_account_id.id or journal.default_debit_account_id.id
            res['account_id'] = account_id
        return {'value':res}

    def action_move_line_create(self, cr, uid, ids, context=None):

        def _get_payment_term_lines(term_id, amount):
            term_pool = self.pool.get('account.payment.term')
            if term_id and amount:
                terms = term_pool.compute(cr, uid, term_id, amount)
                return terms
            return False
        if context is None:
            context = {}
        move_pool = self.pool.get('account.move')
        move_line_pool = self.pool.get('account.move.line')
        currency_pool = self.pool.get('res.currency')
        tax_obj = self.pool.get('account.tax')
        seq_obj = self.pool.get('ir.sequence')
        for inv in self.browse(cr, uid, ids, context=context):
            if inv.move_id:
                continue
            context_multi_currency = context.copy()
            context_multi_currency.update({'date': inv.date})

            if inv.number:
                name = inv.number
            elif inv.journal_id.sequence_id:
                name = seq_obj.get_id(cr, uid, inv.journal_id.sequence_id.id)
            else:
                raise osv.except_osv(_('Error !'), _('Please define a sequence on the journal !'))
            if not inv.reference:
                ref = name.replace('/','')
            else:
                ref = inv.reference

            move = {
                'name': name,
                'journal_id': inv.journal_id.id,
                'narration': inv.narration,
                'date': inv.date,
                'ref': ref,
                'period_id': inv.period_id and inv.period_id.id or False
            }
            move_id = move_pool.create(cr, uid, move)

            #create the first line manually
            company_currency = inv.journal_id.company_id.currency_id.id
            current_currency = inv.currency_id.id
            debit = 0.0
            credit = 0.0
            # TODO: is there any other alternative then the voucher type ??
            # -for sale, purchase we have but for the payment and receipt we do not have as based on the bank/cash journal we can not know its payment or receipt
            if inv.type in ('purchase', 'payment'):
                credit = currency_pool.compute(cr, uid, current_currency, company_currency, inv.amount, context=context_multi_currency)
            elif inv.type in ('sale', 'receipt'):
                debit = currency_pool.compute(cr, uid, current_currency, company_currency, inv.amount, context=context_multi_currency)
            if debit < 0:
                credit = -debit
                debit = 0.0
            if credit < 0:
                debit = -credit
                credit = 0.0
            sign = debit - credit < 0 and -1 or 1
            #create the first line of the voucher
            move_line = {
                'name': inv.name or '/',
                'debit': debit,
                'credit': credit,
                'account_id': inv.account_id.id,
                'move_id': move_id,
                'journal_id': inv.journal_id.id,
                'period_id': inv.period_id.id,
                'partner_id': inv.partner_id.id,
                'currency_id': company_currency <> current_currency and  current_currency or False,
                'amount_currency': company_currency <> current_currency and sign * inv.amount or 0.0,
                'date': inv.date,
                'date_maturity': inv.date_due
            }
            move_line_pool.create(cr, uid, move_line)
            rec_list_ids = []
            line_total = debit - credit
            if inv.type == 'sale':
                line_total = line_total - currency_pool.compute(cr, uid, inv.currency_id.id, company_currency, inv.tax_amount, context=context_multi_currency)
            elif inv.type == 'purchase':
                line_total = line_total + currency_pool.compute(cr, uid, inv.currency_id.id, company_currency, inv.tax_amount, context=context_multi_currency)

            for line in inv.line_ids:
                #create one move line per voucher line where amount is not 0.0
                if not line.amount:
                    continue
                #we check if the voucher line is fully paid or not and create a move line to balance the payment and initial invoice if needed
                if line.amount == line.amount_unreconciled:
                    amount = line.move_line_id.amount_residual #residual amount in company currency 
                else:
                    amount = currency_pool.compute(cr, uid, current_currency, company_currency, line.untax_amount or line.amount, context=context_multi_currency)
                move_line = {
                    'journal_id': inv.journal_id.id,
                    'period_id': inv.period_id.id,
                    'name': line.name and line.name or '/',
                    'account_id': line.account_id.id,
                    'move_id': move_id,
                    'partner_id': inv.partner_id.id,
                    'currency_id': company_currency <> current_currency and current_currency or False,
                    'analytic_account_id': line.account_analytic_id and line.account_analytic_id.id or False,
                    'quantity': 1,
                    'credit': 0.0,
                    'debit': 0.0,
                    'date': inv.date
                }
                if amount < 0:
                    amount = -amount
                    if line.type == 'dr':
                        line.type = 'cr'
                    else:
                        line.type = 'dr'

                if (line.type=='dr'):
                    line_total += amount
                    move_line['debit'] = amount
                else:
                    line_total -= amount
                    move_line['credit'] = amount

                if inv.tax_id and inv.type in ('sale', 'purchase'):
                    move_line.update({
                        'account_tax_id': inv.tax_id.id,
                    })
                if move_line.get('account_tax_id', False):
                    tax_data = tax_obj.browse(cr, uid, [move_line['account_tax_id']], context=context)[0]
                    if not (tax_data.base_code_id and tax_data.tax_code_id):
                        raise osv.except_osv(_('No Account Base Code and Account Tax Code!'),_("You have to configure account base code and account tax code on the '%s' tax!") % (tax_data.name))
                sign = (move_line['debit'] - move_line['credit']) < 0 and -1 or 1
                move_line['amount_currency'] = company_currency <> current_currency and sign * line.amount or 0.0
                voucher_line = move_line_pool.create(cr, uid, move_line)
                if line.move_line_id.id:
                    rec_ids = [voucher_line, line.move_line_id.id]
                    rec_list_ids.append(rec_ids)

            if not currency_pool.is_zero(cr, uid, inv.currency_id, line_total):
                diff = line_total
                account_id = False
                if inv.payment_option == 'with_writeoff':
                    account_id = inv.writeoff_acc_id.id
                elif inv.type in ('sale', 'receipt'):
                    account_id = inv.partner_id.property_account_receivable.id
                else:
                    account_id = inv.partner_id.property_account_payable.id
                move_line = {
                    'name': name,
                    'account_id': account_id,
                    'move_id': move_id,
                    'partner_id': inv.partner_id.id,
                    'date': inv.date,
                    'credit': diff > 0 and diff or 0.0,
                    'debit': diff < 0 and -diff or 0.0,
<<<<<<< HEAD
                    'amount_currency': company_currency <> current_currency and currency_pool.compute(cr, uid, company_currency, current_currency, diff * -1, context=context_multi_currency) or 0.0,
                    'currency_id': company_currency <> current_currency and current_currency or False,
                    'analytic_account_id': inv.analytic_id.id,
=======
                    #'amount_currency': company_currency <> current_currency and currency_pool.compute(cr, uid, company_currency, current_currency, diff * -1, context=context_multi_currency) or 0.0,
                    #'currency_id': company_currency <> current_currency and current_currency or False,
>>>>>>> 651b2c20
                }
                move_line_pool.create(cr, uid, move_line)
            self.write(cr, uid, [inv.id], {
                'move_id': move_id,
                'state': 'posted',
                'number': name,
            })
            move_pool.post(cr, uid, [move_id], context={})
            for rec_ids in rec_list_ids:
                if len(rec_ids) >= 2:
                    move_line_pool.reconcile_partial(cr, uid, rec_ids)
        return True

    def copy(self, cr, uid, id, default={}, context=None):
        default.update({
            'state': 'draft',
            'number': False,
            'move_id': False,
            'line_cr_ids': False,
            'line_dr_ids': False,
            'reference': False
        })
        if 'date' not in default:
            default['date'] = time.strftime('%Y-%m-%d')
        return super(account_voucher, self).copy(cr, uid, id, default, context)

account_voucher()

class account_voucher_line(osv.osv):
    _name = 'account.voucher.line'
    _description = 'Voucher Lines'
    _order = "move_line_id"

    def _compute_balance(self, cr, uid, ids, name, args, context=None):
        currency_pool = self.pool.get('res.currency')
        rs_data = {}
        for line in self.browse(cr, uid, ids, context=context):
            ctx = context.copy()
            ctx.update({'date': line.voucher_id.date})
            res = {}
            company_currency = line.voucher_id.journal_id.company_id.currency_id.id
            voucher_currency = line.voucher_id.currency_id.id
            move_line = line.move_line_id or False

            if not move_line:
                res['amount_original'] = 0.0
                res['amount_unreconciled'] = 0.0

            elif move_line.currency_id:
                res['amount_original'] = currency_pool.compute(cr, uid, move_line.currency_id.id, voucher_currency, move_line.amount_currency, context=ctx)
            elif move_line and move_line.credit > 0:
                res['amount_original'] = currency_pool.compute(cr, uid, company_currency, voucher_currency, move_line.credit, context=ctx)
            else:
                res['amount_original'] = currency_pool.compute(cr, uid, company_currency, voucher_currency, move_line.debit, context=ctx)

            if move_line:
                res['amount_unreconciled'] = currency_pool.compute(cr, uid, move_line.currency_id and move_line.currency_id.id or company_currency, voucher_currency, abs(move_line.amount_residual_currency), context=ctx)
            rs_data[line.id] = res
        return rs_data

    _columns = {
        'voucher_id':fields.many2one('account.voucher', 'Voucher', required=1, ondelete='cascade'),
        'name':fields.char('Description', size=256),
        'account_id':fields.many2one('account.account','Account', required=True),
        'partner_id':fields.related('voucher_id', 'partner_id', type='many2one', relation='res.partner', string='Partner'),
        'untax_amount':fields.float('Untax Amount'),
        'amount':fields.float('Amount', digits_compute=dp.get_precision('Account')),
        'type':fields.selection([('dr','Debit'),('cr','Credit')], 'Cr/Dr'),
        'account_analytic_id':  fields.many2one('account.analytic.account', 'Analytic Account'),
        'move_line_id': fields.many2one('account.move.line', 'Journal Item'),
        'date_original': fields.related('move_line_id','date', type='date', relation='account.move.line', string='Date', readonly=1),
        'date_due': fields.related('move_line_id','date_maturity', type='date', relation='account.move.line', string='Due Date', readonly=1),
        'amount_original': fields.function(_compute_balance, method=True, multi='dc', type='float', string='Original Amount', store=True),
        'amount_unreconciled': fields.function(_compute_balance, method=True, multi='dc', type='float', string='Open Balance', store=True),
        'company_id': fields.related('voucher_id','company_id', relation='res.company', type='many2one', string='Company', store=True),
    }
    _defaults = {
        'name': ''
    }

    def onchange_move_line_id(self, cr, user, ids, move_line_id, context=None):
        """
        Returns a dict that contains new values and context

        @param move_line_id: latest value from user input for field move_line_id
        @param args: other arguments
        @param context: context arguments, like lang, time zone

        @return: Returns a dict which contains new values, and context
        """
        res = {}
        move_line_pool = self.pool.get('account.move.line')
        if move_line_id:
            move_line = move_line_pool.browse(cr, user, move_line_id, context=context)
            if move_line.credit:
                ttype = 'dr'
            else:
                ttype = 'cr'
            account_id = move_line.account_id.id
            res.update({
                'account_id':account_id,
                'type': ttype
            })
        return {
            'value':res,
        }

    def default_get(self, cr, user, fields_list, context=None):
        """
        Returns default values for fields
        @param fields_list: list of fields, for which default values are required to be read
        @param context: context arguments, like lang, time zone

        @return: Returns a dict that contains default values for fields
        """
        if context is None:
            context = {}
        journal_id = context.get('journal_id', False)
        partner_id = context.get('partner_id', False)
        journal_pool = self.pool.get('account.journal')
        partner_pool = self.pool.get('res.partner')
        values = super(account_voucher_line, self).default_get(cr, user, fields_list, context=context)
        if (not journal_id) or ('account_id' not in fields_list):
            return values
        journal = journal_pool.browse(cr, user, journal_id, context=context)
        account_id = False
        ttype = 'cr'
        if journal.type in ('sale', 'sale_refund'):
            account_id = journal.default_credit_account_id and journal.default_credit_account_id.id or False
            ttype = 'cr'
        elif journal.type in ('purchase', 'expense', 'purchase_refund'):
            account_id = journal.default_debit_account_id and journal.default_debit_account_id.id or False
            ttype = 'dr'
        elif partner_id:
            partner = partner_pool.browse(cr, user, partner_id, context=context)
            if context.get('type') == 'payment':
                ttype = 'dr'
                account_id = partner.property_account_payable.id
            elif context.get('type') == 'receipt':
                account_id = partner.property_account_receivable.id

        values.update({
            'account_id':account_id,
            'type':ttype
        })
        return values
account_voucher_line()

class account_bank_statement(osv.osv):
    _inherit = 'account.bank.statement'

    def button_cancel(self, cr, uid, ids, context=None):
        voucher_obj = self.pool.get('account.voucher')
        for st in self.browse(cr, uid, ids, context=context):
            voucher_ids = []
            for line in st.line_ids:
                if line.voucher_id:
                    voucher_ids.append(line.voucher_id.id)
            voucher_obj.cancel_voucher(cr, uid, voucher_ids, context)
        return super(account_bank_statement, self).button_cancel(cr, uid, ids, context=context)

    def create_move_from_st_line(self, cr, uid, st_line_id, company_currency_id, next_number, context=None):
        voucher_obj = self.pool.get('account.voucher')
        wf_service = netsvc.LocalService("workflow")
        move_line_obj = self.pool.get('account.move.line')
        bank_st_line_obj = self.pool.get('account.bank.statement.line')
        st_line = bank_st_line_obj.browse(cr, uid, st_line_id, context=context)
        if st_line.voucher_id:
            voucher_obj.write(cr, uid, [st_line.voucher_id.id], {'number': next_number}, context=context)
            if st_line.voucher_id.state == 'cancel':
                voucher_obj.action_cancel_draft(cr, uid, [st_line.voucher_id.id], context=context)
            wf_service.trg_validate(uid, 'account.voucher', st_line.voucher_id.id, 'proforma_voucher', cr)

            v = voucher_obj.browse(cr, uid, st_line.voucher_id.id, context=context)
            bank_st_line_obj.write(cr, uid, [st_line_id], {
                'move_ids': [(4, v.move_id.id, False)]
            })

            return move_line_obj.write(cr, uid, [x.id for x in v.move_ids], {'statement_id': st_line.statement_id.id}, context=context)
        return super(account_bank_statement, self).create_move_from_st_line(cr, uid, st_line.id, company_currency_id, next_number, context=context)

account_bank_statement()

class account_bank_statement_line(osv.osv):
    _inherit = 'account.bank.statement.line'

    def _amount_reconciled(self, cursor, user, ids, name, args, context=None):
        if not ids:
            return {}

        res = {}
#        company_currency_id = False
        for line in self.browse(cursor, user, ids, context=context):
#            if not company_currency_id:
#                company_currency_id = line.company_id.id
            if line.voucher_id:
                res[line.id] = line.voucher_id.amount#
#                        res_currency_obj.compute(cursor, user,
#                        company_currency_id, line.statement_id.currency.id,
#                        line.voucher_id.amount, context=context)
            else:
                res[line.id] = 0.0
        return res

    def _check_amount(self, cr, uid, ids, context=None):
        for obj in self.browse(cr, uid, ids, context=context):
            if obj.voucher_id:
                if not (abs(obj.amount) == obj.voucher_id.amount):
                    return False
        return True

    _constraints = [
        (_check_amount, 'The amount of the voucher must be the same amount as the one on the statement line', ['amount']),
    ]

    _columns = {
        'amount_reconciled': fields.function(_amount_reconciled,
            string='Amount reconciled', method=True, type='float'),
        'voucher_id': fields.many2one('account.voucher', 'Payment'),

    }

    def unlink(self, cr, uid, ids, context=None):
        voucher_obj = self.pool.get('account.voucher')
        statement_line = self.browse(cr, uid, ids, context=context)
        unlink_ids = []
        for st_line in statement_line:
            if st_line.voucher_id:
                unlink_ids.append(st_line.voucher_id.id)
        voucher_obj.unlink(cr, uid, unlink_ids, context=context)
        return super(account_bank_statement_line, self).unlink(cr, uid, ids, context=context)

account_bank_statement_line()

# vim:expandtab:smartindent:tabstop=4:softtabstop=4:shiftwidth=4:<|MERGE_RESOLUTION|>--- conflicted
+++ resolved
@@ -700,7 +700,7 @@
                     continue
                 #we check if the voucher line is fully paid or not and create a move line to balance the payment and initial invoice if needed
                 if line.amount == line.amount_unreconciled:
-                    amount = line.move_line_id.amount_residual #residual amount in company currency 
+                    amount = line.move_line_id.amount_residual #residual amount in company currency
                 else:
                     amount = currency_pool.compute(cr, uid, current_currency, company_currency, line.untax_amount or line.amount, context=context_multi_currency)
                 move_line = {
@@ -763,14 +763,8 @@
                     'date': inv.date,
                     'credit': diff > 0 and diff or 0.0,
                     'debit': diff < 0 and -diff or 0.0,
-<<<<<<< HEAD
-                    'amount_currency': company_currency <> current_currency and currency_pool.compute(cr, uid, company_currency, current_currency, diff * -1, context=context_multi_currency) or 0.0,
-                    'currency_id': company_currency <> current_currency and current_currency or False,
-                    'analytic_account_id': inv.analytic_id.id,
-=======
                     #'amount_currency': company_currency <> current_currency and currency_pool.compute(cr, uid, company_currency, current_currency, diff * -1, context=context_multi_currency) or 0.0,
                     #'currency_id': company_currency <> current_currency and current_currency or False,
->>>>>>> 651b2c20
                 }
                 move_line_pool.create(cr, uid, move_line)
             self.write(cr, uid, [inv.id], {
