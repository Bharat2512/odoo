--- conflicted
+++ resolved
@@ -363,11 +363,7 @@
             elif voucher.voucher_type == 'purchase':
                 line_total = line_total + voucher._convert_amount(voucher.tax_amount)
             # Create one move line per voucher line where amount is not 0.0
-<<<<<<< HEAD
-            voucher.voucher_move_line_create(line_total, move_id, company_currency, current_currency)
-=======
-            line_total = voucher.voucher_move_line_create(line_total, move.id, company_currency, current_currency)
->>>>>>> 784e3c74
+            voucher.voucher_move_line_create(line_total, move.id, company_currency, current_currency)
 
             # We post the voucher.
             voucher.write({
