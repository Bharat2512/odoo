--- conflicted
+++ resolved
@@ -950,19 +950,13 @@
         if amount_residual > 0:
             account_id = line.voucher_id.company_id.expense_currency_exchange_account_id
             if not account_id:
-<<<<<<< HEAD
                 raise osv.except_osv(_('Warning'),_("Unable to create accounting entry for currency rate difference. You have to configure the field 'Expense Currency Rate' on the company! "))
+                raise osv.except_osv(_('Warning!'),_("First you have to configure the 'Income Currency Rate' on the company, then create accounting entry for currency rate difference."))
         else:
             account_id = line.voucher_id.company_id.income_currency_exchange_account_id
             if not account_id:
                 raise osv.except_osv(_('Warning'),_("Unable to create accounting entry for currency rate difference. You have to configure the field 'Income Currency Rate' on the company! "))
-=======
-                raise osv.except_osv(_('Warning!'),_("First you have to configure the 'Income Currency Rate' on the company, then create accounting entry for currency rate difference."))
-        else:
-            account_id = line.voucher_id.company_id.income_currency_exchange_account_id
-            if not account_id:
                 raise osv.except_osv(_('Warning!'),_("First you have to configure the 'Expense Currency Rate' on the company, then create accounting entry for currency rate difference."))
->>>>>>> 65f532e0
         # Even if the amount_currency is never filled, we need to pass the foreign currency because otherwise
         # the receivable/payable account may have a secondary currency, which render this field mandatory
         account_currency_id = company_currency <> current_currency and current_currency or False
