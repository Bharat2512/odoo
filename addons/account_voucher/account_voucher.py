--- conflicted
+++ resolved
@@ -54,14 +54,6 @@
     _description = 'Accounting Voucher'
     _inherit = ['mail.thread']
     _order = "date desc, id desc"
-<<<<<<< HEAD
-    _track = {
-        'state': {
-            'account_voucher.mt_voucher_state_change': lambda self, cr, uid, obj, ctx=None: True,
-        },
-    }
-=======
->>>>>>> d27910a8
 
     voucher_type = fields.Selection([('sale', 'Sale'), ('purchase', 'Purchase')], string='Type', readonly=True, states={'draft': [('readonly', False)]}, oldname="type")
     name = fields.Char('Memo', readonly=True, states={'draft': [('readonly', False)]}, default='')
@@ -381,18 +373,14 @@
                 move.post()
         return True
 
-<<<<<<< HEAD
-
-class account_voucher_line(models.Model):
-=======
-    def _track_subtype(self, cr, uid, ids, init_values, context=None):
+    @api.multi
+    def _track_subtype(self, init_values):
         if 'state' in init_values:
             return 'account_voucher.mt_voucher_state_change'
-        return super(account_voucher, self)._track_subtype(cr, uid, ids, init_values, context=context)
-
-
-class account_voucher_line(osv.osv):
->>>>>>> d27910a8
+        return super(account_voucher, self)._track_subtype(init_values)
+
+
+class account_voucher_line(models.Model):
     _name = 'account.voucher.line'
     _description = 'Voucher Lines'
 
