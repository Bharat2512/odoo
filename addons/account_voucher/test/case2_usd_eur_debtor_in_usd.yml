-
  In order to check the Account_voucher module with multi-currency in OpenERP, 
  I create 2 Invoices in USD and make 2 Payments one in USD and another in EUR, based on the currency rating on that particular date
-
  I set the income and expense currency accounts on the main company
-
  !python {model: res.company}: |
    from datetime import datetime
    vals = {
      'income_currency_exchange_account_id': ref('account.o_expense'),
      'expense_currency_exchange_account_id': ref('account.o_expense')}
    self.write(cr, uid, ref('base.main_company'), vals)
-
  I modify the debtor account in order to set the currency_id = USD
-
  !python {model: account.account}: |
    from datetime import datetime
    ids = self.search(cr, uid, [('name', 'ilike', 'debtor')])
    self.write(cr, uid, ids, {'currency_id': ref('base.USD')})
-
  I create currency USD in OpenERP for January of 1.333333 Rate
-
  !python {model: res.currency.rate}: |
    from datetime import datetime
    curr_id = self.pool.get('res.currency').search(cr, uid, [('name', '=', 'USD')])[0]
    date = '%s-01-01' %(datetime.now().year)
    ids = self.search(cr, uid, [('currency_id', '=', curr_id), ('name', '=', date)])
    self.write(cr, uid, ids, {'rate': 1.333333})
-
  I create currency USD in OpenERP for February of 1.250000 Rate
-
  !record {model: res.currency.rate, id: feb_usd}:
    currency_id: base.USD
    name: !eval "'%s-02-01' %(datetime.now().year)"
    rate: 1.250000
-
  I create currency USD in OpenERP for March of 1.111111 Rate
-
  !record {model: res.currency.rate, id: mar_usd}:
    currency_id: base.USD
    name: !eval "'%s-03-01' %(datetime.now().year)"
    rate: 1.111111
-
  I create currency USD in OpenERP for April of 1.052632 Rate
-
  !record {model: res.currency.rate, id: apr_usd}:
    currency_id: base.USD
    name: !eval "'%s-04-01' %(datetime.now().year)"
    rate: 1.052632
-
  I create a bank journal with EUR as currency
-
  !record {model: account.journal, id: bank_journal_EUR}:
    name: Bank Journal(EUR)
    code: BEUR
    type: bank
    analytic_journal_id: account.sit
    sequence_id: account.sequence_bank_journal
    default_debit_account_id: account.cash
    default_credit_account_id: account.cash
    company_id: base.main_company
-
  I create a bank journal with USD as currency
-
  !record {model: account.journal, id: bank_journal_USD}:
    name: Bank Journal(USD)
    code: BUSD
    type: bank
    analytic_journal_id: account.sit
    sequence_id: account.sequence_bank_journal
    default_debit_account_id: account_cash_usd_id
    default_credit_account_id: account_cash_usd_id
    currency: base.USD
    company_id: base.main_company
-
  I create the first invoice on 1st January for 200 USD
-
  !record {model: account.invoice, id: account_first_invoice_jan_michal}:
    account_id: account.a_recv
    company_id: base.main_company
    currency_id: base.USD
    date_invoice: !eval "'%s-01-01' %(datetime.now().year)"
    period_id: account.period_1
    invoice_line:
      - account_id: account.a_sale
        name: '[PCSC234] PC Assemble SC234'
        price_unit: 200.0
        quantity: 1.0
        product_id: product.product_product_3
        uos_id: product.product_uom_unit
    journal_id: account.sales_journal
    partner_id: base.res_partner_19
    reference_type: none
-
  I Validate invoice by clicking on Validate button
-
  !workflow {model: account.invoice, action: invoice_open, ref: account_first_invoice_jan_michal}
-
  I check that first invoice move is correct for debtor account(debit - credit == 150)
-
  !python {model: account.invoice}: |
    invoice_id = self.browse(cr, uid, ref("account_first_invoice_jan_michal"))
    assert invoice_id.move_id, "Move not created for open invoice"
    move_line_obj = self.pool.get('account.move.line')
    move_lines = move_line_obj.search(cr, uid, [('move_id', '=', invoice_id.move_id.id), ('account_id', '=', invoice_id.account_id.id)])
    move_line = move_line_obj.browse(cr, uid, move_lines[0])
    assert (move_line.debit - move_line.credit == 150.00), "Invoice move is incorrect for debtors account"
-
  I create the second invoice on 1st February for 100 USD
-
  !record {model: account.invoice, id: account_second_invoice_feb_michal}:
    account_id: account.a_recv
    company_id: base.main_company
    currency_id: base.USD
    date_invoice: !eval "'%s-02-01' %(datetime.now().year)"
    period_id: account.period_2
    invoice_line:
      - account_id: account.a_sale
        name: '[PCSC234] PC Assemble SC234'
        price_unit: 100.0
        quantity: 1.0
        product_id: product.product_product_3
        uos_id: product.product_uom_unit
    journal_id: account.sales_journal
    partner_id: base.res_partner_19
    reference_type: none
-
  I Validate invoice by clicking on Validate button
-
  !workflow {model: account.invoice, action: invoice_open, ref: account_second_invoice_feb_michal}
-
  I check that second invoice move is correct for debtor account (debit - credit == 80)
-
  !python {model: account.invoice}: |
    invoice_id = self.browse(cr, uid, ref("account_second_invoice_feb_michal"))
    assert invoice_id.move_id, "Move not created for open invoice"
    move_line_obj = self.pool.get('account.move.line')
    move_lines = move_line_obj.search(cr, uid, [('move_id', '=', invoice_id.move_id.id), ('account_id', '=', invoice_id.account_id.id)])
    move_line = move_line_obj.browse(cr, uid, move_lines[0])
    assert (move_line.debit - move_line.credit == 80), "Invoice move is incorrect for debtors account"
-
  I set the context that will be used for the encoding of all the vouchers of this file
-
  !context
    'type': 'receipt'
-
  I create the first voucher of payment with values 200 EUR, journal EUR
-
  !record {model: account.voucher, id: account_voucher_1_case2b, view: view_vendor_receipt_form}:
    account_id: account.cash
    amount: 200.0
    company_id: base.main_company
    journal_id: bank_journal_EUR
    partner_id: base.res_partner_19
    period_id: account.period_3
    date: !eval time.strftime("%Y-03-01")
    payment_option: 'with_writeoff'
    writeoff_acc_id: account.a_expense
    comment: 'Write Off'
    name: 'First payment: Case 2 USD/EUR DR USD'

-
  I fill amounts 130 for the invoice of 200$ and 70 for the invoice of 100$>
-
  !python {model: account.voucher}: |
    import netsvc, time
    vals = {}
    voucher_id = self.browse(cr, uid, ref('account_voucher_1_case2b'))
    data = []
    for item in voucher_id.line_cr_ids:
        if item.amount_unreconciled == 150.00:
            data += [(item.id, 130.0)]
        else:
            data += [(item.id, 70.0)]
    for line_id, amount in data:
        self.pool.get('account.voucher.line').write(cr, uid, [line_id], {'amount': amount})
    assert (voucher_id.state=='draft'), "Voucher is not in draft state"
-
  I confirm the voucher
-
  !python {model: account.voucher}: |
    import netsvc
    voucher = self.search(cr, uid, [('name', '=', 'First payment: Case 2 USD/EUR DR USD'), ('partner_id', '=', ref('base.res_partner_19'))])
<<<<<<< HEAD
    wf_service = netsvc.LocalService("workflow")
    wf_service.trg_validate(uid, 'account.voucher', voucher[0], 'proforma_voucher', cr)
=======
    self.signal_workflow(cr, uid, voucher, 'proforma_voucher')
>>>>>>> d08651d2
-
  I check that the move of my voucher is valid
-
  !python {model: account.voucher}: |
    voucher = self.search(cr, uid, [('name', '=', 'First payment: Case 2 USD/EUR DR USD'), ('partner_id', '=', ref('base.res_partner_19'))])
    voucher_id = self.browse(cr, uid, voucher[0])
    move_line_obj = self.pool.get('account.move.line')
    move_lines = move_line_obj.search(cr, uid, [('move_id', '=', voucher_id.move_id.id)])
    for move_line in move_line_obj.browse(cr, uid, move_lines):
        assert move_line.state == 'valid', "Voucher move is not valid"
-
  I check that my debtor account is correct
-
  I check that the debtor account has 2 new lines with 144.44 and 77.78 in amount_currency columns and their credit columns are 130 and 70
-
  !python {model: account.voucher}: |
    voucher = self.search(cr, uid, [('name', '=', 'First payment: Case 2 USD/EUR DR USD'), ('partner_id', '=', ref('base.res_partner_19'))])
    voucher_id = self.browse(cr, uid, voucher[0])
    move_line_obj = self.pool.get('account.move.line')
    move_lines = move_line_obj.search(cr, uid, [('move_id', '=', voucher_id.move_id.id)])
    for move_line in move_line_obj.browse(cr, uid, move_lines):
        if move_line.credit == 70.0:
            assert move_line.amount_currency == -77.78, "Wrong debtor entry"
        if move_line.credit == 130.0:
            assert move_line.amount_currency == -144.44, "Wrong debtor entry"
-
  I check the residual amount of Invoice1, should be 55.56 in residual currency and 20 in amount_residual
-
  !python {model: account.invoice}: |
    invoice_id = self.browse(cr, uid, ref("account_first_invoice_jan_michal"))
    move_line_obj = self.pool.get('account.move.line')
    move_lines = move_line_obj.search(cr, uid, [('move_id', '=', invoice_id.move_id.id), ('invoice', '=', invoice_id.id), ('account_id', '=', invoice_id.account_id.id)])
    move_line = move_line_obj.browse(cr, uid, move_lines[0])
    assert (move_line.amount_residual_currency == 55.56 and move_line.amount_residual == 20) , "Residual amount is not correct for first Invoice"
-
  I check the residual amount of Invoice2, should be 22.22 in residual currency and 10 in amount_residual
-
   !python {model: account.invoice}: |
    invoice_id = self.browse(cr, uid, ref("account_second_invoice_feb_michal"))
    move_line_obj = self.pool.get('account.move.line')
    move_lines = move_line_obj.search(cr, uid, [('move_id', '=', invoice_id.move_id.id), ('invoice', '=', invoice_id.id), ('account_id', '=', invoice_id.account_id.id)])
    move_line = move_line_obj.browse(cr, uid, move_lines[0])
    assert (move_line.amount_residual_currency == 22.22 and move_line.amount_residual == 10) , "Residual amount is not correct for second Invoice"
-
  I create the second voucher of payment with values 80 USD, journal USD
-
  !record {model: account.voucher, id: account_voucher_2_case2b, view: view_vendor_receipt_form}:
    account_id: account.cash
    amount: 80.0
    company_id: base.main_company
    journal_id: bank_journal_USD
    partner_id: base.res_partner_19
    period_id: account.period_3
    date: !eval time.strftime("%Y-04-01")
    payment_option: 'with_writeoff'
    writeoff_acc_id: account.a_expense
    comment: 'Write Off'
    name: 'Second payment: Case 2 SUPPL USD/EUR DR USD'

-
  and I fully reconcil the 2 previous invoices
-
  !python {model: account.voucher}: |
    import netsvc, time
    vals = {}
    voucher_id = self.browse(cr, uid, ref('account_voucher_2_case2b'))
    data = []
    for item in voucher_id.line_cr_ids:
        if item.amount_unreconciled == 55.56:
            data += [(item.id, 55.56)]
        else:
            data += [(item.id, 22.22)]
    for line_id, amount in data:
        self.pool.get('account.voucher.line').write(cr, uid, [line_id], {'amount': amount})
    assert (voucher_id.state=='draft'), "Voucher is not in draft state"
-
  I check that writeoff amount computed is 2.22
-
  !python {model: account.voucher}: |
    voucher = self.search(cr, uid, [('name', '=', 'Second payment: Case 2 SUPPL USD/EUR DR USD'), ('partner_id', '=', ref('base.res_partner_19'))])
    voucher_id = self.browse(cr, uid, voucher[0])
    assert (round(voucher_id.writeoff_amount, 2) == 2.22), "Writeoff amount is not 2.22$"
-
  I confirm the voucher
-
  !python {model: account.voucher}: |
    import netsvc
    voucher = self.search(cr, uid, [('name', '=', 'Second payment: Case 2 SUPPL USD/EUR DR USD'), ('partner_id', '=', ref('base.res_partner_19'))])
<<<<<<< HEAD
    wf_service = netsvc.LocalService("workflow")
    wf_service.trg_validate(uid, 'account.voucher', voucher[0], 'proforma_voucher', cr)
=======
    self.signal_workflow(cr, uid, voucher, 'proforma_voucher')
>>>>>>> d08651d2
-
  I check that my voucher state is posted
-
  !python {model: account.voucher}: |
    voucher = self.search(cr, uid, [('name', '=', 'Second payment: Case 2 SUPPL USD/EUR DR USD'), ('partner_id', '=', ref('base.res_partner_19'))])
    voucher_id = self.browse(cr, uid, voucher[0])
    assert voucher_id.state == 'posted', "Voucher state is not posted"
-
  I check that my debtor account is correct
-
  I check that the debtor account has 2 new lines with -55.56 and -22.22 in amount_currency columns and their credit columns are respectively 52.78 and 21.11 and currency is USD($).
-
  I check that my currency rate difference is correct.
-
  I check that my writeoff is correct. 2.11 in credit and 2.22 in amount_currency
-
  !python {model: account.voucher}: |
    voucher = self.search(cr, uid, [('name', '=', 'Second payment: Case 2 SUPPL USD/EUR DR USD'), ('partner_id', '=', ref('base.res_partner_19'))])
    voucher_id = self.browse(cr, uid, voucher[0])
    move_line_obj = self.pool.get('account.move.line')
    move_lines = move_line_obj.search(cr, uid, [('move_id', '=', voucher_id.move_id.id)])
    reconcile_a = reconcile_b = False
    for move_line in move_line_obj.browse(cr, uid, move_lines):
        if move_line.amount_currency == -22.22:
            assert move_line.reconcile_id.id, "The invoice of 200$ is not fully reconciled"
            reconcile_b = move_line.reconcile_id.id
        elif move_line.amount_currency == -55.56:
            assert move_line.reconcile_id.id, "The invoice of 100$ is not fully reconciled"
            reconcile_a = move_line.reconcile_id.id
    for move_line in move_line_obj.browse(cr, uid, move_lines):
        if move_line.amount_currency == -55.56:
            assert move_line.credit == 52.78, "Debtor account has wrong entry."
        elif move_line.amount_currency == -22.22:
            assert move_line.credit == 21.11, "Debtor account has wrong entry."
        elif move_line.credit == 11.11 and move_line.account_id.reconcile:
            assert move_line.amount_currency == 0.00 and move_line.reconcile_id.id == reconcile_b, "Incorrect Currency Difference."
        elif move_line.credit == 32.78 and move_line.account_id.reconcile:
            assert move_line.amount_currency == 0.00 and move_line.reconcile_id.id == reconcile_a, "Incorrect Currency Difference."
        elif move_line.amount_currency == 2.22:
            assert move_line.credit == 2.11, "Writeoff amount is wrong."
-
  I check the residual amount of invoice 1, should be 0 in residual currency and 0 in amount_residual and paid
-
  !python {model: account.invoice}: |
    invoice_id = self.browse(cr, uid, ref("account_first_invoice_jan_michal"))
    move_line_obj = self.pool.get('account.move.line')
    move_lines = move_line_obj.search(cr, uid, [('move_id', '=', invoice_id.move_id.id), ('invoice', '=', invoice_id.id), ('account_id', '=', invoice_id.account_id.id)])
    move_line = move_line_obj.browse(cr, uid, move_lines[0])
    assert (move_line.amount_residual_currency == 0.0 and move_line.amount_residual == 0.0 and invoice_id.state == 'paid') , "Residual amount is not correct for first Invoice"
-
  I check the residual amount of invoice 2, should be 0 in residual currency and 0 in amount_residual and paid
-
   !python {model: account.invoice}: |
    invoice_id = self.browse(cr, uid, ref("account_second_invoice_feb_michal"))
    move_line_obj = self.pool.get('account.move.line')
    move_lines = move_line_obj.search(cr, uid, [('move_id', '=', invoice_id.move_id.id), ('invoice', '=', invoice_id.id), ('account_id', '=', invoice_id.account_id.id)])
    move_line = move_line_obj.browse(cr, uid, move_lines[0])
    assert (move_line.amount_residual_currency == 0.0 and move_line.amount_residual == 0.0 and invoice_id.state == 'paid') , "Residual amount is not correct for second Invoice"<|MERGE_RESOLUTION|>--- conflicted
+++ resolved
@@ -163,7 +163,6 @@
   I fill amounts 130 for the invoice of 200$ and 70 for the invoice of 100$>
 -
   !python {model: account.voucher}: |
-    import netsvc, time
     vals = {}
     voucher_id = self.browse(cr, uid, ref('account_voucher_1_case2b'))
     data = []
@@ -179,14 +178,8 @@
   I confirm the voucher
 -
   !python {model: account.voucher}: |
-    import netsvc
     voucher = self.search(cr, uid, [('name', '=', 'First payment: Case 2 USD/EUR DR USD'), ('partner_id', '=', ref('base.res_partner_19'))])
-<<<<<<< HEAD
-    wf_service = netsvc.LocalService("workflow")
-    wf_service.trg_validate(uid, 'account.voucher', voucher[0], 'proforma_voucher', cr)
-=======
     self.signal_workflow(cr, uid, voucher, 'proforma_voucher')
->>>>>>> d08651d2
 -
   I check that the move of my voucher is valid
 -
@@ -250,7 +243,6 @@
   and I fully reconcil the 2 previous invoices
 -
   !python {model: account.voucher}: |
-    import netsvc, time
     vals = {}
     voucher_id = self.browse(cr, uid, ref('account_voucher_2_case2b'))
     data = []
@@ -273,14 +265,8 @@
   I confirm the voucher
 -
   !python {model: account.voucher}: |
-    import netsvc
     voucher = self.search(cr, uid, [('name', '=', 'Second payment: Case 2 SUPPL USD/EUR DR USD'), ('partner_id', '=', ref('base.res_partner_19'))])
-<<<<<<< HEAD
-    wf_service = netsvc.LocalService("workflow")
-    wf_service.trg_validate(uid, 'account.voucher', voucher[0], 'proforma_voucher', cr)
-=======
     self.signal_workflow(cr, uid, voucher, 'proforma_voucher')
->>>>>>> d08651d2
 -
   I check that my voucher state is posted
 -
