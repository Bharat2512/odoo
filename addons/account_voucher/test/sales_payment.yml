--- conflicted
+++ resolved
@@ -1,3 +1,8 @@
+- 
+  I test sales payment with user who is accountant. 
+-
+  !context
+    uid: 'res_users_account_voucher_user'
 -
   Create an invoice for the partner Seagate with amount 450.0
 -
@@ -37,9 +42,10 @@
   I will create and post an account voucher of amount 450.0 for the partner Seagate.
 -
   !python {model: account.voucher}: |
-    import netsvc
     vals = {}
     journal_id = self.default_get(cr, uid, ['journal_id']).get('journal_id',None)
+    voucher = self.recompute_voucher_lines(cr, uid, [], ref("base.res_partner_19"), journal_id, 450.0, ref('base.EUR'), 'receipt', False)
+    assert (voucher['value'].get('writeoff_amount') == 0.0), "Writeoff amount calculated by recompute_voucher_lines() is not 0.0"
     res = self.onchange_partner_id(cr, uid, [], ref("base.res_partner_19"), journal_id, 0.0, 1, ttype='receipt', date=False)
     vals = {
         'account_id': ref('account.cash'),
@@ -60,13 +66,9 @@
     vals['line_cr_ids'] = [(0,0,i) for i in res['value']['line_cr_ids']]
     id = self.create(cr, uid, vals)
     voucher_id = self.browse(cr, uid, id)
+    assert (voucher_id.writeoff_amount == 0.0), "Writeoff amount is not 0.0"
     assert (voucher_id.state=='draft'), "Voucher is not in draft state"
-<<<<<<< HEAD
-    wf_service = netsvc.LocalService("workflow")
-    wf_service.trg_validate(uid, 'account.voucher', voucher_id.id, 'proforma_voucher', cr)
-=======
     voucher_id.signal_workflow('proforma_voucher')
->>>>>>> d08651d2
 
 -
   Finally i will Confirm the state of the invoice is paid
