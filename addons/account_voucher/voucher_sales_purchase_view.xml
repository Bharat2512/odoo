<?xml version="1.0" encoding="UTF-8"?>
<openerp>
    <data>
        <record id="view_voucher_filter_vendor" model="ir.ui.view">
            <field name="name">account.voucher.purchase.select</field>
            <field name="model">account.voucher</field>
            <field name="arch" type="xml">
                <search string="Search Vouchers">
                    <field name="number" string="Voucher"/>
                    <field name="date"/>
                    <filter string="Draft" domain="[('state','=','draft')]" help="Draft Vouchers"/>
                    <filter string="Posted" domain="[('state','=','posted')]" help="Posted Vouchers"/>
                    <field name="partner_id" string="Supplier" filter_domain="[('partner_id','child_of',self)]"/>
<<<<<<< HEAD
                    <field name="journal_id" widget="selection" context="{'journal_id': self, 'set_visible':False}" domain="[('type','=','purchase')]"/> <!-- Keep widget=selection on this field to pass numeric `self` value, which is not the case for regular m2o widgets! -->
                    <field name="period_id"/>
=======
                    <field name="journal_id" widget="selection" context="{'journal_id': self, 'set_visible':False}" domain="[('type','in',('purchase','purchase_refund'))]"/> <!-- Keep widget=selection on this field to pass numeric `self` value, which is not the case for regular m2o widgets! -->
>>>>>>> 580077f0
                    <group expand="0" string="Group By">
                        <filter string="Supplier" domain="[]" context="{'group_by':'partner_id'}"/>
                        <filter string="Journal" domain="[]" context="{'group_by':'journal_id'}"/>
                        <filter string="Date" domain="[]" context="{'group_by':'date','visible':True}"/>
                        <filter string="Status" domain="[]" context="{'group_by':'state'}"/>
                    </group>
                </search>
            </field>
        </record>

        <record id="view_voucher_filter_sale" model="ir.ui.view">
            <field name="name">account.voucher.sale.select</field>
            <field name="model">account.voucher</field>
            <field name="arch" type="xml">
                <search string="Search Vouchers">
                    <field name="number" string="Voucher"/>
                    <field name="date"/>
                    <filter string="Draft" domain="[('state','=','draft')]" help="Draft Vouchers"/>
                    <filter string="Posted" domain="[('state','=','posted')]" help="Posted Vouchers"/>
                    <field name="partner_id" string="Customer" filter_domain="[('partner_id','child_of',self)]"/>
<<<<<<< HEAD
                    <field name="journal_id" widget="selection" context="{'journal_id': self, 'set_visible':False}" domain="[('type','=','sale')]"/> <!-- Keep widget=selection on this field to pass numeric `self` value, which is not the case for regular m2o widgets! -->
                    <field name="period_id"/>
=======
                    <field name="journal_id" widget="selection" context="{'journal_id': self, 'set_visible':False}" domain="[('type','in',('sale','sale_refund'))]"/> <!-- Keep widget=selection on this field to pass numeric `self` value, which is not the case for regular m2o widgets! -->
>>>>>>> 580077f0
                    <group expand="0" string="Group By">
                        <filter string="Customer" domain="[]" context="{'group_by':'partner_id'}"/>
                        <filter string="Journal" domain="[]" context="{'group_by':'journal_id'}"/>
                        <filter string="Account Date" domain="[]" context="{'group_by':'date','visible':True}"/>
                        <filter string="Status" domain="[]" context="{'group_by':'state'}"/>
                    </group>
                </search>
            </field>
        </record>

        <record model="ir.ui.view" id="view_sale_receipt_form">
            <field name="name">account.voucher.sale.form</field>
            <field name="model">account.voucher</field>
            <field name="arch" type="xml">
                <form string="Sales Receipt">
                <header>
                    <button name="proforma_voucher" string="Validate" states="draft" class="oe_highlight"/>
                    <button name="cancel_voucher" string="Cancel Receipt" states="draft,proforma" />
                    <button name="cancel_voucher" string="Cancel Receipt" type="object" states="posted" confirm="Are you sure you want to cancel this receipt?"/>
                    <button name="action_cancel_draft" type="object" states="cancel" string="Set to Draft"/>
                    <field name="state" widget="statusbar" statusbar_visible="draft,posted" statusbar_colors='{"proforma":"blue"}'/>
                </header>
                <sheet string="Sales Receipt" >
                    <h1><label for="number" string="Sales Receipt"/> <field name="number" class="oe_inline" readonly="1"/></h1>
                    <group>
                        <group>
                            <field name="voucher_type" invisible="True"/>
                            <field name="currency_id" invisible="True"/>
                            <field name="company_id" options="{'no_create': True}" groups="base.group_multi_company"/>
                            <field name="partner_id" domain="[('customer','=',True)]" string="Customer" context="{'search_default_customer':1, 'show_address': 1}" options='{"always_reload": True}'/>
                            <field name="account_id"
                                  domain="[('user_type.type','in', ['liquidity', 'receivable'])]"/>
                            <field name="pay_now" required="1"/>
                            <field name="date_due" attrs="{'invisible':[('pay_now','=','pay_now')]}"/>
                            <field name="reference"
                                 attrs="{'invisible':[('pay_now','!=','pay_now')]}"/>
                        </group>
                        <group>
<<<<<<< HEAD
                            <field name="journal_id" domain="[('type','=','sale')]" widget="selection" on_change="onchange_journal(journal_id, line_cr_ids, tax_id, partner_id, date, amount, type, company_id, context)" groups="account.group_account_user"/>
                            <field name="date" on_change="onchange_date(date, currency_id, currency_id, amount, company_id, context)"/>
=======
                            <field name="journal_id" domain="[('type','in',['sale','sale_refund'])]" widget="selection" groups="account.group_account_user"/>
                            <field name="date"/>
>>>>>>> 580077f0
                            <field name="name"/>
                            <field name="paid" invisible="1"/>
                        </group>
                    </group>
                    <notebook>
                        <page string="Sales Information">
                            <field name="line_ids"/>
			                <group>
                                <field name="narration" placeholder="Internal Notes" nolabel="1"/>
                                <group class="oe_subtotal_footer oe_right">
                                    <div>
                                        <label for="tax_amount"/>
                                        <button type="object" class="oe_link oe_edit_only"
                                                name="compute_tax" string="(update)"
                                                attrs="{'invisible': [('state','!=','draft')]}"/>
                                    </div>
                                    <field name="tax_amount" nolabel="1"/>
                                    <field name="amount" widget="monetary"/>
                                </group>              
			                </group>
                        </page>
                        <page string="Journal Items" attrs="{'invisible': [('state','!=','posted')]}">
                            <field name="move_id" readonly="1"/>
                        </page>
                    </notebook>
                    </sheet>
                    <div class="oe_chatter">
                        <field name="message_follower_ids" widget="mail_followers"/>
                        <field name="message_ids" widget="mail_thread"/>
                    </div>
                </form>
            </field>
        </record>

        <!-- Sales Voucher -->
        <record id="action_sale_receipt" model="ir.actions.act_window">
            <field name="name">Sales Receipts</field>
            <field name="res_model">account.voucher</field>
            <field name="view_type">form</field>
<<<<<<< HEAD
            <field name="domain">[('journal_id.type','=','sale'), ('type','=','sale')]</field>
            <field name="context">{'default_type': 'sale', 'type': 'sale'}</field>
=======
            <field name="domain">[('journal_id.type','in',['sale','sale_refund']), ('voucher_type','=','sale')]</field>
            <field name="context">{'default_voucher_type': 'sale', 'voucher_type': 'sale'}</field>
>>>>>>> 580077f0
            <field name="view_id" eval="False"/>
            <field name="search_view_id" ref="view_voucher_filter_sale"/>
            <field name="target">current</field>
            <field name="help" type="html">
              <p class="oe_view_nocontent_create">
                Click to create a sale receipt.
              </p><p>
                When the sale receipt is confirmed, you can record the customer
                payment related to this sales receipt.
              </p>
            </field>
        </record>
        <record id="action_sale_receipt_tree" model="ir.actions.act_window.view">
            <field eval="1" name="sequence"/>
            <field name="view_mode">tree</field>
            <field name="act_window_id" ref="action_sale_receipt"/>
        </record>
        <record id="action_sale_receipt_form" model="ir.actions.act_window.view">
            <field eval="2" name="sequence"/>
            <field name="view_mode">form</field>
            <field name="view_id" ref="view_sale_receipt_form"/>
            <field name="act_window_id" ref="action_sale_receipt"/>
        </record>

        <menuitem id="menu_action_sale_receipt" 
            action="action_sale_receipt"
            parent="account.menu_finance_receivables"
            sequence="10"/>

        <!--  Purchase Vouchers -->
        <record model="ir.ui.view" id="view_purchase_receipt_form">
            <field name="name">account.voucher.purchase.form</field>
            <field name="model">account.voucher</field>
            <field name="arch" type="xml">
                <form string="Purchase Voucher">
                <header>
                    <button name="proforma_voucher" string="Validate" states="draft" class="oe_highlight"/>
                    <button name="cancel_voucher" string="Cancel Voucher" states="draft,proforma" />
                    <button name="cancel_voucher" string="Cancel Voucher" type="object" states="posted" confirm="Are you sure you want to cancel this receipt?"/>
                    <button name="action_cancel_draft" type="object" states="cancel" string="Set to Draft"/>
                    <field name="state" widget="statusbar" statusbar_visible="draft,posted" statusbar_colors='{"proforma":"blue"}'/>
                </header>
                <sheet string="Supplier Voucher">
                    <h1><label for="number" string="Purchase Receipt"/> <field name="number" class="oe_inline" readonly="1"/></h1>

                    <field name="pay_now" invisible="1"/>
                    <field name="voucher_type" invisible="True"/>
                    <group>
                        <group>
                            <field name="partner_id" domain="[('supplier','=',True)]" string="Supplier" context="{'default_customer': 0, 'search_default_supplier': 1, 'default_supplier': 1}" />
                            <field name="account_id" domain="[('user_type.type', 'in', ['liquidity', 'payable'])]"/>
                            <field name="name" colspan="2"/>
                            <field name="reference"/>
                            <field name="company_id" options="{'no_create': True}" groups="base.group_multi_company"/>
                        </group>
                        <group>
                            <field name="date" string="Bill Date"/>
                            <field name="date_due"/>
                            <field name="paid" invisible="1"/>
                            <field name="currency_id" invisible="1"/>
                            <field name="journal_id"
                                domain="[('type','=','purchase')]"
                                widget="selection"
                                groups="account.group_account_user"/>
                        </group>
                    </group>
                    <notebook>
                        <page string="Bill Information">
                            <field name="line_ids"/>
                            <group>
                                <field name="narration" placeholder="Internal Notes" nolabel="1"/>
                                <group class="oe_subtotal_footer oe_right">
                                    <div>
                                        <label for="tax_amount"/>
                                        <button type="object" class="oe_link oe_edit_only"
                                                name="compute_tax" string="(update)"
                                                attrs="{'invisible': [('state','!=','draft')]}"/>
                                    </div>
                                    <field name="tax_amount" nolabel="1"/>
                                    <field name="amount" widget="monetary"/>
                                </group>
                            </group>
                        </page>
                        <page string="Journal Items" attrs="{'invisible': [('state','!=','posted')]}">
                            <group col="4">
                                <field name="date"/>
                            </group>
                            <field name="move_id" readonly="1"/>
                        </page>
                    </notebook>
                    </sheet>
                    <div class="oe_chatter">
                        <field name="message_follower_ids" widget="mail_followers"/>
                        <field name="message_ids" widget="mail_thread"/>
                    </div>
                </form>
            </field>
        </record>
        <record id="action_purchase_receipt" model="ir.actions.act_window">
            <field name="name">Purchase Receipts</field>
            <field name="res_model">account.voucher</field>
            <field name="view_type">form</field>
<<<<<<< HEAD
            <field name="domain">[('journal_id.type','=','purchase'), ('type','=','purchase')]</field>
            <field name="context">{'default_type': 'purchase', 'type': 'purchase'}</field>
=======
            <field name="domain">[('journal_id.type','in',['purchase','purchase_refund']), ('voucher_type','=','purchase')]</field>
            <field name="context">{'default_voucher_type': 'purchase', 'voucher_type': 'purchase'}</field>
>>>>>>> 580077f0
            <field name="view_id" eval="False"/>
            <field name="search_view_id" eval="view_voucher_filter_vendor"/>
            <field name="target">current</field>
            <field name="help" type="html">
              <p class="oe_view_nocontent_create">
                Click to register a purchase receipt. 
              </p><p>
                When the purchase receipt is confirmed, you can record the
                supplier payment related to this purchase receipt.
              </p>
            </field>
        </record>
        <record id="action_purchase_receipt_tree" model="ir.actions.act_window.view">
            <field eval="1" name="sequence"/>
            <field name="view_mode">tree</field>
            <field name="act_window_id" ref="action_purchase_receipt"/>
        </record>
        <record id="action_purchase_receipt_form" model="ir.actions.act_window.view">
            <field eval="2" name="sequence"/>
            <field name="view_mode">form</field>
            <field name="view_id" ref="view_purchase_receipt_form"/>
            <field name="act_window_id" ref="action_purchase_receipt"/>
        </record>

        <menuitem id="menu_action_purchase_receipt" 
            action="action_purchase_receipt" parent="account.menu_finance_payables" sequence="3"/>

    </data>
</openerp><|MERGE_RESOLUTION|>--- conflicted
+++ resolved
@@ -11,12 +11,7 @@
                     <filter string="Draft" domain="[('state','=','draft')]" help="Draft Vouchers"/>
                     <filter string="Posted" domain="[('state','=','posted')]" help="Posted Vouchers"/>
                     <field name="partner_id" string="Supplier" filter_domain="[('partner_id','child_of',self)]"/>
-<<<<<<< HEAD
                     <field name="journal_id" widget="selection" context="{'journal_id': self, 'set_visible':False}" domain="[('type','=','purchase')]"/> <!-- Keep widget=selection on this field to pass numeric `self` value, which is not the case for regular m2o widgets! -->
-                    <field name="period_id"/>
-=======
-                    <field name="journal_id" widget="selection" context="{'journal_id': self, 'set_visible':False}" domain="[('type','in',('purchase','purchase_refund'))]"/> <!-- Keep widget=selection on this field to pass numeric `self` value, which is not the case for regular m2o widgets! -->
->>>>>>> 580077f0
                     <group expand="0" string="Group By">
                         <filter string="Supplier" domain="[]" context="{'group_by':'partner_id'}"/>
                         <filter string="Journal" domain="[]" context="{'group_by':'journal_id'}"/>
@@ -37,12 +32,7 @@
                     <filter string="Draft" domain="[('state','=','draft')]" help="Draft Vouchers"/>
                     <filter string="Posted" domain="[('state','=','posted')]" help="Posted Vouchers"/>
                     <field name="partner_id" string="Customer" filter_domain="[('partner_id','child_of',self)]"/>
-<<<<<<< HEAD
                     <field name="journal_id" widget="selection" context="{'journal_id': self, 'set_visible':False}" domain="[('type','=','sale')]"/> <!-- Keep widget=selection on this field to pass numeric `self` value, which is not the case for regular m2o widgets! -->
-                    <field name="period_id"/>
-=======
-                    <field name="journal_id" widget="selection" context="{'journal_id': self, 'set_visible':False}" domain="[('type','in',('sale','sale_refund'))]"/> <!-- Keep widget=selection on this field to pass numeric `self` value, which is not the case for regular m2o widgets! -->
->>>>>>> 580077f0
                     <group expand="0" string="Group By">
                         <filter string="Customer" domain="[]" context="{'group_by':'partner_id'}"/>
                         <filter string="Journal" domain="[]" context="{'group_by':'journal_id'}"/>
@@ -81,13 +71,8 @@
                                  attrs="{'invisible':[('pay_now','!=','pay_now')]}"/>
                         </group>
                         <group>
-<<<<<<< HEAD
-                            <field name="journal_id" domain="[('type','=','sale')]" widget="selection" on_change="onchange_journal(journal_id, line_cr_ids, tax_id, partner_id, date, amount, type, company_id, context)" groups="account.group_account_user"/>
-                            <field name="date" on_change="onchange_date(date, currency_id, currency_id, amount, company_id, context)"/>
-=======
-                            <field name="journal_id" domain="[('type','in',['sale','sale_refund'])]" widget="selection" groups="account.group_account_user"/>
+                            <field name="journal_id" domain="[('type','=','sale')]" widget="selection" groups="account.group_account_user"/>
                             <field name="date"/>
->>>>>>> 580077f0
                             <field name="name"/>
                             <field name="paid" invisible="1"/>
                         </group>
@@ -127,13 +112,8 @@
             <field name="name">Sales Receipts</field>
             <field name="res_model">account.voucher</field>
             <field name="view_type">form</field>
-<<<<<<< HEAD
-            <field name="domain">[('journal_id.type','=','sale'), ('type','=','sale')]</field>
-            <field name="context">{'default_type': 'sale', 'type': 'sale'}</field>
-=======
-            <field name="domain">[('journal_id.type','in',['sale','sale_refund']), ('voucher_type','=','sale')]</field>
+            <field name="domain">[('journal_id.type','=','sale'), ('voucher_type','=','sale')]</field>
             <field name="context">{'default_voucher_type': 'sale', 'voucher_type': 'sale'}</field>
->>>>>>> 580077f0
             <field name="view_id" eval="False"/>
             <field name="search_view_id" ref="view_voucher_filter_sale"/>
             <field name="target">current</field>
@@ -236,13 +216,8 @@
             <field name="name">Purchase Receipts</field>
             <field name="res_model">account.voucher</field>
             <field name="view_type">form</field>
-<<<<<<< HEAD
-            <field name="domain">[('journal_id.type','=','purchase'), ('type','=','purchase')]</field>
-            <field name="context">{'default_type': 'purchase', 'type': 'purchase'}</field>
-=======
-            <field name="domain">[('journal_id.type','in',['purchase','purchase_refund']), ('voucher_type','=','purchase')]</field>
+            <field name="domain">[('journal_id.type','=','purchase'), ('voucher_type','=','purchase')]</field>
             <field name="context">{'default_voucher_type': 'purchase', 'voucher_type': 'purchase'}</field>
->>>>>>> 580077f0
             <field name="view_id" eval="False"/>
             <field name="search_view_id" eval="view_voucher_filter_vendor"/>
             <field name="target">current</field>
