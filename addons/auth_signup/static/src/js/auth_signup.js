--- conflicted
+++ resolved
@@ -6,7 +6,6 @@
         start: function() {
             var self = this;
             this.$('a.oe_signup').click(function() {
-<<<<<<< HEAD
                 var dbname = self.$("form [name=db]").val();
                 self.do_action({
                     type: 'ir.actions.client',
@@ -15,26 +14,6 @@
                     target: 'new',
                     name: 'Sign up'
                 });
-=======
-                var db = self.$("form [name=db]").val();
-                if (!db) {
-                    self.do_warn(_t("Login"), _t("No database selected!"));
-                    return false;
-                }
-
-                var cnx = instance.session;
-                if (cnx.session_is_valid()) {
-                    self._signup();
-                } else {
-                    cnx.session_authenticate(db, 'anonymous', 'anonymous', true).then(function() {
-                        self._signup();
-                    }).fail(function(error, event) {
-                        console.log(error);
-                        // cannot log as anonymous or auth_signup not installed
-                        self.do_warn(_t('Sign Up'), _.str.sprintf(_t('Signup functionnality is not available for database %s'), db), true);
-                    });
-                }
->>>>>>> 50275e9e
                 return true;
             });
             return this._super();
@@ -64,7 +43,6 @@
                 if(ev) {
                     ev.preventDefault();
                 }
-<<<<<<< HEAD
                 var params = {
                     dbname : self.params.dbname,
                     name: self.$('input[name=name]').val(),
@@ -73,31 +51,6 @@
                 };
                 var url = "/auth_signup/signup?" + $.param(params);
                 window.location = url;
-=======
-                var name = self.$('input[name=name]').val();
-                var email = self.$('input[name=email]').val();
-                var password = self.$('input[name=password]').val();
-
-                self.dataset.create({
-                    name: name,
-                    email: email,
-                    password: password
-                }, function() {
-                    self.do_action({
-                        type: 'ir.actions.client',
-                        tag: 'login',
-                        params: {
-                            db: instance.session.db,
-                            login: email,
-                            password: password,
-                            login_successful: function() {
-                                self.do_action('home');
-                            }
-                        }
-                    });
-                });
->>>>>>> 50275e9e
-                return false;
             });
             return this._super();
         }
