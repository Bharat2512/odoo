--- conflicted
+++ resolved
@@ -3,11 +3,7 @@
 # * barcodes
 # 
 # Translators:
-<<<<<<< HEAD
-=======
-# Clo <clo@odoo.com>, 2015
 # Maxime Chambreuil <maxime.chambreuil@gmail.com>, 2015
->>>>>>> b2939537
 # Sylvain GROS-DESORMEAUX <sylvain.grodes@gmail.com>, 2015
 # Symons Xavier <xsy@openerp.com>, 2015
 msgid ""
@@ -15,13 +11,8 @@
 "Project-Id-Version: Odoo 9.0\n"
 "Report-Msgid-Bugs-To: \n"
 "POT-Creation-Date: 2015-09-14 10:27+0000\n"
-<<<<<<< HEAD
-"PO-Revision-Date: 2015-10-08 12:15+0000\n"
-"Last-Translator: Sylvain GROS-DESORMEAUX <sylvain.grodes@gmail.com>\n"
-=======
 "PO-Revision-Date: 2015-11-20 21:29+0000\n"
 "Last-Translator: Maxime Chambreuil <maxime.chambreuil@gmail.com>\n"
->>>>>>> b2939537
 "Language-Team: French (http://www.transifex.com/odoo/odoo-9/language/fr/)\n"
 "MIME-Version: 1.0\n"
 "Content-Type: text/plain; charset=UTF-8\n"
@@ -39,11 +30,7 @@
 #: code:addons/barcodes/barcodes.py:221
 #, python-format
 msgid ": a rule can only contain one pair of braces."
-<<<<<<< HEAD
-msgstr ""
-=======
 msgstr ": une règle ne peut contenir qu'une paire d'accolades."
->>>>>>> b2939537
 
 #. module: barcodes
 #: code:addons/barcodes/barcodes.py:217
@@ -64,11 +51,7 @@
 "                                When a barcode is scanned it is associated to the <i>first</i> rule with a matching\n"
 "                                pattern. The pattern syntax is that of regular expression, and a barcode is matched\n"
 "                                if the regular expression matches a prefix of the barcode."
-<<<<<<< HEAD
-msgstr ""
-=======
 msgstr "<i>La nomenclature des codes-barres</i> défini comment les codes-barres sont reconnus et catégorisés.\n                                Lorsqu'un code-barre est scanné, il est associé à la <i>première</i> règle avec un modèle \ncorrespondant. La syntaxe du modèle est celui de l'expression régulière, et un code-barre est associé\n                                si l'expression régulière correspond à un préfixe du code-barre."
->>>>>>> b2939537
 
 #. module: barcodes
 #: model:ir.actions.act_window,help:barcodes.action_barcode_nomenclature_form
@@ -90,11 +73,7 @@
 #. module: barcodes
 #: model:ir.model.fields,help:barcodes.field_barcode_rule_name
 msgid "An internal identification for this barcode nomenclature rule"
-<<<<<<< HEAD
-msgstr ""
-=======
 msgstr "Une identification interne pour cette règle de nomenclature du code-barre"
->>>>>>> b2939537
 
 #. module: barcodes
 #: model:ir.model.fields,help:barcodes.field_barcode_nomenclature_name
