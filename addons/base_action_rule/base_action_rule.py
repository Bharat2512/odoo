# -*- coding: utf-8 -*-
##############################################################################
#
#    OpenERP, Open Source Management Solution
#    Copyright (C) 2004-2010 Tiny SPRL (<http://tiny.be>).
#
#    This program is free software: you can redistribute it and/or modify
#    it under the terms of the GNU Affero General Public License as
#    published by the Free Software Foundation, either version 3 of the
#    License, or (at your option) any later version.
#
#    This program is distributed in the hope that it will be useful,
#    but WITHOUT ANY WARRANTY; without even the implied warranty of
#    MERCHANTABILITY or FITNESS FOR A PARTICULAR PURPOSE.  See the
#    GNU Affero General Public License for more details.
#
#    You should have received a copy of the GNU Affero General Public License
#    along with this program.  If not, see <http://www.gnu.org/licenses/>.
#
##############################################################################

from datetime import datetime, timedelta
import time
import logging

from openerp import SUPERUSER_ID
from openerp.osv import fields, osv
from openerp.tools import DEFAULT_SERVER_DATETIME_FORMAT

_logger = logging.getLogger(__name__)

DATE_RANGE_FUNCTION = {
    'minutes': lambda interval: timedelta(minutes=interval),
    'hour': lambda interval: timedelta(hours=interval),
    'day': lambda interval: timedelta(days=interval),
    'month': lambda interval: timedelta(months=interval),
    False: lambda interval: timedelta(0),
}

def get_datetime(date_str):
    '''Return a datetime from a date string or a datetime string'''
    # complete date time if date_str contains only a date
    if ' ' not in date_str:
        date_str = date_str + " 00:00:00"
    return datetime.strptime(date_str, DEFAULT_SERVER_DATETIME_FORMAT)


class base_action_rule(osv.osv):
    """ Base Action Rules """

    _name = 'base.action.rule'
    _description = 'Action Rules'
    _order = 'sequence'

    _columns = {
        'name':  fields.char('Rule Name', size=64, required=True),
        'model_id': fields.many2one('ir.model', 'Related Document Model',
            required=True, domain=[('osv_memory', '=', False)]),
        'model': fields.related('model_id', 'model', type="char", size=256, string='Model'),
        'create_date': fields.datetime('Create Date', readonly=1),
        'active': fields.boolean('Active',
            help="When unchecked, the rule is hidden and will not be executed."),
        'sequence': fields.integer('Sequence',
            help="Gives the sequence order when displaying a list of rules."),
        'kind': fields.selection(
            [('on_create', 'On Creation'),
             ('on_write', 'On Update'),
             ('on_create_or_write', 'On Creation & Update'),
             ('on_time', 'Based on Timed Condition')],
            string='When to Run'),
        'trg_date_id': fields.many2one('ir.model.fields', string='Trigger Date',
            help="When should the condition be triggered. If present, will be checked by the scheduler. If empty, will be checked at creation and update.",
            domain="[('model_id', '=', model_id), ('ttype', 'in', ('date', 'datetime'))]"),
        'trg_date_range': fields.integer('Delay after trigger date',
            help="Delay after the trigger date." \
            "You can put a negative number if you need a delay before the" \
            "trigger date, like sending a reminder 15 minutes before a meeting."),
        'trg_date_range_type': fields.selection([('minutes', 'Minutes'), ('hour', 'Hours'),
                                ('day', 'Days'), ('month', 'Months')], 'Delay type'),
        'act_user_id': fields.many2one('res.users', 'Set Responsible'),
        'act_followers': fields.many2many("res.partner", string="Add Followers"),
        'server_action_ids': fields.many2many('ir.actions.server', string='Server Actions',
            domain="[('model_id', '=', model_id)]",
            help="Examples: email reminders, call object service, etc."),
        'filter_pre_id': fields.many2one('ir.filters', string='Before Update Filter',
            ondelete='restrict',
            domain="[('model_id', '=', model_id.model)]",
            help="If present, this condition must be satisfied before the update of the record."),
        'filter_id': fields.many2one('ir.filters', string='Filter',
            ondelete='restrict',
            domain="[('model_id', '=', model_id.model)]",
            help="If present, this condition must be satisfied before executing the action rule."),
        'last_run': fields.datetime('Last Run', readonly=1),
    }

    _defaults = {
        'active': True,
        'trg_date_range_type': 'day',
    }

    def onchange_kind(self, cr, uid, ids, kind, context=None):
        clear_fields = []
        if kind in ['on_create', 'on_create_or_write']:
            clear_fields = ['filter_pre_id', 'trg_date_id', 'trg_date_range', 'trg_date_range_type']
        elif kind in ['on_write', 'on_create_or_write']:
            clear_fields = ['trg_date_id', 'trg_date_range', 'trg_date_range_type']
        elif kind == 'on_time':
            clear_fields = ['filter_pre_id']
        return {'value': dict.fromkeys(clear_fields, False)}

    def _filter(self, cr, uid, action, action_filter, record_ids, context=None):
        """ filter the list record_ids that satisfy the action filter """
        if record_ids and action_filter:
            assert action.model == action_filter.model_id, "Filter model different from action rule model"
            model = self.pool[action_filter.model_id]
            domain = [('id', 'in', record_ids)] + eval(action_filter.domain)
            ctx = dict(context or {})
            ctx.update(eval(action_filter.context))
            record_ids = model.search(cr, uid, domain, context=ctx)
        return record_ids

    def _process(self, cr, uid, action, record_ids, context=None):
        """ process the given action on the records """
        model = self.pool[action.model_id.model]

        # modify records
        values = {}
        if 'date_action_last' in model._all_columns:
            values['date_action_last'] = time.strftime(DEFAULT_SERVER_DATETIME_FORMAT)
        if action.act_user_id and 'user_id' in model._all_columns:
            values['user_id'] = action.act_user_id.id
        if values:
            model.write(cr, uid, record_ids, values, context=context)

        if action.act_followers and hasattr(model, 'message_subscribe'):
            follower_ids = map(int, action.act_followers)
            model.message_subscribe(cr, uid, record_ids, follower_ids, context=context)

        # execute server actions
        if action.server_action_ids:
            server_action_ids = map(int, action.server_action_ids)
            for record in model.browse(cr, uid, record_ids, context):
                action_server_obj = self.pool.get('ir.actions.server')
                ctx = dict(context, active_model=model._name, active_ids=[record.id], active_id=record.id)
                action_server_obj.run(cr, uid, server_action_ids, context=ctx)

        return True

<<<<<<< HEAD
=======
    def _wrap_create(self, old_create, model):
        """ Return a wrapper around `old_create` calling both `old_create` and
            `_process`, in that order.
        """
        def create(cr, uid, vals, context=None):
            # avoid loops or cascading actions
            if context and context.get('action'):
                return old_create(cr, uid, vals, context=context)

            context = dict(context or {}, action=True)
            new_id = old_create(cr, uid, vals, context=context)

            # retrieve the action rules to run on creation
            action_dom = [('model', '=', model), ('kind', 'in', ['on_create', 'on_create_or_write'])]
            action_ids = self.search(cr, uid, action_dom, context=context)

            # check postconditions, and execute actions on the records that satisfy them
            for action in self.browse(cr, uid, action_ids, context=context):
                if self._filter(cr, uid, action, action.filter_id, [new_id], context=context):
                    self._process(cr, uid, action, [new_id], context=context)
            return new_id

        return create

    def _wrap_write(self, old_write, model):
        """ Return a wrapper around `old_write` calling both `old_write` and
            `_process`, in that order.
        """
        def write(cr, uid, ids, vals, context=None):
            # avoid loops or cascading actions
            if context and context.get('action'):
                return old_write(cr, uid, ids, vals, context=context)

            context = dict(context or {}, action=True)
            ids = [ids] if isinstance(ids, (int, long, str)) else ids

            # retrieve the action rules to run on update
            action_dom = [('model', '=', model), ('kind', 'in', ['on_write', 'on_create_or_write'])]
            action_ids = self.search(cr, uid, action_dom, context=context)
            actions = self.browse(cr, uid, action_ids, context=context)

            # check preconditions
            pre_ids = {}
            for action in actions:
                pre_ids[action] = self._filter(cr, uid, action, action.filter_pre_id, ids, context=context)

            # execute write
            old_write(cr, uid, ids, vals, context=context)

            # check postconditions, and execute actions on the records that satisfy them
            for action in actions:
                post_ids = self._filter(cr, uid, action, action.filter_id, pre_ids[action], context=context)
                if post_ids:
                    self._process(cr, uid, action, post_ids, context=context)
            return True

        return write

>>>>>>> 08abc434
    def _register_hook(self, cr, ids=None):
        """ Wrap the methods `create` and `write` of the models specified by
            the rules given by `ids` (or all existing rules if `ids` is `None`.)
        """
        if ids is None:
            ids = self.search(cr, SUPERUSER_ID, [])
        for action_rule in self.browse(cr, SUPERUSER_ID, ids):
            model = action_rule.model_id.model
            model_obj = self.pool[model]
            if not hasattr(model_obj, 'base_action_ruled'):
                # monkey-patch methods create and write

                def create(self, cr, uid, vals, context=None):
                    # avoid loops or cascading actions
                    if context and context.get('action'):
                        return create.origin(self, cr, uid, vals, context=context)

                    # call original method with a modified context
                    context = dict(context or {}, action=True)
                    new_id = create.origin(self, cr, uid, vals, context=context)

                    # as it is a new record, we do not consider the actions that have a prefilter
                    action_model = self.pool.get('base.action.rule')
                    action_dom = [('model', '=', self._name), ('kind', '=', 'on_create')]
                    action_ids = action_model.search(cr, uid, action_dom, context=context)

                    # check postconditions, and execute actions on the records that satisfy them
                    for action in action_model.browse(cr, uid, action_ids, context=context):
                        if action_model._filter(cr, uid, action, action.filter_id, [new_id], context=context):
                            action_model._process(cr, uid, action, [new_id], context=context)
                    return new_id

                def write(self, cr, uid, ids, vals, context=None):
                    # avoid loops or cascading actions
                    if context and context.get('action'):
                        return write.origin(self, cr, uid, ids, vals, context=context)

                    # modify context
                    context = dict(context or {}, action=True)
                    ids = [ids] if isinstance(ids, (int, long, str)) else ids

                    # retrieve the action rules to possibly execute
                    action_model = self.pool.get('base.action.rule')
                    action_dom = [('model', '=', self._name), ('kind', '=', 'on_write')]
                    action_ids = action_model.search(cr, uid, action_dom, context=context)
                    actions = action_model.browse(cr, uid, action_ids, context=context)

                    # check preconditions
                    pre_ids = {}
                    for action in actions:
                        pre_ids[action] = action_model._filter(cr, uid, action, action.filter_pre_id, ids, context=context)

                    # call original method
                    write.origin(self, cr, uid, ids, vals, context=context)

                    # check postconditions, and execute actions on the records that satisfy them
                    for action in actions:
                        post_ids = action_model._filter(cr, uid, action, action.filter_id, pre_ids[action], context=context)
                        if post_ids:
                            action_model._process(cr, uid, action, post_ids, context=context)
                    return True

                model_obj._patch_method('create', create)
                model_obj._patch_method('write', write)
                model_obj.base_action_ruled = True

        return True

    def create(self, cr, uid, vals, context=None):
        res_id = super(base_action_rule, self).create(cr, uid, vals, context=context)
        self._register_hook(cr, [res_id])
        return res_id

    def write(self, cr, uid, ids, vals, context=None):
        if isinstance(ids, (int, long)):
            ids = [ids]
        super(base_action_rule, self).write(cr, uid, ids, vals, context=context)
        self._register_hook(cr, ids)
        return True

    def onchange_model_id(self, cr, uid, ids, model_id, context=None):
        data = {'model': False, 'filter_pre_id': False, 'filter_id': False}
        if model_id:
            model = self.pool.get('ir.model').browse(cr, uid, model_id, context=context)
            data.update({'model': model.model})
        return {'value': data}

    def _check(self, cr, uid, automatic=False, use_new_cursor=False, context=None):
        """ This Function is called by scheduler. """
        context = context or {}
        # retrieve all the action rules to run based on a timed condition
        action_dom = [('kind', '=', 'on_time')]
        action_ids = self.search(cr, uid, action_dom, context=context)
        for action in self.browse(cr, uid, action_ids, context=context):
            now = datetime.now()
            last_run = get_datetime(action.last_run) if action.last_run else False

            # retrieve all the records that satisfy the action's condition
            model = self.pool[action.model_id.model]
            domain = []
            ctx = dict(context)
            if action.filter_id:
                domain = eval(action.filter_id.domain)
                ctx.update(eval(action.filter_id.context))
            record_ids = model.search(cr, uid, domain, context=ctx)

            # determine when action should occur for the records
            date_field = action.trg_date_id.name
            if date_field == 'date_action_last' and 'create_date' in model._all_columns:
                get_record_dt = lambda record: record[date_field] or record.create_date
            else:
                get_record_dt = lambda record: record[date_field]

            delay = DATE_RANGE_FUNCTION[action.trg_date_range_type](action.trg_date_range)

            # process action on the records that should be executed
            for record in model.browse(cr, uid, record_ids, context=context):
                record_dt = get_record_dt(record)
                if not record_dt:
                    continue
                action_dt = get_datetime(record_dt) + delay
                if last_run and (last_run <= action_dt < now) or (action_dt < now):
                    try:
                        self._process(cr, uid, action, [record.id], context=context)
                    except Exception:
                        import traceback
                        _logger.error(traceback.format_exc())

            action.write({'last_run': now.strftime(DEFAULT_SERVER_DATETIME_FORMAT)})<|MERGE_RESOLUTION|>--- conflicted
+++ resolved
@@ -146,67 +146,6 @@
 
         return True
 
-<<<<<<< HEAD
-=======
-    def _wrap_create(self, old_create, model):
-        """ Return a wrapper around `old_create` calling both `old_create` and
-            `_process`, in that order.
-        """
-        def create(cr, uid, vals, context=None):
-            # avoid loops or cascading actions
-            if context and context.get('action'):
-                return old_create(cr, uid, vals, context=context)
-
-            context = dict(context or {}, action=True)
-            new_id = old_create(cr, uid, vals, context=context)
-
-            # retrieve the action rules to run on creation
-            action_dom = [('model', '=', model), ('kind', 'in', ['on_create', 'on_create_or_write'])]
-            action_ids = self.search(cr, uid, action_dom, context=context)
-
-            # check postconditions, and execute actions on the records that satisfy them
-            for action in self.browse(cr, uid, action_ids, context=context):
-                if self._filter(cr, uid, action, action.filter_id, [new_id], context=context):
-                    self._process(cr, uid, action, [new_id], context=context)
-            return new_id
-
-        return create
-
-    def _wrap_write(self, old_write, model):
-        """ Return a wrapper around `old_write` calling both `old_write` and
-            `_process`, in that order.
-        """
-        def write(cr, uid, ids, vals, context=None):
-            # avoid loops or cascading actions
-            if context and context.get('action'):
-                return old_write(cr, uid, ids, vals, context=context)
-
-            context = dict(context or {}, action=True)
-            ids = [ids] if isinstance(ids, (int, long, str)) else ids
-
-            # retrieve the action rules to run on update
-            action_dom = [('model', '=', model), ('kind', 'in', ['on_write', 'on_create_or_write'])]
-            action_ids = self.search(cr, uid, action_dom, context=context)
-            actions = self.browse(cr, uid, action_ids, context=context)
-
-            # check preconditions
-            pre_ids = {}
-            for action in actions:
-                pre_ids[action] = self._filter(cr, uid, action, action.filter_pre_id, ids, context=context)
-
-            # execute write
-            old_write(cr, uid, ids, vals, context=context)
-
-            # check postconditions, and execute actions on the records that satisfy them
-            for action in actions:
-                post_ids = self._filter(cr, uid, action, action.filter_id, pre_ids[action], context=context)
-                if post_ids:
-                    self._process(cr, uid, action, post_ids, context=context)
-            return True
-
-        return write
-
->>>>>>> 08abc434
     def _register_hook(self, cr, ids=None):
         """ Wrap the methods `create` and `write` of the models specified by
             the rules given by `ids` (or all existing rules if `ids` is `None`.)
@@ -230,7 +169,8 @@
 
                     # as it is a new record, we do not consider the actions that have a prefilter
                     action_model = self.pool.get('base.action.rule')
-                    action_dom = [('model', '=', self._name), ('kind', '=', 'on_create')]
+                    action_dom = [('model', '=', self._name),
+                                  ('kind', 'in', ['on_create', 'on_create_or_write'])]
                     action_ids = action_model.search(cr, uid, action_dom, context=context)
 
                     # check postconditions, and execute actions on the records that satisfy them
@@ -250,7 +190,8 @@
 
                     # retrieve the action rules to possibly execute
                     action_model = self.pool.get('base.action.rule')
-                    action_dom = [('model', '=', self._name), ('kind', '=', 'on_write')]
+                    action_dom = [('model', '=', self._name),
+                                  ('kind', 'in', ['on_write', 'on_create_or_write'])]
                     action_ids = action_model.search(cr, uid, action_dom, context=context)
                     actions = action_model.browse(cr, uid, action_ids, context=context)
 
