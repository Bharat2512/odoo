# -*- coding: utf-8 -*-
##############################################################################
#
#    OpenERP, Open Source Management Solution
#    Copyright (C) 2004-2010 Tiny SPRL (<http://tiny.be>).
#
#    This program is free software: you can redistribute it and/or modify
#    it under the terms of the GNU Affero General Public License as
#    published by the Free Software Foundation, either version 3 of the
#    License, or (at your option) any later version.
#
#    This program is distributed in the hope that it will be useful,
#    but WITHOUT ANY WARRANTY; without even the implied warranty of
#    MERCHANTABILITY or FITNESS FOR A PARTICULAR PURPOSE.  See the
#    GNU Affero General Public License for more details.
#
#    You should have received a copy of the GNU Affero General Public License
#    along with this program.  If not, see <http://www.gnu.org/licenses/>.
#
##############################################################################

from datetime import datetime, timedelta
import time
import logging

from openerp import SUPERUSER_ID
from openerp.osv import fields, osv
from openerp.tools import DEFAULT_SERVER_DATETIME_FORMAT

_logger = logging.getLogger(__name__)

DATE_RANGE_FUNCTION = {
    'minutes': lambda interval: timedelta(minutes=interval),
    'hour': lambda interval: timedelta(hours=interval),
    'day': lambda interval: timedelta(days=interval),
    'month': lambda interval: timedelta(months=interval),
    False: lambda interval: timedelta(0),
}

def get_datetime(date_str):
    '''Return a datetime from a date string or a datetime string'''
    # complete date time if date_str contains only a date
    if ' ' not in date_str:
        date_str = date_str + " 00:00:00"
    return datetime.strptime(date_str, DEFAULT_SERVER_DATETIME_FORMAT)


class base_action_rule(osv.osv):
    """ Base Action Rules """

    _name = 'base.action.rule'
    _description = 'Action Rules'

    _columns = {
        'name':  fields.char('Rule Name', size=64, required=True),
        'model_id': fields.many2one('ir.model', 'Related Document Model',
            required=True, domain=[('osv_memory', '=', False)]),
        'model': fields.related('model_id', 'model', type="char", size=256, string='Model'),
        'create_date': fields.datetime('Create Date', readonly=1),
        'active': fields.boolean('Active',
            help="When unchecked, the rule is hidden and will not be executed."),
        'sequence': fields.integer('Sequence',
            help="Gives the sequence order when displaying a list of rules."),
        'trg_date_id': fields.many2one('ir.model.fields', string='Trigger Date',
            domain="[('model_id', '=', model_id), ('ttype', 'in', ('date', 'datetime'))]"),
        'trg_date_range': fields.integer('Delay after trigger date',
            help="Delay after the trigger date." \
            "You can put a negative number if you need a delay before the" \
            "trigger date, like sending a reminder 15 minutes before a meeting."),
        'trg_date_range_type': fields.selection([('minutes', 'Minutes'), ('hour', 'Hours'),
                                ('day', 'Days'), ('month', 'Months')], 'Delay type'),
        'act_user_id': fields.many2one('res.users', 'Set Responsible'),
        'act_followers': fields.many2many("res.partner", string="Add Followers"),
        'server_action_ids': fields.many2many('ir.actions.server', string='Server Actions',
            domain="[('model_id', '=', model_id)]",
            help="Examples: email reminders, call object service, etc."),
        'filter_pre_id': fields.many2one('ir.filters', string='Before Update Filter',
            ondelete='restrict',
            domain="[('model_id', '=', model_id.model)]",
            help="If present, this condition must be satisfied before the update of the record."),
        'filter_id': fields.many2one('ir.filters', string='After Update Filter',
            ondelete='restrict',
            domain="[('model_id', '=', model_id.model)]",
            help="If present, this condition must be satisfied after the update of the record."),
        'last_run': fields.datetime('Last Run', readonly=1),
    }

    _defaults = {
        'active': True,
        'trg_date_range_type': 'day',
    }

    _order = 'sequence'

    def _filter(self, cr, uid, action, action_filter, record_ids, context=None):
        """ filter the list record_ids that satisfy the action filter """
        if record_ids and action_filter:
            assert action.model == action_filter.model_id, "Filter model different from action rule model"
            model = self.pool.get(action_filter.model_id)
            domain = [('id', 'in', record_ids)] + eval(action_filter.domain)
            ctx = dict(context or {})
            ctx.update(eval(action_filter.context))
            record_ids = model.search(cr, uid, domain, context=ctx)
        return record_ids

    def _process(self, cr, uid, action, record_ids, context=None):
        """ process the given action on the records """
        # execute server actions
        model = self.pool.get(action.model_id.model)
        if action.server_action_ids:
            server_action_ids = map(int, action.server_action_ids)
            for record in model.browse(cr, uid, record_ids, context):
                action_server_obj = self.pool.get('ir.actions.server')
                ctx = dict(context, active_model=model._name, active_ids=[record.id], active_id=record.id)
                action_server_obj.run(cr, uid, server_action_ids, context=ctx)

        # modify records
        values = {}
        if 'date_action_last' in model._all_columns:
            values['date_action_last'] = time.strftime(DEFAULT_SERVER_DATETIME_FORMAT)
        if action.act_user_id and 'user_id' in model._all_columns:
            values['user_id'] = action.act_user_id.id
        if values:
            model.write(cr, uid, record_ids, values, context=context)

        if action.act_followers and hasattr(model, 'message_subscribe'):
            follower_ids = map(int, action.act_followers)
            model.message_subscribe(cr, uid, record_ids, follower_ids, context=context)

        return True

<<<<<<< HEAD
    def _wrap_create(self, old_create, model):
        """ Return a wrapper around `old_create` calling both `old_create` and
            `_process`, in that order.
        """
        def wrapper(cr, uid, vals, context=None):
            # avoid loops or cascading actions
            if context and context.get('action'):
                return old_create(cr, uid, vals, context=context)

            context = dict(context or {}, action=True)
            new_id = old_create(cr, uid, vals, context=context)

            # as it is a new record, we do not consider the actions that have a prefilter
            action_dom = [('model', '=', model), ('trg_date_id', '=', False), ('filter_pre_id', '=', False)]
            action_ids = self.search(cr, uid, action_dom, context=context)

            # check postconditions, and execute actions on the records that satisfy them
            for action in self.browse(cr, uid, action_ids, context=context):
                if self._filter(cr, uid, action, action.filter_id, [new_id], context=context):
                    self._process(cr, uid, action, [new_id], context=context)
            return new_id

        return wrapper

    def _wrap_write(self, old_write, model):
        """ Return a wrapper around `old_write` calling both `old_write` and
            `_process`, in that order.
        """
        def wrapper(cr, uid, ids, vals, context=None):
            # avoid loops or cascading actions
            if context and context.get('action'):
                return old_write(cr, uid, ids, vals, context=context)

            context = dict(context or {}, action=True)
            ids = [ids] if isinstance(ids, (int, long, str)) else ids

            # retrieve the action rules to possibly execute
            action_dom = [('model', '=', model), ('trg_date_id', '=', False)]
            action_ids = self.search(cr, uid, action_dom, context=context)
            actions = self.browse(cr, uid, action_ids, context=context)

            # check preconditions
            pre_ids = {}
            for action in actions:
                pre_ids[action] = self._filter(cr, uid, action, action.filter_pre_id, ids, context=context)

            # execute write
            old_write(cr, uid, ids, vals, context=context)

            # check postconditions, and execute actions on the records that satisfy them
            for action in actions:
                post_ids = self._filter(cr, uid, action, action.filter_id, pre_ids[action], context=context)
                if post_ids:
                    self._process(cr, uid, action, post_ids, context=context)
            return True

        return wrapper

=======
>>>>>>> d08651d2
    def _register_hook(self, cr, ids=None):
        """ Wrap the methods `create` and `write` of the models specified by
            the rules given by `ids` (or all existing rules if `ids` is `None`.)
        """
        if ids is None:
            ids = self.search(cr, SUPERUSER_ID, [])
        for action_rule in self.browse(cr, SUPERUSER_ID, ids):
            model = action_rule.model_id.model
            model_obj = self.pool.get(model)
            if not hasattr(model_obj, 'base_action_ruled'):
                # monkey-patch methods create and write

                def create(self, cr, uid, vals, context=None):
                    # avoid loops or cascading actions
                    if context and context.get('action'):
                        return create.origin(self, cr, uid, vals, context=context)

                    # call original method with a modified context
                    context = dict(context or {}, action=True)
                    new_id = create.origin(self, cr, uid, vals, context=context)

                    # as it is a new record, we do not consider the actions that have a prefilter
                    action_model = self.pool.get('base.action.rule')
                    action_dom = [('model', '=', self._name),
                                  ('kind', 'in', ['on_create', 'on_create_or_write'])]
                    action_ids = action_model.search(cr, uid, action_dom, context=context)

                    # check postconditions, and execute actions on the records that satisfy them
                    for action in action_model.browse(cr, uid, action_ids, context=context):
                        if action_model._filter(cr, uid, action, action.filter_id, [new_id], context=context):
                            action_model._process(cr, uid, action, [new_id], context=context)
                    return new_id

                def write(self, cr, uid, ids, vals, context=None):
                    # avoid loops or cascading actions
                    if context and context.get('action'):
                        return write.origin(self, cr, uid, ids, vals, context=context)

                    # modify context
                    context = dict(context or {}, action=True)
                    ids = [ids] if isinstance(ids, (int, long, str)) else ids

                    # retrieve the action rules to possibly execute
                    action_model = self.pool.get('base.action.rule')
                    action_dom = [('model', '=', self._name),
                                  ('kind', 'in', ['on_write', 'on_create_or_write'])]
                    action_ids = action_model.search(cr, uid, action_dom, context=context)
                    actions = action_model.browse(cr, uid, action_ids, context=context)

                    # check preconditions
                    pre_ids = {}
                    for action in actions:
                        pre_ids[action] = action_model._filter(cr, uid, action, action.filter_pre_id, ids, context=context)

                    # call original method
                    write.origin(self, cr, uid, ids, vals, context=context)

                    # check postconditions, and execute actions on the records that satisfy them
                    for action in actions:
                        post_ids = action_model._filter(cr, uid, action, action.filter_id, pre_ids[action], context=context)
                        if post_ids:
                            action_model._process(cr, uid, action, post_ids, context=context)
                    return True

                model_obj._patch_method('create', create)
                model_obj._patch_method('write', write)
                model_obj.base_action_ruled = True

        return True

    def create(self, cr, uid, vals, context=None):
        res_id = super(base_action_rule, self).create(cr, uid, vals, context=context)
        self._register_hook(cr, [res_id])
        return res_id

    def write(self, cr, uid, ids, vals, context=None):
        if isinstance(ids, (int, long)):
            ids = [ids]
        super(base_action_rule, self).write(cr, uid, ids, vals, context=context)
        self._register_hook(cr, ids)
        return True

    def _check(self, cr, uid, automatic=False, use_new_cursor=False, context=None):
        """ This Function is called by scheduler. """
        context = context or {}
        # retrieve all the action rules that have a trg_date_id and no precondition
        action_dom = [('trg_date_id', '!=', False), ('filter_pre_id', '=', False)]
        action_ids = self.search(cr, uid, action_dom, context=context)
        for action in self.browse(cr, uid, action_ids, context=context):
            now = datetime.now()
            last_run = get_datetime(action.last_run) if action.last_run else False

            # retrieve all the records that satisfy the action's condition
            model = self.pool.get(action.model_id.model)
            domain = []
            ctx = dict(context)
            if action.filter_id:
                domain = eval(action.filter_id.domain)
                ctx.update(eval(action.filter_id.context))
            record_ids = model.search(cr, uid, domain, context=ctx)

            # determine when action should occur for the records
            date_field = action.trg_date_id.name
            if date_field == 'date_action_last' and 'create_date' in model._all_columns:
                get_record_dt = lambda record: record[date_field] or record.create_date
            else:
                get_record_dt = lambda record: record[date_field]

            delay = DATE_RANGE_FUNCTION[action.trg_date_range_type](action.trg_date_range)

            # process action on the records that should be executed
            for record in model.browse(cr, uid, record_ids, context=context):
                record_dt = get_record_dt(record)
                if not record_dt:
                    continue
                action_dt = get_datetime(record_dt) + delay
                if last_run and (last_run <= action_dt < now) or (action_dt < now):
                    try:
                        self._process(cr, uid, action, [record.id], context=context)
                    except Exception:
                        import traceback
                        _logger.error(traceback.format_exc())

            action.write({'last_run': now.strftime(DEFAULT_SERVER_DATETIME_FORMAT)})<|MERGE_RESOLUTION|>--- conflicted
+++ resolved
@@ -23,6 +23,7 @@
 import time
 import logging
 
+import openerp
 from openerp import SUPERUSER_ID
 from openerp.osv import fields, osv
 from openerp.tools import DEFAULT_SERVER_DATETIME_FORMAT
@@ -50,6 +51,7 @@
 
     _name = 'base.action.rule'
     _description = 'Action Rules'
+    _order = 'sequence'
 
     _columns = {
         'name':  fields.char('Rule Name', size=64, required=True),
@@ -61,7 +63,14 @@
             help="When unchecked, the rule is hidden and will not be executed."),
         'sequence': fields.integer('Sequence',
             help="Gives the sequence order when displaying a list of rules."),
+        'kind': fields.selection(
+            [('on_create', 'On Creation'),
+             ('on_write', 'On Update'),
+             ('on_create_or_write', 'On Creation & Update'),
+             ('on_time', 'Based on Timed Condition')],
+            string='When to Run'),
         'trg_date_id': fields.many2one('ir.model.fields', string='Trigger Date',
+            help="When should the condition be triggered. If present, will be checked by the scheduler. If empty, will be checked at creation and update.",
             domain="[('model_id', '=', model_id), ('ttype', 'in', ('date', 'datetime'))]"),
         'trg_date_range': fields.integer('Delay after trigger date',
             help="Delay after the trigger date." \
@@ -69,6 +78,11 @@
             "trigger date, like sending a reminder 15 minutes before a meeting."),
         'trg_date_range_type': fields.selection([('minutes', 'Minutes'), ('hour', 'Hours'),
                                 ('day', 'Days'), ('month', 'Months')], 'Delay type'),
+        'trg_date_calendar_id': fields.many2one(
+            'resource.calendar', 'Use Calendar',
+            help='When calculating a day-based timed condition, it is possible to use a calendar to compute the date based on working days.',
+            ondelete='set null',
+        ),
         'act_user_id': fields.many2one('res.users', 'Set Responsible'),
         'act_followers': fields.many2many("res.partner", string="Add Followers"),
         'server_action_ids': fields.many2many('ir.actions.server', string='Server Actions',
@@ -78,10 +92,10 @@
             ondelete='restrict',
             domain="[('model_id', '=', model_id.model)]",
             help="If present, this condition must be satisfied before the update of the record."),
-        'filter_id': fields.many2one('ir.filters', string='After Update Filter',
+        'filter_id': fields.many2one('ir.filters', string='Filter',
             ondelete='restrict',
             domain="[('model_id', '=', model_id.model)]",
-            help="If present, this condition must be satisfied after the update of the record."),
+            help="If present, this condition must be satisfied before executing the action rule."),
         'last_run': fields.datetime('Last Run', readonly=1),
     }
 
@@ -90,13 +104,21 @@
         'trg_date_range_type': 'day',
     }
 
-    _order = 'sequence'
+    def onchange_kind(self, cr, uid, ids, kind, context=None):
+        clear_fields = []
+        if kind in ['on_create', 'on_create_or_write']:
+            clear_fields = ['filter_pre_id', 'trg_date_id', 'trg_date_range', 'trg_date_range_type']
+        elif kind in ['on_write', 'on_create_or_write']:
+            clear_fields = ['trg_date_id', 'trg_date_range', 'trg_date_range_type']
+        elif kind == 'on_time':
+            clear_fields = ['filter_pre_id']
+        return {'value': dict.fromkeys(clear_fields, False)}
 
     def _filter(self, cr, uid, action, action_filter, record_ids, context=None):
         """ filter the list record_ids that satisfy the action filter """
         if record_ids and action_filter:
             assert action.model == action_filter.model_id, "Filter model different from action rule model"
-            model = self.pool.get(action_filter.model_id)
+            model = self.pool[action_filter.model_id]
             domain = [('id', 'in', record_ids)] + eval(action_filter.domain)
             ctx = dict(context or {})
             ctx.update(eval(action_filter.context))
@@ -105,14 +127,7 @@
 
     def _process(self, cr, uid, action, record_ids, context=None):
         """ process the given action on the records """
-        # execute server actions
-        model = self.pool.get(action.model_id.model)
-        if action.server_action_ids:
-            server_action_ids = map(int, action.server_action_ids)
-            for record in model.browse(cr, uid, record_ids, context):
-                action_server_obj = self.pool.get('ir.actions.server')
-                ctx = dict(context, active_model=model._name, active_ids=[record.id], active_id=record.id)
-                action_server_obj.run(cr, uid, server_action_ids, context=ctx)
+        model = self.pool[action.model_id.model]
 
         # modify records
         values = {}
@@ -127,69 +142,16 @@
             follower_ids = map(int, action.act_followers)
             model.message_subscribe(cr, uid, record_ids, follower_ids, context=context)
 
+        # execute server actions
+        if action.server_action_ids:
+            server_action_ids = map(int, action.server_action_ids)
+            for record in model.browse(cr, uid, record_ids, context):
+                action_server_obj = self.pool.get('ir.actions.server')
+                ctx = dict(context, active_model=model._name, active_ids=[record.id], active_id=record.id)
+                action_server_obj.run(cr, uid, server_action_ids, context=ctx)
+
         return True
 
-<<<<<<< HEAD
-    def _wrap_create(self, old_create, model):
-        """ Return a wrapper around `old_create` calling both `old_create` and
-            `_process`, in that order.
-        """
-        def wrapper(cr, uid, vals, context=None):
-            # avoid loops or cascading actions
-            if context and context.get('action'):
-                return old_create(cr, uid, vals, context=context)
-
-            context = dict(context or {}, action=True)
-            new_id = old_create(cr, uid, vals, context=context)
-
-            # as it is a new record, we do not consider the actions that have a prefilter
-            action_dom = [('model', '=', model), ('trg_date_id', '=', False), ('filter_pre_id', '=', False)]
-            action_ids = self.search(cr, uid, action_dom, context=context)
-
-            # check postconditions, and execute actions on the records that satisfy them
-            for action in self.browse(cr, uid, action_ids, context=context):
-                if self._filter(cr, uid, action, action.filter_id, [new_id], context=context):
-                    self._process(cr, uid, action, [new_id], context=context)
-            return new_id
-
-        return wrapper
-
-    def _wrap_write(self, old_write, model):
-        """ Return a wrapper around `old_write` calling both `old_write` and
-            `_process`, in that order.
-        """
-        def wrapper(cr, uid, ids, vals, context=None):
-            # avoid loops or cascading actions
-            if context and context.get('action'):
-                return old_write(cr, uid, ids, vals, context=context)
-
-            context = dict(context or {}, action=True)
-            ids = [ids] if isinstance(ids, (int, long, str)) else ids
-
-            # retrieve the action rules to possibly execute
-            action_dom = [('model', '=', model), ('trg_date_id', '=', False)]
-            action_ids = self.search(cr, uid, action_dom, context=context)
-            actions = self.browse(cr, uid, action_ids, context=context)
-
-            # check preconditions
-            pre_ids = {}
-            for action in actions:
-                pre_ids[action] = self._filter(cr, uid, action, action.filter_pre_id, ids, context=context)
-
-            # execute write
-            old_write(cr, uid, ids, vals, context=context)
-
-            # check postconditions, and execute actions on the records that satisfy them
-            for action in actions:
-                post_ids = self._filter(cr, uid, action, action.filter_id, pre_ids[action], context=context)
-                if post_ids:
-                    self._process(cr, uid, action, post_ids, context=context)
-            return True
-
-        return wrapper
-
-=======
->>>>>>> d08651d2
     def _register_hook(self, cr, ids=None):
         """ Wrap the methods `create` and `write` of the models specified by
             the rules given by `ids` (or all existing rules if `ids` is `None`.)
@@ -198,7 +160,7 @@
             ids = self.search(cr, SUPERUSER_ID, [])
         for action_rule in self.browse(cr, SUPERUSER_ID, ids):
             model = action_rule.model_id.model
-            model_obj = self.pool.get(model)
+            model_obj = self.pool[model]
             if not hasattr(model_obj, 'base_action_ruled'):
                 # monkey-patch methods create and write
 
@@ -263,6 +225,7 @@
     def create(self, cr, uid, vals, context=None):
         res_id = super(base_action_rule, self).create(cr, uid, vals, context=context)
         self._register_hook(cr, [res_id])
+        openerp.modules.registry.RegistryManager.signal_registry_change(cr.dbname)
         return res_id
 
     def write(self, cr, uid, ids, vals, context=None):
@@ -270,25 +233,52 @@
             ids = [ids]
         super(base_action_rule, self).write(cr, uid, ids, vals, context=context)
         self._register_hook(cr, ids)
+        openerp.modules.registry.RegistryManager.signal_registry_change(cr.dbname)
         return True
+
+    def onchange_model_id(self, cr, uid, ids, model_id, context=None):
+        data = {'model': False, 'filter_pre_id': False, 'filter_id': False}
+        if model_id:
+            model = self.pool.get('ir.model').browse(cr, uid, model_id, context=context)
+            data.update({'model': model.model})
+        return {'value': data}
+
+    def _check_delay(self, cr, uid, action, record, record_dt, context=None):
+        if action.trg_date_calendar_id and action.trg_date_range_type == 'day':
+            start_dt = get_datetime(record_dt)
+            action_dt = self.pool['resource.calendar'].schedule_days_get_date(
+                cr, uid, action.trg_date_calendar_id.id, action.trg_date_range,
+                day_date=start_dt, compute_leaves=True, context=context
+            )
+        else:
+            delay = DATE_RANGE_FUNCTION[action.trg_date_range_type](action.trg_date_range)
+            action_dt = get_datetime(record_dt) + delay
+        return action_dt
 
     def _check(self, cr, uid, automatic=False, use_new_cursor=False, context=None):
         """ This Function is called by scheduler. """
         context = context or {}
-        # retrieve all the action rules that have a trg_date_id and no precondition
-        action_dom = [('trg_date_id', '!=', False), ('filter_pre_id', '=', False)]
+        # retrieve all the action rules to run based on a timed condition
+        action_dom = [('kind', '=', 'on_time')]
         action_ids = self.search(cr, uid, action_dom, context=context)
         for action in self.browse(cr, uid, action_ids, context=context):
             now = datetime.now()
             last_run = get_datetime(action.last_run) if action.last_run else False
 
             # retrieve all the records that satisfy the action's condition
-            model = self.pool.get(action.model_id.model)
+            model = self.pool[action.model_id.model]
             domain = []
             ctx = dict(context)
             if action.filter_id:
                 domain = eval(action.filter_id.domain)
                 ctx.update(eval(action.filter_id.context))
+                if 'lang' not in ctx:
+                    # Filters might be language-sensitive, attempt to reuse creator lang
+                    # as we are usually running this as super-user in background
+                    [filter_meta] = action.filter_id.perm_read()
+                    user_id = filter_meta['write_uid'] and filter_meta['write_uid'][0] or \
+                                    filter_meta['create_uid'][0]
+                    ctx['lang'] = self.pool['res.users'].browse(cr, uid, user_id).lang
             record_ids = model.search(cr, uid, domain, context=ctx)
 
             # determine when action should occur for the records
@@ -298,14 +288,12 @@
             else:
                 get_record_dt = lambda record: record[date_field]
 
-            delay = DATE_RANGE_FUNCTION[action.trg_date_range_type](action.trg_date_range)
-
             # process action on the records that should be executed
             for record in model.browse(cr, uid, record_ids, context=context):
                 record_dt = get_record_dt(record)
                 if not record_dt:
                     continue
-                action_dt = get_datetime(record_dt) + delay
+                action_dt = self._check_delay(cr, uid, action, record, record_dt, context=context)
                 if last_run and (last_run <= action_dt < now) or (action_dt < now):
                     try:
                         self._process(cr, uid, action, [record.id], context=context)
