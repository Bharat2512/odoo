# Mongolian translation for openobject-addons
# Copyright (c) 2010 Rosetta Contributors and Canonical Ltd 2010
# This file is distributed under the same license as the openobject-addons package.
# FIRST AUTHOR <EMAIL@ADDRESS>, 2010.
#
msgid ""
msgstr ""
"Project-Id-Version: openobject-addons\n"
"Report-Msgid-Bugs-To: FULL NAME <EMAIL@ADDRESS>\n"
"POT-Creation-Date: 2010-10-18 17:46+0000\n"
<<<<<<< HEAD
"PO-Revision-Date: 2010-10-20 07:23+0000\n"
=======
"PO-Revision-Date: 2010-11-02 07:21+0000\n"
>>>>>>> bb161a1a
"Last-Translator: OpenERP Administrators <Unknown>\n"
"Language-Team: Mongolian <mn@li.org>\n"
"MIME-Version: 1.0\n"
"Content-Type: text/plain; charset=UTF-8\n"
"Content-Transfer-Encoding: 8bit\n"
<<<<<<< HEAD
"X-Launchpad-Export-Date: 2010-10-30 05:54+0000\n"
=======
"X-Launchpad-Export-Date: 2010-11-03 05:01+0000\n"
>>>>>>> bb161a1a
"X-Generator: Launchpad (build Unknown)\n"

#. module: base_action_rule
#: help:base.action.rule,act_mail_to_user:0
msgid ""
"Check this if you want the rule to send an email to the responsible person."
msgstr ""

#. module: base_action_rule
#: field:base.action.rule,act_remind_partner:0
msgid "Remind Partner"
msgstr ""

#. module: base_action_rule
#: field:base.action.rule,trg_partner_categ_id:0
msgid "Partner Category"
msgstr "Харилцагчийн ангилал"

#. module: base_action_rule
#: constraint:ir.actions.act_window:0
msgid "Invalid model name in the action definition."
msgstr "Үйлдлийн тодорхойлолтод буруу моделийн нэр байна."

#. module: base_action_rule
#: help:base.action.rule,act_remind_user:0
msgid ""
"Check this if you want the rule to send a reminder by email to the user."
msgstr ""

#. module: base_action_rule
#: field:base.action.rule,trg_state_to:0
msgid "Button Pressed"
msgstr "Дарсан товчлуур"

#. module: base_action_rule
#: field:base.action.rule,model_id:0
msgid "Object"
msgstr "Объект"

#. module: base_action_rule
#: field:base.action.rule,act_mail_to_email:0
msgid "Mail to these Emails"
msgstr ""

#. module: base_action_rule
#: field:base.action.rule,act_state:0
msgid "Set State to"
msgstr ""

#. module: base_action_rule
#: field:base.action.rule,act_email_from:0
msgid "Email From"
msgstr ""

#. module: base_action_rule
#: view:base.action.rule:0
msgid "Email Body"
msgstr "Имэйлийн гол утга"

#. module: base_action_rule
#: selection:base.action.rule,trg_date_range_type:0
msgid "Days"
msgstr "Өдөр"

#. module: base_action_rule
#: code:addons/base_action_rule/base_action_rule.py:0
#, python-format
msgid "Error!"
msgstr "Алдаа!"

#. module: base_action_rule
#: field:base.action.rule,act_reply_to:0
msgid "Reply-To"
msgstr "Хариу"

#. module: base_action_rule
#: help:base.action.rule,act_email_cc:0
msgid ""
"These people will receive a copy of the future communication between partner "
"and users by email"
msgstr ""

#. module: base_action_rule
#: selection:base.action.rule,trg_date_range_type:0
msgid "Minutes"
msgstr "Минут"

#. module: base_action_rule
#: field:base.action.rule,name:0
msgid "Rule Name"
msgstr "Дүрмийн нэр"

#. module: base_action_rule
#: help:base.action.rule,act_remind_partner:0
msgid ""
"Check this if you want the rule to send a reminder by email to the partner."
msgstr ""

#. module: base_action_rule
#: view:base.action.rule:0
msgid "Conditions on Model Partner"
msgstr ""

#. module: base_action_rule
#: selection:base.action.rule,trg_date_type:0
msgid "Deadline"
msgstr "Товлосон хугацаа"

#. module: base_action_rule
#: field:base.action.rule,trg_partner_id:0
msgid "Partner"
msgstr "Харилцагч"

#. module: base_action_rule
#: view:base.action.rule:0
msgid "%(object_subject)s = Object subject"
msgstr ""

#. module: base_action_rule
#: view:base.action.rule:0
msgid "Email Reminders"
msgstr "Имэйл сануулагууд"

#. module: base_action_rule
#: view:base.action.rule:0
msgid "Special Keywords to Be Used in The Body"
msgstr ""

#. module: base_action_rule
#: field:base.action.rule,trg_state_from:0
msgid "State"
msgstr "Төлөв"

#. module: base_action_rule
#: help:base.action.rule,act_mail_to_email:0
msgid "Email-id of the persons whom mail is to be sent"
msgstr ""

#. module: base_action_rule
#: view:base.action.rule:0
#: model:ir.module.module,shortdesc:base_action_rule.module_meta_information
msgid "Action Rule"
msgstr "Үйл ажиллаагааны дүрэм"

#. module: base_action_rule
#: view:base.action.rule:0
msgid "Fields to Change"
msgstr "Солих утгууд"

#. module: base_action_rule
#: selection:base.action.rule,trg_date_type:0
msgid "Creation Date"
msgstr "Үүсгэсэн Огноо"

#. module: base_action_rule
#: selection:base.action.rule,trg_date_type:0
msgid "Last Action Date"
msgstr "Сүүлийн үйл ажиллагааны огноо"

#. module: base_action_rule
#: selection:base.action.rule,trg_date_range_type:0
msgid "Hours"
msgstr "Цаг"

#. module: base_action_rule
#: view:base.action.rule:0
msgid "%(object_id)s = Object ID"
msgstr "%(object_id)s=Объектын дугаар"

#. module: base_action_rule
#: view:base.action.rule:0
msgid "Delay After Trigger Date"
msgstr "Саатлын дараах гарааны огноо"

#. module: base_action_rule
#: field:base.action.rule,act_remind_attach:0
msgid "Remind with Attachment"
msgstr "Хавсралтын сануулга"

#. module: base_action_rule
#: constraint:ir.cron:0
msgid "Invalid arguments"
msgstr "Алдаатай аргумент"

#. module: base_action_rule
#: field:base.action.rule,act_user_id:0
msgid "Set Responsible to"
msgstr ""

#. module: base_action_rule
#: selection:base.action.rule,trg_date_type:0
msgid "None"
msgstr "Хоосон"

#. module: base_action_rule
#: help:base.action.rule,act_email_to:0
msgid ""
"Use a python expression to specify the right field on which one than we will "
"use for the 'To' field of the header"
msgstr ""

#. module: base_action_rule
#: view:base.action.rule:0
msgid "%(object_user_phone)s = Responsible phone"
msgstr "%(object_user_phone)s = Хариуцлагатай утас"

#. module: base_action_rule
#: view:base.action.rule:0
msgid ""
"The rule uses the AND operator. The model must match all non-empty fields so "
"that the rule executes the action described in the 'Actions' tab."
msgstr ""

#. module: base_action_rule
#: field:base.action.rule,trg_date_range_type:0
msgid "Delay type"
msgstr "Саатлын төрөл"

#. module: base_action_rule
#: constraint:ir.ui.view:0
msgid "Invalid XML for View Architecture!"
msgstr ""

#. module: base_action_rule
#: help:base.action.rule,regex_name:0
msgid ""
"Regular expression for matching name of the resource\n"
"e.g.: 'urgent.*' will search for records having name starting with the "
"string 'urgent'\n"
"Note: This is case sensitive search."
msgstr ""

#. module: base_action_rule
#: field:base.action.rule,act_method:0
msgid "Call Object Method"
msgstr "Объектын метод дуудах"

#. module: base_action_rule
#: field:base.action.rule,act_email_to:0
msgid "Email To"
msgstr ""

#. module: base_action_rule
#: help:base.action.rule,act_mail_to_watchers:0
msgid ""
"Check this if you want the rule to mark CC(mail to any other person defined "
"in actions)."
msgstr ""

#. module: base_action_rule
#: view:base.action.rule:0
msgid "%(partner)s = Partner name"
msgstr "%(partner)s = Түншийн нэр"

#. module: base_action_rule
#: view:base.action.rule:0
msgid "Note"
msgstr "Тэмдэглэл"

#. module: base_action_rule
#: help:base.action.rule,act_email_from:0
msgid ""
"Use a python expression to specify the right field on which one than we will "
"use for the 'From' field of the header"
msgstr ""

#. module: base_action_rule
#: constraint:ir.ui.menu:0
msgid "Error ! You can not create recursive Menu."
msgstr "Алдаа ! Та рекурс меню үүсгэхгүй"

#. module: base_action_rule
#: field:base.action.rule,trg_date_range:0
msgid "Delay after trigger date"
msgstr "Саатсаны дараах гарааны огноо"

#. module: base_action_rule
#: view:base.action.rule:0
msgid "Conditions"
msgstr "Нөхцөл"

#. module: base_action_rule
#: help:base.action.rule,trg_date_range:0
msgid ""
"Delay After Trigger Date,specifies you can put a negative number. If you "
"need a delay before the trigger date, like sending a reminder 15 minutes "
"before a meeting."
msgstr ""

#. module: base_action_rule
#: field:base.action.rule,active:0
msgid "Active"
msgstr "Идэвхитэй"

#. module: base_action_rule
#: code:addons/base_action_rule/base_action_rule.py:0
#, python-format
msgid "No E-Mail ID Found for your Company address!"
msgstr ""

#. module: base_action_rule
#: field:base.action.rule,act_remind_user:0
msgid "Remind Responsible"
msgstr "Хариуцлага тооцох"

#. module: base_action_rule
#: model:ir.module.module,description:base_action_rule.module_meta_information
msgid "This module allows to implement action rules for any object."
msgstr ""

#. module: base_action_rule
#: help:base.action.rule,sequence:0
msgid "Gives the sequence order when displaying a list of rules."
msgstr ""

#. module: base_action_rule
#: selection:base.action.rule,trg_date_range_type:0
msgid "Months"
msgstr "Сарууд"

#. module: base_action_rule
#: field:base.action.rule,filter_id:0
msgid "Filter"
msgstr "Шүүлтүүр"

#. module: base_action_rule
#: selection:base.action.rule,trg_date_type:0
msgid "Date"
msgstr "Огноо"

#. module: base_action_rule
#: help:base.action.rule,server_action_id:0
msgid ""
"Describes the action name.\n"
"eg:on which object which action to be taken on basis of which condition"
msgstr ""

#. module: base_action_rule
#: model:ir.model,name:base_action_rule.model_ir_cron
msgid "ir.cron"
msgstr ""

#. module: base_action_rule
#: view:base.action.rule:0
msgid "%(object_description)s = Object description"
msgstr ""

#. module: base_action_rule
#: view:base.action.rule:0
msgid "Email Actions"
msgstr "Имэйл үйл ажиллагаанууд"

#. module: base_action_rule
#: view:base.action.rule:0
msgid "Email Information"
msgstr "Имэйлийн мэдээлэл"

#. module: base_action_rule
#: constraint:ir.model:0
msgid ""
"The Object name must start with x_ and not contain any special character !"
msgstr ""

#. module: base_action_rule
#: model:ir.model,name:base_action_rule.model_base_action_rule
msgid "Action Rules"
msgstr "Үйл ажиллагааны дүрэм"

#. module: base_action_rule
#: help:base.action.rule,act_mail_body:0
msgid "Content of mail"
msgstr "Имэйлийн агуулга"

#. module: base_action_rule
#: field:base.action.rule,trg_user_id:0
msgid "Responsible"
msgstr "Хариуцлагатай"

#. module: base_action_rule
#: view:base.action.rule:0
msgid "%(partner_email)s = Partner Email"
msgstr "%(partner_email)s = Түншийн имэйл"

#. module: base_action_rule
#: view:base.action.rule:0
msgid "%(object_user_email)s = Responsible Email"
msgstr "%(object_user_email)s = Хариуцлагатай имэйл"

#. module: base_action_rule
#: field:base.action.rule,act_mail_body:0
msgid "Mail body"
msgstr "Имэйлийн гол утга"

#. module: base_action_rule
#: field:base.action.rule,act_mail_to_watchers:0
msgid "Mail to Watchers (CC)"
msgstr ""

#. module: base_action_rule
#: view:base.action.rule:0
msgid "Server Action to be Triggered"
msgstr ""

#. module: base_action_rule
#: field:base.action.rule,act_mail_to_user:0
msgid "Mail to Responsible"
msgstr "Хариуцлага хүлээх имэйл"

#. module: base_action_rule
#: field:base.action.rule,act_email_cc:0
msgid "Add Watchers (Cc)"
msgstr "Сонирхогч нэмэх"

#. module: base_action_rule
#: view:base.action.rule:0
msgid "Conditions on Model Fields"
msgstr "Модел талбрууд дахь нөхцөл"

#. module: base_action_rule
#: model:ir.actions.act_window,name:base_action_rule.base_action_rule_act
#: model:ir.ui.menu,name:base_action_rule.menu_base_action_rule_form
msgid "Automated Actions"
msgstr "Үйл ажиллагааны автоматжуулалт"

#. module: base_action_rule
#: field:base.action.rule,server_action_id:0
msgid "Server Action"
msgstr "Үйлдвэр үйлчилгээ"

#. module: base_action_rule
#: field:base.action.rule,regex_name:0
msgid "Regex on Resource Name"
msgstr ""

#. module: base_action_rule
#: help:base.action.rule,act_remind_attach:0
msgid ""
"Check this if you want that all documents attached to the object be attached "
"to the reminder email sent."
msgstr ""

#. module: base_action_rule
#: view:base.action.rule:0
msgid "Conditions on Timing"
msgstr "Үйл явдлын дараалал дахь нөхцөл"

#. module: base_action_rule
#: field:base.action.rule,sequence:0
msgid "Sequence"
msgstr "Дараалал"

#. module: base_action_rule
#: view:base.action.rule:0
msgid "Actions"
msgstr "Үйл ажиллагаанууд"

#. module: base_action_rule
#: help:base.action.rule,active:0
msgid ""
"If the active field is set to False, it will allow you to hide the rule "
"without removing it."
msgstr ""
"Хэрэв актив талбар худал байвал дүрэм журмыг устгалгүй далдлах нь зүйтэй."

#. module: base_action_rule
#: view:base.action.rule:0
msgid "%(object_user)s = Responsible name"
msgstr "%(object_user)s = Хариуцлагын нэр"

#. module: base_action_rule
#: field:base.action.rule,create_date:0
msgid "Create Date"
msgstr "Үүссэн Огноо"

#. module: base_action_rule
#: view:base.action.rule:0
msgid "Conditions on States"
msgstr "Нөхцөл байдал"

#. module: base_action_rule
#: field:base.action.rule,trg_date_type:0
msgid "Trigger Date"
msgstr "Гарааны огноо"

#~ msgid "%(object_date)s = Creation date"
#~ msgstr "%(object_date)s = Үүсгэх огноо"<|MERGE_RESOLUTION|>--- conflicted
+++ resolved
@@ -8,21 +8,13 @@
 "Project-Id-Version: openobject-addons\n"
 "Report-Msgid-Bugs-To: FULL NAME <EMAIL@ADDRESS>\n"
 "POT-Creation-Date: 2010-10-18 17:46+0000\n"
-<<<<<<< HEAD
-"PO-Revision-Date: 2010-10-20 07:23+0000\n"
-=======
 "PO-Revision-Date: 2010-11-02 07:21+0000\n"
->>>>>>> bb161a1a
 "Last-Translator: OpenERP Administrators <Unknown>\n"
 "Language-Team: Mongolian <mn@li.org>\n"
 "MIME-Version: 1.0\n"
 "Content-Type: text/plain; charset=UTF-8\n"
 "Content-Transfer-Encoding: 8bit\n"
-<<<<<<< HEAD
-"X-Launchpad-Export-Date: 2010-10-30 05:54+0000\n"
-=======
 "X-Launchpad-Export-Date: 2010-11-03 05:01+0000\n"
->>>>>>> bb161a1a
 "X-Generator: Launchpad (build Unknown)\n"
 
 #. module: base_action_rule
@@ -30,11 +22,12 @@
 msgid ""
 "Check this if you want the rule to send an email to the responsible person."
 msgstr ""
+"Хэрэв танд эзэн хариуцагч руу мэйл илгээх дүрэм хэрэгтэй бол үүснийг сонго"
 
 #. module: base_action_rule
 #: field:base.action.rule,act_remind_partner:0
 msgid "Remind Partner"
-msgstr ""
+msgstr "Харилцагчид сануулах"
 
 #. module: base_action_rule
 #: field:base.action.rule,trg_partner_categ_id:0
@@ -51,6 +44,7 @@
 msgid ""
 "Check this if you want the rule to send a reminder by email to the user."
 msgstr ""
+"Хэрэв танд хэрэглэгч рүү сануулга илгээх дүрэм хэрэгтэй бол үүнийг сонго"
 
 #. module: base_action_rule
 #: field:base.action.rule,trg_state_to:0
@@ -65,22 +59,22 @@
 #. module: base_action_rule
 #: field:base.action.rule,act_mail_to_email:0
 msgid "Mail to these Emails"
-msgstr ""
+msgstr "Эдгээр имэйлийг илгээх"
 
 #. module: base_action_rule
 #: field:base.action.rule,act_state:0
 msgid "Set State to"
-msgstr ""
+msgstr "Төсвийг өөрчлөх нь"
 
 #. module: base_action_rule
 #: field:base.action.rule,act_email_from:0
 msgid "Email From"
-msgstr ""
+msgstr "Хаанаас ирсэн"
 
 #. module: base_action_rule
 #: view:base.action.rule:0
 msgid "Email Body"
-msgstr "Имэйлийн гол утга"
+msgstr "Имэйлийн агуулга"
 
 #. module: base_action_rule
 #: selection:base.action.rule,trg_date_range_type:0
@@ -104,6 +98,8 @@
 "These people will receive a copy of the future communication between partner "
 "and users by email"
 msgstr ""
+"Эдгээр хүмүүс харилцагч болон хэрэглэгчийн харилцаа холбоо бүхий имэйлийг "
+"хүлээн авна"
 
 #. module: base_action_rule
 #: selection:base.action.rule,trg_date_range_type:0
@@ -120,16 +116,17 @@
 msgid ""
 "Check this if you want the rule to send a reminder by email to the partner."
 msgstr ""
+"Хэрэв танд харилцагч руу сануулга илгээхэд дүрэм хэрэгтэй бол үүнийг сонго."
 
 #. module: base_action_rule
 #: view:base.action.rule:0
 msgid "Conditions on Model Partner"
-msgstr ""
+msgstr "Харилцагчийн моделийн нөхцөл"
 
 #. module: base_action_rule
 #: selection:base.action.rule,trg_date_type:0
 msgid "Deadline"
-msgstr "Товлосон хугацаа"
+msgstr "Эцсийн хугацаа"
 
 #. module: base_action_rule
 #: field:base.action.rule,trg_partner_id:0
@@ -139,17 +136,17 @@
 #. module: base_action_rule
 #: view:base.action.rule:0
 msgid "%(object_subject)s = Object subject"
-msgstr ""
+msgstr "%(object_subject)s = Обьектын гарчиг"
 
 #. module: base_action_rule
 #: view:base.action.rule:0
 msgid "Email Reminders"
-msgstr "Имэйл сануулагууд"
+msgstr "Имэйл сануулга"
 
 #. module: base_action_rule
 #: view:base.action.rule:0
 msgid "Special Keywords to Be Used in The Body"
-msgstr ""
+msgstr "Гол агуулгад тусгай тэмдэгтүүд хэрэглэгдсэн"
 
 #. module: base_action_rule
 #: field:base.action.rule,trg_state_from:0
@@ -165,12 +162,12 @@
 #: view:base.action.rule:0
 #: model:ir.module.module,shortdesc:base_action_rule.module_meta_information
 msgid "Action Rule"
-msgstr "Үйл ажиллаагааны дүрэм"
+msgstr "Үйлдлийн дүрэм"
 
 #. module: base_action_rule
 #: view:base.action.rule:0
 msgid "Fields to Change"
-msgstr "Солих утгууд"
+msgstr "Солих талбар"
 
 #. module: base_action_rule
 #: selection:base.action.rule,trg_date_type:0
@@ -180,7 +177,7 @@
 #. module: base_action_rule
 #: selection:base.action.rule,trg_date_type:0
 msgid "Last Action Date"
-msgstr "Сүүлийн үйл ажиллагааны огноо"
+msgstr "Сүүлчийн үйлдлийн огноо"
 
 #. module: base_action_rule
 #: selection:base.action.rule,trg_date_range_type:0
@@ -195,12 +192,12 @@
 #. module: base_action_rule
 #: view:base.action.rule:0
 msgid "Delay After Trigger Date"
-msgstr "Саатлын дараах гарааны огноо"
+msgstr "Бэлтгэл хугацаа (минут)"
 
 #. module: base_action_rule
 #: field:base.action.rule,act_remind_attach:0
 msgid "Remind with Attachment"
-msgstr "Хавсралтын сануулга"
+msgstr "Хавсралттай сануулга"
 
 #. module: base_action_rule
 #: constraint:ir.cron:0
