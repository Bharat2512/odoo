--- conflicted
+++ resolved
@@ -241,68 +241,9 @@
                         <field name="alarm_id" string="Reminder"
                             widget="selection" />
                         <group colspan="2" col="4" >
-<<<<<<< HEAD
                            <field name="recurrency"/>      
                            <field name="edit_all" attrs="{'invisible':[('recurrency','=', False)]}"
                                 on_change="onchange_edit_all(rrule_type,edit_all)"/>                                    
-=======
-                               <field name="rrule_type" string="Recurrency"
-                                    colspan="1" attrs="{'readonly':[('recurrent_uid','!=',False)]}"/>
-                               <button string="Edit All"
-                                   help="Edit all Occurrences of recurrent Events"
-                                   attrs="{'invisible':[('rrule_type','in', ('none', False))]}"
-                                   name="open_event" icon="gtk-edit"
-                                   type="object" />
-                               <button string="Exclude range" groups="base.group_extended"
-                                    help="Add Exception Rule"
-                                    name="%(base_calendar.action_base_calendar_set_exrule)d" icon="gtk-zoom-out"  type="action"
-                                    context="{'model' : 'calendar.event'}"
-                                    attrs="{'invisible':[('rrule_type','in', ('none', False))]}"/>
-                        </group>
-                    </group>
-                    <group col="4" colspan="4" name="rrule" attrs="{'invisible': [('rrule_type','!=','custom')]}">
-                        <separator string="Select data for Custom Rule" colspan="8"/>
-                        <group col="8" colspan="4">
-                            <field name="interval" />
-                            <field name="freq" />
-                            <field name="count" />
-                            <field name="end_date" />
-                        </group>
-                        <group col="14" colspan="4" name="Select weekdays"
-                            attrs="{'invisible' : [('freq','!=','weekly')]}">
-                            <field name="mo" colspan="1" />
-                            <field name="tu" colspan="1" />
-                            <field name="we" colspan="1" />
-                            <field name="th" colspan="1" />
-                            <field name="fr" colspan="1" />
-                            <field name="sa" colspan="1" />
-                            <field name="su" colspan="1" />
-                            <newline />
-                        </group>
-                        <group col="10" colspan="4"
-                            attrs="{'invisible' : [('freq','!=','monthly'), ('freq','!=','yearly')]}">
-                            <group col="2" colspan="1">
-                                <field name="select1" />
-                            </group>
-                            <group col="2" colspan="1"
-                                attrs="{'invisible' : [('select1','=','day')]}">
-                                <field name="day"
-                                    attrs="{'required' : [('select1','=','date')]}" />
-                            </group>
-                            <group col="3" colspan="1"
-                                attrs="{'invisible' : [('select1','=','date')]}">
-                                <field name="byday" string="The"
-                                    attrs="{'required' : [('select1','=','day')]}" />
-                                <field name="week_list" nolabel="1"
-                                    attrs="{'required' : [('select1','=','day')]}" />
-                            </group>
-                            <group col="1" colspan="1"
-                                attrs="{'invisible' : [('freq','!=','yearly')]}">
-                                <field name="month_list" string="of"
-                                    colspan="1"
-                                    attrs="{'required' : [('freq','=','yearly')]}" />
-                            </group>
->>>>>>> 140043c7
                         </group>
                     </group>
                     <notebook colspan="4">
