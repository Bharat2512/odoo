--- conflicted
+++ resolved
@@ -419,9 +419,6 @@
         res_model="res.partner.job"
         src_model="res.partner"
         />
-<<<<<<< HEAD
-        <menuitem name="Contacts" id="menu_procurement_mgt_partner_contact_form" action="action_partner_contact_form"
-      parent="purchase.menu_procurement_management_supplier"/>
 
 	<!-- Act window defining a shorcut on partner address to open all his jobs -->
     <act_window
@@ -431,11 +428,9 @@
         src_model="res.partner.address"
         />
 
-=======
     <menuitem icon="terp-purchase" id="base.menu_purchase_root" name="Procurement Management"/>
     <menuitem id="base.menu_procurement_management_supplier" name="Suppliers"
             parent="base.menu_purchase_root" sequence="3"/>
     <menuitem name="Contacts" id="menu_partner_contact_supplier_form" action="action_partner_contact_form" parent = "base.menu_procurement_management_supplier" sequence="2"/>
->>>>>>> 881d9bfc
 </data>
 </openerp>