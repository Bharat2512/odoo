--- conflicted
+++ resolved
@@ -1,14 +1,9 @@
 # -*- coding: utf-8 -*-
 
 import openerp
-<<<<<<< HEAD
-from openerp import http
-from openerp.http import request
-=======
 from openerp import SUPERUSER_ID
 from openerp.addons.web import http
 from openerp.addons.web.http import request
->>>>>>> 25d0a3ec
 
 from werkzeug.wrappers import BaseResponse as Response
 
