import logging
import os
import sys
import zipfile
from os.path import join as opj

import openerp
from openerp.osv import osv
from openerp.tools import convert_file, exception_to_unicode
from openerp.tools.translate import _
from openerp.exceptions import UserError

_logger = logging.getLogger(__name__)

MAX_FILE_SIZE = 100 * 1024 * 1024 # in megabytes

class view(osv.osv):
    _inherit = "ir.module.module"

    def import_module(self, cr, uid, module, path, force=False, context=None):
        known_mods = self.browse(cr, uid, self.search(cr, uid, []))
        known_mods_names = dict([(m.name, m) for m in known_mods])
        installed_mods = [m.name for m in known_mods if m.state == 'installed']

        terp = openerp.modules.load_information_from_description_file(module, mod_path=path)
        values = self.get_values_from_terp(terp)

        unmet_dependencies = set(terp['depends']).difference(installed_mods)
        if unmet_dependencies:
            msg = _("Unmet module dependencies: %s")
            raise UserError(msg % ', '.join(unmet_dependencies))

        mod = known_mods_names.get(module)
        if mod:
            self.write(cr, uid, mod.id, dict(state='installed', **values))
            mode = 'update' if not force else 'init'
        else:
            assert terp.get('installable', True), "Module not installable"
            self.create(cr, uid, dict(name=module, state='installed', **values))
            mode = 'init'

        for kind in ['data', 'init_xml', 'update_xml']:
            for filename in terp[kind]:
                _logger.info("module %s: loading %s", module, filename)
                noupdate = False
                if filename.endswith('.csv') and kind in ('init', 'init_xml'):
                    noupdate = True
                pathname = opj(path, filename)
                idref = {}
                convert_file(cr, module, filename, idref, mode=mode, noupdate=noupdate, kind=kind, pathname=pathname)

        path_static = opj(path, 'static')
        ir_attach = self.pool['ir.attachment']
        if os.path.isdir(path_static):
            for root, dirs, files in os.walk(path_static):
                for static_file in files:
                    full_path = opj(root, static_file)
                    with open(full_path, 'r') as fp:
                        data = fp.read().encode('base64')
                    url_path = '/%s%s' % (module, full_path.split(path)[1].replace(os.path.sep, '/'))
                    url_path = url_path.decode(sys.getfilesystemencoding())
                    filename = os.path.split(url_path)[1]
                    values = dict(
                        name=filename,
                        datas_fname=filename,
                        url=url_path,
                        res_model='ir.ui.view',
                        type='binary',
                        datas=data,
                    )
                    att_id = ir_attach.search(cr, uid, [('url', '=', url_path), ('type', '=', 'binary'), ('res_model', '=', 'ir.ui.view')], context=context)
                    if att_id:
                        ir_attach.write(cr, uid, att_id, values, context=context)
                    else:
                        ir_attach.create(cr, uid, values, context=context)

        return True

    def import_zipfile(self, cr, uid, module_file, force=False, context=None):
        if not module_file:
            raise Exception("No file sent.")
        if not zipfile.is_zipfile(module_file):
            raise UserError(_('File is not a zip file!'))

        success = []
        errors = dict()
        module_names = []
        with zipfile.ZipFile(module_file, "r") as z:
            for zf in z.filelist:
                if zf.file_size > MAX_FILE_SIZE:
                    msg = _("File '%s' exceed maximum allowed file size")
                    raise UserError(msg % zf.filename)

            with openerp.tools.osutil.tempdir() as module_dir:
                z.extractall(module_dir)
                dirs = [d for d in os.listdir(module_dir) if os.path.isdir(opj(module_dir, d))]
                for mod_name in dirs:
                    module_names.append(mod_name)
                    try:
                        # assert mod_name.startswith('theme_')
                        path = opj(module_dir, mod_name)
                        self.import_module(cr, uid, mod_name, path, force=force, context=context)
                        success.append(mod_name)
                    except Exception, e:
<<<<<<< HEAD
                        errors[mod_name] = exception_to_unicode(e)
=======
                        _logger.exception('Error while importing module')
                        errors[mod_name] = tools.ustr(e)
>>>>>>> c9fce1a4
        r = ["Successfully imported module '%s'" % mod for mod in success]
        for mod, error in errors.items():
            r.append("Error while importing module '%s': %r" % (mod, error))
        return '\n'.join(r), module_names<|MERGE_RESOLUTION|>--- conflicted
+++ resolved
@@ -102,12 +102,8 @@
                         self.import_module(cr, uid, mod_name, path, force=force, context=context)
                         success.append(mod_name)
                     except Exception, e:
-<<<<<<< HEAD
+                        _logger.exception('Error while importing module')
                         errors[mod_name] = exception_to_unicode(e)
-=======
-                        _logger.exception('Error while importing module')
-                        errors[mod_name] = tools.ustr(e)
->>>>>>> c9fce1a4
         r = ["Successfully imported module '%s'" % mod for mod in success]
         for mod, error in errors.items():
             r.append("Error while importing module '%s': %r" % (mod, error))
