--- conflicted
+++ resolved
@@ -6,23 +6,14 @@
 msgstr ""
 "Project-Id-Version: OpenERP Server 6.0dev\n"
 "Report-Msgid-Bugs-To: support@openerp.com\n"
-<<<<<<< HEAD
-"POT-Creation-Date: 2010-10-18 17:46+0000\n"
-"PO-Revision-Date: 2010-11-12 09:30+0000\n"
-=======
 "POT-Creation-Date: 2010-11-18 16:11+0000\n"
 "PO-Revision-Date: 2010-11-22 07:25+0000\n"
->>>>>>> 192810c7
 "Last-Translator: OpenERP Administrators <Unknown>\n"
 "Language-Team: \n"
 "MIME-Version: 1.0\n"
 "Content-Type: text/plain; charset=UTF-8\n"
 "Content-Transfer-Encoding: 8bit\n"
-<<<<<<< HEAD
-"X-Launchpad-Export-Date: 2010-11-13 04:57+0000\n"
-=======
 "X-Launchpad-Export-Date: 2010-11-23 05:02+0000\n"
->>>>>>> 192810c7
 "X-Generator: Launchpad (build Unknown)\n"
 
 #. module: base_report_designer
@@ -54,6 +45,11 @@
 msgstr "XML non valido per la struttura della vista!"
 
 #. module: base_report_designer
+#: sql_constraint:ir.module.module:0
+msgid "The name of the module must be unique !"
+msgstr "Il nome del modulo deve essere unico!"
+
+#. module: base_report_designer
 #: view:base.report.file.sxw:0
 msgid "The .SXW report"
 msgstr "Report .SXW"
@@ -71,27 +67,32 @@
 #. module: base_report_designer
 #: field:base_report_designer.installer,description:0
 msgid "Description"
-msgstr ""
+msgstr "Descrizione"
 
 #. module: base_report_designer
 #: view:base_report_designer.installer:0
 msgid "_Close"
-msgstr ""
+msgstr "_Chiuso"
 
 #. module: base_report_designer
 #: view:base.report.rml.save:0
 msgid "The RML report"
-msgstr ""
+msgstr "Il report RML"
 
 #. module: base_report_designer
 #: view:base_report_designer.installer:0
 msgid "Configure"
-msgstr ""
+msgstr "Configura"
 
 #. module: base_report_designer
 #: view:base_report_designer.installer:0
 msgid "title"
 msgstr "titolo"
+
+#. module: base_report_designer
+#: sql_constraint:res.groups:0
+msgid "The name of the group must be unique !"
+msgstr "Il nome del gruppo deve essere unico!"
 
 #. module: base_report_designer
 #: field:base.report.file.sxw,report_id:0
@@ -105,9 +106,75 @@
 msgstr "base.report.rml.save"
 
 #. module: base_report_designer
+#: sql_constraint:ir.module.module:0
+msgid "The certificate ID of the module must be unique !"
+msgstr "L'ID certificato del modulo deve essere unico!"
+
+#. module: base_report_designer
 #: model:ir.ui.menu,name:base_report_designer.menu_action_report_designer_wizard
 msgid "Report Designer"
 msgstr "Report Designer"
+
+#. module: base_report_designer
+#: field:base_report_designer.installer,name:0
+msgid "File name"
+msgstr "Nome file"
+
+#. module: base_report_designer
+#: view:base.report.file.sxw:0
+#: view:base.report.sxw:0
+msgid "Get a report"
+msgstr "Scarica un Report"
+
+#. module: base_report_designer
+#: view:base.report.file.sxw:0
+msgid "Upload the modified report"
+msgstr "Pubblica il tuo Report modificato"
+
+#. module: base_report_designer
+#: model:ir.actions.act_window,name:base_report_designer.action_report_designer_wizard
+msgid "OpenERP Report Designer"
+msgstr "Report Designer di OpenERP"
+
+#. module: base_report_designer
+#: view:base.report.sxw:0
+msgid "Continue"
+msgstr "Continua"
+
+#. module: base_report_designer
+#: field:base.report.rml.save,file_rml:0
+msgid "Save As"
+msgstr "Salva come"
+
+#. module: base_report_designer
+#: help:base_report_designer.installer,plugin_file:0
+msgid ""
+"OpenObject Report Designer plug-in file. Save as this file and install this "
+"plug-in in OpenOffice."
+msgstr ""
+"Plug-in di OpenObject Report Designer. Salvare con nome questo file ed "
+"installarlo come plug-in in OpenOffice"
+
+#. module: base_report_designer
+#: view:base.report.rml.save:0
+msgid "Save RML FIle"
+msgstr "Salva il file RML"
+
+#. module: base_report_designer
+#: field:base.report.file.sxw,file_sxw:0
+#: field:base.report.file.sxw,file_sxw_upload:0
+msgid "Your .SXW file"
+msgstr "Il tuo file .SXW"
+
+#. module: base_report_designer
+#: view:base_report_designer.installer:0
+msgid "Installation and Configuration Steps"
+msgstr "Passi per l'installazione e configurazione"
+
+#. module: base_report_designer
+#: field:base_report_designer.installer,progress:0
+msgid "Configuration Progress"
+msgstr ""
 
 #. module: base_report_designer
 #: view:base.report.file.sxw:0
@@ -124,67 +191,6 @@
 "Una volta modificato, ricaricatelo in OpenERP utilizzando il wizard."
 
 #. module: base_report_designer
-#: field:base_report_designer.installer,name:0
-msgid "File name"
-msgstr "Nome file"
-
-#. module: base_report_designer
-#: view:base.report.file.sxw:0
-#: view:base.report.sxw:0
-msgid "Get a report"
-msgstr "Scarica un Report"
-
-#. module: base_report_designer
-#: view:base.report.file.sxw:0
-msgid "Upload the modified report"
-msgstr "Pubblica il tuo Report modificato"
-
-#. module: base_report_designer
-#: model:ir.actions.act_window,name:base_report_designer.action_report_designer_wizard
-msgid "OpenERP Report Designer"
-msgstr "Report Designer di OpenERP"
-
-#. module: base_report_designer
-#: view:base.report.sxw:0
-msgid "Continue"
-msgstr "Continua"
-
-#. module: base_report_designer
-#: field:base.report.rml.save,file_rml:0
-msgid "Save As"
-msgstr "Salva come"
-
-#. module: base_report_designer
-#: help:base_report_designer.installer,plugin_file:0
-msgid ""
-"OpenObject Report Designer plug-in file. Save as this file and install this "
-"plug-in in OpenOffice."
-msgstr ""
-"Plug-in di OpenObject Report Designer. Salvare con nome questo file ed "
-"installarlo come plug-in in OpenOffice"
-
-#. module: base_report_designer
-#: view:base.report.rml.save:0
-msgid "Save RML FIle"
-msgstr "Salva il file RML"
-
-#. module: base_report_designer
-#: field:base.report.file.sxw,file_sxw:0
-#: field:base.report.file.sxw,file_sxw_upload:0
-msgid "Your .SXW file"
-msgstr "Il tuo file .SXW"
-
-#. module: base_report_designer
-#: view:base_report_designer.installer:0
-msgid "Installation and Configuration Steps"
-msgstr "Passi per l'installazione e configurazione"
-
-#. module: base_report_designer
-#: field:base_report_designer.installer,progress:0
-msgid "Configuration Progress"
-msgstr ""
-
-#. module: base_report_designer
 #: view:base_report_designer.installer:0
 msgid "Skip"
 msgstr "Salta"
@@ -192,7 +198,7 @@
 #. module: base_report_designer
 #: field:base_report_designer.installer,config_logo:0
 msgid "Image"
-msgstr ""
+msgstr "Imagine"
 
 #. module: base_report_designer
 #: model:ir.actions.act_window,name:base_report_designer.action_view_base_report_sxw
@@ -210,6 +216,11 @@
 msgstr "Plug in di OpenObject Report Designer"
 
 #. module: base_report_designer
+#: model:ir.model,name:base_report_designer.model_ir_actions_report_xml
+msgid "ir.actions.report.xml"
+msgstr "ir.actions.report.xml"
+
+#. module: base_report_designer
 #: model:ir.actions.act_window,name:base_report_designer.action_report_designer_installer
 msgid "OpenERP Report Designer Installation"
 msgstr "Installazione di OpenObject Report Designer"
@@ -222,9 +233,9 @@
 msgstr "Annulla"
 
 #. module: base_report_designer
-#: model:ir.model,name:base_report_designer.model_ir_actions_report_xml
-msgid "ir.actions.report.xml"
-msgstr "ir.actions.report.xml"
+#: sql_constraint:ir.model.fields:0
+msgid "Size of the field can never be less than 1 !"
+msgstr "La dimensione del campo non può mai essere minore di 1!"
 
 #. module: base_report_designer
 #: view:base.report.sxw:0
