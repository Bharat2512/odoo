# -*- coding: utf-8 -*-
##############################################################################
#
#    OpenERP, Open Source Management Solution
#    Copyright (C) 2004-2010 Tiny SPRL (<http://tiny.be>). All Rights Reserved
#    $Id$
#
#    This program is free software: you can redistribute it and/or modify
#    it under the terms of the GNU Affero General Public License as published by
#    the Free Software Foundation, either version 3 of the License, or
#    (at your option) any later version.
#
#    This program is distributed in the hope that it will be useful,
#    but WITHOUT ANY WARRANTY; without even the implied warranty of
#    MERCHANTABILITY or FITNESS FOR A PARTICULAR PURPOSE.  See the
#    GNU Affero General Public License for more details.
#
#    You should have received a copy of the GNU Affero General Public License
#    along with this program.  If not, see <http://www.gnu.org/licenses/>.
#
##############################################################################

import base64
import time
import urllib

from openerp import osv, pooler, tools
from openerp.osv import fields, osv
from openerp.tools.translate import _

class base_report_sxw(osv.osv_memory):
    """Base Report sxw """
    _name = 'base.report.sxw'

    _columns = {
        'report_id': fields.many2one('ir.actions.report.xml', "Report", required=True,domain=[('report_sxw_content','<>',False)],),
    }


    def get_report(self, cr, uid, ids, context=None):
        data = self.read(cr, uid, ids, context=context)[0]
        data_obj = self.pool.get('ir.model.data')
        id2 = data_obj._get_id(cr, uid, 'base_report_designer', 'view_base_report_file_sxw')
        report = self.pool.get('ir.actions.report.xml').browse(cr, uid, data['report_id'], context=context)
        if id2:
            id2 = data_obj.browse(cr, uid, id2, context=context).res_id
        return {
            'view_type': 'form',
            'view_mode': 'form',
            'res_model': 'base.report.file.sxw',
            'views': [(id2, 'form')],
            'view_id': False,
            'type': 'ir.actions.act_window',
            'target': 'new',
        }

base_report_sxw()

class base_report_file_sxw(osv.osv_memory):
    """Base Report File sxw """
    _name = 'base.report.file.sxw'

    def default_get(self, cr, uid, fields, context=None):
        """
             To get default values for the object.

             @param self: The object pointer.
             @param cr: A database cursor
             @param uid: ID of the user currently logged in
             @param fields: List of fields for which we want default values
             @param context: A standard dictionary

             @return: A dictionary which of fields with values.

        """
        res = super(base_report_file_sxw, self).default_get(cr, uid, fields, context=context)
        report_id1 = self.pool.get('base.report.sxw').search(cr,uid,[])
        data = self.pool.get('base.report.sxw').read(cr, uid, report_id1, context=context)[0]
        report = self.pool.get('ir.actions.report.xml').browse(cr, uid, data['report_id'], context=context)
        if context is None:
            context={}
        if 'report_id' in fields:
            res['report_id'] = data['report_id']
            res['file_sxw'] = base64.encodestring(report.report_sxw_content)
        return res

    _columns = {
        'report_id': fields.many2one('ir.actions.report.xml', "Report", readonly=True),
        'file_sxw':fields.binary('Your .SXW file',readonly=True),
        'file_sxw_upload':fields.binary('Your .SXW file',required=True)
    }

    def upload_report(self, cr, uid, ids, context=None):
        from base_report_designer import  openerp_sxw2rml
        import StringIO
        data=self.read(cr,uid,ids)[0]
        sxwval = StringIO.StringIO(base64.decodestring(data['file_sxw_upload']))
        fp = tools.file_open('normalized_oo2rml.xsl',subdir='addons/base_report_designer/openerp_sxw2rml')
        newrmlcontent = str(openerp_sxw2rml.sxw2rml(sxwval, xsl=fp.read()))
        report = self.pool.get('ir.actions.report.xml').write(cr, uid, [data['report_id']], {
            'report_sxw_content': base64.decodestring(data['file_sxw_upload']),
            'report_rml_content': newrmlcontent
        })
        cr.commit()
        data_obj = self.pool.get('ir.model.data')
        id2 = data_obj._get_id(cr, uid, 'base_report_designer', 'view_base_report_file_rml')
        report = self.pool.get('ir.actions.report.xml').browse(cr, uid, data['report_id'], context=context)
        if id2:
            id2 = data_obj.browse(cr, uid, id2, context=context).res_id
        return {
            'view_type': 'form',
            'view_mode': 'form',
            'res_model': 'base.report.rml.save',
            'views': [(id2, 'form')],
            'view_id': False,
            'type': 'ir.actions.act_window',
            'target': 'new',
        }
base_report_file_sxw()

class base_report_rml_save(osv.osv_memory):
    """Base Report file Save"""
    _name = 'base.report.rml.save'
    def default_get(self, cr, uid, fields, context=None):
        """
             To get default values for the object.

             @param self: The object pointer.
             @param cr: A database cursor
             @param uid: ID of the user currently logged in
             @param fields: List of fields for which we want default values
             @param context: A standard dictionary
             @return: A dictionary which of fields with values.

        """
        
        res = super(base_report_rml_save, self).default_get(cr, uid, fields, context=context)
<<<<<<< HEAD
        report_id = self.pool.get('base.report.sxw').search(cr,uid,[])
        data = self.pool.get('base.report.file.sxw').read(cr, uid, report_id, context=context)[0]
        report = self.pool.get('ir.actions.report.xml').browse(cr, uid, data['report_id'], context=context)
=======
        report_ids = self.pool['base.report.sxw'].search(cr,uid,[], context=context)

        data = self.pool['base.report.file.sxw'].read(cr, uid, report_ids, context=context)[0]
        
        report = self.pool['ir.actions.report.xml'].browse(cr, uid, data['report_id'], context=context)
>>>>>>> d08651d2
        
        if 'file_rml' in fields:
            res['file_rml'] =  base64.encodestring(report.report_rml_content)
        return res

    _columns = {
        'file_rml':fields.binary('Save As'),
    }

base_report_rml_save()

# vim:expandtab:smartindent:tabstop=4:softtabstop=4:shiftwidth=4:<|MERGE_RESOLUTION|>--- conflicted
+++ resolved
@@ -24,7 +24,7 @@
 import time
 import urllib
 
-from openerp import osv, pooler, tools
+from openerp import osv, tools
 from openerp.osv import fields, osv
 from openerp.tools.translate import _
 
@@ -39,9 +39,9 @@
 
     def get_report(self, cr, uid, ids, context=None):
         data = self.read(cr, uid, ids, context=context)[0]
-        data_obj = self.pool.get('ir.model.data')
+        data_obj = self.pool['ir.model.data']
         id2 = data_obj._get_id(cr, uid, 'base_report_designer', 'view_base_report_file_sxw')
-        report = self.pool.get('ir.actions.report.xml').browse(cr, uid, data['report_id'], context=context)
+        report = self.pool['ir.actions.report.xml'].browse(cr, uid, data['report_id'], context=context)
         if id2:
             id2 = data_obj.browse(cr, uid, id2, context=context).res_id
         return {
@@ -54,7 +54,6 @@
             'target': 'new',
         }
 
-base_report_sxw()
 
 class base_report_file_sxw(osv.osv_memory):
     """Base Report File sxw """
@@ -74,9 +73,9 @@
 
         """
         res = super(base_report_file_sxw, self).default_get(cr, uid, fields, context=context)
-        report_id1 = self.pool.get('base.report.sxw').search(cr,uid,[])
-        data = self.pool.get('base.report.sxw').read(cr, uid, report_id1, context=context)[0]
-        report = self.pool.get('ir.actions.report.xml').browse(cr, uid, data['report_id'], context=context)
+        report_id1 = self.pool['base.report.sxw'].search(cr,uid,[])
+        data = self.pool['base.report.sxw'].read(cr, uid, report_id1, context=context)[0]
+        report = self.pool['ir.actions.report.xml'].browse(cr, uid, data['report_id'], context=context)
         if context is None:
             context={}
         if 'report_id' in fields:
@@ -97,14 +96,14 @@
         sxwval = StringIO.StringIO(base64.decodestring(data['file_sxw_upload']))
         fp = tools.file_open('normalized_oo2rml.xsl',subdir='addons/base_report_designer/openerp_sxw2rml')
         newrmlcontent = str(openerp_sxw2rml.sxw2rml(sxwval, xsl=fp.read()))
-        report = self.pool.get('ir.actions.report.xml').write(cr, uid, [data['report_id']], {
+        report = self.pool['ir.actions.report.xml'].write(cr, uid, [data['report_id']], {
             'report_sxw_content': base64.decodestring(data['file_sxw_upload']),
             'report_rml_content': newrmlcontent
         })
         cr.commit()
-        data_obj = self.pool.get('ir.model.data')
+        data_obj = self.pool['ir.model.data']
         id2 = data_obj._get_id(cr, uid, 'base_report_designer', 'view_base_report_file_rml')
-        report = self.pool.get('ir.actions.report.xml').browse(cr, uid, data['report_id'], context=context)
+        report = self.pool['ir.actions.report.xml'].browse(cr, uid, data['report_id'], context=context)
         if id2:
             id2 = data_obj.browse(cr, uid, id2, context=context).res_id
         return {
@@ -116,7 +115,6 @@
             'type': 'ir.actions.act_window',
             'target': 'new',
         }
-base_report_file_sxw()
 
 class base_report_rml_save(osv.osv_memory):
     """Base Report file Save"""
@@ -135,17 +133,11 @@
         """
         
         res = super(base_report_rml_save, self).default_get(cr, uid, fields, context=context)
-<<<<<<< HEAD
-        report_id = self.pool.get('base.report.sxw').search(cr,uid,[])
-        data = self.pool.get('base.report.file.sxw').read(cr, uid, report_id, context=context)[0]
-        report = self.pool.get('ir.actions.report.xml').browse(cr, uid, data['report_id'], context=context)
-=======
         report_ids = self.pool['base.report.sxw'].search(cr,uid,[], context=context)
 
         data = self.pool['base.report.file.sxw'].read(cr, uid, report_ids, context=context)[0]
         
         report = self.pool['ir.actions.report.xml'].browse(cr, uid, data['report_id'], context=context)
->>>>>>> d08651d2
         
         if 'file_rml' in fields:
             res['file_rml'] =  base64.encodestring(report.report_rml_content)
@@ -155,6 +147,5 @@
         'file_rml':fields.binary('Save As'),
     }
 
-base_report_rml_save()
 
 # vim:expandtab:smartindent:tabstop=4:softtabstop=4:shiftwidth=4: