--- conflicted
+++ resolved
@@ -7,27 +7,6 @@
       <field name="type">form</field>
       <field name="arch" type="xml">
       <form string="Setup">
-<<<<<<< HEAD
-	      <group colspan="4" col="8">
-              	<group colspan="3" width="200">
-                	<field name="config_logo" widget="image" width="220" height="130" nolabel="1" colspan="1"/>
-                	<newline/>
-                	<label align="0.0" string="You can start configuring the system or connect directly to the database as an administrator." width="200" colspan="2"/>
-              	</group>
-              	<separator string="" orientation="vertical" colspan="1" rowspan="8"/>
-            	<group colspan="4" width="400">
-              		<separator string="Installation Done" colspan="4"/>
-              		<label align="0.0" string="Your database is now created." colspan="4"/>
-       				<field name="installed_users" nolabel= "1" colspan="4"/>
-            	</group>
-			</group>
-            	<group colspan="8" col="8">
-            		<separator string="" colspan="8"/>
-    				<label string="" colspan="6"/>
-					<button name="menu" icon="gtk-ok" type="object" string="Use Directly" colspan="1"/>
-					<button name="config" icon="gtk-go-forward" type="object" string="Start Configuration" colspan="1"/>
-           </group>
-=======
         <group colspan="4" col="8">
           <group colspan="3" width="220">
             <field name="config_logo" widget="image" width="220" height="130" nolabel="1" colspan="1"/>
@@ -47,7 +26,6 @@
           <button name="menu" icon="gtk-ok" type="object" string="Use Directly" colspan="1"/>
           <button name="config" icon="gtk-go-forward" type="object" string="Start Configuration" colspan="1"/>
         </group>
->>>>>>> a70befda
     </form>
    </field>
   </record>
