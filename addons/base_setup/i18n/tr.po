--- conflicted
+++ resolved
@@ -1,30 +1,23 @@
-# Turkish translation for openobject-addons
-# Copyright (c) 2014 Rosetta Contributors and Canonical Ltd 2014
-# This file is distributed under the same license as the openobject-addons package.
-# FIRST AUTHOR <EMAIL@ADDRESS>, 2014.
-#
+# Translation of Odoo Server.
+# This file contains the translation of the following modules:
+# * base_setup
+# 
+# Translators:
+# FIRST AUTHOR <EMAIL@ADDRESS>, 2014
+# Murat Kaplan <muratk@projetgrup.com>, 2015
 msgid ""
 msgstr ""
-<<<<<<< HEAD
-"Project-Id-Version: openobject-addons\n"
-"Report-Msgid-Bugs-To: FULL NAME <EMAIL@ADDRESS>\n"
-"POT-Creation-Date: 2014-08-14 13:08+0000\n"
-"PO-Revision-Date: 2014-10-19 20:58+0000\n"
-"Last-Translator: Ayhan KIZILTAN <Unknown>\n"
-"Language-Team: Turkish <tr@li.org>\n"
-=======
 "Project-Id-Version: Odoo 8.0\n"
 "Report-Msgid-Bugs-To: \n"
 "POT-Creation-Date: 2015-01-21 14:07+0000\n"
 "PO-Revision-Date: 2015-12-09 19:44+0000\n"
 "Last-Translator: Murat Kaplan <muratk@projetgrup.com>\n"
 "Language-Team: Turkish (http://www.transifex.com/odoo/odoo-8/language/tr/)\n"
->>>>>>> f9f7669e
 "MIME-Version: 1.0\n"
 "Content-Type: text/plain; charset=UTF-8\n"
-"Content-Transfer-Encoding: 8bit\n"
-"X-Launchpad-Export-Date: 2014-10-20 07:19+0000\n"
-"X-Generator: Launchpad (build 17196)\n"
+"Content-Transfer-Encoding: \n"
+"Language: tr\n"
+"Plural-Forms: nplurals=2; plural=(n > 1);\n"
 
 #. module: base_setup
 #: view:base.config.settings:base_setup.view_general_configuration
@@ -186,8 +179,7 @@
 msgstr "Müşterilerinizi nasıl isimlendiriyorsunuz ?"
 
 #. module: base_setup
-#: field:base.config.settings,id:0
-#: field:base.setup.terminology,id:0
+#: field:base.config.settings,id:0 field:base.setup.terminology,id:0
 #: field:sale.config.settings,id:0
 msgid "ID"
 msgstr "ID"
@@ -230,31 +222,18 @@
 #: view:sale.config.settings:base_setup.view_sale_config_settings
 msgid ""
 "Odoo allows to automatically create leads (or others documents)\n"
-"                            from incoming emails. You can automatically "
-"synchronize emails with Odoo\n"
-"                            using regular POP/IMAP accounts, using a direct "
-"email integration script for your\n"
-"                            email server, or by manually pushing emails to "
-"Odoo using specific\n"
+"                            from incoming emails. You can automatically synchronize emails with Odoo\n"
+"                            using regular POP/IMAP accounts, using a direct email integration script for your\n"
+"                            email server, or by manually pushing emails to Odoo using specific\n"
 "                            plugins for your preferred email application."
-msgstr ""
-"Odoo gelen epostalardan otomatik olarak adaylar (yada başka belgeler)\n"
-"                            oluşturulmasını sağlar. Kendi eposta sunucunuz "
-"için doğrudan bir eposta\n"
-"                            komut dizesi kullanarak, normal POP/IMAP "
-"hesapları yolu ile epostalarınızı \n"
-"                            otomatik olarak Odoo ile eşleyebilirsiniz yada "
-"yada yeğlediğiniz eposta\n"
-"                            uygulaması için özel eklentiler kullanarak "
-"epostalarınızı elle Odoo ya itekleyebilirsiniz."
+msgstr "Odoo gelen epostalardan otomatik olarak adaylar (yada başka belgeler)\n                            oluşturulmasını sağlar. Kendi eposta sunucunuz için doğrudan bir eposta\n                            komut dizesi kullanarak, normal POP/IMAP hesapları yolu ile epostalarınızı \n                            otomatik olarak Odoo ile eşleyebilirsiniz yada yada yeğlediğiniz eposta\n                            uygulaması için özel eklentiler kullanarak epostalarınızı elle Odoo ya itekleyebilirsiniz."
 
 #. module: base_setup
 #: view:base.config.settings:base_setup.view_general_configuration
 msgid ""
 "Once installed, you can configure your API credentials for \"Google "
 "calendar\""
-msgstr ""
-"Kurulduktan sonra, \"Google takvimi\" için API kimlik yapılandırabilirsiniz"
+msgstr "Kurulduktan sonra, \"Google takvimi\" için API kimlik yapılandırabilirsiniz"
 
 #. module: base_setup
 #: view:base.config.settings:base_setup.view_general_configuration
@@ -301,14 +280,12 @@
 msgid ""
 "Set the font into the report header, it will be used as default font in the "
 "RML reports of the user company"
-msgstr ""
-"Rapor başlığındaki fontu ayarlayın, kullanıcı firmanın RML raporlarında "
-"varsayılan font olarak kullanılacaktır."
+msgstr "Rapor başlığındaki fontu ayarlayın, kullanıcı firmanın RML raporlarında varsayılan font olarak kullanılacaktır."
 
 #. module: base_setup
 #: help:base.config.settings,module_share:0
-msgid "Share or embbed any screen of openerp."
-msgstr "Herhangi bir openerp ekranını paylaş ya da göm."
+msgid "Share or embbed any screen of Odoo."
+msgstr "Herhangi bir Odoo ekranını paylaş veya embed kodu oluştur."
 
 #. module: base_setup
 #: view:sale.config.settings:base_setup.view_sale_config_settings
@@ -351,58 +328,44 @@
 msgid ""
 "When you create a new contact (person or company), you will be able to load "
 "all the data from LinkedIn (photos, address, etc)."
-msgstr ""
-"Yeni bir kişi (kişi ya da firma) oluşturduğunuzda Linkedin'den tüm verileri "
-"(fotoğraf, adres, v,s,) yükleyebilirsiniz."
+msgstr "Yeni bir kişi (kişi ya da firma) oluşturduğunuzda Linkedin'den tüm verileri (fotoğraf, adres, v,s,) yükleyebilirsiniz."
 
 #. module: base_setup
 #: view:base.config.settings:base_setup.view_general_configuration
 msgid ""
 "When you send a document to a customer\n"
-"                                    (quotation, invoice), your customer will "
-"be\n"
-"                                    able to signup to get all his "
-"documents,\n"
-"                                    read your company news, check his "
-"projects,\n"
+"                                    (quotation, invoice), your customer will be\n"
+"                                    able to signup to get all his documents,\n"
+"                                    read your company news, check his projects,\n"
 "                                    etc."
-msgstr ""
-"Bir müşteriye bir belge gönderdiğinizde\n"
-"                                    (teklif, fatura), müşterileriniz bütün "
-"bu\n"
-"                                    belgeleri alabilmek, şirket "
-"haberlerinizi,\n"
-"                                    okuyabilmek, projelerini denetlemek, vb. "
-"için\n"
-"                                    kayıt yapabilecektir."
+msgstr "Bir müşteriye bir belge gönderdiğinizde\n                                    (teklif, fatura), müşterileriniz bütün bu\n                                    belgeleri alabilmek, şirket haberlerinizi,\n                                    okuyabilmek, projelerini denetlemek, vb. için\n                                    kayıt yapabilecektir."
 
 #. module: base_setup
 #: help:base.config.settings,module_multi_company:0
 msgid ""
-"Work in multi-company environments, with appropriate security access between "
-"companies.\n"
+"Work in multi-company environments, with appropriate security access between companies.\n"
 "-This installs the module multi_company."
-msgstr ""
-"Çok firmalı ortamda, firmalar arasında uygun güvenli erişim ile çalışın.\n"
-"-Bu, multi_company modülünü kurar."
+msgstr "Çok firmalı ortamda, firmalar arasında uygun güvenli erişim ile çalışın.\n-Bu, multi_company modülünü kurar."
 
 #. module: base_setup
 #: view:base.setup.terminology:base_setup.base_setup_terminology_form
 msgid ""
 "You can use this wizard to change the terminologies for customers in the "
 "whole application."
-msgstr ""
-"Bu sihirbazı kullanarak tüm uygulamanın içinde müşteri terminolojilerini "
-"değiştirebilirsiniz."
+msgstr "Bu sihirbazı kullanarak tüm uygulamanın içinde müşteri terminolojilerini değiştirebilirsiniz."
 
 #. module: base_setup
 #: view:base.config.settings:base_setup.view_general_configuration
 msgid ""
 "You will find more options in your company details: address for the header "
 "and footer, overdue payments texts, etc."
-msgstr ""
-"Şirket ayrıntılarınızda daha çok seçenecek bulacaksınız: altbilgi ve "
-"üstbilgi için adres ve vadesi geçmiş ödemeler için metinler, vb."
+msgstr "Şirket ayrıntılarınızda daha çok seçenecek bulacaksınız: altbilgi ve üstbilgi için adres ve vadesi geçmiş ödemeler için metinler, vb."
+
+#. module: base_setup
+#: view:base.config.settings:base_setup.view_general_configuration
+#: view:sale.config.settings:base_setup.view_sale_config_settings
+msgid "or"
+msgstr "ya da"
 
 #. module: base_setup
 #: view:base.setup.terminology:base_setup.base_setup_terminology_form
