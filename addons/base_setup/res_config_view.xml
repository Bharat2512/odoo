<openerp>
    <data>

        <record id="view_general_configuration" model="ir.ui.view">
            <field name="name">General Settings</field>
            <field name="model">base.config.settings</field>
            <field name="type">form</field>
            <field name="arch" type="xml">
                <form string="General Settings" version="7.0">
                    <header>
                        <button string="Apply" type="object" name="execute"/>
                        <button string="Cancel" special="cancel"/>
                    </header>
                    <group>
                        <group string="Company Settings">
                            <field name="module_multi_company"/>
                        </group>

<<<<<<< HEAD
                        <separator string="Others" colspan="4"/>
                        <b><label string="Outgoing Mail Servers"/></b>
                        <button type="action" name="%(base.action_ir_mail_server_list)d"
                            string="Configure" icon="gtk-execute"/>
                        <newline/>
                        <field name="module_share"/>
                        <newline/>
                        <field name="module_portal"/>
                        <group col="4" colspan="4" >
                            <p>You will also find several configuration options on your company data; address for the header and footer, overdue payments texts, etc.</p>
                            <newline/>
                            <p><button type="object" name="open_company" string="Configure Your Company Data" icon="gtk-execute"/></p>
                        </group>
                    </sheet>
=======
                        <group string="Others">
                            <label string="Outgoing Mail Servers"/>
                            <button type="action" name="%(base.action_ir_mail_server_list)d"
                                string="Configure" icon="gtk-execute"/>
                        </group>
                        <group string="External Accesses">
                            <field name="module_share"/>
                            <field name="module_portal"/>
                        </group>
                    </group>
>>>>>>> b8716390
                </form>
            </field>
        </record>

        <record id="action_general_configuration" model="ir.actions.act_window">
            <field name="name">General Settings</field>
            <field name="res_model">base.config.settings</field>
            <field name="view_mode">form</field>
            <field name="target">inline</field>
        </record>
        <menuitem id="menu_general_configuration" parent="base.menu_config"
            sequence="100" action="action_general_configuration"/>

    </data>
</openerp><|MERGE_RESOLUTION|>--- conflicted
+++ resolved
@@ -15,25 +15,8 @@
                         <group string="Company Settings">
                             <field name="module_multi_company"/>
                         </group>
-
-<<<<<<< HEAD
-                        <separator string="Others" colspan="4"/>
-                        <b><label string="Outgoing Mail Servers"/></b>
-                        <button type="action" name="%(base.action_ir_mail_server_list)d"
-                            string="Configure" icon="gtk-execute"/>
-                        <newline/>
-                        <field name="module_share"/>
-                        <newline/>
-                        <field name="module_portal"/>
-                        <group col="4" colspan="4" >
-                            <p>You will also find several configuration options on your company data; address for the header and footer, overdue payments texts, etc.</p>
-                            <newline/>
-                            <p><button type="object" name="open_company" string="Configure Your Company Data" icon="gtk-execute"/></p>
-                        </group>
-                    </sheet>
-=======
                         <group string="Others">
-                            <label string="Outgoing Mail Servers"/>
+                           <b><label string="Outgoing Mail Servers"/></b>
                             <button type="action" name="%(base.action_ir_mail_server_list)d"
                                 string="Configure" icon="gtk-execute"/>
                         </group>
@@ -41,8 +24,12 @@
                             <field name="module_share"/>
                             <field name="module_portal"/>
                         </group>
+                        <group col="4" colspan="4" >
+                           <p>You will also find several configuration options on your company data; address for the header and footer, overdue payments texts, etc.</p>
+                           <newline/>
+                           <p><button type="object" name="open_company" string="Configure Your Company Data" icon="gtk-execute"/></p>
+                        </group>                        
                     </group>
->>>>>>> b8716390
                 </form>
             </field>
         </record>
