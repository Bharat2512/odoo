--- conflicted
+++ resolved
@@ -212,10 +212,6 @@
                 raise osv.except_osv(_('Error!'), _("You are already at the top level of your sales-team category.\nTherefore you cannot escalate furthermore."))
             self.write(cr, uid, [case.id], data, context=context)
             case.case_escalate_send_note(case.section_id.parent_id, context=context)
-<<<<<<< HEAD
-        cases = self.browse(cr, uid, ids, context=context)
-=======
->>>>>>> 52469474
         return True
 
     def case_open(self, cr, uid, ids, context=None):
