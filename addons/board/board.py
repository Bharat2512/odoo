# -*- coding: utf-8 -*-
##############################################################################
#
#    OpenERP, Open Source Management Solution
#    Copyright (C) 2004-2010 Tiny SPRL (<http://tiny.be>).
#
#    This program is free software: you can redistribute it and/or modify
#    it under the terms of the GNU Affero General Public License as
#    published by the Free Software Foundation, either version 3 of the
#    License, or (at your option) any later version.
#
#    This program is distributed in the hope that it will be useful,
#    but WITHOUT ANY WARRANTY; without even the implied warranty of
#    MERCHANTABILITY or FITNESS FOR A PARTICULAR PURPOSE.  See the
#    GNU Affero General Public License for more details.
#
#    You should have received a copy of the GNU Affero General Public License
#    along with this program.  If not, see <http://www.gnu.org/licenses/>.
#
##############################################################################

from osv import fields, osv
import time

class board_board(osv.osv):
    """
    Board
    """
    _name = 'board.board'
    _description = "Board"

    def create_view(self, cr, uid, ids, context=None):
        """
        Create  view
        @param cr: the current row, from the database cursor,
        @param uid: the current user’s ID for security checks,
        @param ids: List of Board's IDs
        @return: arch of xml view.
        """
        if not context:
            context = {}
        board = self.pool.get('board.board').browse(cr, uid, ids, context=context)
        left = []
        right = []
        #start Loop
        for line in board.line_ids:
            linestr = '<action string="%s" name="%d" colspan="4"' % (line.name, line.action_id.id)
            if line.height:
                linestr += (' height="%d"' % (line.height, ))
            if line.width:
                linestr += (' width="%d"' % (line.width, ))
            linestr += '/>'
            if line.position == 'left':
                left.append(linestr)
            else:
                right.append(linestr)
        #End Loop
        arch = """<?xml version="1.0"?>
            <form string="My Board">
            <hpaned>
                <child1>
                    %s
                </child1>
                <child2>
                    %s
                </child2>
            </hpaned>
            </form>""" % ('\n'.join(left), '\n'.join(right))

        return arch

    def write(self, cr, uid, ids, vals, context = {}):

        """
        Writes values in one or several fields.
        @param cr: the current row, from the database cursor,
        @param uid: the current user’s ID for security checks,
        @param ids: List of Board's IDs
        @param vals: dictionary with values to update.
                     dictionary must be with the form: {‘name_of_the_field’: value, ...}.
        @return: True
        """
        result = super(board_board, self).write(cr, uid, ids, vals, context)

        board = self.pool.get('board.board').browse(cr, uid, ids[0])
        view = self.create_view(cr, uid, ids[0], context)
        id = board.view_id.id
<<<<<<< HEAD
        cr.execute("update ir_ui_view set arch=%s where id=%s", (view, id))
        cr.commit()
=======
        cr.execute("update ir_ui_view set arch=%s where id=%s" , (view, id))
>>>>>>> 218995ec
        return result

    def create(self, cr, user, vals, context=None):
        """
        create new record.
        @param cr: the current row, from the database cursor,
        @param uid: the current user’s ID for security checks,
        @param vals: dictionary of values for every field.
                      dictionary must use this form: {‘name_of_the_field’: value, ...}
        @return: id of new created record of board.board.
        """

        if not context:
            context = {}

        if not 'name' in vals:
            return False
        id = super(board_board, self).create(cr, user, vals, context)
        view_id = self.pool.get('ir.ui.view').create(cr, user, {
            'name': vals['name'],
            'model': 'board.board',
            'priority': 16,
            'type': 'form',
            'arch': self.create_view(cr, user, id, context),
        })

        super(board_board, self).write(cr, user, [id], {'view_id': view_id}, context)

        return id

    def fields_view_get(self, cr, user, view_id=None, view_type='form', context=None,\
                         toolbar=False, submenu=False):
        """
        Overrides orm field_view_get.
        @return: Dictionary of Fields, arch and toolbar.
        """

        if not context:
            context = {}

        res = {}
        res = super(board_board, self).fields_view_get(cr, user, view_id, view_type,\
                                 context, toolbar=toolbar, submenu=submenu)

        vids = self.pool.get('ir.ui.view.custom').search(cr, user,\
                     [('user_id', '=', user), ('ref_id' ,'=', view_id)])
        if vids:
            view_id = vids[0]
            arch = self.pool.get('ir.ui.view.custom').browse(cr, user, view_id)
            res['arch'] = arch.arch

        res['toolbar'] = {'print': [], 'action': [], 'relate': []}
        return res

    _columns = {
        'name': fields.char('Dashboard', size=64, required=True),
        'view_id': fields.many2one('ir.ui.view', 'Board View'),
        'line_ids': fields.one2many('board.board.line', 'board_id', 'Action Views')
    }

    # the following lines added to let the button on dashboard work.
    _defaults = {
        'name':lambda *args:  'Dashboard'
    }

board_board()


class board_line(osv.osv):
    """
    Board Line
    """
    _name = 'board.board.line'
    _description = "Board Line"
    _order = 'position,sequence'
    _columns = {
        'name': fields.char('Title', size=64, required=True),
        'sequence': fields.integer('Sequence', help="Gives the sequence order\
                         when displaying a list of board lines."),
        'height': fields.integer('Height'),
        'width': fields.integer('Width'),
        'board_id': fields.many2one('board.board', 'Dashboard', required=True, ondelete='cascade'),
        'action_id': fields.many2one('ir.actions.act_window', 'Action', required=True),
        'position': fields.selection([('left','Left'),
                                      ('right','Right')], 'Position', required=True)
    }
    _defaults = {
        'position': lambda *args: 'left'
    }

board_line()


class board_note_type(osv.osv):
    """
    Board note Type
    """
    _name = 'board.note.type'
    _description = "NOte Type"

    _columns = {
        'name': fields.char('Note Type', size=64, required=True),
    }

board_note_type()

def _type_get(self, cr, uid, context={}):
    """
    Get by default Note type.
    """
    obj = self.pool.get('board.note.type')
    ids = obj.search(cr, uid, [])
    res = obj.read(cr, uid, ids, ['name'], context)
    res = [(r['name'], r['name']) for r in res]
    return res


class board_note(osv.osv):
    """
    Board Note
    """
    _name = 'board.note'
    _description = "Note"
    _columns = {
        'name': fields.char('Subject', size=128, required=True),
        'note': fields.text('Note'),
        'user_id': fields.many2one('res.users', 'Author', size=64),
        'date': fields.date('Date', size=64, required=True),
        'type': fields.selection(_type_get, 'Note type', size=64),
    }
    _defaults = {
        'user_id': lambda object, cr, uid, context: uid,
        'date': lambda object, cr, uid, context: time.strftime('%Y-%m-%d'),
    }

board_note()

# vim:expandtab:smartindent:tabstop=4:softtabstop=4:shiftwidth=4:<|MERGE_RESOLUTION|>--- conflicted
+++ resolved
@@ -85,12 +85,7 @@
         board = self.pool.get('board.board').browse(cr, uid, ids[0])
         view = self.create_view(cr, uid, ids[0], context)
         id = board.view_id.id
-<<<<<<< HEAD
         cr.execute("update ir_ui_view set arch=%s where id=%s", (view, id))
-        cr.commit()
-=======
-        cr.execute("update ir_ui_view set arch=%s where id=%s" , (view, id))
->>>>>>> 218995ec
         return result
 
     def create(self, cr, user, vals, context=None):
