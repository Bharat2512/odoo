# -*- coding: utf-8 -*-
##############################################################################
#
#    OpenERP, Open Source Management Solution
#    Copyright (C) 2004-today OpenERP SA (<http://www.openerp.com>)
#
#    This program is free software: you can redistribute it and/or modify
#    it under the terms of the GNU Affero General Public License as
#    published by the Free Software Foundation, either version 3 of the
#    License, or (at your option) any later version.
#
#    This program is distributed in the hope that it will be useful,
#    but WITHOUT ANY WARRANTY; without even the implied warranty of
#    MERCHANTABILITY or FITNESS FOR A PARTICULAR PURPOSE.  See the
#    GNU Affero General Public License for more details.
#
#    You should have received a copy of the GNU Affero General Public License
#    along with this program.  If not, see <http://www.gnu.org/licenses/>.
#
##############################################################################

import base64
import time
from lxml import etree
from openerp.osv import fields
from openerp.osv import osv
from openerp import tools
from openerp.tools.translate import _

MAX_LEVEL = 15
AVAILABLE_STATES = [
    ('draft', 'New'),
    ('cancel', 'Cancelled'),
    ('open', 'In Progress'),
    ('pending', 'Pending'),
    ('done', 'Closed')
]

AVAILABLE_PRIORITIES = [
    ('1', 'Highest'),
    ('2', 'High'),
    ('3', 'Normal'),
    ('4', 'Low'),
    ('5', 'Lowest'),
]

class crm_case_channel(osv.osv):
    _name = "crm.case.channel"
    _description = "Channels"
    _order = 'name'
    _columns = {
        'name': fields.char('Channel Name', size=64, required=True),
        'active': fields.boolean('Active'),
    }
    _defaults = {
        'active': lambda *a: 1,
    }

class crm_case_stage(osv.osv):
    """ Model for case stages. This models the main stages of a document
        management flow. Main CRM objects (leads, opportunities, project
        issues, ...) will now use only stages, instead of state and stages.
        Stages are for example used to display the kanban view of records.
    """
    _name = "crm.case.stage"
    _description = "Stage of case"
    _rec_name = 'name'
    _order = "sequence"

    _columns = {
        'name': fields.char('Stage Name', size=64, required=True, translate=True),
        'sequence': fields.integer('Sequence', help="Used to order stages. Lower is better."),
        'probability': fields.float('Probability (%)', required=True, help="This percentage depicts the default/average probability of the Case for this stage to be a success"),
        'on_change': fields.boolean('Change Probability Automatically', help="Setting this stage will change the probability automatically on the opportunity."),
        'requirements': fields.text('Requirements'),
        'section_ids':fields.many2many('crm.case.section', 'section_stage_rel', 'stage_id', 'section_id', string='Sections',
                        help="Link between stages and sales teams. When set, this limitate the current stage to the selected sales teams."),
        'state': fields.selection(AVAILABLE_STATES, 'Related Status', required=True,
            help="The status of your document will automatically change regarding the selected stage. " \
                "For example, if a stage is related to the status 'Close', when your document reaches this stage, it is automatically closed."),
        'case_default': fields.boolean('Default to New Sales Team',
                        help="If you check this field, this stage will be proposed by default on each sales team. It will not assign this stage to existing teams."),
        'fold': fields.boolean('Fold by Default',
                        help="This stage is not visible, for example in status bar or kanban view, when there are no records in that stage to display."),
        'type': fields.selection([  ('lead','Lead'),
                                    ('opportunity', 'Opportunity'),
                                    ('both', 'Both')],
                                    string='Type', size=16, required=True,
                                    help="This field is used to distinguish stages related to Leads from stages related to Opportunities, or to specify stages available for both types."),
    }

    _defaults = {
        'sequence': lambda *args: 1,
        'probability': lambda *args: 0.0,
        'state': 'open',
        'fold': False,
        'type': 'both',
        'case_default': True,
    }

class crm_case_section(osv.osv):
    """ Model for sales teams. """
    _name = "crm.case.section"
    _inherits = {'mail.alias': 'alias_id'}
    _inherit = "mail.thread"
    _description = "Sales Teams"
    _order = "complete_name"

    def get_full_name(self, cr, uid, ids, field_name, arg, context=None):
        return  dict(self.name_get(cr, uid, ids, context=context))

    _columns = {
        'name': fields.char('Sales Team', size=64, required=True, translate=True),
        'complete_name': fields.function(get_full_name, type='char', size=256, readonly=True, store=True),
        'code': fields.char('Code', size=8),
        'active': fields.boolean('Active', help="If the active field is set to "\
                        "true, it will allow you to hide the sales team without removing it."),
        'change_responsible': fields.boolean('Reassign Escalated', help="When escalating to this team override the salesman with the team leader."),
        'user_id': fields.many2one('res.users', 'Team Leader'),
        'member_ids':fields.many2many('res.users', 'sale_member_rel', 'section_id', 'member_id', 'Team Members'),
        'reply_to': fields.char('Reply-To', size=64, help="The email address put in the 'Reply-To' of all emails sent by OpenERP about cases in this sales team"),
        'parent_id': fields.many2one('crm.case.section', 'Parent Team'),
        'child_ids': fields.one2many('crm.case.section', 'parent_id', 'Child Teams'),
        'resource_calendar_id': fields.many2one('resource.calendar', "Working Time", help="Used to compute open days"),
        'note': fields.text('Description'),
        'working_hours': fields.float('Working Hours', digits=(16,2 )),
        'stage_ids': fields.many2many('crm.case.stage', 'section_stage_rel', 'section_id', 'stage_id', 'Stages'),
        'alias_id': fields.many2one('mail.alias', 'Alias', ondelete="cascade", required=True,
                                    help="The email address associated with this team. New emails received will automatically "
                                         "create new leads assigned to the team."),
<<<<<<< HEAD
=======
        'color': fields.integer('Color Index'),
        'use_leads': fields.boolean('Leads',
            help="The first contact you get with a potential customer is a lead you qualify before converting it into a real business opportunity. Check this box to manage leads in this sales team."),

        'monthly_open_leads': fields.function(_get_opportunities_data,
            type="char", readonly=True, multi='_get_opportunities_data',
            string='Open Leads per Month'),
        'monthly_planned_revenue': fields.function(_get_opportunities_data,
            type="char", readonly=True, multi='_get_opportunities_data',
            string='Planned Revenue per Month')
>>>>>>> d08651d2
    }

    def _get_stage_common(self, cr, uid, context):
        ids = self.pool.get('crm.case.stage').search(cr, uid, [('case_default','=',1)], context=context)
        return ids

    _defaults = {
        'active': 1,
        'stage_ids': _get_stage_common,
        'alias_domain': False, # always hide alias during creation
    }

    _sql_constraints = [
        ('code_uniq', 'unique (code)', 'The code of the sales team must be unique !')
    ]

    _constraints = [
        (osv.osv._check_recursion, 'Error ! You cannot create recursive Sales team.', ['parent_id'])
    ]

    def name_get(self, cr, uid, ids, context=None):
        """Overrides orm name_get method"""
        if not isinstance(ids, list) :
            ids = [ids]
        res = []
        if not ids:
            return res
        reads = self.read(cr, uid, ids, ['name', 'parent_id'], context)

        for record in reads:
            name = record['name']
            if record['parent_id']:
                name = record['parent_id'][1] + ' / ' + name
            res.append((record['id'], name))
        return res

    def create(self, cr, uid, vals, context=None):
        mail_alias = self.pool.get('mail.alias')
        if not vals.get('alias_id'):
            vals.pop('alias_name', None) # prevent errors during copy()
            alias_id = mail_alias.create_unique_alias(cr, uid,
                    {'alias_name': vals['name']},
                    model_name="crm.lead",
                    context=context)
            vals['alias_id'] = alias_id
        res = super(crm_case_section, self).create(cr, uid, vals, context)
        mail_alias.write(cr, uid, [vals['alias_id']], {'alias_defaults': {'section_id': res, 'type':'lead'}}, context)
        return res

    def unlink(self, cr, uid, ids, context=None):
        # Cascade-delete mail aliases as well, as they should not exist without the sales team.
        mail_alias = self.pool.get('mail.alias')
        alias_ids = [team.alias_id.id for team in self.browse(cr, uid, ids, context=context) if team.alias_id ]
        res = super(crm_case_section, self).unlink(cr, uid, ids, context=context)
        mail_alias.unlink(cr, uid, alias_ids, context=context)
        return res

class crm_case_categ(osv.osv):
    """ Category of Case """
    _name = "crm.case.categ"
    _description = "Category of Case"
    _columns = {
        'name': fields.char('Name', size=64, required=True, translate=True),
        'section_id': fields.many2one('crm.case.section', 'Sales Team'),
        'object_id': fields.many2one('ir.model', 'Object Name'),
    }
    def _find_object_id(self, cr, uid, context=None):
        """Finds id for case object"""
        context = context or {}
        object_id = context.get('object_id', False)
        ids = self.pool.get('ir.model').search(cr, uid, ['|',('id', '=', object_id),('model', '=', context.get('object_name', False))])
        return ids and ids[0] or False
    _defaults = {
        'object_id' : _find_object_id
    }

class crm_case_resource_type(osv.osv):
    """ Resource Type of case """
    _name = "crm.case.resource.type"
    _description = "Campaign"
    _rec_name = "name"
    _columns = {
        'name': fields.char('Campaign Name', size=64, required=True, translate=True),
        'section_id': fields.many2one('crm.case.section', 'Sales Team'),
    }

def _links_get(self, cr, uid, context=None):
    """Gets links value for reference field"""
    obj = self.pool.get('res.request.link')
    ids = obj.search(cr, uid, [])
    res = obj.read(cr, uid, ids, ['object', 'name'], context)
    return [(r['object'], r['name']) for r in res]

class crm_payment_mode(osv.osv):
    """ Payment Mode for Fund """
    _name = "crm.payment.mode"
    _description = "CRM Payment Mode"
    _columns = {
        'name': fields.char('Name', size=64, required=True),
        'section_id': fields.many2one('crm.case.section', 'Sales Team'),
    }

# vim:expandtab:smartindent:tabstop=4:softtabstop=4:shiftwidth=4:<|MERGE_RESOLUTION|>--- conflicted
+++ resolved
@@ -19,29 +19,20 @@
 #
 ##############################################################################
 
-import base64
-import time
-from lxml import etree
+import calendar
+from datetime import date, datetime
+from dateutil import relativedelta
+
+from openerp import tools
 from openerp.osv import fields
 from openerp.osv import osv
-from openerp import tools
-from openerp.tools.translate import _
-
-MAX_LEVEL = 15
-AVAILABLE_STATES = [
-    ('draft', 'New'),
-    ('cancel', 'Cancelled'),
-    ('open', 'In Progress'),
-    ('pending', 'Pending'),
-    ('done', 'Closed')
-]
 
 AVAILABLE_PRIORITIES = [
-    ('1', 'Highest'),
-    ('2', 'High'),
-    ('3', 'Normal'),
-    ('4', 'Low'),
-    ('5', 'Lowest'),
+    ('0', 'Very Low'),
+    ('1', 'Low'),
+    ('2', 'Normal'),
+    ('3', 'High'),
+    ('4', 'Very High'),
 ]
 
 class crm_case_channel(osv.osv):
@@ -73,16 +64,14 @@
         'probability': fields.float('Probability (%)', required=True, help="This percentage depicts the default/average probability of the Case for this stage to be a success"),
         'on_change': fields.boolean('Change Probability Automatically', help="Setting this stage will change the probability automatically on the opportunity."),
         'requirements': fields.text('Requirements'),
-        'section_ids':fields.many2many('crm.case.section', 'section_stage_rel', 'stage_id', 'section_id', string='Sections',
+        'section_ids': fields.many2many('crm.case.section', 'section_stage_rel', 'stage_id', 'section_id', string='Sections',
                         help="Link between stages and sales teams. When set, this limitate the current stage to the selected sales teams."),
-        'state': fields.selection(AVAILABLE_STATES, 'Related Status', required=True,
-            help="The status of your document will automatically change regarding the selected stage. " \
-                "For example, if a stage is related to the status 'Close', when your document reaches this stage, it is automatically closed."),
         'case_default': fields.boolean('Default to New Sales Team',
                         help="If you check this field, this stage will be proposed by default on each sales team. It will not assign this stage to existing teams."),
-        'fold': fields.boolean('Fold by Default',
-                        help="This stage is not visible, for example in status bar or kanban view, when there are no records in that stage to display."),
-        'type': fields.selection([  ('lead','Lead'),
+        'fold': fields.boolean('Folded in Kanban View',
+                               help='This stage is folded in the kanban view when'
+                               'there are no records in that stage to display.'),
+        'type': fields.selection([('lead', 'Lead'),
                                     ('opportunity', 'Opportunity'),
                                     ('both', 'Both')],
                                     string='Type', size=16, required=True,
@@ -90,13 +79,14 @@
     }
 
     _defaults = {
-        'sequence': lambda *args: 1,
-        'probability': lambda *args: 0.0,
-        'state': 'open',
+        'sequence': 1,
+        'probability': 0.0,
+        'on_change': True,
         'fold': False,
         'type': 'both',
         'case_default': True,
     }
+
 
 class crm_case_section(osv.osv):
     """ Model for sales teams. """
@@ -105,9 +95,64 @@
     _inherit = "mail.thread"
     _description = "Sales Teams"
     _order = "complete_name"
+    # number of periods for lead/opportunities/... tracking in salesteam kanban dashboard/kanban view
+    _period_number = 5
 
     def get_full_name(self, cr, uid, ids, field_name, arg, context=None):
-        return  dict(self.name_get(cr, uid, ids, context=context))
+        return dict(self.name_get(cr, uid, ids, context=context))
+
+    def __get_bar_values(self, cr, uid, obj, domain, read_fields, value_field, groupby_field, context=None):
+        """ Generic method to generate data for bar chart values using SparklineBarWidget.
+            This method performs obj.read_group(cr, uid, domain, read_fields, groupby_field).
+
+            :param obj: the target model (i.e. crm_lead)
+            :param domain: the domain applied to the read_group
+            :param list read_fields: the list of fields to read in the read_group
+            :param str value_field: the field used to compute the value of the bar slice
+            :param str groupby_field: the fields used to group
+
+            :return list section_result: a list of dicts: [
+                                                {   'value': (int) bar_column_value,
+                                                    'tootip': (str) bar_column_tooltip,
+                                                }
+                                            ]
+        """
+        month_begin = date.today().replace(day=1)
+        section_result = [{
+                          'value': 0,
+                          'tooltip': (month_begin + relativedelta.relativedelta(months=-i)).strftime('%B %Y'),
+                          } for i in range(self._period_number - 1, -1, -1)]
+        group_obj = obj.read_group(cr, uid, domain, read_fields, groupby_field, context=context)
+        pattern = tools.DEFAULT_SERVER_DATE_FORMAT if obj.fields_get(cr, uid, groupby_field)[groupby_field]['type'] == 'date' else tools.DEFAULT_SERVER_DATETIME_FORMAT
+        for group in group_obj:
+            group_begin_date = datetime.strptime(group['__domain'][0][2], pattern)
+            month_delta = relativedelta.relativedelta(month_begin, group_begin_date)
+            section_result[self._period_number - (month_delta.months + 1)] = {'value': group.get(value_field, 0), 'tooltip': group.get(groupby_field, 0)}
+        return section_result
+
+    def _get_opportunities_data(self, cr, uid, ids, field_name, arg, context=None):
+        """ Get opportunities-related data for salesteam kanban view
+            monthly_open_leads: number of open lead during the last months
+            monthly_planned_revenue: planned revenu of opportunities during the last months
+        """
+        obj = self.pool.get('crm.lead')
+        res = dict.fromkeys(ids, False)
+        month_begin = date.today().replace(day=1)
+        date_begin = month_begin - relativedelta.relativedelta(months=self._period_number - 1)
+        date_end = month_begin.replace(day=calendar.monthrange(month_begin.year, month_begin.month)[1])
+        lead_pre_domain = [('create_date', '>=', date_begin.strftime(tools.DEFAULT_SERVER_DATE_FORMAT)), 
+                              ('create_date', '<=', date_end.strftime(tools.DEFAULT_SERVER_DATE_FORMAT)),
+                              ('type', '=', 'lead')]
+        opp_pre_domain = [('date_deadline', '>=', date_begin.strftime(tools.DEFAULT_SERVER_DATETIME_FORMAT)), 
+                      ('date_deadline', '<=', date_end.strftime(tools.DEFAULT_SERVER_DATETIME_FORMAT)),
+                      ('type', '=', 'opportunity')]
+        for id in ids:
+            res[id] = dict()
+            lead_domain = lead_pre_domain + [('section_id', '=', id)]
+            opp_domain = opp_pre_domain + [('section_id', '=', id)]
+            res[id]['monthly_open_leads'] = self.__get_bar_values(cr, uid, obj, lead_domain, ['create_date'], 'create_date_count', 'create_date', context=context)
+            res[id]['monthly_planned_revenue'] = self.__get_bar_values(cr, uid, obj, opp_domain, ['planned_revenue', 'date_deadline'], 'planned_revenue', 'date_deadline', context=context)
+        return res
 
     _columns = {
         'name': fields.char('Sales Team', size=64, required=True, translate=True),
@@ -117,19 +162,17 @@
                         "true, it will allow you to hide the sales team without removing it."),
         'change_responsible': fields.boolean('Reassign Escalated', help="When escalating to this team override the salesman with the team leader."),
         'user_id': fields.many2one('res.users', 'Team Leader'),
-        'member_ids':fields.many2many('res.users', 'sale_member_rel', 'section_id', 'member_id', 'Team Members'),
+        'member_ids': fields.many2many('res.users', 'sale_member_rel', 'section_id', 'member_id', 'Team Members'),
         'reply_to': fields.char('Reply-To', size=64, help="The email address put in the 'Reply-To' of all emails sent by OpenERP about cases in this sales team"),
         'parent_id': fields.many2one('crm.case.section', 'Parent Team'),
         'child_ids': fields.one2many('crm.case.section', 'parent_id', 'Child Teams'),
         'resource_calendar_id': fields.many2one('resource.calendar', "Working Time", help="Used to compute open days"),
         'note': fields.text('Description'),
-        'working_hours': fields.float('Working Hours', digits=(16,2 )),
+        'working_hours': fields.float('Working Hours', digits=(16, 2)),
         'stage_ids': fields.many2many('crm.case.stage', 'section_stage_rel', 'section_id', 'stage_id', 'Stages'),
-        'alias_id': fields.many2one('mail.alias', 'Alias', ondelete="cascade", required=True,
+        'alias_id': fields.many2one('mail.alias', 'Alias', ondelete="restrict", required=True,
                                     help="The email address associated with this team. New emails received will automatically "
                                          "create new leads assigned to the team."),
-<<<<<<< HEAD
-=======
         'color': fields.integer('Color Index'),
         'use_leads': fields.boolean('Leads',
             help="The first contact you get with a potential customer is a lead you qualify before converting it into a real business opportunity. Check this box to manage leads in this sales team."),
@@ -140,17 +183,16 @@
         'monthly_planned_revenue': fields.function(_get_opportunities_data,
             type="char", readonly=True, multi='_get_opportunities_data',
             string='Planned Revenue per Month')
->>>>>>> d08651d2
     }
 
     def _get_stage_common(self, cr, uid, context):
-        ids = self.pool.get('crm.case.stage').search(cr, uid, [('case_default','=',1)], context=context)
+        ids = self.pool.get('crm.case.stage').search(cr, uid, [('case_default', '=', 1)], context=context)
         return ids
 
     _defaults = {
         'active': 1,
         'stage_ids': _get_stage_common,
-        'alias_domain': False, # always hide alias during creation
+        'use_leads': True,
     }
 
     _sql_constraints = [
@@ -163,7 +205,7 @@
 
     def name_get(self, cr, uid, ids, context=None):
         """Overrides orm name_get method"""
-        if not isinstance(ids, list) :
+        if not isinstance(ids, list):
             ids = [ids]
         res = []
         if not ids:
@@ -178,22 +220,18 @@
         return res
 
     def create(self, cr, uid, vals, context=None):
-        mail_alias = self.pool.get('mail.alias')
-        if not vals.get('alias_id'):
-            vals.pop('alias_name', None) # prevent errors during copy()
-            alias_id = mail_alias.create_unique_alias(cr, uid,
-                    {'alias_name': vals['name']},
-                    model_name="crm.lead",
-                    context=context)
-            vals['alias_id'] = alias_id
-        res = super(crm_case_section, self).create(cr, uid, vals, context)
-        mail_alias.write(cr, uid, [vals['alias_id']], {'alias_defaults': {'section_id': res, 'type':'lead'}}, context)
-        return res
+        if context is None:
+            context = {}
+        create_context = dict(context, alias_model_name='crm.lead', alias_parent_model_name=self._name)
+        section_id = super(crm_case_section, self).create(cr, uid, vals, context=create_context)
+        section = self.browse(cr, uid, section_id, context=context)
+        self.pool.get('mail.alias').write(cr, uid, [section.alias_id.id], {'alias_parent_thread_id': section_id, 'alias_defaults': {'section_id': section_id, 'type': 'lead'}}, context=context)
+        return section_id
 
     def unlink(self, cr, uid, ids, context=None):
         # Cascade-delete mail aliases as well, as they should not exist without the sales team.
         mail_alias = self.pool.get('mail.alias')
-        alias_ids = [team.alias_id.id for team in self.browse(cr, uid, ids, context=context) if team.alias_id ]
+        alias_ids = [team.alias_id.id for team in self.browse(cr, uid, ids, context=context) if team.alias_id]
         res = super(crm_case_section, self).unlink(cr, uid, ids, context=context)
         mail_alias.unlink(cr, uid, alias_ids, context=context)
         return res
@@ -227,13 +265,6 @@
         'section_id': fields.many2one('crm.case.section', 'Sales Team'),
     }
 
-def _links_get(self, cr, uid, context=None):
-    """Gets links value for reference field"""
-    obj = self.pool.get('res.request.link')
-    ids = obj.search(cr, uid, [])
-    res = obj.read(cr, uid, ids, ['object', 'name'], context)
-    return [(r['object'], r['name']) for r in res]
-
 class crm_payment_mode(osv.osv):
     """ Payment Mode for Fund """
     _name = "crm.payment.mode"
@@ -243,4 +274,5 @@
         'section_id': fields.many2one('crm.case.section', 'Sales Team'),
     }
 
+
 # vim:expandtab:smartindent:tabstop=4:softtabstop=4:shiftwidth=4: