--- conflicted
+++ resolved
@@ -159,42 +159,7 @@
                 </div>
             </form>
         </field>
-<<<<<<< HEAD
-    </record>
-
-    <!-- CRM Lead Tree View -->
-
-    <record model="ir.ui.view" id="crm_case_tree_view_leads">
-        <field name="name">Leads</field>
-        <field name="model">crm.lead</field>
-        <field name="type">tree</field>
-        <field name="arch" type="xml">
-            <tree string="Leads" fonts="bold:needaction_pending==True" colors="blue:state=='pending';grey:state in ('cancel', 'done')">
-                <field name="needaction_pending" invisible="1"/>
-                <field name="date_deadline" invisible="1"/>
-                <field name="create_date" groups="base.group_no_one"/>
-                <field name="name" string="Subject"/>
-                <field name="contact_name"/>
-                <field name="country_id" invisible="context.get('invisible_country', True)" />
-                <field name="email_from"/>
-                <field name="phone"/>
-
-                <field name="categ_id" invisible="1"/>
-                <field name="type_id" invisible="1"/>
-                <field name="referred" invisible="1"/>
-                <field name="channel_id" invisible="1"/>
-                <field name="subjects" invisible="1"/>
-
-                <field name="stage_id"/>
-                <field name="section_id" invisible="context.get('invisible_section', True)" />
-                <field name="user_id" />
-                <field name="state" />
-            </tree>
-        </field>
-    </record>
-=======
-        </record>
->>>>>>> f9e6b60c
+        </record>
 
         <!-- CRM Lead Tree View -->
         <record model="ir.ui.view" id="crm_case_tree_view_leads">
@@ -219,12 +184,6 @@
                     <field name="referred" invisible="1"/>
                     <field name="channel_id" invisible="1"/>
                     <field name="subjects" invisible="1"/>
-                    <button name="%(crm.action_crm_lead2opportunity_partner)d" string="Convert to Opportunity" type="action"
-                            states="draft,open,pending" icon="gtk-go-forward"/>
-                    <button name="case_escalate" string="Escalate" type="object"
-                            states="draft,open,pending" icon="gtk-go-up"/>
-                    <button name="case_cancel" string="Dead" type="object"
-                            states="open,draft,pending" icon="gtk-cancel"/>
                 </tree>
             </field>
         </record>
@@ -549,37 +508,6 @@
         </field>
     </record>
 
-<<<<<<< HEAD
-    <!-- Opportunities Tree View -->
-    <record model="ir.ui.view" id="crm_case_tree_view_oppor">
-        <field name="name">Opportunities Tree</field>
-        <field name="model">crm.lead</field>
-        <field name="type">tree</field>
-        <field name="arch" type="xml">
-            <tree string="Opportunities" fonts="bold:needaction_pending==True" colors="blue:state=='pending' and not(date_deadline and (date_deadline &lt; current_date));gray:state in ('cancel', 'done');red:date_deadline and (date_deadline &lt; current_date)">
-                <field name="needaction_pending" invisible="1"/>
-                <field name="date_deadline" invisible="1"/>
-                <field name="create_date" groups="base.group_no_one"/>
-                <field name="name" string="Opportunity"/>
-                <field name="partner_id" string="Customer"/>
-                <field name="country_id" invisible="context.get('invisible_country', True)" />
-                <field name="date_action"/>
-                <field name="title_action" />
-                <field name="channel_id" invisible="1"/>
-                <field name="type_id" invisible="1"/>
-                <field name="subjects" invisible="1"/>
-                <field name="stage_id"/>
-                <field name="planned_revenue" sum="Expected Revenues"/>
-                <field name="probability" widget="progressbar" avg="Avg. of Probability"/>
-                <field name="section_id" invisible="context.get('invisible_section', True)" />
-                <field name="user_id"/>
-                <field name="priority" invisible="1"/>
-                <field name="categ_id" invisible="1"/>
-                <field name="state"/>
-            </tree>
-        </field>
-    </record>
-=======
         <!-- Opportunities Tree View -->
         <record model="ir.ui.view" id="crm_case_tree_view_oppor">
             <field name="name">Opportunities Tree</field>
@@ -606,16 +534,9 @@
                     <field name="priority" invisible="1"/>
                     <field name="categ_id" invisible="1"/>
                     <field name="state" groups="base.group_no_one"/>
-                    <button name="case_open" string="Open" type="object"
-                            states="draft,pending" icon="gtk-go-forward"/>
-                    <button name="case_mark_won" string="Won" type="object"
-                            states="open,pending" icon="gtk-apply"/>
-                    <button name="case_mark_lost" string="Lost" type="object"
-                            states="open,pending" icon="gtk-cancel"/>
                 </tree>
             </field>
         </record>
->>>>>>> f9e6b60c
 
 
     <!-- Opportunities Search View -->
