<?xml version="1.0"?>
<openerp>
    <data>

<!--  Phonecall Categories Form View  -->

    <record id="crm_phonecall_categ_action" model="ir.actions.act_window">
        <field name="name">Phonecall Categories</field>
        <field name="res_model">crm.case.categ</field>
        <field name="view_type">form</field>
        <field name="view_id" ref="crm.crm_case_categ_tree-view"/>
        <field name="domain">[('object_id.model', '=', 'crm.phonecall')]</field>
        <field name="context" eval="{'object_id': ref('model_crm_phonecall')}"/>
        <field name="help">Create specific phone call categories to better define the type of calls tracked in the system.</field>
    </record>

    <menuitem action="crm_phonecall_categ_action" name="Categories"
        id="menu_crm_case_phonecall-act" parent="menu_crm_config_phonecall" groups="base.group_no_one"/>

<!--  PhoneCalls Tree View -->

    <record model="ir.ui.view" id="crm_case_phone_tree_view">
        <field name="name">CRM - Phone Calls Tree</field>
        <field name="model">crm.phonecall</field>
        <field name="type">tree</field>
        <field name="arch" type="xml">
            <tree fonts="bold:needaction_pending==True" colors="gray:state in ('cancel','done');blue:state in ('pending',)" string="Phone Calls">
                <field name="needaction_pending" invisible="1"/>
                <field name="date"/>
                <field name="name"/>
                <field name="partner_id"/>
                <field name="partner_phone"/>
                <field name="user_id"/>
                <field name="categ_id" invisible="1"/>
                <field name="create_date" invisible="1"/>
                <field name="opportunity_id" invisible="1"/>
                <button string="Convert to Opportunity"
                    name="%(phonecall2opportunity_act)d"
                    states="open,pending"
                    icon="gtk-index"
                    type="action" attrs="{'invisible':[('opportunity_id','!=',False)]}" />
                <button string="Meeting"
                    states="open,pending" icon="gtk-redo"
                     name="action_make_meeting" type="object" />
                <field name="state"/>
                <button name="case_open" string="Confirm" type="object"
                        states="draft,pending" icon="gtk-go-forward"/>
                <button name="case_close" string="Held" type="object"
                        states="open,pending" icon="gtk-jump-to"/>
                <button name="case_cancel" string="Cancel" type="object"
                        states="draft,open,pending" icon="gtk-cancel"/>
                <button name="case_reset" string="Reset to Todo" type="object"
                        states="cancel" icon="gtk-convert"/>
            </tree>
        </field>
    </record>

<!-- Phonecalls Form View -->

    <record model="ir.ui.view" id="crm_case_phone_form_view">
        <field name="name">CRM - Phone Call Form</field>
        <field name="model">crm.phonecall</field>
        <field name="type">form</field>
        <field name="arch" type="xml">
            <form version="7.0">
            <header>
<<<<<<< HEAD
                <button name="case_open" string="Confirm" type="object" class="oe_form_button_active_flow"
                        states="draft,pending" icon="gtk-go-forward"/>
                <button name="case_close" string="Held" type="object" class="oe_form_button_active_flow"
                        states="open,pending" icon="gtk-jump-to"/>
=======
                <button name="case_open" string="Confirm" type="object"
                        states="draft,pending"/>
                <button name="case_close" string="Held" type="object"
                        states="open,pending"/>
>>>>>>> c9c27a24
                <button name="case_reset" string="Reset to Todo" type="object"
                        states="cancel"/>
                <button name="case_cancel" string="Cancel" type="object"
<<<<<<< HEAD
                        states="draft,open,pending" icon="gtk-cancel"/>
                <button string="Convert to Opportunity"  class="oe_form_button_active_flow"
=======
                        states="draft,open,pending"/>
                <button string="Convert to Opportunity"
>>>>>>> c9c27a24
                    name="%(phonecall2opportunity_act)d"
                    type="action"
                    attrs="{'invisible':[('opportunity_id','!=',False)]}" />
                <button string="Schedule Other Call"
                    name="%(phonecall_to_phonecall_act)d"
                    type="action"  />
                <button string="Schedule a Meeting" name="action_make_meeting" type="object"/>
                <field name="state" widget="statusbar" nolabel="1" statusbar_visible="draft,open,done"/>
            </header>
            <sheet string="Phone Call">
                  <div class="oe_form_title">
                      <div class="oe_form_readonly_hidden">
                          <label for="name" string="Title"/> 
                      </div>
                      <h1><field name="name" required="1"/></h1>
                      <div class="oe_form_readonly_hidden">
                        <label for="partner_phone" string="Phone" />
                      </div>
                      <h2><field name="partner_phone"/></h2>
                  </div>
                 <group col="4">
                    <field name="date" />
                    <field name="user_id" />
                    <field name="duration" widget="float_time" />
                    <field name="section_id" colspan="1" widget="selection" />
                    <field name="partner_id" on_change="onchange_partner_id(partner_id)" />
                    <field name="categ_id" widget="selection"
                        domain="[('object_id.model', '=', 'crm.phonecall')]"/>
                    <field name="partner_mobile" />
                    <field name="priority"/>
                    <field name="opportunity_id"/>
                </group>

                <field name="description" placeholder="Description..." />
            </sheet>
            <footer>
                <field name="message_ids" widget="ThreadView"/>
            </footer>
            </form>
        </field>
    </record>

    <!--Logged Phonecalls Tree View -->

    <record model="ir.ui.view" id="crm_case_inbound_phone_tree_view">
        <field name="name">CRM - Logged Phone Calls Tree</field>
        <field name="model">crm.phonecall</field>
        <field name="type">tree</field>
        <field name="arch" type="xml">
            <tree string="Phone Calls" fonts="bold:needaction_pending==True" editable="top">
                <field name="needaction_pending" invisible="1"/>
                <field name="date"/>
                <field name="name"/>
                <field name="partner_id"
                    on_change="onchange_partner_id(partner_id)"
                    string="Partner" />
                <field name="partner_phone"
                    invisible="1"/>
                <field name="user_id"/>
                <field name="categ_id" widget="selection"
                    domain="[('object_id.model', '=', 'crm.phonecall')]"
                    invisible="1"/>
                <field name="state" invisible="1"/>
                <field name="create_date" invisible="1"/>
                <field name="opportunity_id" invisible="1"/>
                <button string="Schedule Other Call"
                    icon="terp-call-start"
                    name="%(phonecall_to_phonecall_act)d"
                    type="action"  />
                <button string="Meeting"
                     icon="gtk-redo"
                     name="action_make_meeting" type="object" />
                <button string="Convert to Opportunity"
                    name="%(phonecall2opportunity_act)d"
                    states="open,pending"
                    icon="gtk-index"
                    type="action" attrs="{'invisible':[('opportunity_id','!=',False)]}" />
            </tree>
        </field>
    </record>

<!-- Phonecalls Calendar View -->

    <record model="ir.ui.view" id="crm_case_phone_calendar_view">
        <field name="name">CRM - Phone Calls Calendar</field>
        <field name="model">crm.phonecall</field>
        <field name="type">calendar</field>
        <field name="priority" eval="2"/>
        <field name="arch" type="xml">
            <calendar string="Phone Calls" date_start="date" color="user_id" date_delay="duration">
                <field name="name"/>
                <field name="partner_id"/>
            </calendar>
        </field>
    </record>

<!-- Phonecalls Search View  -->

    <record id="view_crm_case_phonecalls_filter" model="ir.ui.view">
        <field name="name">CRM - Phone Calls Search</field>
        <field name="model">crm.phonecall</field>
        <field name="type">search</field>
        <field name="arch" type="xml">
            <search string="Search Phonecalls">
               <filter icon="terp-go-today" string="Today"
                   domain="[('date','&lt;', time.strftime('%%Y-%%m-%%d 23:59:59')),
                    ('date','&gt;=',time.strftime('%%Y-%%m-%%d 00:00:00'))]"
                   name="today"
                   help="Todays's Phonecalls"
               />
               <filter icon="terp-go-week"
                   string="7 Days"
                   help="Phonecalls during last 7 days"
                   domain="[('date','&gt;=',(datetime.date.today()-datetime.timedelta(days=7)).strftime('%%Y-%%m-%%d'))]"
               />

               <separator orientation="vertical"/>
               <field name="name"/>
               <field name="partner_id"/>
               <field name="user_id">
                   <filter icon="terp-personal-"
                       domain="[('user_id','=',False)]"
                       help="Unassigned Phonecalls" />
               </field>
               <field name="section_id"
                   widget="selection" string="Sales Team">
                   <filter icon="terp-personal+"
                       domain="['|', ('section_id.user_id','=',uid), ('section_id.member_ids', 'in', [uid])]"
                       help="My Sales Team(s)" />
               </field>
               <newline/>
               <group expand="0" string="Group By...">
                   <filter string="Partner" icon="terp-partner" domain="[]"
                       context="{'group_by':'partner_id'}" />
                   <filter string="Responsible" icon="terp-personal"
                       domain="[]" context="{'group_by':'user_id'}" />
                   <separator orientation="vertical" />
                   <filter string="Creation" icon="terp-go-month" help="Creation Date"
                       domain="[]" context="{'group_by':'create_date'}" />
                   <filter string="Date" icon="terp-go-month" domain="[]"
                       context="{'group_by':'date'}" help="Date of Call" />
               </group>
           </search>
        </field>
    </record>
    <!-- Scheduled a phonecall search view-->
    <record id="view_crm_case_scheduled_phonecalls_filter" model="ir.ui.view">
        <field name="name">CRM - Scheduled Calls Search</field>
        <field name="model">crm.phonecall</field>
        <field name="type">search</field>
        <field name="arch" type="xml">
            <search string="Scheduled Phonecalls">
               <filter icon="terp-gtk-go-back-rtl" string="To Do" name="current" domain="[('state','=','open')]"/>
               <separator orientation="vertical"/>
               <filter icon="terp-go-today" string="Today"
                   domain="[('date','&lt;', time.strftime('%%Y-%%m-%%d 23:59:59')),
                    ('date','&gt;=',time.strftime('%%Y-%%m-%%d 00:00:00'))]"
                   name="today"
                   help="Todays's Phonecalls"
               />
               <filter icon="terp-go-week"
                   string="7 Days"
                   help="Phonecalls during last 7 days"
                   domain="[('date','&gt;=',(datetime.date.today()-datetime.timedelta(days=7)).strftime('%%Y-%%m-%%d'))]"
               />

               <separator orientation="vertical"/>
               <field name="name"/>
               <field name="partner_id"/>
               <field name="user_id">
                   <filter icon="terp-personal-"
                       domain="[('user_id','=',False)]"
                       help="Unassigned Phonecalls" />
               </field>
               <field name="section_id"
                   widget="selection" string="Sales Team">
                   <filter icon="terp-personal+"
                       domain="['|', ('section_id.user_id','=',uid), ('section_id.member_ids', 'in', [uid])]"
                       help="My Sales Team(s)" />
               </field>
               <newline/>
               <group expand="0" string="Group By...">
                   <filter string="Partner" icon="terp-partner" domain="[]"
                       context="{'group_by':'partner_id'}" />
                   <filter string="Responsible" icon="terp-personal"
                       domain="[]" context="{'group_by':'user_id'}" />
                   <separator orientation="vertical" />
                   <filter string="Creation" icon="terp-go-month" help="Creation Date"
                       domain="[]" context="{'group_by':'create_date'}" />
                   <filter string="Date" icon="terp-go-month" domain="[]"
                       context="{'group_by':'date'}" help="Date of Call" />
               </group>
           </search>
        </field>
    </record>

    </data>
</openerp><|MERGE_RESOLUTION|>--- conflicted
+++ resolved
@@ -64,33 +64,21 @@
         <field name="arch" type="xml">
             <form version="7.0">
             <header>
-<<<<<<< HEAD
                 <button name="case_open" string="Confirm" type="object" class="oe_form_button_active_flow"
-                        states="draft,pending" icon="gtk-go-forward"/>
+                        states="draft,pending"/>
                 <button name="case_close" string="Held" type="object" class="oe_form_button_active_flow"
-                        states="open,pending" icon="gtk-jump-to"/>
-=======
-                <button name="case_open" string="Confirm" type="object"
-                        states="draft,pending"/>
-                <button name="case_close" string="Held" type="object"
                         states="open,pending"/>
->>>>>>> c9c27a24
                 <button name="case_reset" string="Reset to Todo" type="object"
                         states="cancel"/>
                 <button name="case_cancel" string="Cancel" type="object"
-<<<<<<< HEAD
-                        states="draft,open,pending" icon="gtk-cancel"/>
+                        states="draft,open,pending"/>
                 <button string="Convert to Opportunity"  class="oe_form_button_active_flow"
-=======
-                        states="draft,open,pending"/>
-                <button string="Convert to Opportunity"
->>>>>>> c9c27a24
-                    name="%(phonecall2opportunity_act)d"
-                    type="action"
-                    attrs="{'invisible':[('opportunity_id','!=',False)]}" />
+                        name="%(phonecall2opportunity_act)d"
+                        type="action"
+                        attrs="{'invisible':[('opportunity_id','!=',False)]}" />
                 <button string="Schedule Other Call"
-                    name="%(phonecall_to_phonecall_act)d"
-                    type="action"  />
+                        name="%(phonecall_to_phonecall_act)d"
+                        type="action"  />
                 <button string="Schedule a Meeting" name="action_make_meeting" type="object"/>
                 <field name="state" widget="statusbar" nolabel="1" statusbar_visible="draft,open,done"/>
             </header>
