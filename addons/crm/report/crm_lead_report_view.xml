<?xml version="1.0" encoding="utf-8"?>
<openerp>
    <data>

<!-- Leads by user and section Tree View -->

        <record id="view_report_crm_lead_tree" model="ir.ui.view">
            <field name="name">crm.lead.report.tree</field>
            <field name="model">crm.lead.report</field>
            <field name="type">tree</field>
            <field name="arch" type="xml">
            <tree string="Leads Analysis">
                <field name="creation_year" invisible="1"/>
                <field name="creation_month" invisible="1"/>
                <field name="creation_day" invisible="1"/>
                <field name="deadline_month" invisible="1"/>
                <field name="state"  invisible="1"/>
                <field name="stage_id"  invisible="1"/>
                <field name="categ_id" invisible="1"/>
                <field name="type_id" invisible="1"/>
                <field name="channel_id" invisible="1"/>
                <field name="type" invisible="1"/>
                <field name="priority" invisible="1"/>
                <field name="section_id" invisible="1"/>
                <field name="user_id" invisible="1"/>
                <field name="company_id" invisible="1"/>
                <field name="partner_id" invisible="1"/>
                <field name="country_id" invisible="1"/>
                <field name="nbr" sum="# Leads"/>
                <field name="email" sum="# Mails"/>
                <field name="delay_open"/>
                <field name="delay_close"/>
                <field name="planned_revenue"/>
             </tree>
            </field>
        </record>

<!-- Leads by user and section Graph View -->

        <record id="view_report_crm_lead_graph" model="ir.ui.view">
            <field name="name">crm.lead.report.graph</field>
            <field name="model">crm.lead.report</field>
            <field name="type">graph</field>
            <field name="arch" type="xml">
                <graph orientation="vertical" string="Leads Analysis" type="bar">
                    <field name="stage_id"/>
                    <field name="nbr" operator="+"/>
                    <field group="True" name="user_id"/>
                </graph>
            </field>
        </record>

        <record id="view_report_crm_opportunity_graph" model="ir.ui.view">
            <field name="name">crm.opportunity.report.graph</field>
            <field name="model">crm.lead.report</field>
            <field name="type">graph</field>
            <field name="arch" type="xml">
                <graph orientation="vertical" string="Leads Analysis" type="bar">
                    <field name="stage_id"/>
                    <field name="planned_revenue" operator="+"/>
                    <field group="True" name="user_id"/>
                </graph>
            </field>
        </record>

<!-- Leads by user and section Search View -->

        <record id="view_report_crm_lead_filter" model="ir.ui.view">
            <field name="name">crm.lead.report.select</field>
            <field name="model">crm.lead.report</field>
            <field name="type">search</field>
            <field name="arch" type="xml">
                <search string="Leads Analysis">
                    <group>
                        <filter string="Year" icon="terp-go-year" name="year"
                            domain="[('create_date','&lt;=', time.strftime('%%Y-%%m-%%d')),('create_date','&gt;=',time.strftime('%%Y-01-01'))]"
                            help="Leads/Opportunities created in current year"/>
                        <separator orientation="vertical" />
                        <filter string="Month" icon="terp-go-month" name="this_month"
                            domain="[('create_date','&lt;=',(datetime.date.today()+relativedelta(day=31)).strftime('%%Y-%%m-%%d')),('create_date','&gt;=',(datetime.date.today()-relativedelta(day=1)).strftime('%%Y-%%m-%%d'))]"
                            help="Leads/Opportunities created in current month"/>
                        <filter icon="terp-go-month" string="Month-1"
                            domain="[('create_date','&lt;=', (datetime.date.today() - relativedelta(day=31, months=1)).strftime('%%Y-%%m-%%d')),('create_date','&gt;=',(datetime.date.today() - relativedelta(day=1,months=1)).strftime('%%Y-%%m-%%d'))]"
                            help="Leads/Opportunities created in last month"/>
                        <separator orientation="vertical" />
                        <filter icon="terp-personal"
                            name="lead"
                            string="Lead"
                            domain="[('type','=', 'lead')]"
                            help="Show only lead"/>
                        <filter icon="terp-personal+"
                            string="Opportunity"
                            name="opportunity"
                            domain="[('type','=','opportunity')]"
                            help="Show only opportunity"/>
                        <separator orientation="vertical" />
                        <filter icon="terp-check"
                            string="New"
                            domain="[('state','=','draft')]"
                            help="Leads/Opportunities which are in New state"/>
                        <filter icon="terp-camera_test"
                            string="Open"
                            domain="[('state','=','open')]"
                            help="Leads/Opportunities which are in open state"/>
                        <filter icon="gtk-media-pause"
                            string="Pending"
                            domain="[('state','=','pending')]"
                            help="Leads/Opportunities which are in pending state"/>
                        <filter icon="terp-dialog-close"
                            string="Closed"
                            domain="[('state','=','done')]"
                            help="Leads/Opportunities which are in done state"/>

                        <separator orientation="vertical" />
                        <field name="section_id"
                            context="{'invisible_section': False}">
                            <filter icon="terp-personal+"
                                context="{'invisible_section': False}"
                                domain="[('section_id.user_id','=',uid)]"
                                help="My Sales Team(s)" />
                        </field>
                        <field name="user_id" string="Salesperson">
                            <filter icon="terp-personal" string="My Case(s)" help="My Case(s)" domain="[('user_id','=',uid)]" />
                        </field>
                    </group>
                    <newline/>
                    <group expand="0" string="Extended Filters...">
                        <field name="partner_id"/>
                        <separator orientation="vertical"/>
                        <field name="stage_id" widget="selection" domain="[('section_ids', '=', 'section_id')]" />
                        <field name="categ_id" widget="selection"/>
                        <field name="type_id" widget="selection"/>
                        <field name="channel_id" widget="selection"/>
                        <separator orientation="vertical"/>
                        <field name="company_id" widget="selection" groups="base.group_multi_company"/>
                        <newline/>
                        <field name="create_date"/>
                        <field name="opening_date"/>
                        <field name="date_closed"/>
                    </group>
                    <newline/>
                    <group expand="1" string="Group By...">
                        <filter string="Salesperson" name="user" icon="terp-personal"
                            domain="[]" context="{'group_by':'user_id'}" />
                        <filter string="Sales Team" icon="terp-personal+"
                            domain="[]"
                            context="{'group_by':'section_id'}" />
                        <filter string="Partner" icon="terp-partner" context="{'group_by':'partner_id'}" />
                        <filter string="Country" icon="terp-go-home" context="{'group_by':'country_id'}" />
                        <filter string="Company" icon="terp-go-home"
                            domain="[]"
                            context="{'group_by':'company_id'}"
                            groups="base.group_multi_company"/>
                        <separator orientation="vertical" />
                        <filter string="Stage" name="Stage" icon="terp-stage" domain="[]" context="{'group_by':'stage_id'}"/>
                        <filter string="Priority"  icon="terp-rating-rated" domain="[]" context="{'group_by':'priority'}" />
                        <filter string="Category" name="Category" icon="terp-stock_symbol-selection"
                            domain="[]" context="{'group_by':'categ_id'}" />
                        <filter string="Campaign" icon="terp-gtk-jump-to-rtl"
                            domain="[]" context="{'group_by':'type_id'}" />
                        <filter string="Channel" icon="terp-call-start"
                            domain="[]" context="{'group_by':'channel_id'}" />
                        <separator orientation="vertical" />
<<<<<<< HEAD
                        <filter string="State" icon="terp-stock_effects-object-colorize"
                            domain="[]" context="{'group_by':'state'}" groups="base.group_no_one"/>
=======
                        <filter string="Status" icon="terp-stock_effects-object-colorize"
                            domain="[]" context="{'group_by':'state'}" />
>>>>>>> d96f7a23
                        <separator orientation="vertical" />
                        <filter string="Year" icon="terp-go-year"
                            domain="[]" context="{'group_by':'creation_year'}"/>
                        <filter string="Month" icon="terp-go-month"
                            domain="[]" context="{'group_by':'creation_month'}"/>
                        <filter string="Day" icon="terp-go-today"
                            domain="[]" context="{'group_by':'creation_day'}"/>
                        <separator orientation="vertical" />
                        <filter string="Exp. Closing"  icon="terp-go-month"
                            domain="[]" context="{'group_by':'deadline_month'}"/>
                    </group>
                </search>
            </field>
        </record>

<!--     Opportunity tree view  -->

        <record id="view_report_crm_opportunity_tree" model="ir.ui.view">
            <field name="name">crm.lead.report.tree</field>
            <field name="model">crm.lead.report</field>
            <field name="type">tree</field>
            <field name="arch" type="xml">
            <tree colors="blue:state == 'draft';black:state in ('open','pending','done');gray:state == 'cancel' " string="Opportunities Analysis">
                <field name="creation_year" invisible="1"/>
                <field name="creation_month" invisible="1"/>
                <field name="creation_day" invisible="1"/>
                <field name="deadline_month" invisible="1"/>
                <field name="section_id" invisible="1"/>
                <field name="user_id" invisible="1"/>
                <field name="partner_id" invisible="1"/>
                <field name="country_id" invisible="1"/>
                <field name="state"  invisible="1"/>
                <field name="stage_id"  invisible="1"/>
                <field name="priority"  invisible="1"/>
                <field name="categ_id" invisible="1"/>
                <field name="type_id" invisible="1"/>
                <field name="channel_id" invisible="1"/>
                <field name="type" invisible="1"/>
                <field name="company_id" invisible="1" groups="base.group_multi_company"/>
                <field name="nbr" string="#Opportunities" sum="#Opportunities"/>
                <field name="planned_revenue" sum="Planned Revenues"/>
                <field name="email" sum="# of Emails"/>
                <field name="delay_open" sum='Delay to open'/>
                <field name="delay_close" sum='Delay to close'/>
                <field name="delay_expected"/>
                <field name="probability" widget="progressbar"/>
                <field name="probable_revenue"/>
             </tree>
            </field>
        </record>

<!-- Leads by user and section Action -->

       <record id="action_report_crm_lead" model="ir.actions.act_window">
           <field name="name">Leads Analysis</field>
           <field name="res_model">crm.lead.report</field>
           <field name="view_type">form</field>
           <field name="context">{'search_default_year': 1,'search_default_lead': 1, "search_default_user":1, "search_default_this_month":1, 'group_by_no_leaf':1, 'group_by':[]}</field>
           <field name="view_mode">tree,graph</field>
           <field name="domain">[]</field>
           <field name="help">Leads Analysis allows you to check different CRM related information. Check for treatment delays, number of responses given and emails sent. You can sort out your leads analysis by different groups to get accurate grained analysis.</field>
       </record>
       <record model="ir.actions.act_window.view" id="action_report_crm_lead_tree">
            <field name="sequence" eval="1"/>
            <field name="view_mode">tree</field>
            <field name="view_id" ref="view_report_crm_lead_tree"/>
            <field name="act_window_id" ref="action_report_crm_lead"/>
       </record>
       <record model="ir.actions.act_window.view" id="action_report_crm_lead_graph">
            <field name="sequence" eval="2"/>
            <field name="view_mode">graph</field>
            <field name="view_id" ref="view_report_crm_lead_graph"/>
            <field name="act_window_id" ref="action_report_crm_lead"/>
       </record>

       <record id="action_report_crm_opportunity" model="ir.actions.act_window">
            <field name="name">Opportunities Analysis</field>
            <field name="res_model">crm.lead.report</field>
            <field name="view_type">form</field>
            <field name="context">{"search_default_year":1,"search_default_opportunity":1, "search_default_user":1,"search_default_this_month":1,'group_by_no_leaf':1,'group_by':[]}</field>
            <field name="view_mode">tree,graph</field>
            <field name="help">Opportunities Analysis gives you an instant access to your opportunities with information such as the expected revenue, planned cost, missed deadlines or the number of interactions per opportunity. This report is mainly used by the sales manager in order to do the periodic review with the teams of the sales pipeline.</field>
        </record>

       <record model="ir.actions.act_window.view" id="action_report_crm_opportunity_tree">
            <field name="sequence" eval="1"/>
            <field name="view_mode">tree</field>
            <field name="view_id" ref="view_report_crm_opportunity_tree"/>
            <field name="act_window_id" ref="action_report_crm_opportunity"/>
       </record>

       <record model="ir.actions.act_window.view" id="action_report_crm_opportunity_graph">
            <field name="sequence" eval="2"/>
            <field name="view_mode">graph</field>
            <field name="view_id" ref="view_report_crm_opportunity_graph"/>
            <field name="act_window_id" ref="action_report_crm_opportunity"/>
       </record>

       <menuitem name="Leads Analysis" id="menu_report_crm_leads_tree"
            groups="base.group_sale_manager"
            parent="base.next_id_64" action="action_report_crm_lead" sequence="1"/>

       <menuitem name="Opportunities Analysis" id="menu_report_crm_opportunities_tree"
            parent="base.next_id_64" action="action_report_crm_opportunity" sequence="5"/>

    </data>
</openerp><|MERGE_RESOLUTION|>--- conflicted
+++ resolved
@@ -161,13 +161,8 @@
                         <filter string="Channel" icon="terp-call-start"
                             domain="[]" context="{'group_by':'channel_id'}" />
                         <separator orientation="vertical" />
-<<<<<<< HEAD
-                        <filter string="State" icon="terp-stock_effects-object-colorize"
-                            domain="[]" context="{'group_by':'state'}" groups="base.group_no_one"/>
-=======
                         <filter string="Status" icon="terp-stock_effects-object-colorize"
                             domain="[]" context="{'group_by':'state'}" />
->>>>>>> d96f7a23
                         <separator orientation="vertical" />
                         <filter string="Year" icon="terp-go-year"
                             domain="[]" context="{'group_by':'creation_year'}"/>
