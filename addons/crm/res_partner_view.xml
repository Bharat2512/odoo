<?xml version="1.0"?>
<openerp>
    <data>

         <!--  Partners inherited form -->

<<<<<<< HEAD
		<record id="view_crm_partner_info_form" model="ir.ui.view">
            <field name="name">res.partner.crm.info.inherit</field>
            <field name="model">res.partner</field>
            <field name="type">form</field>
            <field name="inherit_id" ref="base.view_partner_form"/>
            <field name="arch" type="xml">
                <xpath expr="//notebook[last()]" position="after">
						<field name="meeting_ids" colspan="4" nolabel="1" />
						<field name="phonecall_ids" colspan="4" nolabel="1" />
						<field name="opportunity_ids" colspan="4" nolabel="1" domain="[('type', '=', 'opportunity')]">
               				<tree string="Opportunities"  colors="blue:state=='pending';grey:state in ('cancel', 'done')">
				                <field name="create_date"/>
				                <field name="partner_name"/>
				                <field name="name"/>
				                <field name="email_from"/>
				                <field name="phone"/>
				
				                <field name="categ_id" invisible="1"/>
				                <field name="type_id" invisible="1"/>
				                <field name="referred" invisible="1"/>
				
				                <field name="stage_id"/>
				                <button name="stage_previous" string="Previous"
				                    states="open,pending" type="object" icon="gtk-go-back" />
				                <button name="stage_next" string="Next"
				                    states="open,pending" type="object"
				                    icon="gtk-go-forward" />
				                <field name="section_id"
				                    invisible="context.get('invisible_section', True)" />
				                <field name="user_id" />
				                <field name="state" />
				                <button name="case_open" string="Open"
				                    states="draft,pending" type="object"
				                    icon="gtk-go-forward" />
				                <button name="case_close" string="Close"
				                    states="open,draft,pending" type="object"
				                    icon="gtk-close" />
				                <button string="Convert to Opportunity"
				                    name="convert_opportunity"
				                    states="draft,open,pending" icon="gtk-index"
				                    type="object" />
				                <button name="case_escalate" string="Escalate"
				                    states="open,draft,pending" type="object"
				                    icon="gtk-go-up" />
				                <button name="case_cancel" string="Cancel"
				                    states="draft,open,pending" type="object"
				                    icon="gtk-cancel" />
				            </tree>
               			</field>
                </xpath>
            </field>
        </record>
=======
<!--		<record id="view_crm_partner_info_form" model="ir.ui.view">-->
<!--            <field name="name">res.partner.crm.info.inherit</field>-->
<!--            <field name="model">res.partner</field>-->
<!--            <field name="type">form</field>-->
<!--            <field name="inherit_id" ref="base.view_partner_form"/>-->
<!--            <field name="arch" type="xml">-->
<!--                <xpath expr="//notebook[last()]" position="after">-->
<!--                    <notebook colspan="4">-->
<!--		               		<page string="CRM">-->
<!--								<field name="meeting_ids" colspan="4" nolabel="1" />-->
<!--								<field name="phonecall_ids" colspan="4" nolabel="1" />-->
<!--								<field name="opportunity_ids" colspan="4" nolabel="1" domain="[('type', '=', 'opportunity')]">-->
<!--		               				<tree string="Opportunities"  colors="blue:state=='pending';grey:state in ('cancel', 'done')">-->
<!--						                <field name="create_date"/>-->
<!--						                <field name="partner_name"/>-->
<!--						                <field name="name"/>-->
<!--						                <field name="email_from"/>-->
<!--						                <field name="phone"/>-->
<!--						-->
<!--						                <field name="categ_id" invisible="1"/>-->
<!--						                <field name="type_id" invisible="1"/>-->
<!--						                <field name="referred" invisible="1"/>-->
<!--						-->
<!--						                <field name="stage_id"/>-->
<!--						                <button name="stage_previous" string="Previous"-->
<!--						                    states="open,pending" type="object" icon="gtk-go-back" />-->
<!--						                <button name="stage_next" string="Next"-->
<!--						                    states="open,pending" type="object"-->
<!--						                    icon="gtk-go-forward" />-->
<!--						                <field name="section_id"-->
<!--						                    invisible="context.get('invisible_section', True)" />-->
<!--						                <field name="user_id" />-->
<!--						                <field name="state" />-->
<!--						                <button name="case_open" string="Open"-->
<!--						                    states="draft,pending" type="object"-->
<!--						                    icon="gtk-go-forward" />-->
<!--						                <button name="case_close" string="Close"-->
<!--						                    states="open,draft,pending" type="object"-->
<!--						                    icon="gtk-close" />-->
<!--						                <button string="Convert to Opportunity"-->
<!--						                    name="convert_opportunity"-->
<!--						                    states="draft,open,pending" icon="gtk-index"-->
<!--						                    type="object" />-->
<!--						                <button name="case_escalate" string="Escalate"-->
<!--						                    states="open,draft,pending" type="object"-->
<!--						                    icon="gtk-go-up" />-->
<!--						                <button name="case_cancel" string="Cancel"-->
<!--						                    states="draft,open,pending" type="object"-->
<!--						                    icon="gtk-cancel" />-->
<!--						            </tree>-->
<!--		               			</field>-->
<!--							</page>-->
<!--						</notebook>-->
<!--                </xpath>-->
<!--            </field>-->
<!--        </record>-->
>>>>>>> 30b9d326

    </data>
</openerp><|MERGE_RESOLUTION|>--- conflicted
+++ resolved
@@ -4,60 +4,6 @@
 
          <!--  Partners inherited form -->
 
-<<<<<<< HEAD
-		<record id="view_crm_partner_info_form" model="ir.ui.view">
-            <field name="name">res.partner.crm.info.inherit</field>
-            <field name="model">res.partner</field>
-            <field name="type">form</field>
-            <field name="inherit_id" ref="base.view_partner_form"/>
-            <field name="arch" type="xml">
-                <xpath expr="//notebook[last()]" position="after">
-						<field name="meeting_ids" colspan="4" nolabel="1" />
-						<field name="phonecall_ids" colspan="4" nolabel="1" />
-						<field name="opportunity_ids" colspan="4" nolabel="1" domain="[('type', '=', 'opportunity')]">
-               				<tree string="Opportunities"  colors="blue:state=='pending';grey:state in ('cancel', 'done')">
-				                <field name="create_date"/>
-				                <field name="partner_name"/>
-				                <field name="name"/>
-				                <field name="email_from"/>
-				                <field name="phone"/>
-				
-				                <field name="categ_id" invisible="1"/>
-				                <field name="type_id" invisible="1"/>
-				                <field name="referred" invisible="1"/>
-				
-				                <field name="stage_id"/>
-				                <button name="stage_previous" string="Previous"
-				                    states="open,pending" type="object" icon="gtk-go-back" />
-				                <button name="stage_next" string="Next"
-				                    states="open,pending" type="object"
-				                    icon="gtk-go-forward" />
-				                <field name="section_id"
-				                    invisible="context.get('invisible_section', True)" />
-				                <field name="user_id" />
-				                <field name="state" />
-				                <button name="case_open" string="Open"
-				                    states="draft,pending" type="object"
-				                    icon="gtk-go-forward" />
-				                <button name="case_close" string="Close"
-				                    states="open,draft,pending" type="object"
-				                    icon="gtk-close" />
-				                <button string="Convert to Opportunity"
-				                    name="convert_opportunity"
-				                    states="draft,open,pending" icon="gtk-index"
-				                    type="object" />
-				                <button name="case_escalate" string="Escalate"
-				                    states="open,draft,pending" type="object"
-				                    icon="gtk-go-up" />
-				                <button name="case_cancel" string="Cancel"
-				                    states="draft,open,pending" type="object"
-				                    icon="gtk-cancel" />
-				            </tree>
-               			</field>
-                </xpath>
-            </field>
-        </record>
-=======
 <!--		<record id="view_crm_partner_info_form" model="ir.ui.view">-->
 <!--            <field name="name">res.partner.crm.info.inherit</field>-->
 <!--            <field name="model">res.partner</field>-->
@@ -114,7 +60,6 @@
 <!--                </xpath>-->
 <!--            </field>-->
 <!--        </record>-->
->>>>>>> 30b9d326
 
     </data>
 </openerp>