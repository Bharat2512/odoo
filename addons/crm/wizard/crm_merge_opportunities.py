--- conflicted
+++ resolved
@@ -70,37 +70,9 @@
             return False
         opps = lead_obj.browse(cr, uid, [op_id[0]], context=context)
         return opps[0]
-<<<<<<< HEAD
-
-    def merge(self, cr, uid, op_ids, context=None):
-        """
-            @param opp_ids : list of opportunities ids to merge
-        """
-        opp_obj = self.pool.get('crm.lead')
-        message_obj = self.pool.get('mail.message')
-
-        lead_ids = context and context.get('lead_ids', []) or []
-
-        if len(op_ids) <= 1:
-            raise osv.except_osv(_('Warning !'),_('Please select more than one opportunities.'))
-
-        opportunities = opp_obj.browse(cr, uid, lead_ids, context=context)
-        opportunities_list = list(set(op_ids) - set(opportunities))
-        oldest_opp = self.find_oldest(cr, uid, op_ids, context=context)
-        if opportunities :
-            first_opportunity = opportunities[0]
-            tail_opportunities = opportunities_list
-        else:
-            first_opportunity = opportunities_list[0]
-            tail_opportunities = opportunities_list[1:]
-            
-
+
+    def _update_data(self, op_ids, oldest_opp):
         data = {
-=======
-        
-    def _update_data(self, op_ids, oldest_opp):
-		data = {
->>>>>>> 097b76d3
                 'partner_id': self._get_first_not_null_id('partner_id', op_ids, oldest_opp),  # !!
                 'title': self._get_first_not_null_id('title', op_ids, oldest_opp),
                 'name' : self._get_first_not_null('name', op_ids, oldest_opp),  #not lost
@@ -133,19 +105,15 @@
                 'email_from' : self._get_first_not_null('email_from', op_ids, oldest_opp),
                 'email_cc' : self._get_first_not_null('email_cc', op_ids, oldest_opp),
                 'partner_name' : self._get_first_not_null('partner_name', op_ids, oldest_opp),
-
-            }
-<<<<<<< HEAD
-
-=======
-		return data
+        }
+        return data
 
     def merge(self, cr, uid, op_ids, context=None):
         """
-            @param opp_ids : list of opportunities ids to merge
+            :param opp_ids: list of opportunities ids to merge
         """
         opp_obj = self.pool.get('crm.lead')
-        message_obj = self.pool.get('mailgate.message')
+        message_obj = self.pool.get('mail.message')
 
         lead_ids = context and context.get('lead_ids', []) or []
 
@@ -161,23 +129,15 @@
         else:
             first_opportunity = opportunities_list[0]
             tail_opportunities = opportunities_list[1:]
-            
-
-        
+
         data = self._update_data(op_ids, oldest_opp)
->>>>>>> 097b76d3
         #copy message into the first opportunity + merge attachement
 
         for opp in tail_opportunities + [first_opportunity]:
             attach_ids = self.get_attachments(cr, uid, opp, context=context)
             self.set_attachements_res_id(cr, uid, first_opportunity.id, attach_ids)
-<<<<<<< HEAD
             for mail_msg in opp.message_ids:
                 message_obj.write(cr, uid, mail_msg.id, {'res_id': first_opportunity.id, 'name' : _("From %s : %s") % (opp.name, mail_msg.subject) }, context=context)
-=======
-            for history in opp.message_ids:
-                message_obj.write(cr, uid, history.id, {'res_id': first_opportunity.id, 'name' : _("From %s : %s") % (opp.name, history.name) }, context=context)
->>>>>>> 097b76d3
 
         #Notification about loss of information
         details = []
