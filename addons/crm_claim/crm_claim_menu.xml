<?xml version="1.0"?>
<openerp>
    <data>

        <menuitem id="base.menu_aftersale" name="After-Sale Services"
            groups="base.group_sale_salesman"
            parent="base.menu_base_partner" sequence="2" />

        <!-- Claims Menu -->
        <record model="ir.actions.act_window" id="crm_case_categ_claim0">
            <field name="name">Claims</field>
            <field name="res_model">crm.claim</field>
            <field name="view_type">form</field>
            <field name="view_mode">tree,calendar,form</field>
            <field name="view_id" ref="crm_case_claims_tree_view"/>
            <field name="context">{"search_default_user_id":uid, "stage_type":'claim'}</field>
            <field name="search_view_id" ref="crm_claim.view_crm_case_claims_filter"/>
            <field name="help" type="html">
<<<<<<< HEAD
            <p class="oe_view_nocontent_create">
                Record and track your customers' claims. Claims may be linked to a sales order or a lot.You can send emails with attachments and keep the full history for a claim (emails sent, intervention type and so on).Claims may automatically be linked to an email address using the mail gateway module.
            </p>
=======
                <p class="oe_view_nocontent_create">
                    Click here to create a new claim.
                </p><p>
                    Record and track your customers' claims. Claims may be linked to a sales order or a lot. You can send emails with attachments and keep the full history for a claim (emails sent, intervention type and so on). Claims may automatically be linked to an email address using the mail gateway module.
                </p>
>>>>>>> e5f8d73b
            </field>
        </record>

        <record model="ir.actions.act_window.view" id="action_crm_tag_tree_claim0">
            <field name="sequence" eval="1"/>
            <field name="view_mode">tree</field>
            <field name="view_id" ref="crm_case_claims_tree_view"/>
            <field name="act_window_id" ref="crm_case_categ_claim0"/>
        </record>

        <record model="ir.actions.act_window.view" id="action_crm_tag_calendar_claim0">
            <field name="sequence" eval="2"/>
            <field name="view_mode">calendar</field>
            <field name="view_id" ref="crm_case_claims_calendar_view"/>
            <field name="act_window_id" ref="crm_case_categ_claim0"/>
        </record>

        <record model="ir.actions.act_window.view" id="action_crm_tag_form_claim0">
            <field name="sequence" eval="3"/>
            <field name="view_mode">form</field>
            <field name="view_id" ref="crm_case_claims_form_view"/>
            <field name="act_window_id" ref="crm_case_categ_claim0"/>
        </record>


        <menuitem name="Claims" id="menu_crm_case_claims"
            parent="base.menu_aftersale" action="crm_case_categ_claim0" sequence="1"/>

        <!-- Claim Stages -->
        <menuitem id="menu_claim_stage_view" name="Stages" action="crm_claim_stage_act" parent="menu_config_claim" sequence="20"/>

    </data>
</openerp><|MERGE_RESOLUTION|>--- conflicted
+++ resolved
@@ -16,17 +16,9 @@
             <field name="context">{"search_default_user_id":uid, "stage_type":'claim'}</field>
             <field name="search_view_id" ref="crm_claim.view_crm_case_claims_filter"/>
             <field name="help" type="html">
-<<<<<<< HEAD
-            <p class="oe_view_nocontent_create">
-                Record and track your customers' claims. Claims may be linked to a sales order or a lot.You can send emails with attachments and keep the full history for a claim (emails sent, intervention type and so on).Claims may automatically be linked to an email address using the mail gateway module.
-            </p>
-=======
                 <p class="oe_view_nocontent_create">
-                    Click here to create a new claim.
-                </p><p>
-                    Record and track your customers' claims. Claims may be linked to a sales order or a lot. You can send emails with attachments and keep the full history for a claim (emails sent, intervention type and so on). Claims may automatically be linked to an email address using the mail gateway module.
+                    Record and track your customers' claims. Claims may be linked to a sales order or a lot.You can send emails with attachments and keep the full history for a claim (emails sent, intervention type and so on).Claims may automatically be linked to an email address using the mail gateway module.
                 </p>
->>>>>>> e5f8d73b
             </field>
         </record>
 
