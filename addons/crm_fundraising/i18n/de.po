# German translation for openobject-addons
# Copyright (c) 2010 Rosetta Contributors and Canonical Ltd 2010
# This file is distributed under the same license as the openobject-addons package.
# FIRST AUTHOR <EMAIL@ADDRESS>, 2010.
#
msgid ""
msgstr ""
"Project-Id-Version: openobject-addons\n"
"Report-Msgid-Bugs-To: FULL NAME <EMAIL@ADDRESS>\n"
"POT-Creation-Date: 2010-10-18 17:46+0000\n"
<<<<<<< HEAD
"PO-Revision-Date: 2010-10-05 13:24+0000\n"
"Last-Translator: FULL NAME <EMAIL@ADDRESS>\n"
=======
"PO-Revision-Date: 2010-11-02 07:28+0000\n"
"Last-Translator: Thorsten Vocks (OpenBig.org) <thorsten.vocks@big-"
"consulting.net>\n"
>>>>>>> bb161a1a
"Language-Team: German <de@li.org>\n"
"MIME-Version: 1.0\n"
"Content-Type: text/plain; charset=UTF-8\n"
"Content-Transfer-Encoding: 8bit\n"
<<<<<<< HEAD
"X-Launchpad-Export-Date: 2010-10-30 05:53+0000\n"
=======
"X-Launchpad-Export-Date: 2010-11-03 05:00+0000\n"
>>>>>>> bb161a1a
"X-Generator: Launchpad (build Unknown)\n"

#. module: crm_fundraising
#: field:crm.fundraising,planned_revenue:0
msgid "Planned Revenue"
msgstr ""

#. module: crm_fundraising
#: field:crm.fundraising.report,nbr:0
msgid "# of Cases"
msgstr ""

#. module: crm_fundraising
#: view:crm.fundraising:0
#: view:crm.fundraising.report:0
msgid "Group By..."
msgstr ""

#. module: crm_fundraising
#: field:crm.fundraising.report,probability:0
msgid "Avg. Probability"
msgstr ""

#. module: crm_fundraising
#: constraint:ir.actions.act_window:0
msgid "Invalid model name in the action definition."
msgstr ""

#. module: crm_fundraising
#: view:crm.fundraising:0
msgid "Funds Form"
msgstr ""

#. module: crm_fundraising
#: field:crm.fundraising.report,delay_close:0
msgid "Delay to close"
msgstr ""

#. module: crm_fundraising
#: field:crm.fundraising,company_id:0
#: view:crm.fundraising.report:0
#: field:crm.fundraising.report,company_id:0
msgid "Company"
msgstr ""

#. module: crm_fundraising
#: model:ir.actions.act_window,name:crm_fundraising.crm_fund_categ_action
msgid "Fundraising Categories"
msgstr ""

#. module: crm_fundraising
#: field:crm.fundraising,email_cc:0
msgid "Watchers Emails"
msgstr ""

#. module: crm_fundraising
#: view:crm.fundraising.report:0
msgid "Cases"
msgstr ""

#. module: crm_fundraising
#: selection:crm.fundraising,priority:0
msgid "Highest"
msgstr ""

#. module: crm_fundraising
#: view:crm.fundraising.report:0
#: field:crm.fundraising.report,day:0
msgid "Day"
msgstr ""

#. module: crm_fundraising
#: view:crm.fundraising:0
msgid "Add Internal Note"
msgstr ""

#. module: crm_fundraising
#: field:crm.fundraising,partner_mobile:0
msgid "Mobile"
msgstr ""

#. module: crm_fundraising
#: view:crm.fundraising:0
msgid "Notes"
msgstr ""

#. module: crm_fundraising
#: field:crm.fundraising,message_ids:0
msgid "Messages"
msgstr ""

#. module: crm_fundraising
#: view:crm.fundraising:0
msgid "Amount"
msgstr ""

#. module: crm_fundraising
#: model:crm.case.categ,name:crm_fundraising.categ_fund4
msgid "Arts And Culture"
msgstr ""

#. module: crm_fundraising
#: view:crm.fundraising.report:0
#: field:crm.fundraising.report,amount_revenue:0
msgid "Est.Revenue"
msgstr ""

#. module: crm_fundraising
#: field:crm.fundraising,partner_address_id:0
msgid "Partner Contact"
msgstr ""

#. module: crm_fundraising
#: view:crm.fundraising.report:0
msgid "   Month   "
msgstr ""

#. module: crm_fundraising
#: field:crm.fundraising,type_id:0
msgid "Campaign"
msgstr ""

#. module: crm_fundraising
#: field:crm.fundraising,date_action_next:0
msgid "Next Action"
msgstr ""

#. module: crm_fundraising
#: view:crm.fundraising:0
msgid "Reset to Draft"
msgstr ""

#. module: crm_fundraising
#: view:crm.fundraising:0
msgid "Extra Info"
msgstr ""

#. module: crm_fundraising
#: model:ir.model,name:crm_fundraising.model_crm_fundraising
#: model:ir.ui.menu,name:crm_fundraising.menu_config_fundrising
#: model:ir.ui.menu,name:crm_fundraising.menu_crm_case_fund_raise
msgid "Fund Raising"
msgstr ""

#. module: crm_fundraising
#: view:crm.fundraising:0
#: field:crm.fundraising,partner_id:0
#: field:crm.fundraising.report,partner_id:0
msgid "Partner"
msgstr ""

#. module: crm_fundraising
#: model:ir.actions.act_window,name:crm_fundraising.action_report_crm_fundraising
#: model:ir.ui.menu,name:crm_fundraising.menu_report_crm_fundraising_tree
msgid "Fundraising Analysis"
msgstr ""

#. module: crm_fundraising
#: model:ir.module.module,shortdesc:crm_fundraising.module_meta_information
msgid "CRM Fundraising"
msgstr ""

#. module: crm_fundraising
#: view:crm.fundraising:0
msgid "Estimates"
msgstr ""

#. module: crm_fundraising
#: field:crm.fundraising.report,section_id:0
msgid "Section"
msgstr ""

#. module: crm_fundraising
#: constraint:ir.ui.view:0
msgid "Invalid XML for View Architecture!"
msgstr ""

#. module: crm_fundraising
#: view:crm.fundraising:0
#: field:crm.fundraising,priority:0
msgid "Priority"
msgstr ""

#. module: crm_fundraising
#: view:crm.fundraising:0
msgid "Send New Email"
msgstr ""

#. module: crm_fundraising
#: model:crm.case.categ,name:crm_fundraising.categ_fund1
msgid "Social Rehabilitation And Rural Upliftment"
msgstr ""

#. module: crm_fundraising
#: view:crm.fundraising:0
#: view:crm.fundraising.report:0
msgid "Payment Mode"
msgstr ""

#. module: crm_fundraising
#: view:crm.fundraising:0
msgid "Reply"
msgstr ""

#. module: crm_fundraising
#: field:crm.fundraising,email_from:0
msgid "Email"
msgstr ""

#. module: crm_fundraising
#: field:crm.fundraising,canal_id:0
msgid "Channel"
msgstr ""

#. module: crm_fundraising
#: selection:crm.fundraising,priority:0
msgid "Lowest"
msgstr ""

#. module: crm_fundraising
#: field:crm.fundraising,create_date:0
msgid "Creation Date"
msgstr ""

#. module: crm_fundraising
#: field:crm.fundraising,date_closed:0
#: selection:crm.fundraising,state:0
#: selection:crm.fundraising.report,state:0
msgid "Closed"
msgstr ""

#. module: crm_fundraising
#: field:crm.fundraising,date_deadline:0
msgid "Deadline"
msgstr ""

#. module: crm_fundraising
#: selection:crm.fundraising.report,month:0
msgid "July"
msgstr ""

#. module: crm_fundraising
#: model:ir.ui.menu,name:crm_fundraising.menu_crm_case_fundraising-act
msgid "Categories"
msgstr ""

#. module: crm_fundraising
#: field:crm.fundraising,stage_id:0
msgid "Stage"
msgstr ""

#. module: crm_fundraising
#: view:crm.fundraising:0
msgid "History Information"
msgstr ""

#. module: crm_fundraising
#: view:crm.fundraising:0
msgid "Dates"
msgstr ""

#. module: crm_fundraising
#: field:crm.fundraising,partner_name2:0
msgid "Employee Email"
msgstr ""

#. module: crm_fundraising
#: selection:crm.fundraising,state:0
#: selection:crm.fundraising.report,state:0
msgid "Cancelled"
msgstr ""

#. module: crm_fundraising
#: model:crm.case.categ,name:crm_fundraising.categ_fund2
msgid "Learning And Education"
msgstr ""

#. module: crm_fundraising
#: view:crm.fundraising:0
msgid "Contact"
msgstr ""

#. module: crm_fundraising
#: selection:crm.fundraising.report,month:0
msgid "March"
msgstr ""

#. module: crm_fundraising
#: view:crm.fundraising:0
msgid "Fund Description"
msgstr ""

#. module: crm_fundraising
#: help:crm.fundraising.report,delay_close:0
msgid "Number of Days to close the case"
msgstr ""

#. module: crm_fundraising
#: view:crm.fundraising:0
msgid "References"
msgstr ""

#. module: crm_fundraising
#: view:crm.fundraising.report:0
#: model:ir.module.module,description:crm_fundraising.module_meta_information
msgid "Fundraising"
msgstr ""

#. module: crm_fundraising
#: selection:crm.fundraising.report,month:0
msgid "September"
msgstr ""

#. module: crm_fundraising
#: view:crm.fundraising:0
msgid "Communication"
msgstr ""

#. module: crm_fundraising
#: view:crm.fundraising:0
msgid "Funds Tree"
msgstr ""

#. module: crm_fundraising
#: view:crm.fundraising.report:0
#: field:crm.fundraising.report,month:0
msgid "Month"
msgstr ""

#. module: crm_fundraising
#: view:crm.fundraising:0
msgid "Escalate"
msgstr ""

#. module: crm_fundraising
#: field:crm.fundraising,write_date:0
msgid "Update Date"
msgstr ""

#. module: crm_fundraising
#: model:crm.case.resource.type,name:crm_fundraising.type_fund3
msgid "Credit Card"
msgstr ""

#. module: crm_fundraising
#: model:ir.actions.act_window,name:crm_fundraising.crm_fundraising_stage_act
msgid "Fundraising Stages"
msgstr ""

#. module: crm_fundraising
#: view:crm.fundraising.report:0
msgid "Salesman"
msgstr ""

#. module: crm_fundraising
#: field:crm.fundraising,ref:0
msgid "Reference"
msgstr ""

#. module: crm_fundraising
#: field:crm.fundraising,ref2:0
msgid "Reference 2"
msgstr ""

#. module: crm_fundraising
#: view:crm.fundraising:0
#: field:crm.fundraising,categ_id:0
#: view:crm.fundraising.report:0
#: field:crm.fundraising.report,categ_id:0
msgid "Category"
msgstr ""

#. module: crm_fundraising
#: view:crm.fundraising.report:0
msgid "  Year  "
msgstr ""

#. module: crm_fundraising
#: field:crm.fundraising,planned_cost:0
#: view:crm.fundraising.report:0
#: field:crm.fundraising.report,planned_cost:0
msgid "Planned Costs"
msgstr ""

#. module: crm_fundraising
#: help:crm.fundraising,email_cc:0
msgid ""
"These email addresses will be added to the CC field of all inbound and "
"outbound emails for this record before being sent. Separate multiple email "
"addresses with a comma"
msgstr ""

#. module: crm_fundraising
#: selection:crm.fundraising,state:0
#: view:crm.fundraising.report:0
#: selection:crm.fundraising.report,state:0
msgid "Draft"
msgstr ""

#. module: crm_fundraising
#: selection:crm.fundraising,priority:0
msgid "Low"
msgstr ""

#. module: crm_fundraising
#: constraint:ir.ui.menu:0
msgid "Error ! You can not create recursive Menu."
msgstr ""

#. module: crm_fundraising
#: view:crm.fundraising:0
#: selection:crm.fundraising,state:0
#: view:crm.fundraising.report:0
#: selection:crm.fundraising.report,state:0
msgid "Pending"
msgstr ""

#. module: crm_fundraising
#: model:ir.ui.menu,name:crm_fundraising.menu_crm_fundraising_stage_act
msgid "Stages"
msgstr ""

#. module: crm_fundraising
#: selection:crm.fundraising.report,month:0
msgid "August"
msgstr ""

#. module: crm_fundraising
#: selection:crm.fundraising,priority:0
msgid "Normal"
msgstr ""

#. module: crm_fundraising
#: view:crm.fundraising:0
msgid "Global CC"
msgstr ""

#. module: crm_fundraising
#: view:crm.fundraising:0
#: model:ir.actions.act_window,name:crm_fundraising.crm_case_category_act_fund_all1
msgid "Funds"
msgstr ""

#. module: crm_fundraising
#: selection:crm.fundraising.report,month:0
msgid "June"
msgstr ""

#. module: crm_fundraising
#: field:crm.fundraising,partner_phone:0
msgid "Phone"
msgstr ""

#. module: crm_fundraising
#: field:crm.fundraising.report,user_id:0
msgid "User"
msgstr ""

#. module: crm_fundraising
#: view:crm.fundraising.report:0
msgid "#Fundraising"
msgstr ""

#. module: crm_fundraising
#: field:crm.fundraising,active:0
msgid "Active"
msgstr ""

#. module: crm_fundraising
#: selection:crm.fundraising.report,month:0
msgid "November"
msgstr ""

#. module: crm_fundraising
#: view:crm.fundraising.report:0
msgid "Extended Filters..."
msgstr ""

#. module: crm_fundraising
#: view:crm.fundraising.report:0
msgid "Search"
msgstr ""

#. module: crm_fundraising
#: selection:crm.fundraising.report,month:0
msgid "October"
msgstr ""

#. module: crm_fundraising
#: selection:crm.fundraising.report,month:0
msgid "January"
msgstr ""

#. module: crm_fundraising
#: model:crm.case.resource.type,name:crm_fundraising.type_fund2
msgid "Cheque"
msgstr ""

#. module: crm_fundraising
#: help:crm.fundraising,email_from:0
msgid "These people will receive email."
msgstr ""

#. module: crm_fundraising
#: field:crm.fundraising,date:0
msgid "Date"
msgstr ""

#. module: crm_fundraising
#: model:crm.case.categ,name:crm_fundraising.categ_fund3
msgid "Healthcare"
msgstr ""

#. module: crm_fundraising
#: view:crm.fundraising:0
msgid "History"
msgstr ""

#. module: crm_fundraising
#: view:crm.fundraising:0
msgid "Attachments"
msgstr ""

#. module: crm_fundraising
#: view:crm.fundraising:0
msgid "Misc"
msgstr ""

#. module: crm_fundraising
#: view:crm.fundraising:0
#: field:crm.fundraising,state:0
#: view:crm.fundraising.report:0
#: field:crm.fundraising.report,state:0
msgid "State"
msgstr ""

#. module: crm_fundraising
#: view:crm.fundraising:0
#: view:crm.fundraising.report:0
msgid "Done"
msgstr ""

#. module: crm_fundraising
#: selection:crm.fundraising.report,month:0
msgid "December"
msgstr ""

#. module: crm_fundraising
#: view:crm.fundraising:0
#: view:crm.fundraising.report:0
msgid "Cancel"
msgstr ""

#. module: crm_fundraising
#: view:crm.fundraising:0
#: selection:crm.fundraising,state:0
#: view:crm.fundraising.report:0
#: selection:crm.fundraising.report,state:0
msgid "Open"
msgstr ""

#. module: crm_fundraising
#: constraint:ir.model:0
msgid ""
"The Object name must start with x_ and not contain any special character !"
msgstr ""

#. module: crm_fundraising
#: view:crm.fundraising:0
#: field:crm.fundraising,user_id:0
msgid "Responsible"
msgstr ""

#. module: crm_fundraising
#: view:crm.fundraising:0
msgid "Current"
msgstr ""

#. module: crm_fundraising
#: help:crm.fundraising,section_id:0
msgid ""
"Sales team to which Case belongs to. Define Responsible user and Email "
"account for mail gateway."
msgstr ""

#. module: crm_fundraising
#: view:crm.fundraising:0
msgid "Details"
msgstr ""

#. module: crm_fundraising
#: model:ir.model,name:crm_fundraising.model_crm_fundraising_report
msgid "CRM Fundraising Report"
msgstr ""

#. module: crm_fundraising
#: field:crm.fundraising.report,type_id:0
msgid "Fundraising Type"
msgstr ""

#. module: crm_fundraising
#: view:crm.fundraising.report:0
#: field:crm.fundraising.report,amount_revenue_prob:0
msgid "Est. Rev*Prob."
msgstr ""

#. module: crm_fundraising
#: field:crm.fundraising,description:0
msgid "Description"
msgstr ""

#. module: crm_fundraising
#: selection:crm.fundraising.report,month:0
msgid "May"
msgstr ""

#. module: crm_fundraising
#: field:crm.fundraising,probability:0
msgid "Probability (%)"
msgstr ""

#. module: crm_fundraising
#: field:crm.fundraising,partner_name:0
msgid "Employee's Name"
msgstr ""

#. module: crm_fundraising
#: help:crm.fundraising,canal_id:0
msgid ""
"The channels represent the different communication  modes available with the "
"customer."
msgstr ""

#. module: crm_fundraising
#: help:crm.fundraising,state:0
msgid ""
"The state is set to 'Draft', when a case is created.                         "
"         \n"
"If the case is in progress the state is set to 'Open'.                       "
"           \n"
"When the case is over, the state is set to 'Done'.                           "
"       \n"
"If the case needs to be reviewed then the state is set to 'Pending'."
msgstr ""

#. module: crm_fundraising
#: selection:crm.fundraising.report,month:0
msgid "February"
msgstr ""

#. module: crm_fundraising
#: view:crm.fundraising:0
#: field:crm.fundraising,name:0
msgid "Name"
msgstr ""

#. module: crm_fundraising
#: model:crm.case.resource.type,name:crm_fundraising.type_fund1
msgid "Cash"
msgstr ""

#. module: crm_fundraising
#: view:crm.fundraising:0
msgid "Funds by Categories"
msgstr ""

#. module: crm_fundraising
#: selection:crm.fundraising.report,month:0
msgid "April"
msgstr ""

#. module: crm_fundraising
#: view:crm.fundraising.report:0
msgid "My Case(s)"
msgstr ""

#. module: crm_fundraising
#: model:crm.case.resource.type,name:crm_fundraising.type_fund4
msgid "Demand Draft"
msgstr ""

#. module: crm_fundraising
#: field:crm.fundraising,id:0
msgid "ID"
msgstr ""

#. module: crm_fundraising
#: view:crm.fundraising:0
msgid "Search Funds"
msgstr ""

#. module: crm_fundraising
#: selection:crm.fundraising,priority:0
msgid "High"
msgstr ""

#. module: crm_fundraising
#: view:crm.fundraising:0
#: field:crm.fundraising,section_id:0
#: view:crm.fundraising.report:0
msgid "Sales Team"
msgstr ""

#. module: crm_fundraising
#: field:crm.fundraising.report,create_date:0
msgid "Create Date"
msgstr ""

#. module: crm_fundraising
#: field:crm.fundraising,date_action_last:0
msgid "Last Action"
msgstr ""

#. module: crm_fundraising
#: view:crm.fundraising.report:0
#: field:crm.fundraising.report,name:0
msgid "Year"
msgstr ""

#. module: crm_fundraising
#: field:crm.fundraising,duration:0
msgid "Duration"
msgstr ""<|MERGE_RESOLUTION|>--- conflicted
+++ resolved
@@ -1,100 +1,90 @@
-# German translation for openobject-addons
-# Copyright (c) 2010 Rosetta Contributors and Canonical Ltd 2010
-# This file is distributed under the same license as the openobject-addons package.
-# FIRST AUTHOR <EMAIL@ADDRESS>, 2010.
+# Translation of OpenERP Server.
+# This file contains the translation of the following modules:
+#	* crm_fundraising
 #
 msgid ""
 msgstr ""
-"Project-Id-Version: openobject-addons\n"
-"Report-Msgid-Bugs-To: FULL NAME <EMAIL@ADDRESS>\n"
+"Project-Id-Version: OpenERP Server 6.0dev\n"
+"Report-Msgid-Bugs-To: support@openerp.com\n"
 "POT-Creation-Date: 2010-10-18 17:46+0000\n"
-<<<<<<< HEAD
-"PO-Revision-Date: 2010-10-05 13:24+0000\n"
-"Last-Translator: FULL NAME <EMAIL@ADDRESS>\n"
-=======
 "PO-Revision-Date: 2010-11-02 07:28+0000\n"
 "Last-Translator: Thorsten Vocks (OpenBig.org) <thorsten.vocks@big-"
 "consulting.net>\n"
->>>>>>> bb161a1a
 "Language-Team: German <de@li.org>\n"
 "MIME-Version: 1.0\n"
 "Content-Type: text/plain; charset=UTF-8\n"
 "Content-Transfer-Encoding: 8bit\n"
-<<<<<<< HEAD
-"X-Launchpad-Export-Date: 2010-10-30 05:53+0000\n"
-=======
 "X-Launchpad-Export-Date: 2010-11-03 05:00+0000\n"
->>>>>>> bb161a1a
 "X-Generator: Launchpad (build Unknown)\n"
 
 #. module: crm_fundraising
 #: field:crm.fundraising,planned_revenue:0
 msgid "Planned Revenue"
-msgstr ""
+msgstr "Geplanter Umsatz"
 
 #. module: crm_fundraising
 #: field:crm.fundraising.report,nbr:0
 msgid "# of Cases"
-msgstr ""
+msgstr "# Fälle"
 
 #. module: crm_fundraising
 #: view:crm.fundraising:0
 #: view:crm.fundraising.report:0
 msgid "Group By..."
-msgstr ""
+msgstr "Gruppierung..."
 
 #. module: crm_fundraising
 #: field:crm.fundraising.report,probability:0
 msgid "Avg. Probability"
-msgstr ""
+msgstr "Durch. Wahrscheinl."
 
 #. module: crm_fundraising
 #: constraint:ir.actions.act_window:0
 msgid "Invalid model name in the action definition."
-msgstr ""
+msgstr "Fehlerhafte Modellbezeichnung in der Definition der Aktion"
 
 #. module: crm_fundraising
 #: view:crm.fundraising:0
 msgid "Funds Form"
-msgstr ""
+msgstr "Formular Finanzakquise"
 
 #. module: crm_fundraising
 #: field:crm.fundraising.report,delay_close:0
 msgid "Delay to close"
-msgstr ""
+msgstr "Zeit f. Beendigung"
 
 #. module: crm_fundraising
 #: field:crm.fundraising,company_id:0
 #: view:crm.fundraising.report:0
 #: field:crm.fundraising.report,company_id:0
 msgid "Company"
-msgstr ""
+msgstr "Unternehmen"
 
 #. module: crm_fundraising
 #: model:ir.actions.act_window,name:crm_fundraising.crm_fund_categ_action
 msgid "Fundraising Categories"
-msgstr ""
+msgstr "Finanzakquise Kategorien"
 
 #. module: crm_fundraising
 #: field:crm.fundraising,email_cc:0
 msgid "Watchers Emails"
-msgstr ""
+msgstr "Empfänger EMails"
 
 #. module: crm_fundraising
 #: view:crm.fundraising.report:0
 msgid "Cases"
-msgstr ""
+msgstr "Fälle"
 
 #. module: crm_fundraising
 #: selection:crm.fundraising,priority:0
 msgid "Highest"
-msgstr ""
+msgstr "Sehr Hoch"
 
 #. module: crm_fundraising
 #: view:crm.fundraising.report:0
 #: field:crm.fundraising.report,day:0
 msgid "Day"
-msgstr ""
+msgstr "Tag"
 
 #. module: crm_fundraising
 #: view:crm.fundraising:0
@@ -104,38 +94,38 @@
 #. module: crm_fundraising
 #: field:crm.fundraising,partner_mobile:0
 msgid "Mobile"
-msgstr ""
+msgstr "Mobile"
 
 #. module: crm_fundraising
 #: view:crm.fundraising:0
 msgid "Notes"
-msgstr ""
+msgstr "Bemerkungen"
 
 #. module: crm_fundraising
 #: field:crm.fundraising,message_ids:0
 msgid "Messages"
-msgstr ""
+msgstr "Nachrichten"
 
 #. module: crm_fundraising
 #: view:crm.fundraising:0
 msgid "Amount"
-msgstr ""
+msgstr "Umsatz"
 
 #. module: crm_fundraising
 #: model:crm.case.categ,name:crm_fundraising.categ_fund4
 msgid "Arts And Culture"
-msgstr ""
+msgstr "Kunst und Kultur"
 
 #. module: crm_fundraising
 #: view:crm.fundraising.report:0
 #: field:crm.fundraising.report,amount_revenue:0
 msgid "Est.Revenue"
-msgstr ""
+msgstr "Erwart. Umsatz"
 
 #. module: crm_fundraising
 #: field:crm.fundraising,partner_address_id:0
 msgid "Partner Contact"
-msgstr ""
+msgstr "Partner Kontakt"
 
 #. module: crm_fundraising
 #: view:crm.fundraising.report:0
@@ -150,229 +140,229 @@
 #. module: crm_fundraising
 #: field:crm.fundraising,date_action_next:0
 msgid "Next Action"
-msgstr ""
+msgstr "Nächste Aktion"
 
 #. module: crm_fundraising
 #: view:crm.fundraising:0
 msgid "Reset to Draft"
-msgstr ""
+msgstr "Zurücksetzen"
 
 #. module: crm_fundraising
 #: view:crm.fundraising:0
 msgid "Extra Info"
-msgstr ""
+msgstr "Weitere Information"
 
 #. module: crm_fundraising
 #: model:ir.model,name:crm_fundraising.model_crm_fundraising
 #: model:ir.ui.menu,name:crm_fundraising.menu_config_fundrising
 #: model:ir.ui.menu,name:crm_fundraising.menu_crm_case_fund_raise
 msgid "Fund Raising"
-msgstr ""
+msgstr "Finanzakquise"
 
 #. module: crm_fundraising
 #: view:crm.fundraising:0
 #: field:crm.fundraising,partner_id:0
 #: field:crm.fundraising.report,partner_id:0
 msgid "Partner"
-msgstr ""
+msgstr "Partner"
 
 #. module: crm_fundraising
 #: model:ir.actions.act_window,name:crm_fundraising.action_report_crm_fundraising
 #: model:ir.ui.menu,name:crm_fundraising.menu_report_crm_fundraising_tree
 msgid "Fundraising Analysis"
-msgstr ""
+msgstr "Analyse Finanzakquise"
 
 #. module: crm_fundraising
 #: model:ir.module.module,shortdesc:crm_fundraising.module_meta_information
 msgid "CRM Fundraising"
-msgstr ""
+msgstr "Finanzakquise"
 
 #. module: crm_fundraising
 #: view:crm.fundraising:0
 msgid "Estimates"
-msgstr ""
+msgstr "Planwerte"
 
 #. module: crm_fundraising
 #: field:crm.fundraising.report,section_id:0
 msgid "Section"
-msgstr ""
+msgstr "Sektion"
 
 #. module: crm_fundraising
 #: constraint:ir.ui.view:0
 msgid "Invalid XML for View Architecture!"
-msgstr ""
+msgstr "Fehlerhafter XML Quellcode für Ansicht"
 
 #. module: crm_fundraising
 #: view:crm.fundraising:0
 #: field:crm.fundraising,priority:0
 msgid "Priority"
-msgstr ""
+msgstr "Priorität"
 
 #. module: crm_fundraising
 #: view:crm.fundraising:0
 msgid "Send New Email"
-msgstr ""
+msgstr "Neue EMail"
 
 #. module: crm_fundraising
 #: model:crm.case.categ,name:crm_fundraising.categ_fund1
 msgid "Social Rehabilitation And Rural Upliftment"
-msgstr ""
+msgstr "Steigerung Ansehen durch soz. Engagement"
 
 #. module: crm_fundraising
 #: view:crm.fundraising:0
 #: view:crm.fundraising.report:0
 msgid "Payment Mode"
-msgstr ""
+msgstr "Zahlungsmethode"
 
 #. module: crm_fundraising
 #: view:crm.fundraising:0
 msgid "Reply"
-msgstr ""
+msgstr "Wiederhole"
 
 #. module: crm_fundraising
 #: field:crm.fundraising,email_from:0
 msgid "Email"
-msgstr ""
+msgstr "Email"
 
 #. module: crm_fundraising
 #: field:crm.fundraising,canal_id:0
 msgid "Channel"
-msgstr ""
+msgstr "Kanal"
 
 #. module: crm_fundraising
 #: selection:crm.fundraising,priority:0
 msgid "Lowest"
-msgstr ""
+msgstr "Sehr gering"
 
 #. module: crm_fundraising
 #: field:crm.fundraising,create_date:0
 msgid "Creation Date"
-msgstr ""
+msgstr "Datum Erstellung"
 
 #. module: crm_fundraising
 #: field:crm.fundraising,date_closed:0
 #: selection:crm.fundraising,state:0
 #: selection:crm.fundraising.report,state:0
 msgid "Closed"
-msgstr ""
+msgstr "Beendet"
 
 #. module: crm_fundraising
 #: field:crm.fundraising,date_deadline:0
 msgid "Deadline"
-msgstr ""
+msgstr "Frist"
 
 #. module: crm_fundraising
 #: selection:crm.fundraising.report,month:0
 msgid "July"
-msgstr ""
+msgstr "Juli"
 
 #. module: crm_fundraising
 #: model:ir.ui.menu,name:crm_fundraising.menu_crm_case_fundraising-act
 msgid "Categories"
-msgstr ""
+msgstr "Kategorien"
 
 #. module: crm_fundraising
 #: field:crm.fundraising,stage_id:0
 msgid "Stage"
-msgstr ""
+msgstr "Stufe"
 
 #. module: crm_fundraising
 #: view:crm.fundraising:0
 msgid "History Information"
-msgstr ""
+msgstr "Information Historie"
 
 #. module: crm_fundraising
 #: view:crm.fundraising:0
 msgid "Dates"
-msgstr ""
+msgstr "Termine"
 
 #. module: crm_fundraising
 #: field:crm.fundraising,partner_name2:0
 msgid "Employee Email"
-msgstr ""
+msgstr "Email Mitarbeiter"
 
 #. module: crm_fundraising
 #: selection:crm.fundraising,state:0
 #: selection:crm.fundraising.report,state:0
 msgid "Cancelled"
-msgstr ""
+msgstr "Abgebrochen"
 
 #. module: crm_fundraising
 #: model:crm.case.categ,name:crm_fundraising.categ_fund2
 msgid "Learning And Education"
-msgstr ""
+msgstr "Fort- und Weiterbildung"
 
 #. module: crm_fundraising
 #: view:crm.fundraising:0
 msgid "Contact"
-msgstr ""
+msgstr "Kontakt"
 
 #. module: crm_fundraising
 #: selection:crm.fundraising.report,month:0
 msgid "March"
-msgstr ""
+msgstr "März"
 
 #. module: crm_fundraising
 #: view:crm.fundraising:0
 msgid "Fund Description"
-msgstr ""
+msgstr "Beschreibung Finanzakquise"
 
 #. module: crm_fundraising
 #: help:crm.fundraising.report,delay_close:0
 msgid "Number of Days to close the case"
-msgstr ""
+msgstr "Anzahl Tage f. Beendigung"
 
 #. module: crm_fundraising
 #: view:crm.fundraising:0
 msgid "References"
-msgstr ""
+msgstr "Referenz"
 
 #. module: crm_fundraising
 #: view:crm.fundraising.report:0
 #: model:ir.module.module,description:crm_fundraising.module_meta_information
 msgid "Fundraising"
-msgstr ""
+msgstr "Finanzakquise"
 
 #. module: crm_fundraising
 #: selection:crm.fundraising.report,month:0
 msgid "September"
-msgstr ""
+msgstr "September"
 
 #. module: crm_fundraising
 #: view:crm.fundraising:0
 msgid "Communication"
-msgstr ""
+msgstr "Betreff"
 
 #. module: crm_fundraising
 #: view:crm.fundraising:0
 msgid "Funds Tree"
-msgstr ""
+msgstr "Finanzakquise Liste"
 
 #. module: crm_fundraising
 #: view:crm.fundraising.report:0
 #: field:crm.fundraising.report,month:0
 msgid "Month"
-msgstr ""
+msgstr "Monat"
 
 #. module: crm_fundraising
 #: view:crm.fundraising:0
 msgid "Escalate"
-msgstr ""
+msgstr "Eskalation"
 
 #. module: crm_fundraising
 #: field:crm.fundraising,write_date:0
 msgid "Update Date"
-msgstr ""
+msgstr "Datum Aktualisierung"
 
 #. module: crm_fundraising
 #: model:crm.case.resource.type,name:crm_fundraising.type_fund3
 msgid "Credit Card"
-msgstr ""
+msgstr "Kreditkarte"
 
 #. module: crm_fundraising
 #: model:ir.actions.act_window,name:crm_fundraising.crm_fundraising_stage_act
 msgid "Fundraising Stages"
-msgstr ""
+msgstr "Finanzakquise Stufen"
 
 #. module: crm_fundraising
 #: view:crm.fundraising.report:0
@@ -382,12 +372,12 @@
 #. module: crm_fundraising
 #: field:crm.fundraising,ref:0
 msgid "Reference"
-msgstr ""
+msgstr "Referenz"
 
 #. module: crm_fundraising
 #: field:crm.fundraising,ref2:0
 msgid "Reference 2"
-msgstr ""
+msgstr "Referenz 2"
 
 #. module: crm_fundraising
 #: view:crm.fundraising:0
@@ -395,7 +385,7 @@
 #: view:crm.fundraising.report:0
 #: field:crm.fundraising.report,categ_id:0
 msgid "Category"
-msgstr ""
+msgstr "Kategorie"
 
 #. module: crm_fundraising
 #: view:crm.fundraising.report:0
@@ -407,7 +397,7 @@
 #: view:crm.fundraising.report:0
 #: field:crm.fundraising.report,planned_cost:0
 msgid "Planned Costs"
-msgstr ""
+msgstr "Gepl. Kosten"
 
 #. module: crm_fundraising
 #: help:crm.fundraising,email_cc:0
@@ -416,23 +406,26 @@
 "outbound emails for this record before being sent. Separate multiple email "
 "addresses with a comma"
 msgstr ""
+"Diese Email Anschriften werden generell für alle ein- und ausgehenden EMails "
+"zu diesem Vorgang als Kopieempfänger (CC) angeschrieben. Trenne mehrere "
+"Emailadressen einfach durch Kommas als Trennzeichen."
 
 #. module: crm_fundraising
 #: selection:crm.fundraising,state:0
 #: view:crm.fundraising.report:0
 #: selection:crm.fundraising.report,state:0
 msgid "Draft"
-msgstr ""
+msgstr "Entwurf"
 
 #. module: crm_fundraising
 #: selection:crm.fundraising,priority:0
 msgid "Low"
-msgstr ""
+msgstr "Gering"
 
 #. module: crm_fundraising
 #: constraint:ir.ui.menu:0
 msgid "Error ! You can not create recursive Menu."
-msgstr ""
+msgstr "Fehler ! Sie können kein rekursives Menü erstellen."
 
 #. module: crm_fundraising
 #: view:crm.fundraising:0
@@ -440,118 +433,118 @@
 #: view:crm.fundraising.report:0
 #: selection:crm.fundraising.report,state:0
 msgid "Pending"
-msgstr ""
+msgstr "Unbearbeitet"
 
 #. module: crm_fundraising
 #: model:ir.ui.menu,name:crm_fundraising.menu_crm_fundraising_stage_act
 msgid "Stages"
-msgstr ""
+msgstr "Stufen"
 
 #. module: crm_fundraising
 #: selection:crm.fundraising.report,month:0
 msgid "August"
-msgstr ""
+msgstr "August"
 
 #. module: crm_fundraising
 #: selection:crm.fundraising,priority:0
 msgid "Normal"
-msgstr ""
+msgstr "Normal"
 
 #. module: crm_fundraising
 #: view:crm.fundraising:0
 msgid "Global CC"
-msgstr ""
+msgstr "Allgemeine Kopie (CC)"
 
 #. module: crm_fundraising
 #: view:crm.fundraising:0
 #: model:ir.actions.act_window,name:crm_fundraising.crm_case_category_act_fund_all1
 msgid "Funds"
-msgstr ""
+msgstr "Finanzfonds"
 
 #. module: crm_fundraising
 #: selection:crm.fundraising.report,month:0
 msgid "June"
-msgstr ""
+msgstr "Juni"
 
 #. module: crm_fundraising
 #: field:crm.fundraising,partner_phone:0
 msgid "Phone"
-msgstr ""
+msgstr "Telefon"
 
 #. module: crm_fundraising
 #: field:crm.fundraising.report,user_id:0
 msgid "User"
-msgstr ""
+msgstr "Benutzer"
 
 #. module: crm_fundraising
 #: view:crm.fundraising.report:0
 msgid "#Fundraising"
-msgstr ""
+msgstr "# Finanzakqu."
 
 #. module: crm_fundraising
 #: field:crm.fundraising,active:0
 msgid "Active"
-msgstr ""
+msgstr "Aktiv"
 
 #. module: crm_fundraising
 #: selection:crm.fundraising.report,month:0
 msgid "November"
-msgstr ""
+msgstr "November"
 
 #. module: crm_fundraising
 #: view:crm.fundraising.report:0
 msgid "Extended Filters..."
-msgstr ""
+msgstr "Erweiterter Filter..."
 
 #. module: crm_fundraising
 #: view:crm.fundraising.report:0
 msgid "Search"
-msgstr ""
+msgstr "Suche"
 
 #. module: crm_fundraising
 #: selection:crm.fundraising.report,month:0
 msgid "October"
-msgstr ""
+msgstr "Oktober"
 
 #. module: crm_fundraising
 #: selection:crm.fundraising.report,month:0
 msgid "January"
-msgstr ""
+msgstr "Januar"
 
 #. module: crm_fundraising
 #: model:crm.case.resource.type,name:crm_fundraising.type_fund2
 msgid "Cheque"
-msgstr ""
+msgstr "Scheck"
 
 #. module: crm_fundraising
 #: help:crm.fundraising,email_from:0
 msgid "These people will receive email."
-msgstr ""
+msgstr "Diese Personen erhalten EMail."
 
 #. module: crm_fundraising
 #: field:crm.fundraising,date:0
 msgid "Date"
-msgstr ""
+msgstr "Datum"
 
 #. module: crm_fundraising
 #: model:crm.case.categ,name:crm_fundraising.categ_fund3
 msgid "Healthcare"
-msgstr ""
+msgstr "Gesundheitswesen"
 
 #. module: crm_fundraising
 #: view:crm.fundraising:0
 msgid "History"
-msgstr ""
+msgstr "Historie"
 
 #. module: crm_fundraising
 #: view:crm.fundraising:0
 msgid "Attachments"
-msgstr ""
+msgstr "Anhänge"
 
 #. module: crm_fundraising
 #: view:crm.fundraising:0
 msgid "Misc"
-msgstr ""
+msgstr "Diverse"
 
 #. module: crm_fundraising
 #: view:crm.fundraising:0
@@ -559,24 +552,24 @@
 #: view:crm.fundraising.report:0
 #: field:crm.fundraising.report,state:0
 msgid "State"
-msgstr ""
+msgstr "Status"
 
 #. module: crm_fundraising
 #: view:crm.fundraising:0
 #: view:crm.fundraising.report:0
 msgid "Done"
-msgstr ""
+msgstr "Beendet"
 
 #. module: crm_fundraising
 #: selection:crm.fundraising.report,month:0
 msgid "December"
-msgstr ""
+msgstr "Dezember"
 
 #. module: crm_fundraising
 #: view:crm.fundraising:0
 #: view:crm.fundraising.report:0
 msgid "Cancel"
-msgstr ""
+msgstr "Abbrechen"
 
 #. module: crm_fundraising
 #: view:crm.fundraising:0
@@ -584,24 +577,24 @@
 #: view:crm.fundraising.report:0
 #: selection:crm.fundraising.report,state:0
 msgid "Open"
-msgstr ""
+msgstr "Offen"
 
 #. module: crm_fundraising
 #: constraint:ir.model:0
 msgid ""
 "The Object name must start with x_ and not contain any special character !"
-msgstr ""
+msgstr "Das Object muss mit x_ starten und darf keine Sonderzeichen haben !"
 
 #. module: crm_fundraising
 #: view:crm.fundraising:0
 #: field:crm.fundraising,user_id:0
 msgid "Responsible"
-msgstr ""
+msgstr "Verantwortlich"
 
 #. module: crm_fundraising
 #: view:crm.fundraising:0
 msgid "Current"
-msgstr ""
+msgstr "Aktuell"
 
 #. module: crm_fundraising
 #: help:crm.fundraising,section_id:0
@@ -609,47 +602,49 @@
 "Sales team to which Case belongs to. Define Responsible user and Email "
 "account for mail gateway."
 msgstr ""
+"Zugewiesenes Verkauf Team für Vorgang. Definiere verantwortl. Benutzer sowie "
+"Konto für das Email Gateway."
 
 #. module: crm_fundraising
 #: view:crm.fundraising:0
 msgid "Details"
-msgstr ""
+msgstr "Details"
 
 #. module: crm_fundraising
 #: model:ir.model,name:crm_fundraising.model_crm_fundraising_report
 msgid "CRM Fundraising Report"
-msgstr ""
+msgstr "Finanzakqu. Report"
 
 #. module: crm_fundraising
 #: field:crm.fundraising.report,type_id:0
 msgid "Fundraising Type"
-msgstr ""
+msgstr "Finanzakquise Typ"
 
 #. module: crm_fundraising
 #: view:crm.fundraising.report:0
 #: field:crm.fundraising.report,amount_revenue_prob:0
 msgid "Est. Rev*Prob."
-msgstr ""
+msgstr "Erw. Umsatz * Wahrsch."
 
 #. module: crm_fundraising
 #: field:crm.fundraising,description:0
 msgid "Description"
-msgstr ""
+msgstr "Beschreibung"
 
 #. module: crm_fundraising
 #: selection:crm.fundraising.report,month:0
 msgid "May"
-msgstr ""
+msgstr "Mai"
 
 #. module: crm_fundraising
 #: field:crm.fundraising,probability:0
 msgid "Probability (%)"
-msgstr ""
+msgstr "Wahrscheinlichk. (%)"
 
 #. module: crm_fundraising
 #: field:crm.fundraising,partner_name:0
 msgid "Employee's Name"
-msgstr ""
+msgstr "Mitarbeiter Name"
 
 #. module: crm_fundraising
 #: help:crm.fundraising,canal_id:0
@@ -669,32 +664,39 @@
 "       \n"
 "If the case needs to be reviewed then the state is set to 'Pending'."
 msgstr ""
+"Durch die Erstellung eines neues Vorgangs ist der Status 'Entwurf'           "
+"           \n"
+"Wenn der Fall in Bearbeitung ist, wechselt der Status zu 'Offen'.            "
+"              \n"
+"Wenn der Fall abgeschlossen ist, wechselt der Status auf 'Beendet'.          "
+"          \n"
+"Wenn der Vorgang überarbeitet werden soll ist der Status 'Unerledigt' ."
 
 #. module: crm_fundraising
 #: selection:crm.fundraising.report,month:0
 msgid "February"
-msgstr ""
+msgstr "Februar"
 
 #. module: crm_fundraising
 #: view:crm.fundraising:0
 #: field:crm.fundraising,name:0
 msgid "Name"
-msgstr ""
+msgstr "Name"
 
 #. module: crm_fundraising
 #: model:crm.case.resource.type,name:crm_fundraising.type_fund1
 msgid "Cash"
-msgstr ""
+msgstr "Bar"
 
 #. module: crm_fundraising
 #: view:crm.fundraising:0
 msgid "Funds by Categories"
-msgstr ""
+msgstr "Finanzfonds n. Kategorien"
 
 #. module: crm_fundraising
 #: selection:crm.fundraising.report,month:0
 msgid "April"
-msgstr ""
+msgstr "April"
 
 #. module: crm_fundraising
 #: view:crm.fundraising.report:0
@@ -704,47 +706,47 @@
 #. module: crm_fundraising
 #: model:crm.case.resource.type,name:crm_fundraising.type_fund4
 msgid "Demand Draft"
-msgstr ""
+msgstr "Entwurf Anspruch"
 
 #. module: crm_fundraising
 #: field:crm.fundraising,id:0
 msgid "ID"
-msgstr ""
+msgstr "Kurz"
 
 #. module: crm_fundraising
 #: view:crm.fundraising:0
 msgid "Search Funds"
-msgstr ""
+msgstr "Suche Finanzfonds"
 
 #. module: crm_fundraising
 #: selection:crm.fundraising,priority:0
 msgid "High"
-msgstr ""
+msgstr "Hoch"
 
 #. module: crm_fundraising
 #: view:crm.fundraising:0
 #: field:crm.fundraising,section_id:0
 #: view:crm.fundraising.report:0
 msgid "Sales Team"
-msgstr ""
+msgstr "Verkauf Team"
 
 #. module: crm_fundraising
 #: field:crm.fundraising.report,create_date:0
 msgid "Create Date"
-msgstr ""
+msgstr "Datum Erstellung"
 
 #. module: crm_fundraising
 #: field:crm.fundraising,date_action_last:0
 msgid "Last Action"
-msgstr ""
+msgstr "Letzte Aktion"
 
 #. module: crm_fundraising
 #: view:crm.fundraising.report:0
 #: field:crm.fundraising.report,name:0
 msgid "Year"
-msgstr ""
+msgstr "Jahr"
 
 #. module: crm_fundraising
 #: field:crm.fundraising,duration:0
 msgid "Duration"
-msgstr ""+msgstr "Dauer"