--- conflicted
+++ resolved
@@ -1,18 +1,3 @@
-<<<<<<< HEAD
-# Greek translation for openobject-addons
-# Copyright (c) 2014 Rosetta Contributors and Canonical Ltd 2014
-# This file is distributed under the same license as the openobject-addons package.
-# FIRST AUTHOR <EMAIL@ADDRESS>, 2014.
-#
-msgid ""
-msgstr ""
-"Project-Id-Version: openobject-addons\n"
-"Report-Msgid-Bugs-To: FULL NAME <EMAIL@ADDRESS>\n"
-"POT-Creation-Date: 2014-09-23 16:27+0000\n"
-"PO-Revision-Date: 2014-10-31 23:11+0000\n"
-"Last-Translator: Kostas Goutoudis <goutoudis@gmail.com>\n"
-"Language-Team: Greek <el@li.org>\n"
-=======
 # Translation of Odoo Server.
 # This file contains the translation of the following modules:
 # * crm_helpdesk
@@ -28,12 +13,11 @@
 "PO-Revision-Date: 2015-12-05 23:25+0000\n"
 "Last-Translator: Goutoudis Kostas <goutoudis@gmail.com>\n"
 "Language-Team: Greek (http://www.transifex.com/odoo/odoo-8/language/el/)\n"
->>>>>>> 83a4a582
 "MIME-Version: 1.0\n"
 "Content-Type: text/plain; charset=UTF-8\n"
-"Content-Transfer-Encoding: 8bit\n"
-"X-Launchpad-Export-Date: 2014-11-01 07:13+0000\n"
-"X-Generator: Launchpad (build 17211)\n"
+"Content-Transfer-Encoding: \n"
+"Language: el\n"
+"Plural-Forms: nplurals=2; plural=(n != 1);\n"
 
 #. module: crm_helpdesk
 #: field:crm.helpdesk.report,email:0
@@ -43,7 +27,7 @@
 #. module: crm_helpdesk
 #: field:crm.helpdesk.report,nbr:0
 msgid "# of Requests"
-msgstr ""
+msgstr "# Αιτημάτων"
 
 #. module: crm_helpdesk
 #: model:ir.actions.act_window,help:crm_helpdesk.crm_case_helpdesk_act111
@@ -54,14 +38,12 @@
 "                Helpdesk and Support allow you to track your interventions.\n"
 "              </p><p>\n"
 "                Use the Odoo Issues system to manage your support\n"
-"                activities. Issues can be connected to the email gateway: "
-"new\n"
-"                emails may create issues, each of them automatically gets "
-"the\n"
+"                activities. Issues can be connected to the email gateway: new\n"
+"                emails may create issues, each of them automatically gets the\n"
 "                history of the conversation with the customer.\n"
 "              </p>\n"
 "            "
-msgstr ""
+msgstr "<p class=\"oe_view_nocontent_create\">\n                Επιλέξτε για να δημιουργήσετε ένα νέο αίτημα. \n              </p><p>\n                Το Helpdesk και το Support σας επιτρέπουν να καταγράψετε όλες τις παρεμβάσεις.\n              </p><p>\n                Χρησιμοποιήστε το σύστημα Issues του Odoo για να διαχειριστείτε τις υποστηρικτικές\n                σας δραστηριότητες. Τα θέματα μπορούν να συνδεθούν στην πύλη εισόδου email: νέα\n                email δημιουργούν θέματα, καθένα από τα οποία αυτοματοποιημένα λαμβάνει το\n                ιστορικό συζητήσεων με τον πελάτη.\n              </p>\n            "
 
 #. module: crm_helpdesk
 #: field:crm.helpdesk,active:0
@@ -79,8 +61,7 @@
 msgstr "Ανατιθεμένη σε Εμένα ή στις Ομάδες μου Πώλησης"
 
 #. module: crm_helpdesk
-#: selection:crm.helpdesk,state:0
-#: selection:crm.helpdesk.report,state:0
+#: selection:crm.helpdesk,state:0 selection:crm.helpdesk.report,state:0
 msgid "Cancelled"
 msgstr "Ακυρώθηκε"
 
@@ -95,14 +76,12 @@
 msgstr "Κατηγοριοποίηση"
 
 #. module: crm_helpdesk
-#: field:crm.helpdesk,categ_id:0
-#: field:crm.helpdesk.report,categ_id:0
+#: field:crm.helpdesk,categ_id:0 field:crm.helpdesk.report,categ_id:0
 msgid "Category"
 msgstr "Κατηγορία"
 
 #. module: crm_helpdesk
-#: field:crm.helpdesk,channel_id:0
-#: field:crm.helpdesk.report,channel_id:0
+#: field:crm.helpdesk,channel_id:0 field:crm.helpdesk.report,channel_id:0
 msgid "Channel"
 msgstr "Κανάλι"
 
@@ -113,8 +92,7 @@
 msgstr "Ημερομηνία Ολοκλήρωσης"
 
 #. module: crm_helpdesk
-#: field:crm.helpdesk,date_closed:0
-#: selection:crm.helpdesk,state:0
+#: field:crm.helpdesk,date_closed:0 selection:crm.helpdesk,state:0
 #: view:crm.helpdesk.report:crm_helpdesk.view_report_crm_helpdesk_filter
 #: selection:crm.helpdesk.report,state:0
 msgid "Closed"
@@ -142,9 +120,7 @@
 msgid ""
 "Create and manage helpdesk categories to better manage and classify your "
 "support requests."
-msgstr ""
-"Δημιουργία και διαχείριση κατηγοριών βοήθειας για καλύτερη διαχείριση και "
-"ταξινόμηση των αιτήσεων υποστήριξης."
+msgstr "Δημιουργία και διαχείριση κατηγοριών βοήθειας για καλύτερη διαχείριση και ταξινόμηση των αιτήσεων υποστήριξης."
 
 #. module: crm_helpdesk
 #: field:crm.helpdesk,create_uid:0
@@ -152,22 +128,20 @@
 msgstr "Δημιουργήθηκε από"
 
 #. module: crm_helpdesk
-#: field:crm.helpdesk,create_date:0
-#: field:crm.helpdesk.report,create_date:0
+#: field:crm.helpdesk,create_date:0 field:crm.helpdesk.report,create_date:0
 msgid "Creation Date"
 msgstr "Ημερομηνία Δημιουργίας"
 
 #. module: crm_helpdesk
 #: view:crm.helpdesk:crm_helpdesk.crm_case_tree_view_helpdesk
-#: field:crm.helpdesk,date:0
-#: field:crm.helpdesk.report,date:0
+#: field:crm.helpdesk,date:0 field:crm.helpdesk.report,date:0
 msgid "Date"
 msgstr "Ημερομηνία"
 
 #. module: crm_helpdesk
 #: help:crm.helpdesk,message_last_post:0
 msgid "Date of the last message posted on the record."
-msgstr ""
+msgstr "Ημερομηνία του τελευταίου μηνύματος "
 
 #. module: crm_helpdesk
 #: view:crm.helpdesk:crm_helpdesk.crm_case_form_view_helpdesk
@@ -215,7 +189,7 @@
 #: code:addons/crm_helpdesk/crm_helpdesk.py:117
 #, python-format
 msgid "Error!"
-msgstr ""
+msgstr "Σφάλμα!"
 
 #. module: crm_helpdesk
 #: view:crm.helpdesk:crm_helpdesk.crm_case_form_view_helpdesk
@@ -251,7 +225,7 @@
 #: view:crm.helpdesk:crm_helpdesk.view_crm_case_helpdesk_filter
 #: view:crm.helpdesk.report:crm_helpdesk.view_report_crm_helpdesk_filter
 msgid "Group By"
-msgstr ""
+msgstr "Ομαδοποίηση Ανά"
 
 #. module: crm_helpdesk
 #: model:ir.actions.act_window,help:crm_helpdesk.action_report_crm_helpdesk
@@ -259,10 +233,7 @@
 "Have a general overview of all support requests by sorting them with "
 "specific criteria such as the processing time, number of requests answered, "
 "emails sent and costs."
-msgstr ""
-"Έχετε μια γενική άποψη όλων των αιτήσεων βοήθειας ταξινομόντας αυτές με "
-"συγκεκριμένα κριτήρια όπως τον χρόνο επεξεργασίας,την ποσότητα των αιτήσεων "
-"που απαντήθηκαν τα emails που στάλθηκαν και τα κόστη."
+msgstr "Έχετε μια γενική άποψη όλων των αιτήσεων βοήθειας ταξινομόντας αυτές με συγκεκριμένα κριτήρια όπως τον χρόνο επεξεργασίας,την ποσότητα των αιτήσεων που απαντήθηκαν τα emails που στάλθηκαν και τα κόστη."
 
 #. module: crm_helpdesk
 #: view:crm.helpdesk.report:crm_helpdesk.view_report_crm_helpdesk_graph
@@ -317,13 +288,10 @@
 msgid ""
 "Helpdesk requests that are assigned to me or to one of the sale teams I "
 "manage"
-msgstr ""
-"Αιτήσεις Βοήθειας οι οποίες είναι ανατεθιμένες σε εμένα ή σε μία από τις "
-"ομάδες πώλησης τις οποίες εγώ διευθύνω"
-
-#. module: crm_helpdesk
-#: selection:crm.helpdesk,priority:0
-#: selection:crm.helpdesk.report,priority:0
+msgstr "Αιτήσεις Βοήθειας οι οποίες είναι ανατεθιμένες σε εμένα ή σε μία από τις ομάδες πώλησης τις οποίες εγώ διευθύνω"
+
+#. module: crm_helpdesk
+#: selection:crm.helpdesk,priority:0 selection:crm.helpdesk.report,priority:0
 msgid "High"
 msgstr "Υψηλή"
 
@@ -337,14 +305,10 @@
 msgid ""
 "Holds the Chatter summary (number of messages, ...). This summary is "
 "directly in html format in order to be inserted in kanban views."
-msgstr ""
-"Κρατά την συγκεντρωτική σύνοψη (αριθμός των μυνημάτων, ...). Αυτή η σύνοψη "
-"είναι κατευθείαν σε html format για να μπορέσει να ενσωματωθεί σε kanban "
-"εμφανίσεις."
-
-#. module: crm_helpdesk
-#: field:crm.helpdesk,id:0
-#: field:crm.helpdesk.report,id:0
+msgstr "Κρατά την συγκεντρωτική σύνοψη (αριθμός των μυνημάτων, ...). Αυτή η σύνοψη είναι κατευθείαν σε html format για να μπορέσει να ενσωματωθεί σε kanban εμφανίσεις."
+
+#. module: crm_helpdesk
+#: field:crm.helpdesk,id:0 field:crm.helpdesk.report,id:0
 msgid "ID"
 msgstr "Κωδικός"
 
@@ -371,20 +335,15 @@
 #. module: crm_helpdesk
 #: field:crm.helpdesk,message_last_post:0
 msgid "Last Message Date"
-msgstr ""
+msgstr "Τελευταία ημερομηνία μηνύματος"
 
 #. module: crm_helpdesk
 #: field:crm.helpdesk,write_uid:0
 msgid "Last Updated by"
-<<<<<<< HEAD
-msgstr ""
-=======
 msgstr "Τελευταία Ενημέρωση από"
->>>>>>> 83a4a582
-
-#. module: crm_helpdesk
-#: selection:crm.helpdesk,priority:0
-#: selection:crm.helpdesk.report,priority:0
+
+#. module: crm_helpdesk
+#: selection:crm.helpdesk,priority:0 selection:crm.helpdesk.report,priority:0
 msgid "Low"
 msgstr "Χαμηλή"
 
@@ -462,8 +421,7 @@
 msgstr "Χωρίς Θέμα"
 
 #. module: crm_helpdesk
-#: selection:crm.helpdesk,priority:0
-#: selection:crm.helpdesk.report,priority:0
+#: selection:crm.helpdesk,priority:0 selection:crm.helpdesk.report,priority:0
 msgid "Normal"
 msgstr "Κανονική"
 
@@ -500,14 +458,12 @@
 
 #. module: crm_helpdesk
 #: view:crm.helpdesk:crm_helpdesk.view_crm_case_helpdesk_filter
-#: selection:crm.helpdesk,state:0
-#: selection:crm.helpdesk.report,state:0
+#: selection:crm.helpdesk,state:0 selection:crm.helpdesk.report,state:0
 msgid "Pending"
 msgstr "Εκκρεμεί"
 
 #. module: crm_helpdesk
-#: field:crm.helpdesk,planned_cost:0
-#: field:crm.helpdesk.report,planned_cost:0
+#: field:crm.helpdesk,planned_cost:0 field:crm.helpdesk.report,planned_cost:0
 msgid "Planned Costs"
 msgstr "Υπολογιζόμενα Κόστη"
 
@@ -554,12 +510,12 @@
 #. module: crm_helpdesk
 #: view:crm.helpdesk:crm_helpdesk.view_crm_case_helpdesk_filter
 msgid "Request Date by Month"
-msgstr ""
+msgstr "Ημερομηνία Αιτίματος ανά Μήνα"
 
 #. module: crm_helpdesk
 #: view:crm.helpdesk:crm_helpdesk.view_crm_case_helpdesk_filter
 msgid "Request Month"
-msgstr ""
+msgstr "Μήνας Αιτήματος"
 
 #. module: crm_helpdesk
 #: view:crm.helpdesk:crm_helpdesk.view_crm_case_helpdesk_filter
@@ -577,9 +533,7 @@
 msgid ""
 "Responsible sales team. Define Responsible user and Email account for mail "
 "gateway."
-msgstr ""
-"Υπεύθυνη ομάδα πώλησης. Καθορίστε Υπεύθυνο χρήστη και Email λογαριασμό για "
-"mail gateway."
+msgstr "Υπεύθυνη ομάδα πώλησης. Καθορίστε Υπεύθυνο χρήστη και Email λογαριασμό για mail gateway."
 
 #. module: crm_helpdesk
 #: view:crm.helpdesk:crm_helpdesk.view_crm_case_helpdesk_filter
@@ -624,19 +578,11 @@
 #. module: crm_helpdesk
 #: help:crm.helpdesk,state:0
 msgid ""
-"The status is set to 'Draft', when a case is created.                        "
-"          \n"
-"If the case is in progress the status is set to 'Open'.                      "
-"            \n"
-"When the case is over, the status is set to 'Done'.                          "
-"        \n"
+"The status is set to 'Draft', when a case is created.                                  \n"
+"If the case is in progress the status is set to 'Open'.                                  \n"
+"When the case is over, the status is set to 'Done'.                                  \n"
 "If the case needs to be reviewed then the status is set to 'Pending'."
-msgstr ""
-"Το καθεστώ είναι ρυθμισμένο στο 'Προσχέδιο', όταν η υπόθεση δημιουργείται. \n"
-"Εάν η υπόθεση είναι σε εξέλιξη το καθεστώς ρυθμίζεται σε 'Ανοικτή'. \n"
-"Όταν η υπόθεση έχει τελειώσει, το καθεστώς ρυθμίζεται σε 'Έκλεισε'. \n"
-"Εάν η υπόθεση χρειάζεται να αναθεωρηθεί τότε το καθεστώς είναι ρυθμισμένο σε "
-"'Εκκρεμής'."
+msgstr "Το καθεστώ είναι ρυθμισμένο στο 'Προσχέδιο', όταν η υπόθεση δημιουργείται. \nΕάν η υπόθεση είναι σε εξέλιξη το καθεστώς ρυθμίζεται σε 'Ανοικτή'. \nΌταν η υπόθεση έχει τελειώσει, το καθεστώς ρυθμίζεται σε 'Έκλεισε'. \nΕάν η υπόθεση χρειάζεται να αναθεωρηθεί τότε το καθεστώς είναι ρυθμισμένο σε 'Εκκρεμής'."
 
 #. module: crm_helpdesk
 #: help:crm.helpdesk,email_cc:0
@@ -644,10 +590,7 @@
 "These email addresses will be added to the CC field of all inbound and "
 "outbound emails for this record before being sent. Separate multiple email "
 "addresses with a comma"
-msgstr ""
-"Αυτές οι email διευθύνσεις θα προστεθούν στο CC πεδίο όλων των εισερχόμενων "
-"και εξερχόμενων emails για αυτή την εγγραφή πριν αποσταλλεί. Διαφορετικές "
-"πολλαπλές email διευθύνσεις με ελληνικό ερωτηματικό"
+msgstr "Αυτές οι email διευθύνσεις θα προστεθούν στο CC πεδίο όλων των εισερχόμενων και εξερχόμενων emails για αυτή την εγγραφή πριν αποσταλλεί. Διαφορετικές πολλαπλές email διευθύνσεις με ελληνικό ερωτηματικό"
 
 #. module: crm_helpdesk
 #: field:crm.helpdesk,message_unread:0
@@ -672,12 +615,12 @@
 #. module: crm_helpdesk
 #: field:crm.helpdesk,website_message_ids:0
 msgid "Website Messages"
-msgstr ""
+msgstr "Μηνύματα Ιστότοπου"
 
 #. module: crm_helpdesk
 #: help:crm.helpdesk,website_message_ids:0
 msgid "Website communication history"
-msgstr ""
+msgstr "Ιστορικό επικοινωνίας ιστότοπου"
 
 #. module: crm_helpdesk
 #: code:addons/crm_helpdesk/crm_helpdesk.py:117
@@ -685,7 +628,4 @@
 msgid ""
 "You can not escalate, you are already at the top level regarding your sales-"
 "team category."
-msgstr ""
-
-#~ msgid "# of Cases"
-#~ msgstr "# από Υποθέσεις"+msgstr "Δεν μπορείτε να κλιμακώσετε, είστε ήδη στο ανώτατο επίπεδο αναφορικά με την κατηγορία της ομάδας πωλήσεών σας."