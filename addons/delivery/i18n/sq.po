# Albanian translation for openobject-addons
# Copyright (c) 2014 Rosetta Contributors and Canonical Ltd 2014
# This file is distributed under the same license as the openobject-addons package.
# FIRST AUTHOR <EMAIL@ADDRESS>, 2014.
#
msgid ""
msgstr ""
<<<<<<< HEAD
"Project-Id-Version: openobject-addons\n"
"Report-Msgid-Bugs-To: FULL NAME <EMAIL@ADDRESS>\n"
"POT-Creation-Date: 2014-08-14 13:09+0000\n"
"PO-Revision-Date: 2014-08-14 16:10+0000\n"
"Last-Translator: FULL NAME <EMAIL@ADDRESS>\n"
"Language-Team: Albanian <sq@li.org>\n"
=======
"Project-Id-Version: Odoo 8.0\n"
"Report-Msgid-Bugs-To: \n"
"POT-Creation-Date: 2015-01-21 14:08+0000\n"
"PO-Revision-Date: 2015-12-09 22:56+0000\n"
"Last-Translator: Martin Trigaux\n"
"Language-Team: Albanian (http://www.transifex.com/odoo/odoo-8/language/sq/)\n"
>>>>>>> f9f7669e
"MIME-Version: 1.0\n"
"Content-Type: text/plain; charset=UTF-8\n"
"Content-Transfer-Encoding: 8bit\n"
"X-Launchpad-Export-Date: 2014-08-15 07:04+0000\n"
"X-Generator: Launchpad (build 17156)\n"

#. module: delivery
#: selection:delivery.grid.line,operator:0
msgid "<="
msgstr ""

#. module: delivery
#: model:ir.actions.act_window,help:delivery.action_delivery_grid_form
msgid ""
"<p class=\"oe_view_nocontent_create\">\n"
"                Click to create a delivery price list for a specific "
"region.\n"
"              </p><p>\n"
"                The delivery price list allows you to compute the cost and\n"
"                sales price of the delivery according to the weight of the\n"
"                products and other criteria. You can define several price "
"lists\n"
"                for each delivery method: per country or a zone in a "
"specific\n"
"                country defined by a postal code range.\n"
"              </p>\n"
"            "
msgstr ""

#. module: delivery
#: model:ir.actions.act_window,help:delivery.action_delivery_carrier_form
msgid ""
"<p class=\"oe_view_nocontent_create\">\n"
"                Click to define a new deliver method. \n"
"              </p><p>\n"
"                Each carrier (e.g. UPS) can have several delivery methods "
"(e.g.\n"
"                UPS Express, UPS Standard) with a set of pricing rules "
"attached\n"
"                to each method.\n"
"              </p><p>\n"
"                These methods allow to automatically compute the delivery "
"price\n"
"                according to your settings; on the sales order (based on "
"the\n"
"                quotation) or the invoice (based on the delivery orders).\n"
"              </p>\n"
"            "
msgstr ""

#. module: delivery
#: selection:delivery.grid.line,operator:0
msgid ">="
msgstr ""

#. module: delivery
#: field:delivery.carrier,active:0
#: field:delivery.grid,active:0
msgid "Active"
msgstr "Aktiv"

#. module: delivery
#: view:sale.order:delivery.view_order_withcarrier_form
msgid "Add in Quote"
msgstr ""

#. module: delivery
#: field:delivery.carrier,pricelist_ids:0
msgid "Advanced Pricing"
msgstr ""

#. module: delivery
#: field:delivery.carrier,use_detailed_pricelist:0
msgid "Advanced Pricing per Destination"
msgstr ""

#. module: delivery
#: field:delivery.carrier,amount:0
msgid "Amount"
msgstr ""

#. module: delivery
#: help:delivery.carrier,amount:0
msgid ""
"Amount of the order to benefit from a free shipping, expressed in the "
"company currency"
msgstr ""

#. module: delivery
#: field:delivery.carrier,available:0
msgid "Available"
msgstr ""

#. module: delivery
#: view:delivery.carrier:delivery.view_delivery_carrier_form
#: view:delivery.carrier:delivery.view_delivery_carrier_tree
#: field:delivery.grid,carrier_id:0
#: model:ir.model,name:delivery.model_delivery_carrier
#: field:stock.picking,carrier_id:0
#: view:website:stock.report_picking
msgid "Carrier"
msgstr ""

#. module: delivery
#: view:stock.picking:delivery.view_picking_withcarrier_out_form
msgid "Carrier Information"
msgstr ""

#. module: delivery
#: field:stock.picking,carrier_tracking_ref:0
msgid "Carrier Tracking Ref"
msgstr ""

#. module: delivery
#: help:delivery.carrier,use_detailed_pricelist:0
msgid ""
"Check this box if you want to manage delivery prices that depends on the "
"destination, the weight, the total of the order, etc."
msgstr ""

#. module: delivery
#: help:sale.order,carrier_id:0
msgid ""
"Complete this field if you plan to invoice the shipping based on picking."
msgstr ""

#. module: delivery
#: view:delivery.grid.line:delivery.view_delivery_grid_line_form
msgid "Condition"
msgstr ""

#. module: delivery
#: field:delivery.grid.line,standard_price:0
msgid "Cost Price"
msgstr ""

#. module: delivery
#: view:delivery.grid:delivery.view_delivery_grid_form
#: field:delivery.grid,country_ids:0
msgid "Countries"
msgstr ""

#. module: delivery
#: field:delivery.carrier,create_uid:0
#: field:delivery.grid,create_uid:0
#: field:delivery.grid.line,create_uid:0
msgid "Created by"
msgstr "Krijuar nga"

#. module: delivery
#: field:delivery.carrier,create_date:0
#: field:delivery.grid,create_date:0
#: field:delivery.grid.line,create_date:0
msgid "Created on"
msgstr "Krijuar me"

#. module: delivery
#: code:addons/delivery/delivery.py:162
#, python-format
msgid "Default price"
msgstr ""

#. module: delivery
#: model:ir.ui.menu,name:delivery.menu_delivery
msgid "Delivery"
msgstr ""

#. module: delivery
#: model:ir.model,name:delivery.model_delivery_grid
msgid "Delivery Grid"
msgstr ""

#. module: delivery
#: model:ir.model,name:delivery.model_delivery_grid_line
msgid "Delivery Grid Line"
msgstr ""

#. module: delivery
#: field:delivery.carrier,grids_id:0
msgid "Delivery Grids"
msgstr ""

#. module: delivery
#: field:delivery.carrier,name:0
#: field:res.partner,property_delivery_carrier:0
#: field:sale.order,carrier_id:0
msgid "Delivery Method"
msgstr ""

#. module: delivery
#: model:ir.actions.act_window,name:delivery.action_delivery_carrier_form
#: model:ir.ui.menu,name:delivery.menu_action_delivery_carrier_form
msgid "Delivery Methods"
msgstr ""

#. module: delivery
#: model:ir.actions.act_window,name:delivery.action_delivery_grid_form
#: model:ir.ui.menu,name:delivery.menu_action_delivery_grid_form
msgid "Delivery Pricelist"
msgstr ""

#. module: delivery
#: field:delivery.carrier,product_id:0
msgid "Delivery Product"
msgstr ""

#. module: delivery
#: model:product.template,name:delivery.product_product_delivery_product_template
msgid "Delivery by Poste"
msgstr ""

#. module: delivery
#: view:delivery.carrier:delivery.view_delivery_carrier_form
#: view:delivery.grid:delivery.view_delivery_grid_form
#: view:delivery.grid:delivery.view_delivery_grid_tree
msgid "Delivery grids"
msgstr ""

#. module: delivery
#: view:delivery.carrier:delivery.view_delivery_carrier_form
#: view:delivery.grid:delivery.view_delivery_grid_form
msgid "Destination"
msgstr ""

#. module: delivery
#: selection:delivery.grid.line,price_type:0
msgid "Fixed"
msgstr ""

#. module: delivery
#: field:delivery.carrier,free_if_more_than:0
msgid "Free If Order Total Amount Is More Than"
msgstr ""

#. module: delivery
#: code:addons/delivery/delivery.py:151
#, python-format
msgid "Free if more than %.2f"
msgstr ""

#. module: delivery
#: view:delivery.carrier:delivery.view_delivery_carrier_form
msgid "General Information"
msgstr ""

#. module: delivery
#: help:delivery.grid.line,sequence:0
msgid "Gives the sequence order when calculating delivery grid."
msgstr ""

#. module: delivery
#: help:delivery.grid,sequence:0
msgid "Gives the sequence order when displaying a list of delivery grid."
msgstr ""

#. module: delivery
#: field:delivery.grid.line,grid_id:0
msgid "Grid"
msgstr ""

#. module: delivery
#: field:delivery.grid,line_ids:0
msgid "Grid Line"
msgstr ""

#. module: delivery
#: view:delivery.grid.line:delivery.view_delivery_grid_line_form
#: view:delivery.grid.line:delivery.view_delivery_grid_line_tree
msgid "Grid Lines"
msgstr ""

#. module: delivery
#: field:delivery.grid,name:0
msgid "Grid Name"
msgstr ""

#. module: delivery
#: view:delivery.carrier:delivery.view_delivery_carrier_form
#: view:delivery.grid:delivery.view_delivery_grid_form
msgid "Grid definition"
msgstr ""

#. module: delivery
#: field:delivery.carrier,id:0
#: field:delivery.grid,id:0
#: field:delivery.grid.line,id:0
msgid "ID"
msgstr ""

#. module: delivery
#: help:delivery.carrier,active:0
msgid ""
"If the active field is set to False, it will allow you to hide the delivery "
"carrier without removing it."
msgstr ""

#. module: delivery
#: help:delivery.grid,active:0
msgid ""
"If the active field is set to False, it will allow you to hide the delivery "
"grid without removing it."
msgstr ""

#. module: delivery
#: help:delivery.carrier,free_if_more_than:0
msgid ""
"If the order is more expensive than a certain amount, the customer can "
"benefit from a free shipping"
msgstr ""

#. module: delivery
#: view:sale.order:delivery.view_order_withcarrier_form
msgid ""
"If you don't 'Add in Quote', the exact price will be computed when invoicing "
"based on delivery order(s)."
msgstr ""

#. module: delivery
#: field:sale.order.line,is_delivery:0
msgid "Is a Delivery"
msgstr ""

#. module: delivery
#: help:delivery.carrier,available:0
msgid "Is the carrier method possible with the current order."
msgstr ""

#. module: delivery
#: help:delivery.carrier,normal_price:0
msgid ""
"Keep empty if the pricing depends on the advanced pricing per destination"
msgstr ""

#. module: delivery
#: field:delivery.carrier,write_uid:0
#: field:delivery.grid,write_uid:0
#: field:delivery.grid.line,write_uid:0
msgid "Last Updated by"
msgstr "Modifikuar per here te fundit nga"

#. module: delivery
#: field:delivery.carrier,write_date:0
#: field:delivery.grid,write_date:0
#: field:delivery.grid.line,write_date:0
msgid "Last Updated on"
msgstr "Modifikuar per here te fundit me"

#. module: delivery
#: field:delivery.grid.line,max_value:0
msgid "Maximum Value"
msgstr ""

#. module: delivery
#: field:delivery.grid.line,name:0
msgid "Name"
msgstr ""

#. module: delivery
#: field:stock.picking,weight_net:0
msgid "Net Weight"
msgstr ""

#. module: delivery
#: field:stock.move,weight_net:0
msgid "Net weight"
msgstr ""

#. module: delivery
#: code:addons/delivery/sale.py:75
#, python-format
msgid "No Grid Available!"
msgstr ""

#. module: delivery
#: code:addons/delivery/sale.py:75
#, python-format
msgid "No grid matching for this carrier!"
msgstr ""

#. module: delivery
#: field:delivery.carrier,normal_price:0
msgid "Normal Price"
msgstr ""

#. module: delivery
#: field:stock.picking,number_of_packages:0
msgid "Number of Packages"
msgstr ""

#. module: delivery
#: field:delivery.grid.line,operator:0
msgid "Operator"
msgstr ""

#. module: delivery
#: code:addons/delivery/sale.py:78
#, python-format
msgid "Order not in Draft State!"
msgstr ""

#. module: delivery
#: model:ir.model,name:delivery.model_res_partner
msgid "Partner"
msgstr ""

#. module: delivery
#: model:ir.model,name:delivery.model_stock_picking
msgid "Picking List"
msgstr ""

#. module: delivery
#: model:ir.actions.act_window,name:delivery.action_picking_tree
msgid "Picking to be invoiced"
msgstr ""

#. module: delivery
#: field:delivery.carrier,price:0
#: selection:delivery.grid.line,type:0
#: selection:delivery.grid.line,variable_factor:0
msgid "Price"
msgstr ""

#. module: delivery
#: field:delivery.grid.line,price_type:0
msgid "Price Type"
msgstr ""

#. module: delivery
#: view:delivery.carrier:delivery.view_delivery_carrier_form
msgid "Pricing Information"
msgstr ""

#. module: delivery
#: selection:delivery.grid.line,type:0
#: selection:delivery.grid.line,variable_factor:0
msgid "Quantity"
msgstr ""

#. module: delivery
#: field:delivery.grid.line,list_price:0
msgid "Sale Price"
msgstr ""

#. module: delivery
#: model:ir.model,name:delivery.model_sale_order
msgid "Sales Order"
msgstr ""

#. module: delivery
#: model:ir.model,name:delivery.model_sale_order_line
msgid "Sales Order Line"
msgstr ""

#. module: delivery
#: code:addons/delivery/delivery.py:237
#, python-format
msgid ""
"Selected product in the delivery method doesn't fulfill any of the delivery "
"grid(s) criteria."
msgstr ""

#. module: delivery
#: field:delivery.grid,sequence:0
#: field:delivery.grid.line,sequence:0
msgid "Sequence"
msgstr ""

#. module: delivery
#: field:delivery.grid,zip_from:0
msgid "Start Zip"
msgstr ""

#. module: delivery
#: view:delivery.grid:delivery.view_delivery_grid_form
#: field:delivery.grid,state_ids:0
msgid "States"
msgstr ""

#. module: delivery
#: model:ir.model,name:delivery.model_stock_move
msgid "Stock Move"
msgstr ""

#. module: delivery
#: code:addons/delivery/stock.py:91
#, python-format
msgid "The carrier %s (id: %d) has no delivery grid!"
msgstr ""

#. module: delivery
#: code:addons/delivery/sale.py:78
#, python-format
msgid "The order state have to be draft to add delivery lines."
msgstr ""

#. module: delivery
#: help:delivery.carrier,partner_id:0
msgid "The partner that is doing the delivery service."
msgstr ""

#. module: delivery
#: help:res.partner,property_delivery_carrier:0
msgid "This delivery method will be used when invoicing from picking."
msgstr ""

#. module: delivery
#: field:delivery.grid,zip_to:0
msgid "To Zip"
msgstr ""

#. module: delivery
#: field:delivery.carrier,partner_id:0
msgid "Transport Company"
msgstr ""

#. module: delivery
#: code:addons/delivery/delivery.py:237
#, python-format
msgid "Unable to fetch delivery method!"
msgstr ""

#. module: delivery
#: field:stock.move,weight_uom_id:0
#: field:stock.picking,weight_uom_id:0
msgid "Unit of Measure"
msgstr ""

#. module: delivery
#: help:stock.move,weight_uom_id:0
msgid ""
"Unit of Measure (Unit of Measure) is the unit of measurement for Weight"
msgstr ""

#. module: delivery
#: help:stock.picking,weight_uom_id:0
msgid "Unit of measurement for Weight"
msgstr ""

#. module: delivery
#: selection:delivery.grid.line,price_type:0
#: field:delivery.grid.line,type:0
msgid "Variable"
msgstr ""

#. module: delivery
#: field:delivery.grid.line,variable_factor:0
msgid "Variable Factor"
msgstr ""

#. module: delivery
#: selection:delivery.grid.line,type:0
#: selection:delivery.grid.line,variable_factor:0
#: field:stock.picking,volume:0
msgid "Volume"
msgstr ""

#. module: delivery
#: code:addons/delivery/stock.py:90
#, python-format
msgid "Warning!"
msgstr ""

#. module: delivery
#: selection:delivery.grid.line,type:0
#: selection:delivery.grid.line,variable_factor:0
#: view:stock.move:delivery.view_move_withweight_form
#: field:stock.move,weight:0
#: view:stock.picking:delivery.view_picking_withcarrier_out_form
#: field:stock.picking,weight:0
#: view:website:stock.report_picking
msgid "Weight"
msgstr ""

#. module: delivery
#: selection:delivery.grid.line,type:0
#: selection:delivery.grid.line,variable_factor:0
msgid "Weight * Volume"
msgstr ""

#. module: delivery
#: view:website:stock.report_picking
msgid "Will be invoiced to:"
msgstr ""

#. module: delivery
#: view:delivery.carrier:delivery.view_delivery_carrier_form
msgid "Zip"
msgstr ""

#. module: delivery
#: view:delivery.grid.line:delivery.view_delivery_grid_line_form
msgid "in Function of"
msgstr ""<|MERGE_RESOLUTION|>--- conflicted
+++ resolved
@@ -1,30 +1,21 @@
-# Albanian translation for openobject-addons
-# Copyright (c) 2014 Rosetta Contributors and Canonical Ltd 2014
-# This file is distributed under the same license as the openobject-addons package.
-# FIRST AUTHOR <EMAIL@ADDRESS>, 2014.
-#
-msgid ""
-msgstr ""
-<<<<<<< HEAD
-"Project-Id-Version: openobject-addons\n"
-"Report-Msgid-Bugs-To: FULL NAME <EMAIL@ADDRESS>\n"
-"POT-Creation-Date: 2014-08-14 13:09+0000\n"
-"PO-Revision-Date: 2014-08-14 16:10+0000\n"
-"Last-Translator: FULL NAME <EMAIL@ADDRESS>\n"
-"Language-Team: Albanian <sq@li.org>\n"
-=======
+# Translation of Odoo Server.
+# This file contains the translation of the following modules:
+# * delivery
+# 
+# Translators:
+msgid ""
+msgstr ""
 "Project-Id-Version: Odoo 8.0\n"
 "Report-Msgid-Bugs-To: \n"
 "POT-Creation-Date: 2015-01-21 14:08+0000\n"
 "PO-Revision-Date: 2015-12-09 22:56+0000\n"
 "Last-Translator: Martin Trigaux\n"
 "Language-Team: Albanian (http://www.transifex.com/odoo/odoo-8/language/sq/)\n"
->>>>>>> f9f7669e
 "MIME-Version: 1.0\n"
 "Content-Type: text/plain; charset=UTF-8\n"
-"Content-Transfer-Encoding: 8bit\n"
-"X-Launchpad-Export-Date: 2014-08-15 07:04+0000\n"
-"X-Generator: Launchpad (build 17156)\n"
+"Content-Transfer-Encoding: \n"
+"Language: sq\n"
+"Plural-Forms: nplurals=2; plural=(n != 1);\n"
 
 #. module: delivery
 #: selection:delivery.grid.line,operator:0
@@ -35,15 +26,12 @@
 #: model:ir.actions.act_window,help:delivery.action_delivery_grid_form
 msgid ""
 "<p class=\"oe_view_nocontent_create\">\n"
-"                Click to create a delivery price list for a specific "
-"region.\n"
+"                Click to create a delivery price list for a specific region.\n"
 "              </p><p>\n"
 "                The delivery price list allows you to compute the cost and\n"
 "                sales price of the delivery according to the weight of the\n"
-"                products and other criteria. You can define several price "
-"lists\n"
-"                for each delivery method: per country or a zone in a "
-"specific\n"
+"                products and other criteria. You can define several price lists\n"
+"                for each delivery method: per country or a zone in a specific\n"
 "                country defined by a postal code range.\n"
 "              </p>\n"
 "            "
@@ -55,16 +43,12 @@
 "<p class=\"oe_view_nocontent_create\">\n"
 "                Click to define a new deliver method. \n"
 "              </p><p>\n"
-"                Each carrier (e.g. UPS) can have several delivery methods "
-"(e.g.\n"
-"                UPS Express, UPS Standard) with a set of pricing rules "
-"attached\n"
+"                Each carrier (e.g. UPS) can have several delivery methods (e.g.\n"
+"                UPS Express, UPS Standard) with a set of pricing rules attached\n"
 "                to each method.\n"
 "              </p><p>\n"
-"                These methods allow to automatically compute the delivery "
-"price\n"
-"                according to your settings; on the sales order (based on "
-"the\n"
+"                These methods allow to automatically compute the delivery price\n"
+"                according to your settings; on the sales order (based on the\n"
 "                quotation) or the invoice (based on the delivery orders).\n"
 "              </p>\n"
 "            "
@@ -76,8 +60,7 @@
 msgstr ""
 
 #. module: delivery
-#: field:delivery.carrier,active:0
-#: field:delivery.grid,active:0
+#: field:delivery.carrier,active:0 field:delivery.grid,active:0
 msgid "Active"
 msgstr "Aktiv"
 
@@ -99,7 +82,7 @@
 #. module: delivery
 #: field:delivery.carrier,amount:0
 msgid "Amount"
-msgstr ""
+msgstr "Vlera"
 
 #. module: delivery
 #: help:delivery.carrier,amount:0
@@ -118,8 +101,7 @@
 #: view:delivery.carrier:delivery.view_delivery_carrier_tree
 #: field:delivery.grid,carrier_id:0
 #: model:ir.model,name:delivery.model_delivery_carrier
-#: field:stock.picking,carrier_id:0
-#: view:website:stock.report_picking
+#: field:stock.picking,carrier_id:0 view:website:stock.report_picking
 msgid "Carrier"
 msgstr ""
 
@@ -163,15 +145,13 @@
 msgstr ""
 
 #. module: delivery
-#: field:delivery.carrier,create_uid:0
-#: field:delivery.grid,create_uid:0
+#: field:delivery.carrier,create_uid:0 field:delivery.grid,create_uid:0
 #: field:delivery.grid.line,create_uid:0
 msgid "Created by"
 msgstr "Krijuar nga"
 
 #. module: delivery
-#: field:delivery.carrier,create_date:0
-#: field:delivery.grid,create_date:0
+#: field:delivery.carrier,create_date:0 field:delivery.grid,create_date:0
 #: field:delivery.grid.line,create_date:0
 msgid "Created on"
 msgstr "Krijuar me"
@@ -203,8 +183,7 @@
 msgstr ""
 
 #. module: delivery
-#: field:delivery.carrier,name:0
-#: field:res.partner,property_delivery_carrier:0
+#: field:delivery.carrier,name:0 field:res.partner,property_delivery_carrier:0
 #: field:sale.order,carrier_id:0
 msgid "Delivery Method"
 msgstr ""
@@ -247,7 +226,7 @@
 #. module: delivery
 #: selection:delivery.grid.line,price_type:0
 msgid "Fixed"
-msgstr ""
+msgstr "Fikse"
 
 #. module: delivery
 #: field:delivery.carrier,free_if_more_than:0
@@ -303,8 +282,7 @@
 msgstr ""
 
 #. module: delivery
-#: field:delivery.carrier,id:0
-#: field:delivery.grid,id:0
+#: field:delivery.carrier,id:0 field:delivery.grid,id:0
 #: field:delivery.grid.line,id:0
 msgid "ID"
 msgstr ""
@@ -333,8 +311,8 @@
 #. module: delivery
 #: view:sale.order:delivery.view_order_withcarrier_form
 msgid ""
-"If you don't 'Add in Quote', the exact price will be computed when invoicing "
-"based on delivery order(s)."
+"If you don't 'Add in Quote', the exact price will be computed when invoicing"
+" based on delivery order(s)."
 msgstr ""
 
 #. module: delivery
@@ -354,15 +332,13 @@
 msgstr ""
 
 #. module: delivery
-#: field:delivery.carrier,write_uid:0
-#: field:delivery.grid,write_uid:0
+#: field:delivery.carrier,write_uid:0 field:delivery.grid,write_uid:0
 #: field:delivery.grid.line,write_uid:0
 msgid "Last Updated by"
 msgstr "Modifikuar per here te fundit nga"
 
 #. module: delivery
-#: field:delivery.carrier,write_date:0
-#: field:delivery.grid,write_date:0
+#: field:delivery.carrier,write_date:0 field:delivery.grid,write_date:0
 #: field:delivery.grid.line,write_date:0
 msgid "Last Updated on"
 msgstr "Modifikuar per here te fundit me"
@@ -388,13 +364,13 @@
 msgstr ""
 
 #. module: delivery
-#: code:addons/delivery/sale.py:75
+#: code:addons/delivery/sale.py:71
 #, python-format
 msgid "No Grid Available!"
 msgstr ""
 
 #. module: delivery
-#: code:addons/delivery/sale.py:75
+#: code:addons/delivery/sale.py:71
 #, python-format
 msgid "No grid matching for this carrier!"
 msgstr ""
@@ -415,7 +391,7 @@
 msgstr ""
 
 #. module: delivery
-#: code:addons/delivery/sale.py:78
+#: code:addons/delivery/sale.py:74
 #, python-format
 msgid "Order not in Draft State!"
 msgstr ""
@@ -423,7 +399,7 @@
 #. module: delivery
 #: model:ir.model,name:delivery.model_res_partner
 msgid "Partner"
-msgstr ""
+msgstr "Partner"
 
 #. module: delivery
 #: model:ir.model,name:delivery.model_stock_picking
@@ -436,8 +412,7 @@
 msgstr ""
 
 #. module: delivery
-#: field:delivery.carrier,price:0
-#: selection:delivery.grid.line,type:0
+#: field:delivery.carrier,price:0 selection:delivery.grid.line,type:0
 #: selection:delivery.grid.line,variable_factor:0
 msgid "Price"
 msgstr ""
@@ -456,7 +431,7 @@
 #: selection:delivery.grid.line,type:0
 #: selection:delivery.grid.line,variable_factor:0
 msgid "Quantity"
-msgstr ""
+msgstr "Sasia"
 
 #. module: delivery
 #: field:delivery.grid.line,list_price:0
@@ -482,8 +457,7 @@
 msgstr ""
 
 #. module: delivery
-#: field:delivery.grid,sequence:0
-#: field:delivery.grid.line,sequence:0
+#: field:delivery.grid,sequence:0 field:delivery.grid.line,sequence:0
 msgid "Sequence"
 msgstr ""
 
@@ -496,7 +470,7 @@
 #: view:delivery.grid:delivery.view_delivery_grid_form
 #: field:delivery.grid,state_ids:0
 msgid "States"
-msgstr ""
+msgstr "Statusi"
 
 #. module: delivery
 #: model:ir.model,name:delivery.model_stock_move
@@ -510,7 +484,7 @@
 msgstr ""
 
 #. module: delivery
-#: code:addons/delivery/sale.py:78
+#: code:addons/delivery/sale.py:74
 #, python-format
 msgid "The order state have to be draft to add delivery lines."
 msgstr ""
@@ -542,8 +516,7 @@
 msgstr ""
 
 #. module: delivery
-#: field:stock.move,weight_uom_id:0
-#: field:stock.picking,weight_uom_id:0
+#: field:stock.move,weight_uom_id:0 field:stock.picking,weight_uom_id:0
 msgid "Unit of Measure"
 msgstr ""
 
@@ -559,10 +532,9 @@
 msgstr ""
 
 #. module: delivery
-#: selection:delivery.grid.line,price_type:0
-#: field:delivery.grid.line,type:0
+#: selection:delivery.grid.line,price_type:0 field:delivery.grid.line,type:0
 msgid "Variable"
-msgstr ""
+msgstr "Të ndryshme"
 
 #. module: delivery
 #: field:delivery.grid.line,variable_factor:0
@@ -571,8 +543,7 @@
 
 #. module: delivery
 #: selection:delivery.grid.line,type:0
-#: selection:delivery.grid.line,variable_factor:0
-#: field:stock.picking,volume:0
+#: selection:delivery.grid.line,variable_factor:0 field:stock.picking,volume:0
 msgid "Volume"
 msgstr ""
 
@@ -584,12 +555,9 @@
 
 #. module: delivery
 #: selection:delivery.grid.line,type:0
-#: selection:delivery.grid.line,variable_factor:0
-#: view:stock.move:delivery.view_move_withweight_form
-#: field:stock.move,weight:0
+#: selection:delivery.grid.line,variable_factor:0 field:stock.move,weight:0
 #: view:stock.picking:delivery.view_picking_withcarrier_out_form
-#: field:stock.picking,weight:0
-#: view:website:stock.report_picking
+#: field:stock.picking,weight:0 view:website:stock.report_picking
 msgid "Weight"
 msgstr ""
 
