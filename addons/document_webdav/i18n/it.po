# Italian translation for openobject-addons
# Copyright (c) 2010 Rosetta Contributors and Canonical Ltd 2010
# This file is distributed under the same license as the openobject-addons package.
# FIRST AUTHOR <EMAIL@ADDRESS>, 2010.
#
msgid ""
msgstr ""
"Project-Id-Version: openobject-addons\n"
"Report-Msgid-Bugs-To: FULL NAME <EMAIL@ADDRESS>\n"
<<<<<<< HEAD
"POT-Creation-Date: 2010-10-18 17:46+0000\n"
"PO-Revision-Date: 2010-11-12 09:43+0000\n"
=======
"POT-Creation-Date: 2010-11-18 16:12+0000\n"
"PO-Revision-Date: 2010-11-24 09:31+0000\n"
>>>>>>> cc7031ec
"Last-Translator: OpenERP Administrators <Unknown>\n"
"Language-Team: Italian <it@li.org>\n"
"MIME-Version: 1.0\n"
"Content-Type: text/plain; charset=UTF-8\n"
"Content-Transfer-Encoding: 8bit\n"
<<<<<<< HEAD
"X-Launchpad-Export-Date: 2010-11-13 04:57+0000\n"
=======
"X-Launchpad-Export-Date: 2010-11-25 04:56+0000\n"
>>>>>>> cc7031ec
"X-Generator: Launchpad (build Unknown)\n"

#. module: document_webdav
#: model:ir.model,name:document_webdav.model_document_webdav_dir_property
msgid "document.webdav.dir.property"
msgstr "document.webdav.dir.property"

#. module: document_webdav
#: constraint:ir.ui.view:0
msgid "Invalid XML for View Architecture!"
msgstr "XML non valido per la struttura della vista!"

#. module: document_webdav
#: constraint:ir.model:0
msgid ""
"The Object name must start with x_ and not contain any special character !"
msgstr ""
"Il nome dell'oggetto deve iniziare per “x_” e non contenere alcun carattere "
"speciale!"

#. module: document_webdav
#: constraint:ir.actions.act_window:0
msgid "Invalid model name in the action definition."
msgstr "Nome del modello non valido nella definizione dell'azione"

#. module: document_webdav
#: constraint:document.directory:0
msgid "Error! You can not create recursive Directories."
msgstr "Errore! Non è possibile creare directory ricorsive."

#. module: document_webdav
#: view:document.webdav.dir.property:0
msgid "Group By..."
msgstr "Raggruppa per..."

#. module: document_webdav
#: model:ir.module.module,shortdesc:document_webdav.module_meta_information
msgid "WebDAV server for Document Management"
msgstr "server WebDAV per Gestione Documentale"

#. module: document_webdav
#: view:document.webdav.dir.property:0
#: field:document.webdav.dir.property,namespace:0
msgid "Namespace"
msgstr ""

#. module: document_webdav
#: field:document.directory,dav_prop_ids:0
msgid "DAV properties"
msgstr "Proprietà DAV"

#. module: document_webdav
#: view:document.directory:0
msgid "Dynamic context"
msgstr "Contesto dinamico"

#. module: document_webdav
#: view:document.directory:0
msgid "These properties will be added to WebDAV requests"
msgstr "Queste proprietà verranno aggiunte alle richieste WebDAV"

#. module: document_webdav
#: field:document.webdav.dir.property,do_subst:0
msgid "Substitute"
msgstr ""

#. module: document_webdav
#: constraint:ir.ui.menu:0
msgid "Error ! You can not create recursive Menu."
msgstr "Errore! Non è possibile creare un menù ricorsivo."

#. module: document_webdav
#: view:document.directory:0
msgid "WebDAV properties"
msgstr "Proprietà WebDAV"

#. module: document_webdav
#: field:document.webdav.dir.property,dir_id:0
#: model:ir.model,name:document_webdav.model_document_directory
msgid "Directory"
msgstr "Directory"

#. module: document_webdav
#: field:document.webdav.dir.property,value:0
msgid "Value"
msgstr ""

#. module: document_webdav
#: view:document.webdav.dir.property:0
msgid "Search Document storage"
msgstr ""

#. module: document_webdav
#: model:ir.ui.menu,name:document_webdav.menu_dir_props
msgid "DAV properties for folders"
msgstr "Proprietà DAV per cartelle"

#. module: document_webdav
#: view:document.directory:0
#: view:document.webdav.dir.property:0
msgid "Properties"
msgstr "Proprietà"

#. module: document_webdav
#: view:document.webdav.dir.property:0
msgid "Dir"
msgstr "Dir"

#. module: document_webdav
#: field:document.webdav.dir.property,name:0
msgid "Name"
msgstr ""

#~ msgid ""
#~ "This is a complete document management system:\n"
#~ "\t* WebDav Interface\n"
#~ "\t* User Authentification\n"
#~ "\t* Document Indexation\n"
#~ msgstr ""
#~ "Questo è un completo Sistema di Gestione Documentale:\n"
#~ "\t* Interfaccia WebDat\n"
#~ "\t* Autenticazione Utente\n"
#~ "\t* Indicizzazione Documenti\n"<|MERGE_RESOLUTION|>--- conflicted
+++ resolved
@@ -7,34 +7,15 @@
 msgstr ""
 "Project-Id-Version: openobject-addons\n"
 "Report-Msgid-Bugs-To: FULL NAME <EMAIL@ADDRESS>\n"
-<<<<<<< HEAD
-"POT-Creation-Date: 2010-10-18 17:46+0000\n"
-"PO-Revision-Date: 2010-11-12 09:43+0000\n"
-=======
 "POT-Creation-Date: 2010-11-18 16:12+0000\n"
 "PO-Revision-Date: 2010-11-24 09:31+0000\n"
->>>>>>> cc7031ec
 "Last-Translator: OpenERP Administrators <Unknown>\n"
 "Language-Team: Italian <it@li.org>\n"
 "MIME-Version: 1.0\n"
 "Content-Type: text/plain; charset=UTF-8\n"
 "Content-Transfer-Encoding: 8bit\n"
-<<<<<<< HEAD
-"X-Launchpad-Export-Date: 2010-11-13 04:57+0000\n"
-=======
 "X-Launchpad-Export-Date: 2010-11-25 04:56+0000\n"
->>>>>>> cc7031ec
 "X-Generator: Launchpad (build Unknown)\n"
-
-#. module: document_webdav
-#: model:ir.model,name:document_webdav.model_document_webdav_dir_property
-msgid "document.webdav.dir.property"
-msgstr "document.webdav.dir.property"
-
-#. module: document_webdav
-#: constraint:ir.ui.view:0
-msgid "Invalid XML for View Architecture!"
-msgstr "XML non valido per la struttura della vista!"
 
 #. module: document_webdav
 #: constraint:ir.model:0
@@ -45,9 +26,9 @@
 "speciale!"
 
 #. module: document_webdav
-#: constraint:ir.actions.act_window:0
-msgid "Invalid model name in the action definition."
-msgstr "Nome del modello non valido nella definizione dell'azione"
+#: constraint:ir.ui.menu:0
+msgid "Error ! You can not create recursive Menu."
+msgstr "Errore! Non è possibile creare un menù ricorsivo."
 
 #. module: document_webdav
 #: constraint:document.directory:0
@@ -56,24 +37,39 @@
 
 #. module: document_webdav
 #: view:document.webdav.dir.property:0
-msgid "Group By..."
-msgstr "Raggruppa per..."
-
-#. module: document_webdav
-#: model:ir.module.module,shortdesc:document_webdav.module_meta_information
-msgid "WebDAV server for Document Management"
-msgstr "server WebDAV per Gestione Documentale"
-
-#. module: document_webdav
-#: view:document.webdav.dir.property:0
 #: field:document.webdav.dir.property,namespace:0
 msgid "Namespace"
-msgstr ""
+msgstr "Namespace"
 
 #. module: document_webdav
 #: field:document.directory,dav_prop_ids:0
 msgid "DAV properties"
 msgstr "Proprietà DAV"
+
+#. module: document_webdav
+#: view:document.webdav.dir.property:0
+msgid "Group By..."
+msgstr "Raggruppa per..."
+
+#. module: document_webdav
+#: view:document.directory:0
+msgid "These properties will be added to WebDAV requests"
+msgstr "Queste proprietà verranno aggiunte alle richieste WebDAV"
+
+#. module: document_webdav
+#: constraint:ir.actions.act_window:0
+msgid "Invalid model name in the action definition."
+msgstr "Nome del modello non valido nella definizione dell'azione"
+
+#. module: document_webdav
+#: sql_constraint:ir.module.module:0
+msgid "The certificate ID of the module must be unique !"
+msgstr "L'ID del certificato del modulo deve essere unico!"
+
+#. module: document_webdav
+#: sql_constraint:document.directory:0
+msgid "Directory cannot be parent of itself!"
+msgstr "La cartella non può essere padre di sè stessa!"
 
 #. module: document_webdav
 #: view:document.directory:0
@@ -82,39 +78,13 @@
 
 #. module: document_webdav
 #: view:document.directory:0
-msgid "These properties will be added to WebDAV requests"
-msgstr "Queste proprietà verranno aggiunte alle richieste WebDAV"
-
-#. module: document_webdav
-#: field:document.webdav.dir.property,do_subst:0
-msgid "Substitute"
-msgstr ""
-
-#. module: document_webdav
-#: constraint:ir.ui.menu:0
-msgid "Error ! You can not create recursive Menu."
-msgstr "Errore! Non è possibile creare un menù ricorsivo."
-
-#. module: document_webdav
-#: view:document.directory:0
 msgid "WebDAV properties"
 msgstr "Proprietà WebDAV"
 
 #. module: document_webdav
-#: field:document.webdav.dir.property,dir_id:0
-#: model:ir.model,name:document_webdav.model_document_directory
-msgid "Directory"
-msgstr "Directory"
-
-#. module: document_webdav
-#: field:document.webdav.dir.property,value:0
-msgid "Value"
-msgstr ""
-
-#. module: document_webdav
-#: view:document.webdav.dir.property:0
-msgid "Search Document storage"
-msgstr ""
+#: sql_constraint:document.directory:0
+msgid "The directory name must be unique !"
+msgstr "Il nome della cartella deve essere univoco!"
 
 #. module: document_webdav
 #: model:ir.ui.menu,name:document_webdav.menu_dir_props
@@ -128,14 +98,65 @@
 msgstr "Proprietà"
 
 #. module: document_webdav
+#: constraint:ir.ui.view:0
+msgid "Invalid XML for View Architecture!"
+msgstr "XML non valido per la struttura della vista!"
+
+#. module: document_webdav
+#: field:document.webdav.dir.property,name:0
+msgid "Name"
+msgstr "Nome"
+
+#. module: document_webdav
+#: model:ir.model,name:document_webdav.model_document_webdav_dir_property
+msgid "document.webdav.dir.property"
+msgstr "document.webdav.dir.property"
+
+#. module: document_webdav
+#: field:document.webdav.dir.property,value:0
+msgid "Value"
+msgstr "Valore"
+
+#. module: document_webdav
+#: field:document.webdav.dir.property,dir_id:0
+#: model:ir.model,name:document_webdav.model_document_directory
+msgid "Directory"
+msgstr "Directory"
+
+#. module: document_webdav
 #: view:document.webdav.dir.property:0
 msgid "Dir"
 msgstr "Dir"
 
 #. module: document_webdav
-#: field:document.webdav.dir.property,name:0
-msgid "Name"
+#: sql_constraint:ir.module.module:0
+msgid "The name of the module must be unique !"
+msgstr "Il nome del modulo deve essere univoco!"
+
+#. module: document_webdav
+#: model:ir.module.module,shortdesc:document_webdav.module_meta_information
+msgid "WebDAV server for Document Management"
+msgstr "server WebDAV per Gestione Documentale"
+
+#. module: document_webdav
+#: sql_constraint:document.directory:0
+msgid "Directory must have a parent or a storage"
 msgstr ""
+
+#. module: document_webdav
+#: sql_constraint:ir.model.fields:0
+msgid "Size of the field can never be less than 1 !"
+msgstr "La dimensione del campo non può mai essere inferiore ad 1!"
+
+#. module: document_webdav
+#: view:document.webdav.dir.property:0
+msgid "Search Document storage"
+msgstr ""
+
+#. module: document_webdav
+#: field:document.webdav.dir.property,do_subst:0
+msgid "Substitute"
+msgstr "Sostituire"
 
 #~ msgid ""
 #~ "This is a complete document management system:\n"
