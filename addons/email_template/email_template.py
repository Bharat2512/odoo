# -*- coding: utf-8 -*-
##############################################################################
#
#    OpenERP, Open Source Management Solution
#    Copyright (C) 2009 Sharoon Thomas
#    Copyright (C) 2010-Today OpenERP SA (<http://www.openerp.com>)
#
#    This program is free software: you can redistribute it and/or modify
#    it under the terms of the GNU General Public License as published by
#    the Free Software Foundation, either version 3 of the License, or
#    (at your option) any later version.
#
#    This program is distributed in the hope that it will be useful,
#    but WITHOUT ANY WARRANTY; without even the implied warranty of
#    MERCHANTABILITY or FITNESS FOR A PARTICULAR PURPOSE.  See the
#    GNU General Public License for more details.
#
#    You should have received a copy of the GNU General Public License
#    along with this program.  If not, see <http://www.gnu.org/licenses/>
#
##############################################################################

import base64
import logging

from openerp import netsvc
from openerp.osv import osv, fields
<<<<<<< HEAD
from openerp.osv import fields
from openerp import tools
=======
from openerp import tools, api
>>>>>>> d08651d2
from openerp.tools.translate import _
from urllib import urlencode, quote as quote

_logger = logging.getLogger(__name__)

try:
    # We use a jinja2 sandboxed environment to render mako templates.
    # Note that the rendering does not cover all the mako syntax, in particular
    # arbitrary Python statements are not accepted, and not all expressions are
    # allowed: only "public" attributes (not starting with '_') of objects may
    # be accessed.
    # This is done on purpose: it prevents incidental or malicious execution of
    # Python code that may break the security of the server.
    from jinja2.sandbox import SandboxedEnvironment
    mako_template_env = SandboxedEnvironment(
        block_start_string="<%",
        block_end_string="%>",
        variable_start_string="${",
        variable_end_string="}",
        comment_start_string="<%doc>",
        comment_end_string="</%doc>",
        line_statement_prefix="%",
        line_comment_prefix="##",
        trim_blocks=True,               # do not output newline after blocks
        autoescape=True,                # XML/HTML automatic escaping
    )
    mako_template_env.globals.update({
        'str': str,
        'quote': quote,
        'urlencode': urlencode,
    })
except ImportError:
    _logger.warning("jinja2 not available, templating features will not work!")

class email_template(osv.osv):
    "Templates for sending email"
    _name = "email.template"
    _description = 'Email Templates'

    def render_template(self, cr, uid, template, model, res_id, context=None):
        """Render the given template text, replace mako expressions ``${expr}``
           with the result of evaluating these expressions with
           an evaluation context containing:

                * ``user``: browse_record of the current user
                * ``object``: browse_record of the document record this mail is
                              related to
                * ``context``: the context passed to the mail composition wizard

           :param str template: the template text to render
           :param str model: model name of the document record this mail is related to.
           :param int res_id: id of the document record this mail is related to.
        """
        if not template:
            return u""
        if context is None:
            context = {}
<<<<<<< HEAD
=======
        res_ids = filter(None, res_ids)         # to avoid browsing [None] below
        results = dict.fromkeys(res_ids, u"")

        # try to load the template
>>>>>>> d08651d2
        try:
            template = tools.ustr(template)
            record = None
            if res_id:
                record = self.pool.get(model).browse(cr, uid, res_id, context=context)
            user = self.pool.get('res.users').browse(cr, uid, uid, context=context)
            variables = {
                'object': record,
                'user': user,
                'ctx': context,     # context kw would clash with mako internals
            }
            result = mako_template_env.from_string(template).render(variables)
            if result == u"False":
                result = u""
            return result
        except Exception:
            _logger.exception("failed to render mako template value %r", template)
            return u""

    def get_email_template(self, cr, uid, template_id=False, record_id=None, context=None):
        if context is None:
            context = {}
        if not template_id:
            return False
        template = self.browse(cr, uid, template_id, context)
        lang = self.render_template(cr, uid, template.lang, template.model, record_id, context)
        if lang:
            # Use translated template if necessary
            ctx = context.copy()
            ctx['lang'] = lang
            template = self.browse(cr, uid, template.id, ctx)
        else:
            template = self.browse(cr, uid, int(template_id), context)
        return template

    def onchange_model_id(self, cr, uid, ids, model_id, context=None):
        mod_name = False
        if model_id:
            mod_name = self.pool.get('ir.model').browse(cr, uid, model_id, context).model
        return {'value': {'model': mod_name}}

    _columns = {
        'name': fields.char('Name'),
        'model_id': fields.many2one('ir.model', 'Applies to', help="The kind of document with with this template can be used"),
        'model': fields.related('model_id', 'model', type='char', string='Related Document Model',
                                size=128, select=True, store=True, readonly=True),
        'lang': fields.char('Language',
                            help="Optional translation language (ISO code) to select when sending out an email. "
                                 "If not set, the english version will be used. "
                                 "This should usually be a placeholder expression "
                                 "that provides the appropriate language code, e.g. "
                                 "${object.partner_id.lang.code}.",
                            placeholder="${object.partner_id.lang.code}"),
        'user_signature': fields.boolean('Add Signature',
                                         help="If checked, the user's signature will be appended to the text version "
                                              "of the message"),
        'subject': fields.char('Subject', translate=True, help="Subject (placeholders may be used here)",),
        'email_from': fields.char('From', help="Sender address (placeholders may be used here)"),
        'email_to': fields.char('To (Emails)', help="Comma-separated recipient addresses (placeholders may be used here)"),
        'email_recipients': fields.char('To (Partners)', help="Comma-separated ids of recipient partners (placeholders may be used here)"),
        'email_cc': fields.char('Cc', help="Carbon copy recipients (placeholders may be used here)"),
        'reply_to': fields.char('Reply-To', help="Preferred response address (placeholders may be used here)"),
        'mail_server_id': fields.many2one('ir.mail_server', 'Outgoing Mail Server', readonly=False,
                                          help="Optional preferred server for outgoing mails. If not set, the highest "
                                               "priority one will be used."),
        'body_html': fields.text('Body', translate=True, help="Rich-text/HTML version of the message (placeholders may be used here)"),
        'report_name': fields.char('Report Filename', translate=True,
                                   help="Name to use for the generated report file (may contain placeholders)\n"
                                        "The extension can be omitted and will then come from the report type."),
        'report_template': fields.many2one('ir.actions.report.xml', 'Optional report to print and attach'),
        'ref_ir_act_window': fields.many2one('ir.actions.act_window', 'Sidebar action', readonly=True,
                                            help="Sidebar action to make this template available on records "
                                                 "of the related document model"),
        'ref_ir_value': fields.many2one('ir.values', 'Sidebar Button', readonly=True,
                                       help="Sidebar button to open the sidebar action"),
        'attachment_ids': fields.many2many('ir.attachment', 'email_template_attachment_rel', 'email_template_id',
                                           'attachment_id', 'Attachments',
                                           help="You may attach files to this template, to be added to all "
                                                "emails created from this template"),
        'auto_delete': fields.boolean('Auto Delete', help="Permanently delete this email after sending it, to save space"),

        # Fake fields used to implement the placeholder assistant
        'model_object_field': fields.many2one('ir.model.fields', string="Field",
                                              help="Select target field from the related document model.\n"
                                                   "If it is a relationship field you will be able to select "
                                                   "a target field at the destination of the relationship."),
        'sub_object': fields.many2one('ir.model', 'Sub-model', readonly=True,
                                      help="When a relationship field is selected as first field, "
                                           "this field shows the document model the relationship goes to."),
        'sub_model_object_field': fields.many2one('ir.model.fields', 'Sub-field',
                                                  help="When a relationship field is selected as first field, "
                                                       "this field lets you select the target field within the "
                                                       "destination document model (sub-model)."),
        'null_value': fields.char('Default Value', help="Optional value to use if the target field is empty"),
        'copyvalue': fields.char('Placeholder Expression', help="Final placeholder expression, to be copy-pasted in the desired template field."),
    }

    _defaults = {
        'auto_delete': True,
    }

    def create_action(self, cr, uid, ids, context=None):
        vals = {}
        action_obj = self.pool.get('ir.actions.act_window')
        data_obj = self.pool.get('ir.model.data')
        for template in self.browse(cr, uid, ids, context=context):
            src_obj = template.model_id.model
            model_data_id = data_obj._get_id(cr, uid, 'mail', 'email_compose_message_wizard_form')
            res_id = data_obj.browse(cr, uid, model_data_id, context=context).res_id
            button_name = _('Send Mail (%s)') % template.name
            vals['ref_ir_act_window'] = action_obj.create(cr, uid, {
                 'name': button_name,
                 'type': 'ir.actions.act_window',
                 'res_model': 'mail.compose.message',
                 'src_model': src_obj,
                 'view_type': 'form',
                 'context': "{'default_composition_mode': 'mass_mail', 'default_template_id' : %d, 'default_use_template': True}" % (template.id),
                 'view_mode':'form,tree',
                 'view_id': res_id,
                 'target': 'new',
                 'auto_refresh':1
            }, context)
            vals['ref_ir_value'] = self.pool.get('ir.values').create(cr, uid, {
                 'name': button_name,
                 'model': src_obj,
                 'key2': 'client_action_multi',
                 'value': "ir.actions.act_window," + str(vals['ref_ir_act_window']),
                 'object': True,
             }, context)
        self.write(cr, uid, ids, {
                    'ref_ir_act_window': vals.get('ref_ir_act_window',False),
                    'ref_ir_value': vals.get('ref_ir_value',False),
                }, context)
        return True

    def unlink_action(self, cr, uid, ids, context=None):
        for template in self.browse(cr, uid, ids, context=context):
            try:
                if template.ref_ir_act_window:
                    self.pool.get('ir.actions.act_window').unlink(cr, uid, template.ref_ir_act_window.id, context)
                if template.ref_ir_value:
                    ir_values_obj = self.pool.get('ir.values')
                    ir_values_obj.unlink(cr, uid, template.ref_ir_value.id, context)
            except Exception:
                raise osv.except_osv(_("Warning"), _("Deletion of the action record failed."))
        return True

    def unlink(self, cr, uid, ids, context=None):
        self.unlink_action(cr, uid, ids, context=context)
        return super(email_template, self).unlink(cr, uid, ids, context=context)

    def copy(self, cr, uid, id, default=None, context=None):
        template = self.browse(cr, uid, id, context=context)
        if default is None:
            default = {}
        default = default.copy()
        default.update(
            name=_("%s (copy)") % (template.name),
            ref_ir_act_window=False,
            ref_ir_value=False)
        return super(email_template, self).copy(cr, uid, id, default, context)

    def build_expression(self, field_name, sub_field_name, null_value):
        """Returns a placeholder expression for use in a template field,
           based on the values provided in the placeholder assistant.

          :param field_name: main field name
          :param sub_field_name: sub field name (M2O)
          :param null_value: default value if the target value is empty
          :return: final placeholder expression
        """
        expression = ''
        if field_name:
            expression = "${object." + field_name
            if sub_field_name:
                expression += "." + sub_field_name
            if null_value:
                expression += " or '''%s'''" % null_value
            expression += "}"
        return expression

    def onchange_sub_model_object_value_field(self, cr, uid, ids, model_object_field, sub_model_object_field=False, null_value=None, context=None):
        result = {
            'sub_object': False,
            'copyvalue': False,
            'sub_model_object_field': False,
            'null_value': False
            }
        if model_object_field:
            fields_obj = self.pool.get('ir.model.fields')
            field_value = fields_obj.browse(cr, uid, model_object_field, context)
            if field_value.ttype in ['many2one', 'one2many', 'many2many']:
                res_ids = self.pool.get('ir.model').search(cr, uid, [('model', '=', field_value.relation)], context=context)
                sub_field_value = False
                if sub_model_object_field:
                    sub_field_value = fields_obj.browse(cr, uid, sub_model_object_field, context)
                if res_ids:
                    result.update({
                        'sub_object': res_ids[0],
                        'copyvalue': self.build_expression(field_value.name, sub_field_value and sub_field_value.name or False, null_value or False),
                        'sub_model_object_field': sub_model_object_field or False,
                        'null_value': null_value or False
                        })
            else:
                result.update({
                        'copyvalue': self.build_expression(field_value.name, False, null_value or False),
                        'null_value': null_value or False
                        })
        return {'value':result}


    def generate_email(self, cr, uid, template_id, res_id, context=None):
        """Generates an email from the template for given (model, res_id) pair.

           :param template_id: id of the template to render.
           :param res_id: id of the record to use for rendering the template (model
                          is taken from template definition)
           :returns: a dict containing all relevant fields for creating a new
                     mail.mail entry, with one extra key ``attachments``, in the
                     format expected by :py:meth:`mail_thread.message_post`.
        """
        if context is None:
            context = {}
        report_xml_pool = self.pool.get('ir.actions.report.xml')
<<<<<<< HEAD
        template = self.get_email_template(cr, uid, template_id, res_id, context)
        values = {}
        for field in ['subject', 'body_html', 'email_from',
                      'email_to', 'email_recipients', 'email_cc', 'reply_to']:
            values[field] = self.render_template(cr, uid, getattr(template, field),
                                                 template.model, res_id, context=context) \
                                                 or False
        if template.user_signature:
            signature = self.pool.get('res.users').browse(cr, uid, uid, context).signature
            values['body_html'] = tools.append_content_to_html(values['body_html'], signature)

        if values['body_html']:
            values['body'] = tools.html_sanitize(values['body_html'])

        values.update(mail_server_id=template.mail_server_id.id or False,
                      auto_delete=template.auto_delete,
                      model=template.model,
                      res_id=res_id or False)

        attachments = []
        # Add report in attachments
        if template.report_template:
            report_name = self.render_template(cr, uid, template.report_name, template.model, res_id, context=context)
            report_service = 'report.' + report_xml_pool.browse(cr, uid, template.report_template.id, context).report_name
            # Ensure report is rendered using template's language
            ctx = context.copy()
            if template.lang:
                ctx['lang'] = self.render_template(cr, uid, template.lang, template.model, res_id, context)
            service = netsvc.LocalService(report_service)
            (result, format) = service.create(cr, uid, [res_id], {'model': template.model}, ctx)
            result = base64.b64encode(result)
            if not report_name:
                report_name = report_service
            ext = "." + format
            if not report_name.endswith(ext):
                report_name += ext
            attachments.append((report_name, result))

        # Add template attachments
        for attach in template.attachment_ids:
            attachments.append((attach.datas_fname, attach.datas))

        values['attachments'] = attachments
        return values

    def send_mail(self, cr, uid, template_id, res_id, force_send=False, context=None):
=======
        res_ids_to_templates = self.get_email_template_batch(cr, uid, template_id, res_ids, context)

        # templates: res_id -> template; template -> res_ids
        templates_to_res_ids = {}
        for res_id, template in res_ids_to_templates.iteritems():
            templates_to_res_ids.setdefault(template, []).append(res_id)

        results = dict()
        for template, template_res_ids in templates_to_res_ids.iteritems():
            # generate fields value for all res_ids linked to the current template
            for field in fields:
                generated_field_values = self.render_template_batch(
                    cr, uid, getattr(template, field), template.model, template_res_ids,
                    post_process=(field == 'body_html'),
                    context=context)
                for res_id, field_value in generated_field_values.iteritems():
                    results.setdefault(res_id, dict())[field] = field_value
            # compute recipients
            results = self.generate_recipients_batch(cr, uid, results, template.id, template_res_ids, context=context)
            # update values for all res_ids
            for res_id in template_res_ids:
                values = results[res_id]
                # body: add user signature, sanitize
                if 'body_html' in fields and template.user_signature:
                    signature = self.pool.get('res.users').browse(cr, uid, uid, context).signature
                    values['body_html'] = tools.append_content_to_html(values['body_html'], signature)
                if values.get('body_html'):
                    values['body'] = tools.html_sanitize(values['body_html'])
                # technical settings
                values.update(
                    mail_server_id=template.mail_server_id.id or False,
                    auto_delete=template.auto_delete,
                    model=template.model,
                    res_id=res_id or False,
                    attachment_ids=[attach.id for attach in template.attachment_ids],
                )

            # Add report in attachments: generate once for all template_res_ids
            if template.report_template:
                for res_id in template_res_ids:
                    attachments = []
                    report_name = self.render_template(cr, uid, template.report_name, template.model, res_id, context=context)
                    report = report_xml_pool.browse(cr, uid, template.report_template.id, context)
                    report_service = report.report_name
                    # Ensure report is rendered using template's language
                    ctx = context.copy()
                    if template.lang:
                        ctx['lang'] = self.render_template_batch(cr, uid, template.lang, template.model, [res_id], context)[res_id]  # take 0 ?

                    if report.report_type in ['qweb-html', 'qweb-pdf']:
                        result, format = self.pool['report'].get_pdf(cr, uid, [res_id], report_service, context=ctx), 'pdf'
                    else:
                        result, format = openerp.report.render_report(cr, uid, [res_id], report_service, {'model': template.model}, ctx)
            
            	    # TODO in trunk, change return format to binary to match message_post expected format
                    result = base64.b64encode(result)
                    if not report_name:
                        report_name = 'report.' + report_service
                    ext = "." + format
                    if not report_name.endswith(ext):
                        report_name += ext
                    attachments.append((report_name, result))
                    results[res_id]['attachments'] = attachments

        return results

    @api.cr_uid_id_context
    def send_mail(self, cr, uid, template_id, res_id, force_send=False, raise_exception=False, context=None):
>>>>>>> d08651d2
        """Generates a new mail message for the given template and record,
           and schedules it for delivery through the ``mail`` module's scheduler.

           :param int template_id: id of the template to render
           :param int res_id: id of the record to render the template with
                              (model is taken from the template)
           :param bool force_send: if True, the generated mail.message is
                immediately sent after being created, as if the scheduler
                was executed for this message only.
           :returns: id of the mail.message that was created
        """
        if context is None: context = {}
        mail_mail = self.pool.get('mail.mail')
        ir_attachment = self.pool.get('ir.attachment')
        values = self.generate_email(cr, uid, template_id, res_id, context=context)
        assert 'email_from' in values, 'email_from is missing or empty after template rendering, send_mail() cannot proceed'
        attachments = values.pop('attachments') or {}
        del values['email_recipients'] # TODO Properly use them.
        msg_id = mail_mail.create(cr, uid, values, context=context)
        # link attachments
        attachment_ids = []
        for fname, fcontent in attachments.iteritems():
            attachment_data = {
                    'name': fname,
                    'datas_fname': fname,
                    'datas': fcontent,
                    'res_model': mail_mail._name,
                    'res_id': msg_id,
            }
            context.pop('default_type', None)
            attachment_ids.append(ir_attachment.create(cr, uid, attachment_data, context=context))
        if attachment_ids:
            mail_mail.write(cr, uid, msg_id, {'attachment_ids': [(6, 0, attachment_ids)]}, context=context)
        if force_send:
            mail_mail.send(cr, uid, [msg_id], context=context)
        return msg_id

# vim:expandtab:smartindent:tabstop=4:softtabstop=4:shiftwidth=4:<|MERGE_RESOLUTION|>--- conflicted
+++ resolved
@@ -21,18 +21,19 @@
 ##############################################################################
 
 import base64
+import datetime
+import dateutil.relativedelta as relativedelta
 import logging
-
-from openerp import netsvc
+import lxml
+import urlparse
+
+import openerp
+from openerp import SUPERUSER_ID
 from openerp.osv import osv, fields
-<<<<<<< HEAD
-from openerp.osv import fields
-from openerp import tools
-=======
 from openerp import tools, api
->>>>>>> d08651d2
 from openerp.tools.translate import _
 from urllib import urlencode, quote as quote
+
 
 _logger = logging.getLogger(__name__)
 
@@ -61,16 +62,80 @@
         'str': str,
         'quote': quote,
         'urlencode': urlencode,
+        'datetime': datetime,
+        'len': len,
+        'abs': abs,
+        'min': min,
+        'max': max,
+        'sum': sum,
+        'filter': filter,
+        'reduce': reduce,
+        'map': map,
+        'round': round,
+
+        # dateutil.relativedelta is an old-style class and cannot be directly
+        # instanciated wihtin a jinja2 expression, so a lambda "proxy" is
+        # is needed, apparently.
+        'relativedelta': lambda *a, **kw : relativedelta.relativedelta(*a, **kw),
     })
 except ImportError:
     _logger.warning("jinja2 not available, templating features will not work!")
+
 
 class email_template(osv.osv):
     "Templates for sending email"
     _name = "email.template"
     _description = 'Email Templates'
-
-    def render_template(self, cr, uid, template, model, res_id, context=None):
+    _order = 'name'
+
+    def default_get(self, cr, uid, fields, context=None):
+        res = super(email_template, self).default_get(cr, uid, fields, context)
+        if res.get('model'):
+            res['model_id'] = self.pool['ir.model'].search(cr, uid, [('model', '=', res.pop('model'))], context=context)[0]
+        return res
+
+    def _replace_local_links(self, cr, uid, html, context=None):
+        """ Post-processing of html content to replace local links to absolute
+        links, using web.base.url as base url. """
+        if not html:
+            return html
+
+        # form a tree
+        root = lxml.html.fromstring(html)
+        if not len(root) and root.text is None and root.tail is None:
+            html = '<div>%s</div>' % html
+            root = lxml.html.fromstring(html)
+
+        base_url = self.pool['ir.config_parameter'].get_param(cr, uid, 'web.base.url')
+        (base_scheme, base_netloc, bpath, bparams, bquery, bfragment) = urlparse.urlparse(base_url)
+
+        def _process_link(url):
+            new_url = url
+            (scheme, netloc, path, params, query, fragment) = urlparse.urlparse(url)
+            if not scheme and not netloc:
+                new_url = urlparse.urlunparse((base_scheme, base_netloc, path, params, query, fragment))
+            return new_url
+
+        # check all nodes, replace :
+        # - img src -> check URL
+        # - a href -> check URL
+        for node in root.iter():
+            if node.tag == 'a':
+                node.set('href', _process_link(node.get('href')))
+            elif node.tag == 'img' and not node.get('src', 'data').startswith('data'):
+                node.set('src', _process_link(node.get('src')))
+
+        html = lxml.html.tostring(root, pretty_print=False, method='html')
+        # this is ugly, but lxml/etree tostring want to put everything in a 'div' that breaks the editor -> remove that
+        if html.startswith('<div>') and html.endswith('</div>'):
+            html = html[5:-6]
+        return html
+
+    def render_post_process(self, cr, uid, html, context=None):
+        html = self._replace_local_links(cr, uid, html, context=context)
+        return html
+
+    def render_template_batch(self, cr, uid, template, model, res_ids, context=None, post_process=False):
         """Render the given template text, replace mako expressions ``${expr}``
            with the result of evaluating these expressions with
            an evaluation context containing:
@@ -82,53 +147,65 @@
 
            :param str template: the template text to render
            :param str model: model name of the document record this mail is related to.
-           :param int res_id: id of the document record this mail is related to.
+           :param int res_ids: list of ids of document records those mails are related to.
         """
-        if not template:
-            return u""
         if context is None:
             context = {}
-<<<<<<< HEAD
-=======
         res_ids = filter(None, res_ids)         # to avoid browsing [None] below
         results = dict.fromkeys(res_ids, u"")
 
         # try to load the template
->>>>>>> d08651d2
         try:
-            template = tools.ustr(template)
-            record = None
-            if res_id:
-                record = self.pool.get(model).browse(cr, uid, res_id, context=context)
-            user = self.pool.get('res.users').browse(cr, uid, uid, context=context)
-            variables = {
-                'object': record,
-                'user': user,
-                'ctx': context,     # context kw would clash with mako internals
-            }
-            result = mako_template_env.from_string(template).render(variables)
-            if result == u"False":
-                result = u""
-            return result
+            template = mako_template_env.from_string(tools.ustr(template))
         except Exception:
-            _logger.exception("failed to render mako template value %r", template)
-            return u""
-
-    def get_email_template(self, cr, uid, template_id=False, record_id=None, context=None):
+            _logger.exception("Failed to load template %r", template)
+            return results
+
+        # prepare template variables
+        user = self.pool.get('res.users').browse(cr, uid, uid, context=context)
+        records = self.pool[model].browse(cr, uid, res_ids, context=context) or [None]
+        variables = {
+            'user': user,
+            'ctx': context,  # context kw would clash with mako internals
+        }
+        for record in records:
+            res_id = record.id if record else None
+            variables['object'] = record
+            try:
+                render_result = template.render(variables)
+            except Exception:
+                _logger.exception("Failed to render template %r using values %r" % (template, variables))
+                render_result = u""
+            if render_result == u"False":
+                render_result = u""
+            results[res_id] = render_result
+
+        if post_process:
+            for res_id, result in results.iteritems():
+                results[res_id] = self.render_post_process(cr, uid, result, context=context)
+        return results
+
+    def get_email_template_batch(self, cr, uid, template_id=False, res_ids=None, context=None):
         if context is None:
             context = {}
+        if res_ids is None:
+            res_ids = [None]
+        results = dict.fromkeys(res_ids, False)
+
         if not template_id:
-            return False
+            return results
         template = self.browse(cr, uid, template_id, context)
-        lang = self.render_template(cr, uid, template.lang, template.model, record_id, context)
-        if lang:
-            # Use translated template if necessary
-            ctx = context.copy()
-            ctx['lang'] = lang
-            template = self.browse(cr, uid, template.id, ctx)
-        else:
-            template = self.browse(cr, uid, int(template_id), context)
-        return template
+        langs = self.render_template_batch(cr, uid, template.lang, template.model, res_ids, context)
+        for res_id, lang in langs.iteritems():
+            if lang:
+                # Use translated template if necessary
+                ctx = context.copy()
+                ctx['lang'] = lang
+                template = self.browse(cr, uid, template.id, ctx)
+            else:
+                template = self.browse(cr, uid, int(template_id), context)
+            results[res_id] = template
+        return results
 
     def onchange_model_id(self, cr, uid, ids, model_id, context=None):
         mod_name = False
@@ -152,15 +229,24 @@
                                          help="If checked, the user's signature will be appended to the text version "
                                               "of the message"),
         'subject': fields.char('Subject', translate=True, help="Subject (placeholders may be used here)",),
-        'email_from': fields.char('From', help="Sender address (placeholders may be used here)"),
+        'email_from': fields.char('From',
+            help="Sender address (placeholders may be used here). If not set, the default "
+                    "value will be the author's email alias if configured, or email address."),
+        'use_default_to': fields.boolean(
+            'Default recipients',
+            help="Default recipients of the record:\n"
+                 "- partner (using id on a partner or the partner_id field) OR\n"
+                 "- email (using email_from or email field)"),
         'email_to': fields.char('To (Emails)', help="Comma-separated recipient addresses (placeholders may be used here)"),
-        'email_recipients': fields.char('To (Partners)', help="Comma-separated ids of recipient partners (placeholders may be used here)"),
+        'partner_to': fields.char('To (Partners)',
+            help="Comma-separated ids of recipient partners (placeholders may be used here)",
+            oldname='email_recipients'),
         'email_cc': fields.char('Cc', help="Carbon copy recipients (placeholders may be used here)"),
         'reply_to': fields.char('Reply-To', help="Preferred response address (placeholders may be used here)"),
         'mail_server_id': fields.many2one('ir.mail_server', 'Outgoing Mail Server', readonly=False,
                                           help="Optional preferred server for outgoing mails. If not set, the highest "
                                                "priority one will be used."),
-        'body_html': fields.text('Body', translate=True, help="Rich-text/HTML version of the message (placeholders may be used here)"),
+        'body_html': fields.html('Body', translate=True, sanitize=False, help="Rich-text/HTML version of the message (placeholders may be used here)"),
         'report_name': fields.char('Report Filename', translate=True,
                                    help="Name to use for the generated report file (may contain placeholders)\n"
                                         "The extension can be omitted and will then come from the report type."),
@@ -197,7 +283,6 @@
     }
 
     def create_action(self, cr, uid, ids, context=None):
-        vals = {}
         action_obj = self.pool.get('ir.actions.act_window')
         data_obj = self.pool.get('ir.model.data')
         for template in self.browse(cr, uid, ids, context=context):
@@ -205,7 +290,7 @@
             model_data_id = data_obj._get_id(cr, uid, 'mail', 'email_compose_message_wizard_form')
             res_id = data_obj.browse(cr, uid, model_data_id, context=context).res_id
             button_name = _('Send Mail (%s)') % template.name
-            vals['ref_ir_act_window'] = action_obj.create(cr, uid, {
+            act_id = action_obj.create(cr, SUPERUSER_ID, {
                  'name': button_name,
                  'type': 'ir.actions.act_window',
                  'res_model': 'mail.compose.message',
@@ -217,27 +302,29 @@
                  'target': 'new',
                  'auto_refresh':1
             }, context)
-            vals['ref_ir_value'] = self.pool.get('ir.values').create(cr, uid, {
+            ir_values_id = self.pool.get('ir.values').create(cr, SUPERUSER_ID, {
                  'name': button_name,
                  'model': src_obj,
                  'key2': 'client_action_multi',
-                 'value': "ir.actions.act_window," + str(vals['ref_ir_act_window']),
+                 'value': "ir.actions.act_window,%s" % act_id,
                  'object': True,
              }, context)
-        self.write(cr, uid, ids, {
-                    'ref_ir_act_window': vals.get('ref_ir_act_window',False),
-                    'ref_ir_value': vals.get('ref_ir_value',False),
-                }, context)
+
+            template.write({
+                'ref_ir_act_window': act_id,
+                'ref_ir_value': ir_values_id,
+            })
+
         return True
 
     def unlink_action(self, cr, uid, ids, context=None):
         for template in self.browse(cr, uid, ids, context=context):
             try:
                 if template.ref_ir_act_window:
-                    self.pool.get('ir.actions.act_window').unlink(cr, uid, template.ref_ir_act_window.id, context)
+                    self.pool.get('ir.actions.act_window').unlink(cr, SUPERUSER_ID, template.ref_ir_act_window.id, context)
                 if template.ref_ir_value:
                     ir_values_obj = self.pool.get('ir.values')
-                    ir_values_obj.unlink(cr, uid, template.ref_ir_value.id, context)
+                    ir_values_obj.unlink(cr, SUPERUSER_ID, template.ref_ir_value.id, context)
             except Exception:
                 raise osv.except_osv(_("Warning"), _("Deletion of the action record failed."))
         return True
@@ -303,70 +390,56 @@
                         'copyvalue': self.build_expression(field_value.name, False, null_value or False),
                         'null_value': null_value or False
                         })
-        return {'value':result}
-
-
-    def generate_email(self, cr, uid, template_id, res_id, context=None):
-        """Generates an email from the template for given (model, res_id) pair.
-
-           :param template_id: id of the template to render.
-           :param res_id: id of the record to use for rendering the template (model
-                          is taken from template definition)
-           :returns: a dict containing all relevant fields for creating a new
-                     mail.mail entry, with one extra key ``attachments``, in the
-                     format expected by :py:meth:`mail_thread.message_post`.
+        return {'value': result}
+
+    def generate_recipients_batch(self, cr, uid, results, template_id, res_ids, context=None):
+        """Generates the recipients of the template. Default values can ben generated
+        instead of the template values if requested by template or context.
+        Emails (email_to, email_cc) can be transformed into partners if requested
+        in the context. """
+        if context is None:
+            context = {}
+        template = self.browse(cr, uid, template_id, context=context)
+
+        if template.use_default_to or context.get('tpl_force_default_to'):
+            ctx = dict(context, thread_model=template.model)
+            default_recipients = self.pool['mail.thread'].message_get_default_recipients(cr, uid, res_ids, context=ctx)
+            for res_id, recipients in default_recipients.iteritems():
+                results[res_id].pop('partner_to', None)
+                results[res_id].update(recipients)
+
+        for res_id, values in results.iteritems():
+            partner_ids = values.get('partner_ids', list())
+            if context and context.get('tpl_partners_only'):
+                mails = tools.email_split(values.pop('email_to', '')) + tools.email_split(values.pop('email_cc', ''))
+                for mail in mails:
+                    partner_id = self.pool.get('res.partner').find_or_create(cr, uid, mail, context=context)
+                    partner_ids.append(partner_id)
+            partner_to = values.pop('partner_to', '')
+            if partner_to:
+                # placeholders could generate '', 3, 2 due to some empty field values
+                tpl_partner_ids = [pid for pid in partner_to.split(',') if pid]
+                partner_ids += self.pool['res.partner'].exists(cr, SUPERUSER_ID, tpl_partner_ids, context=context)
+            results[res_id]['partner_ids'] = partner_ids
+        return results
+
+    def generate_email_batch(self, cr, uid, template_id, res_ids, context=None, fields=None):
+        """Generates an email from the template for given the given model based on
+        records given by res_ids.
+
+        :param template_id: id of the template to render.
+        :param res_id: id of the record to use for rendering the template (model
+                       is taken from template definition)
+        :returns: a dict containing all relevant fields for creating a new
+                  mail.mail entry, with one extra key ``attachments``, in the
+                  format [(report_name, data)] where data is base64 encoded.
         """
         if context is None:
             context = {}
+        if fields is None:
+            fields = ['subject', 'body_html', 'email_from', 'email_to', 'partner_to', 'email_cc', 'reply_to']
+
         report_xml_pool = self.pool.get('ir.actions.report.xml')
-<<<<<<< HEAD
-        template = self.get_email_template(cr, uid, template_id, res_id, context)
-        values = {}
-        for field in ['subject', 'body_html', 'email_from',
-                      'email_to', 'email_recipients', 'email_cc', 'reply_to']:
-            values[field] = self.render_template(cr, uid, getattr(template, field),
-                                                 template.model, res_id, context=context) \
-                                                 or False
-        if template.user_signature:
-            signature = self.pool.get('res.users').browse(cr, uid, uid, context).signature
-            values['body_html'] = tools.append_content_to_html(values['body_html'], signature)
-
-        if values['body_html']:
-            values['body'] = tools.html_sanitize(values['body_html'])
-
-        values.update(mail_server_id=template.mail_server_id.id or False,
-                      auto_delete=template.auto_delete,
-                      model=template.model,
-                      res_id=res_id or False)
-
-        attachments = []
-        # Add report in attachments
-        if template.report_template:
-            report_name = self.render_template(cr, uid, template.report_name, template.model, res_id, context=context)
-            report_service = 'report.' + report_xml_pool.browse(cr, uid, template.report_template.id, context).report_name
-            # Ensure report is rendered using template's language
-            ctx = context.copy()
-            if template.lang:
-                ctx['lang'] = self.render_template(cr, uid, template.lang, template.model, res_id, context)
-            service = netsvc.LocalService(report_service)
-            (result, format) = service.create(cr, uid, [res_id], {'model': template.model}, ctx)
-            result = base64.b64encode(result)
-            if not report_name:
-                report_name = report_service
-            ext = "." + format
-            if not report_name.endswith(ext):
-                report_name += ext
-            attachments.append((report_name, result))
-
-        # Add template attachments
-        for attach in template.attachment_ids:
-            attachments.append((attach.datas_fname, attach.datas))
-
-        values['attachments'] = attachments
-        return values
-
-    def send_mail(self, cr, uid, template_id, res_id, force_send=False, context=None):
-=======
         res_ids_to_templates = self.get_email_template_batch(cr, uid, template_id, res_ids, context)
 
         # templates: res_id -> template; template -> res_ids
@@ -435,7 +508,6 @@
 
     @api.cr_uid_id_context
     def send_mail(self, cr, uid, template_id, res_id, force_send=False, raise_exception=False, context=None):
->>>>>>> d08651d2
         """Generates a new mail message for the given template and record,
            and schedules it for delivery through the ``mail`` module's scheduler.
 
@@ -447,30 +519,48 @@
                 was executed for this message only.
            :returns: id of the mail.message that was created
         """
-        if context is None: context = {}
+        if context is None:
+            context = {}
         mail_mail = self.pool.get('mail.mail')
         ir_attachment = self.pool.get('ir.attachment')
+
+        # create a mail_mail based on values, without attachments
         values = self.generate_email(cr, uid, template_id, res_id, context=context)
-        assert 'email_from' in values, 'email_from is missing or empty after template rendering, send_mail() cannot proceed'
-        attachments = values.pop('attachments') or {}
-        del values['email_recipients'] # TODO Properly use them.
+        if not values.get('email_from'):
+            raise osv.except_osv(_('Warning!'), _("Sender email is missing or empty after template rendering. Specify one to deliver your message"))
+        values['recipient_ids'] = [(4, pid) for pid in values.get('partner_ids', list())]
+        attachment_ids = values.pop('attachment_ids', [])
+        attachments = values.pop('attachments', [])
         msg_id = mail_mail.create(cr, uid, values, context=context)
-        # link attachments
-        attachment_ids = []
-        for fname, fcontent in attachments.iteritems():
+        mail = mail_mail.browse(cr, uid, msg_id, context=context)
+
+        # manage attachments
+        for attachment in attachments:
             attachment_data = {
-                    'name': fname,
-                    'datas_fname': fname,
-                    'datas': fcontent,
-                    'res_model': mail_mail._name,
-                    'res_id': msg_id,
+                'name': attachment[0],
+                'datas_fname': attachment[0],
+                'datas': attachment[1],
+                'res_model': 'mail.message',
+                'res_id': mail.mail_message_id.id,
             }
             context.pop('default_type', None)
             attachment_ids.append(ir_attachment.create(cr, uid, attachment_data, context=context))
         if attachment_ids:
+            values['attachment_ids'] = [(6, 0, attachment_ids)]
             mail_mail.write(cr, uid, msg_id, {'attachment_ids': [(6, 0, attachment_ids)]}, context=context)
+
         if force_send:
-            mail_mail.send(cr, uid, [msg_id], context=context)
+            mail_mail.send(cr, uid, [msg_id], raise_exception=raise_exception, context=context)
         return msg_id
 
+    # Compatibility method
+    def render_template(self, cr, uid, template, model, res_id, context=None):
+        return self.render_template_batch(cr, uid, template, model, [res_id], context)[res_id]
+
+    def get_email_template(self, cr, uid, template_id=False, record_id=None, context=None):
+        return self.get_email_template_batch(cr, uid, template_id, [record_id], context)[record_id]
+
+    def generate_email(self, cr, uid, template_id, res_id, context=None):
+        return self.generate_email_batch(cr, uid, template_id, [res_id], context)[res_id]
+
 # vim:expandtab:smartindent:tabstop=4:softtabstop=4:shiftwidth=4: