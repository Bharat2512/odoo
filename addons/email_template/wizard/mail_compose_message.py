--- conflicted
+++ resolved
@@ -87,13 +87,8 @@
         """ - mass_mailing: we cannot render, so return the template values
             - normal mode: return rendered values """
         if template_id and composition_mode == 'mass_mail':
-<<<<<<< HEAD
-            fields = ['subject', 'body_html', 'email_from', 'email_to', 'partner_to', 'email_cc', 'reply_to', 'attachment_ids', 'mail_server_id']
-            template_values = self.pool.get('email.template').read(cr, uid, [template_id], fields, context)[0]
-=======
             fields = ['subject', 'body_html', 'email_from', 'reply_to', 'attachment_ids', 'mail_server_id']
             template_values = self.pool.get('email.template').read(cr, uid, template_id, fields, context)
->>>>>>> 8befd231
             values = dict((field, template_values[field]) for field in fields if template_values.get(field))
         elif template_id:
             values = self.generate_email_for_composer_batch(cr, uid, template_id, [res_id], context=context)[res_id]
