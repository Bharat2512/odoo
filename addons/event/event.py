--- conflicted
+++ resolved
@@ -18,19 +18,11 @@
 #    along with this program.  If not, see <http://www.gnu.org/licenses/>.
 #
 ##############################################################################
-<<<<<<< HEAD
-
 from datetime import timedelta
-=======
+
 import pytz
-from openerp.tools import DEFAULT_SERVER_DATETIME_FORMAT
-from datetime import datetime, timedelta
-from openerp.osv import fields, osv
-from openerp.tools.translate import _
-from openerp import SUPERUSER_ID
->>>>>>> 52b799d8
-
-from openerp import Model, constrains, depends, onchange, multi, one, _
+
+from openerp import Model, constrains, depends, onchange, multi, one, model, _
 from openerp import Boolean, Integer, Char, Html, Datetime, Selection, Many2one, One2many
 from openerp.exceptions import Warning
 
@@ -57,7 +49,6 @@
     _inherit = ['mail.thread', 'ir.needaction_mixin']
     _order = 'date_begin'
 
-<<<<<<< HEAD
     name = Char(string='Event Name', translate=True, required=True,
         readonly=False, states={'done': [('readonly', True)]})
     user_id = Many2one('res.users', string='Responsible User',
@@ -119,6 +110,39 @@
         readonly=True, states={'draft': [('readonly', False)]})
     date_end = Datetime(string='End Date', required=True,
         readonly=True, states={'draft': [('readonly', False)]})
+
+    @model
+    def _tz_get(self):
+        return [(x, x) for x in pytz.all_timezones]
+
+    date_tz = Selection('_tz_get', string='Timezone',
+                        default=lambda self: self._context.get('tz', 'UTC'))
+
+    @one
+    @depends('date_tz', 'date_begin')
+    def _compute_date_begin_tz(self):
+        if self.date_begin:
+            in_tz = self.with_context(tz=(self.date_tz or 'UTC'))
+            date_begin = Datetime.from_string(self.date_begin)
+            self.date_begin_located = Datetime.to_string(Datetime.context_timestamp(in_tz, date_begin))
+        else:
+            self.date_begin_located = False
+
+    @one
+    @depends('date_tz', 'date_end')
+    def _compute_date_end_tz(self):
+        if self.date_end:
+            in_tz = self.with_context(tz=(self.date_tz or 'UTC'))
+            date_end = Datetime.from_string(self.date_end)
+            self.date_end_located = Datetime.to_string(Datetime.context_timestamp(in_tz, date_end))
+        else:
+            self.date_end_located = False
+
+    date_begin_located = Datetime(string='Start Date Located', compute='_compute_date_begin_tz',
+                                  readonly=True, store=False)
+    date_end_located = Datetime(string='End Date Located', compute='_compute_date_end_tz',
+                                readonly=True, store=False)
+
     state = Selection([
             ('draft', 'Unconfirmed'),
             ('cancel', 'Cancelled'),
@@ -235,206 +259,6 @@
                 'user_id': user.id,
                 'nb_register': num_of_seats,
             })
-=======
-    def name_get(self, cr, uid, ids, context=None):
-        if not ids:
-            return []
-
-        if isinstance(ids, (long, int)):
-            ids = [ids]
-
-        res = []
-        for record in self.browse(cr, uid, ids, context=context):
-            date = record.date_begin.split(" ")[0]
-            date_end = record.date_end.split(" ")[0]
-            if date != date_end:
-                date += ' - ' + date_end
-            display_name = record.name + ' (' + date + ')'
-            res.append((record['id'], display_name))
-        return res
-
-    def copy(self, cr, uid, id, default=None, context=None):
-        """ Reset the state and the registrations while copying an event
-        """
-        if not default:
-            default = {}
-        default.update({
-            'state': 'draft',
-            'registration_ids': False,
-        })
-        return super(event_event, self).copy(cr, uid, id, default=default, context=context)
-
-    def button_draft(self, cr, uid, ids, context=None):
-        return self.write(cr, uid, ids, {'state': 'draft'}, context=context)
-
-    def button_cancel(self, cr, uid, ids, context=None):
-        registration = self.pool.get('event.registration')
-        reg_ids = registration.search(cr, uid, [('event_id','in',ids)], context=context)
-        for event_reg in registration.browse(cr,uid,reg_ids,context=context):
-            if event_reg.state == 'done':
-                raise osv.except_osv(_('Error!'),_("You have already set a registration for this event as 'Attended'. Please reset it to draft if you want to cancel this event.") )
-        registration.write(cr, uid, reg_ids, {'state': 'cancel'}, context=context)
-        return self.write(cr, uid, ids, {'state': 'cancel'}, context=context)
-
-    def button_done(self, cr, uid, ids, context=None):
-        return self.write(cr, uid, ids, {'state': 'done'}, context=context)
-
-    def confirm_event(self, cr, uid, ids, context=None):
-        register_pool = self.pool.get('event.registration')
-        for event in self.browse(cr, uid, ids, context=context):
-            if event.email_confirmation_id:
-            #send reminder that will confirm the event for all the people that were already confirmed
-                reg_ids = register_pool.search(cr, uid, [
-                                   ('event_id', '=', event.id),
-                                   ('state', 'not in', ['draft', 'cancel'])], context=context)
-                register_pool.mail_user_confirm(cr, uid, reg_ids)
-        return self.write(cr, uid, ids, {'state': 'confirm'}, context=context)
-
-    def button_confirm(self, cr, uid, ids, context=None):
-        """ Confirm Event and send confirmation email to all register peoples
-        """
-        return self.confirm_event(cr, uid, isinstance(ids, (int, long)) and [ids] or ids, context=context)
-
-    def _get_seats(self, cr, uid, ids, fields, args, context=None):
-        """Get reserved, available, reserved but unconfirmed and used seats.
-        @return: Dictionary of function field values.
-        """
-        keys = {'draft': 'seats_unconfirmed', 'open':'seats_reserved', 'done': 'seats_used'}
-        res = {}
-        for event_id in ids:
-            res[event_id] = {key:0 for key in keys.values()}
-        query = "SELECT state, sum(nb_register) FROM event_registration WHERE event_id = %s AND state IN ('draft','open','done') GROUP BY state"
-        for event in self.pool.get('event.event').browse(cr, uid, ids, context=context):
-            cr.execute(query, (event.id,))
-            reg_states = cr.fetchall()
-            for reg_state in reg_states:
-                res[event.id][keys[reg_state[0]]] = reg_state[1]
-            res[event.id]['seats_available'] = event.seats_max - \
-                (res[event.id]['seats_reserved'] + res[event.id]['seats_used']) \
-                if event.seats_max > 0 else None
-        return res
-
-    def _get_events_from_registrations(self, cr, uid, ids, context=None):
-        """Get reserved, available, reserved but unconfirmed and used seats, of the event related to a registration.
-        @return: Dictionary of function field values.
-        """
-        event_ids=set()
-        for registration in self.pool['event.registration'].browse(cr, uid, ids, context=context):
-            event_ids.add(registration.event_id.id)
-        return list(event_ids)
-
-    def _subscribe_fnc(self, cr, uid, ids, fields, args, context=None):
-        """This functional fields compute if the current user (uid) is already subscribed or not to the event passed in parameter (ids)
-        """
-        register_pool = self.pool.get('event.registration')
-        res = {}
-        for event in self.browse(cr, uid, ids, context=context):
-            res[event.id] = False
-            curr_reg_id = register_pool.search(cr, uid, [('user_id', '=', uid), ('event_id', '=' ,event.id)])
-            if curr_reg_id:
-                for reg in register_pool.browse(cr, uid, curr_reg_id, context=context):
-                    if reg.state in ('open','done'):
-                        res[event.id]= True
-                        continue
-        return res
-    
-    def _count_registrations(self, cr, uid, ids, field_name, arg, context=None):
-        return {
-            event.id: len(event.registration_ids)
-            for event in self.browse(cr, uid, ids, context=context)
-        }
-
-    def _compute_date_tz(self, cr, uid, ids, fld, arg, context=None):
-        if context is None:
-            context = {}
-        res = {}
-        for event in self.browse(cr, uid, ids, context=context):
-            ctx = dict(context, tz=(event.date_tz or 'UTC'))
-            if fld == 'date_begin_located':
-                date_to_convert = event.date_begin
-            elif fld == 'date_end_located':
-                date_to_convert = event.date_end
-            res[event.id] = fields.datetime.context_timestamp(cr, uid, datetime.strptime(date_to_convert, DEFAULT_SERVER_DATETIME_FORMAT), context=ctx)
-        return res
-
-    def _tz_get(self, cr, uid, context=None):
-        return [(x, x) for x in pytz.all_timezones]
-
-    _columns = {
-        'name': fields.char('Event Name', size=64, required=True, translate=True, readonly=False, states={'done': [('readonly', True)]}),
-        'user_id': fields.many2one('res.users', 'Responsible User', readonly=False, states={'done': [('readonly', True)]}),
-        'type': fields.many2one('event.type', 'Type of Event', readonly=False, states={'done': [('readonly', True)]}),
-        'seats_max': fields.integer('Maximum Avalaible Seats', oldname='register_max', help="You can for each event define a maximum registration level. If you have too much registrations you are not able to confirm your event. (put 0 to ignore this rule )", readonly=True, states={'draft': [('readonly', False)]}),
-        'seats_min': fields.integer('Minimum Reserved Seats', oldname='register_min', help="You can for each event define a minimum registration level. If you do not enough registrations you are not able to confirm your event. (put 0 to ignore this rule )", readonly=True, states={'draft': [('readonly', False)]}),
-        'seats_reserved': fields.function(_get_seats, oldname='register_current', string='Reserved Seats', type='integer', multi='seats_reserved',
-            store={'event.registration': (_get_events_from_registrations, ['state'], 10),
-                   'event.event': (lambda  self, cr, uid, ids, c = {}: ids, ['seats_max', 'registration_ids'], 20)}),
-        'seats_available': fields.function(_get_seats, oldname='register_avail', string='Available Seats', type='integer', multi='seats_reserved',
-            store={'event.registration': (_get_events_from_registrations, ['state'], 10),
-                   'event.event': (lambda  self, cr, uid, ids, c = {}: ids, ['seats_max', 'registration_ids'], 20)}),
-        'seats_unconfirmed': fields.function(_get_seats, oldname='register_prospect', string='Unconfirmed Seat Reservations', type='integer', multi='seats_reserved',
-            store={'event.registration': (_get_events_from_registrations, ['state'], 10),
-                   'event.event': (lambda  self, cr, uid, ids, c = {}: ids, ['seats_max', 'registration_ids'], 20)}),
-        'seats_used': fields.function(_get_seats, oldname='register_attended', string='Number of Participations', type='integer', multi='seats_reserved',
-            store={'event.registration': (_get_events_from_registrations, ['state'], 10),
-                   'event.event': (lambda  self, cr, uid, ids, c = {}: ids, ['seats_max', 'registration_ids'], 20)}),
-        'registration_ids': fields.one2many('event.registration', 'event_id', 'Registrations', readonly=False, states={'done': [('readonly', True)]}),
-        'date_tz': fields.selection(_tz_get, string='Timezone'),
-        'date_begin': fields.datetime('Start Date', required=True, readonly=True, states={'draft': [('readonly', False)]}),
-        'date_end': fields.datetime('End Date', required=True, readonly=True, states={'draft': [('readonly', False)]}),
-        'date_begin_located': fields.function(_compute_date_tz, string='Start Date Located', type="datetime"),
-        'date_end_located': fields.function(_compute_date_tz, string='End Date Located', type="datetime"),
-        'state': fields.selection([
-            ('draft', 'Unconfirmed'),
-            ('cancel', 'Cancelled'),
-            ('confirm', 'Confirmed'),
-            ('done', 'Done')],
-            'Status', readonly=True, required=True,
-            help='If event is created, the status is \'Draft\'.If event is confirmed for the particular dates the status is set to \'Confirmed\'. If the event is over, the status is set to \'Done\'.If event is cancelled the status is set to \'Cancelled\'.'),
-        'email_registration_id' : fields.many2one('email.template','Registration Confirmation Email', help='This field contains the template of the mail that will be automatically sent each time a registration for this event is confirmed.'),
-        'email_confirmation_id' : fields.many2one('email.template','Event Confirmation Email', help="If you set an email template, each participant will receive this email announcing the confirmation of the event."),
-        'reply_to': fields.char('Reply-To Email', size=64, readonly=False, states={'done': [('readonly', True)]}, help="The email address of the organizer is likely to be put here, with the effect to be in the 'Reply-To' of the mails sent automatically at event or registrations confirmation. You can also put the email address of your mail gateway if you use one."),
-        'address_id': fields.many2one('res.partner','Location', readonly=False, states={'done': [('readonly', True)]}),
-        'country_id': fields.related('address_id', 'country_id',
-                    type='many2one', relation='res.country', string='Country', readonly=False, states={'done': [('readonly', True)]}, store=True),
-        'description': fields.html(
-            'Description', readonly=False, translate=True,
-            states={'done': [('readonly', True)]},
-            oldname='note'),
-        'company_id': fields.many2one('res.company', 'Company', required=False, change_default=True, readonly=False, states={'done': [('readonly', True)]}),
-        'is_subscribed' : fields.function(_subscribe_fnc, type="boolean", string='Subscribed'),
-        'organizer_id': fields.many2one('res.partner', "Organizer"),
-        'count_registrations': fields.function(_count_registrations, type="integer", string="Registrations"),
-    }
-    _defaults = {
-        'state': 'draft',
-        'company_id': lambda self,cr,uid,c: self.pool.get('res.company')._company_default_get(cr, uid, 'event.event', context=c),
-        'user_id': lambda obj, cr, uid, context: uid,
-        'organizer_id': lambda self, cr, uid, c: self.pool.get('res.users').browse(cr, uid, uid, context=c).company_id.partner_id.id,
-        'address_id': lambda self, cr, uid, c: self.pool.get('res.users').browse(cr, uid, uid, context=c).company_id.partner_id.id,
-        'date_tz': lambda self, cr, uid, ctx: ctx.get('tz', "UTC"),
-    }
-
-    def _check_seats_limit(self, cr, uid, ids, context=None):
-        for event in self.browse(cr, uid, ids, context=context):
-            if event.seats_max and event.seats_available < 0:
-                return False
-        return True
-
-    _constraints = [
-        (_check_seats_limit, 'No more available seats.', ['registration_ids','seats_max']),
-    ]
-
-    def subscribe_to_event(self, cr, uid, ids, context=None):
-        register_pool = self.pool.get('event.registration')
-        user_pool = self.pool.get('res.users')
-        num_of_seats = int(context.get('ticket', 1))
-        user = user_pool.browse(cr, uid, uid, context=context)
-        curr_reg_ids = register_pool.search(cr, uid, [('user_id', '=', user.id), ('event_id', '=' , ids[0])])
-        #the subscription is done with SUPERUSER_ID because in case we share the kanban view, we want anyone to be able to subscribe
-        if not curr_reg_ids:
-            curr_reg_ids = [register_pool.create(cr, SUPERUSER_ID, {'event_id': ids[0] ,'email': user.email, 'name':user.name, 'user_id': user.id, 'nb_register': num_of_seats})]
->>>>>>> 52b799d8
         else:
             regs.write({'nb_register': num_of_seats})
         regs.sudo().confirm_registration()
