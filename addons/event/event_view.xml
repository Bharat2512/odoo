<?xml version="1.0"?>
<openerp>
    <data>

        <!-- Main menu items -->
        <menuitem name="Events" id="event_main_menu" sequence="15" groups="marketing.group_marketing_user"/>
        <menuitem parent="event_main_menu" id="menu_reporting_events" sequence="99" groups="event.group_event_manager" name="Reports"/>

        <!-- EVENT.TYPE VIEWS -->
        <record model="ir.ui.view" id="view_event_type_form">
            <field name="name">event.type.form</field>
            <field name="model">event.type</field>
            <field name="arch" type="xml">
                <form string="Event Type">
                    <group>
                        <field name="name"/>
                        <field name="default_reply_to"/>
                        <field name="default_registration_min"/>
                        <field name="default_registration_max"/>
                    </group>
                </form>
            </field>
        </record>

        <record model="ir.ui.view" id="view_event_type_tree">
            <field name="name">event.type.tree</field>
            <field name="model">event.type</field>
            <field name="arch" type="xml">
                <tree string="Event Type">
                    <field name="name"/>
                </tree>
            </field>
        </record>

        <record model="ir.actions.act_window" id="action_event_type">
            <field name="name">Events Types</field>
            <field name="res_model">event.type</field>
            <field name="view_type">form</field>
        </record>

        <menuitem id="menu_event_configuration" name="Event" parent="base.menu_config"
            sequence="14"/>
        <menuitem name="Events Types" id="menu_event_type" action="action_event_type" parent="menu_event_configuration" groups="base.group_no_one"/>

        <!-- EVENT.REGISTRATION ACTIONS -->
        <record id="act_event_registration_from_event" model="ir.actions.act_window">
            <field name="res_model">event.registration</field>
            <field name="view_type">form</field>
            <field name="name">Attendees</field>
            <field name="view_mode">tree,form,calendar,graph</field>
            <field name="context">{'search_default_event_id': active_id, 'default_event_id': active_id, 'search_default_not_cancelled': 1}</field>
        </record>

        <!-- EVENT.EVENT VIEWS -->
        <record model="ir.ui.view" id="view_event_form">
            <field name="name">event.event.form</field>
            <field name="model">event.event</field>
            <field name="arch" type="xml">
                <form string="Events">
                    <header>
                        <button string="Confirm Event" name="button_confirm" states="draft" type="object" class="oe_highlight" groups="base.group_user"/>
                        <button string="Finish Event" name="button_done" states="confirm" type="object" class="oe_highlight" groups="base.group_user"/>
                        <button string="Set To Draft" name="button_draft" states="cancel,done" type="object" groups="base.group_user"/>
                        <button string="Cancel Event" name="button_cancel" states="draft,confirm" type="object" groups="base.group_user"/>
                        <field name="state" widget="statusbar" statusbar_visible="draft,confirm,done"/>
                    </header>
                    <sheet>
                        <div class="oe_title">
                            <label for="name" class="oe_edit_only"/>
                            <h1><field name="name"/></h1>
                        </div>
                        <div class="oe_right oe_button_box" groups="base.group_user">
                            <button name="%(event.act_event_registration_from_event)d"
                                type="action"
                                class="oe_stat_button oe_inline oe_event_attendee_button"
                                icon="fa-github"
                                help="Register with this event">
                                <field name="seats_reserved" widget="statinfo" string="Attendees"/>
                            </button>
                        </div>
                        <group name="main_field_group">
                            <group>
                                <field name="address_id" context="{'show_address': 1}" options='{"always_reload": True}'/>
                                <field name="organizer_id"/>
                                <field name="company_id" groups="base.group_multi_company"/>
                            </group>
                            <group>
                                <field name="user_id"/>
                                <field name="type"/>
                                <field name="date_begin"/>
                                <field name="date_end"/>
                                <field name="date_tz" />
                            </group>
                        </group>
                        <notebook>
                            <page string="Registrations">
                                <group>
                                    <group>
                                        <field name="auto_confirm" invisible="1"/>
                                        <field name="seats_min"/>
                                        <field name="seats_availability" widget='radio'/>
                                        <field name="seats_max" attrs="{'invisible': [('seats_availability', '=', 'unlimited')], 'required': [('seats_availability', '=', 'limited')]}"/>
                                    </group>
                                </group>
                            </page>
                            <page string="Email Schedule" groups="event.group_email_scheduling">
                                <group>
                                    <field name="reply_to"/>
                                </group>
                                <field name="event_mail_ids">
                                    <tree string="Email Schedule" editable="bottom">
                                        <field name="sequence" widget="handle"/>
                                        <field name="template_id" />
                                        <field name="interval_nbr" attrs="{'readonly':[('interval_unit','=','now')]}"/>
                                        <field name="interval_unit"/>
                                        <field name="interval_type"/>
                                        <field name="done"/>
                                    </tree>
                                </field>
                            </page>
                        </notebook>
                    </sheet>
                    <div class="oe_chatter">
                        <field name="message_follower_ids" widget="mail_followers" groups="base.group_user"/>
                        <field name="message_ids" widget="mail_thread"/>
                    </div>
                </form>
            </field>
        </record>

        <record model="ir.ui.view" id="view_event_tree">
            <field name="name">event.event.tree</field>
            <field name="model">event.event</field>
            <field name="arch" type="xml">
                <tree string="Events" fonts="bold:message_unread==True" colors="red:(seats_min and seats_min&gt;seats_reserved) or (seats_max and seats_max&lt;seats_reserved);grey:state=='cancel'">
                    <field name="name"/>
                    <field name="type"/>
                    <field name="date_begin"/>
                    <field name="date_end"/>
                    <field name="seats_reserved"/>
                    <field name="seats_min"/>
                    <field name="seats_max" invisible="1"/>
                    <field name="user_id"/>
                    <field name="state"/>
                    <field name="message_unread" invisible="1"/>
                </tree>
            </field>
        </record>

        <record model="ir.ui.view" id="view_event_kanban">
            <field name="name">event.event.kanban</field>
            <field name="model">event.event</field>
            <field name="arch" type="xml">
                <kanban>
                    <field name="user_id"/>
                    <field name="country_id"/>
                    <field name="date_begin"/>
                    <field name="date_end"/>
                    <field name="seats_unconfirmed"/>
                    <field name="seats_reserved"/>
                    <field name="color"/>
                    <templates>
                        <t t-name="kanban-box">
                            <div t-attf-class="oe_kanban_color_#{kanban_getcolor(record.color.raw_value)} oe_kanban_card oe_kanban_global_click oe_event_kanban_view" >
                                <div class="oe_dropdown_toggle oe_dropdown_kanban">
                                    <i class="fa fa-bars fa-lg"/>
                                    <ul class="oe_dropdown_menu">
                                        <t t-if="widget.view.is_action_enabled('delete')">
                                            <li><a type="delete">Delete</a></li>
                                        </t>
                                        <li><ul class="oe_kanban_colorpicker" data-field="color"/></li>
                                    </ul>
                                </div>
                                <div class="oe_module_vignette row">
                                    <div class="col-md-3">
                                        <div class="oe_module_icon">
                                            <div class="oe_event_date_thumb oe_event_date"><t t-esc="record.date_begin.raw_value.getDate()"/></div>
                                            <div class="oe_event_date_thumb oe_event_month_year">
                                                <t t-esc="moment(record.date_begin.raw_value).format('MMM')"/>
                                                <t t-esc="record.date_begin.raw_value.getFullYear()"/>
                                            </div>
                                            <div class="oe_event_date_thumb oe_event_time"><t t-esc="moment(record.date_begin.raw_value).format('LT')"/></div>
                                        </div>
                                    </div>
                                    <div class="col-md-8">
                                        <h4><field name="name"/></h4>
                                        <div>
                                            <small>
                                                <t t-if="record.country_id.raw_value"> <b> <field name="country_id"/> </b> <br/> </t>
                                                <i class="fa fa-clock-o" t-att-title="moment(record.date_begin.raw_value).format('LT')"/>
                                                <b>From</b> <t t-esc="moment(record.date_begin.raw_value).format('L')"/>
                                                <b>To</b> <t t-esc="moment(record.date_end.raw_value).format('LT')"/>
                                            </small>
                                        </div>
                                        <h4>
                                            <a name="%(act_event_registration_from_event)d" type="action">
                                                <t t-esc="record.seats_reserved.raw_value" > Attendees</t>
                                            </a>
                                            <t t-if="(record.seats_reserved.raw_value + record.seats_unconfirmed.raw_value) > 0 ">&#47;
                                                <t t-esc="record.seats_reserved.raw_value + record.seats_unconfirmed.raw_value"/> Expected
                                                <a name="action_event_registration_report" type="object" >&#40;Report&#41;</a>
                                            </t>
                                        </h4>
                                    </div>
                                </div>
                            </div>
                        </t>
                    </templates>
                </kanban>
            </field>
        </record>

        <record model="ir.ui.view" id="view_event_calendar">
            <field name="name">event.event.calendar</field>
            <field name="model">event.event</field>
            <field eval="2" name="priority"/>
            <field name="arch" type="xml">
                <calendar color="type" date_start="date_begin" date_stop="date_end" string="Event Organization">
                    <field name="name"/>
                    <field name="type"/>
                </calendar>
            </field>
        </record>

        <record model="ir.ui.view" id="view_event_search">
            <field name="name">event.event.search</field>
            <field name="model">event.event</field>
            <field name="arch" type="xml">
                <search string="Events">
                    <field name="name" string="Events"/>
                    <filter string="Unread Messages" name="message_unread" domain="[('message_unread','=',True)]"/>
                    <separator/>
                    <filter string="Unconfirmed" name="draft" domain="[('state','=','draft')]" help="Events in New state"/>
                    <filter string="Confirmed" domain="[('state','=','confirm')]" help="Confirmed events"/>
                    <separator/>
                    <filter string="My Events" help="My Events" domain="[('user_id','=',uid)]"/>
                    <separator/>
<<<<<<< HEAD
                    <filter string="Upcoming" name="upcoming" domain="[('date_begin','&gt;=',datetime.datetime.now().replace(hour=0, minute=0, second=0))]" help="Upcoming events from today" />
=======
                    <filter string="Upcoming" name="upcoming" domain="[('date_begin','&gt;=', datetime.datetime.combine(context_today(), datetime.time(0,0,0)))]" help="Upcoming events from today" />
>>>>>>> bf1e9996
                    <field name="type"/>
                    <field name="user_id"/>
                    <group expand="0" string="Group By">
                        <filter string="Responsible" context="{'group_by': 'user_id'}"/>
                        <filter string="Event Type" context="{'group_by':'type'}"/>
                        <filter string="Status" context="{'group_by':'state'}"/>
                        <filter string="Start Month" domain="[]" context="{'group_by':'date_begin'}"/>
                    </group>
                </search>
            </field>
        </record>

        <record model="ir.actions.act_window" id="action_event_view">
           <field name="name">Events</field>
           <field name="type">ir.actions.act_window</field>
           <field name="res_model">event.event</field>
           <field name="view_type">form</field>
           <field name="view_mode">kanban,calendar,tree,form</field>
           <field name="context">{"search_default_upcoming":1}</field>
           <field name="search_view_id" ref="view_event_search"/>
           <field name="help" type="html"><p class="oe_view_nocontent_create">
    Click to add a new event.
</p><p>
    Odoo helps you schedule and efficiently organize your events:
    track subscriptions and participations, automate the confirmation emails,
    sell tickets, etc.
</p></field>
        </record>

        <act_window
            id="act_register_event_partner"
            name="Subscribe"
            res_model="event.registration"
            src_model="res.partner"
            view_mode="tree,form,calendar,graph"
            context="{'search_default_partner_id': [active_id], 'default_partner_id': active_id}"
            view_type="form"/>

        <menuitem name="Events" id="menu_event_event" action="action_event_view" parent="event.event_main_menu" />

        <!-- EVENT.REGISTRATION VIEWS -->
        <record model="ir.ui.view" id="view_event_registration_tree">
            <field name="name">event.registration.tree</field>
            <field name="model">event.registration</field>
            <field name="arch" type="xml">
                <tree string="Registration" fonts="bold:message_unread==True">
                    <field name="create_date"/>
                    <field name="partner_id"/>
                    <field name="name"/>
                    <field name="email"/>
                    <field name="event_id" />
                    <field name="state"/>
                    <field name="message_unread" invisible="1"/>
                    <button name="confirm_registration" string="Confirm Registration" states="draft" type="object" icon="gtk-apply"/>
                    <button name="button_reg_close" string="Attended the Event" states="open" type="object" icon="gtk-jump-to"/>
                    <button name="button_reg_cancel" string="Cancel Registration" states="draft,open" type="object" icon="gtk-cancel"/>
                </tree>
            </field>
        </record>

        <record model="ir.ui.view" id="view_event_registration_form">
            <field name="name">event.registration.form</field>
            <field name="model">event.registration</field>
            <field name="arch" type="xml">
                <form string="Event Registration">
                    <header>
                        <button name="action_send_badge_email" string="Send by Email" type="object" states="open,done" class="oe_highlight"/>
                        <button name="confirm_registration" string="Confirm" states="draft" type="object" class="oe_highlight"/>
                        <button name="button_reg_close" string="Attended" states="open" type="object" class="oe_highlight"/>
                        <button string="Set To Unconfirmed" name="do_draft" states="cancel,done" type="object" />
                        <button name="button_reg_cancel" string="Cancel Registration" states="draft,open" type="object"/>
                        <field name="state" nolabel="1" colspan="2" widget="statusbar" statusbar_visible="draft,open,done"/>
                    </header>
                    <sheet string="Registration">
                        <group>
                            <group string="Attendee" name="attendee">
                                <field name="name"/>
                                <field name="phone"/>
                                <field name="email"/>
                                <field name="partner_id" attrs="{'readonly':[('state', '!=', 'draft')]}"/>
                            </group>
                            <group string="Event Information" name="event">
                                <field name="event_id" attrs="{'readonly': [('state', '!=', 'draft')]}"/>
                                <field name="date_open" groups="base.group_no_one"/>
                                <field name="date_closed" groups="base.group_no_one"/>
                            </group>
                        </group>
                    </sheet>
                    <div class="oe_chatter">
                        <field name="message_follower_ids" widget="mail_followers"/>
                        <field name="message_ids" widget="mail_thread"/>
                    </div>
                </form>
            </field>
        </record>

        <record id="view_event_registration_calendar" model="ir.ui.view">
            <field name="name">event.registration.calendar</field>
            <field name="model">event.registration</field>
            <field eval="2" name="priority"/>
            <field name="arch" type="xml">
                <calendar color="event_id" date_start="event_begin_date" date_stop="event_end_date" string="Event Registration">
                    <field name="event_id"/>
                    <field name="name"/>
                </calendar>
            </field>
        </record>

        <record model="ir.ui.view" id="view_event_registration_pivot">
            <field name="name">event.registration.pivot</field>
            <field name="model">event.registration</field>
            <field name="arch" type="xml">
                <pivot string="Registration" display_quantity="True">
                    <field name="event_id" type="row"/>
                </pivot>
            </field>
        </record>

        <record model="ir.ui.view" id="view_event_registration_graph">
            <field name="name">event.registration.graph</field>
            <field name="model">event.registration</field>
            <field name="arch" type="xml">
                <graph string="Registration">
                    <field name="event_id"/>
                </graph>
            </field>
        </record>

        <record model="ir.ui.view" id="view_registration_search">
            <field name="name">event.registration.search</field>
            <field name="model">event.registration</field>
            <field name="arch" type="xml">
                <search string="Event Registration">
                    <field name="id" string="Registration ID"/>
                    <field name="name" string="Participant" filter_domain="['|', '|', ('name', 'ilike', self), ('email', 'ilike', self), ('origin', 'ilike', self)]"/>
                    <filter string="Unread Messages" name="message_unread" domain="[('message_unread','=',True)]"/>
                    <filter string="Not Cancelled" name="not_cancelled" domain="[('state','!=','cancel')]"/>
                    <separator/>
                    <field name="event_id"/>
                    <field name="partner_id"/>
                    <group expand="0" string="Group By">
                        <filter string="Partner" domain="[]" context="{'group_by':'partner_id'}"/>
                        <filter string="Event" name="group_event" domain="[]" context="{'group_by':'event_id'}"/>
                        <filter string="Status" domain="[]" context="{'group_by':'state'}"/>
                        <filter string="Registration Day" domain="[]" context="{'group_by': 'create_date:day'}"/>
                        <filter string="Registration Month" domain="[]" context="{'group_by': 'create_date:month'}"/>
                   </group>
                </search>
            </field>
        </record>

        <record model="ir.actions.act_window" id="action_registration">
          <field name="name">Attendees</field>
          <field name="res_model">event.registration</field>
          <field name="view_type">form</field>
          <field name="domain"></field>
          <field name="view_mode">tree,form,calendar,pivot,graph</field>
          <field name="context">{}</field>
          <field name="search_view_id" ref="view_registration_search"/>
        </record>

        <menuitem name="Attendees"
            id="menu_action_registration" parent="event.event_main_menu"
            action="action_registration" groups="base.group_no_one"/>

        <!-- EVENT.MAIL VIEWS -->
        <record model="ir.ui.view" id="view_event_mail_form">
            <field name="name">event.mail.form</field>
            <field name="model">event.mail</field>
            <field name="arch" type="xml">
                <form string="Event Mail Scheduler">
                    <group>
                        <field name="event_id"/>
                        <field name="template_id"/>
                        <field name="mail_sent"/>
                    </group>
                    <group>
                        <field name="interval_nbr" attrs="{'readonly':[('interval_unit', '=', 'now')]}"/>
                        <field name="interval_unit"/>
                        <field name="interval_type"/>
                        <field name="scheduled_date"/>
                    </group>
                    <notebook>
                        <page string="Registration Mails">
                            <field name="mail_registration_ids">
                                <tree string="Registration mail" editable="bottom">
                                    <field name="registration_id"/>
                                    <field name="scheduled_date"/>
                                    <field name="mail_sent"/>
                                </tree>
                            </field>
                        </page>
                    </notebook>
                </form>
            </field>
        </record>

        <record model="ir.ui.view" id="view_event_mail_tree">
            <field name="name">event.mail.tree</field>
            <field name="model">event.mail</field>
            <field name="arch" type="xml">
                <tree string="Event Mail Schedulers">
                    <field name="event_id"/>
                    <field name="template_id"/>
                    <field name="scheduled_date"/>
                    <field name="mail_sent"/>
                    <field name="done"/>
                </tree>
            </field>
        </record>

        <record model="ir.actions.act_window" id="action_event_mail">
            <field name="name">Events Mail Schedulers</field>
            <field name="res_model">event.mail</field>
            <field name="view_type">form</field>
        </record>

        <menuitem name="Events Mail Schedulers" id="menu_event_type" action="action_event_mail" parent="menu_event_configuration" groups="base.group_no_one"/>

    </data>
</openerp><|MERGE_RESOLUTION|>--- conflicted
+++ resolved
@@ -235,11 +235,7 @@
                     <separator/>
                     <filter string="My Events" help="My Events" domain="[('user_id','=',uid)]"/>
                     <separator/>
-<<<<<<< HEAD
-                    <filter string="Upcoming" name="upcoming" domain="[('date_begin','&gt;=',datetime.datetime.now().replace(hour=0, minute=0, second=0))]" help="Upcoming events from today" />
-=======
                     <filter string="Upcoming" name="upcoming" domain="[('date_begin','&gt;=', datetime.datetime.combine(context_today(), datetime.time(0,0,0)))]" help="Upcoming events from today" />
->>>>>>> bf1e9996
                     <field name="type"/>
                     <field name="user_id"/>
                     <group expand="0" string="Group By">
