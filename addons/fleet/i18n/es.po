<<<<<<< HEAD
# Spanish translation for openobject-addons
# Copyright (c) 2014 Rosetta Contributors and Canonical Ltd 2014
# This file is distributed under the same license as the openobject-addons package.
# FIRST AUTHOR <EMAIL@ADDRESS>, 2014.
#
msgid ""
msgstr ""
"Project-Id-Version: openobject-addons\n"
"Report-Msgid-Bugs-To: FULL NAME <EMAIL@ADDRESS>\n"
"POT-Creation-Date: 2014-09-23 16:28+0000\n"
"PO-Revision-Date: 2014-10-01 01:45+0000\n"
"Last-Translator: Pedro Manuel Baeza <pedro.baeza@gmail.com>\n"
"Language-Team: Spanish <es@li.org>\n"
=======
# Translation of Odoo Server.
# This file contains the translation of the following modules:
# * fleet
# 
# Translators:
# FIRST AUTHOR <EMAIL@ADDRESS>, 2014
# Rafael Blasco <rafabn@antiun.com>, 2016
msgid ""
msgstr ""
"Project-Id-Version: Odoo 8.0\n"
"Report-Msgid-Bugs-To: \n"
"POT-Creation-Date: 2015-01-21 14:09+0000\n"
"PO-Revision-Date: 2016-02-18 11:01+0000\n"
"Last-Translator: Rafael Blasco <rafabn@antiun.com>\n"
"Language-Team: Spanish (http://www.transifex.com/odoo/odoo-8/language/es/)\n"
>>>>>>> d4e5019e
"MIME-Version: 1.0\n"
"Content-Type: text/plain; charset=UTF-8\n"
"Content-Transfer-Encoding: 8bit\n"
"X-Launchpad-Export-Date: 2014-10-02 06:42+0000\n"
"X-Generator: Launchpad (build 17196)\n"

#. module: fleet
#: code:addons/fleet/fleet.py:387
#, python-format
msgid "%s %s has been added to the fleet!"
msgstr "¡%s %s ha sido añadido a la flota!"

#. module: fleet
#: code:addons/fleet/fleet.py:661
#, python-format
msgid "%s contract(s) need(s) to be renewed and/or closed!"
msgstr "¡%s contrato(s) necesita(n) ser renovado(s) o cerrado(s)!"

#. module: fleet
#: model:ir.actions.act_window,help:fleet.fleet_vehicle_model_brand_act
msgid ""
"<p class=\"oe_view_nocontent_create\">\n"
"                Click to create a new brand.\n"
"              </p>\n"
"            "
msgstr ""
"<p class=\"oe_view_nocontent_create\">\n"
"Pulse para crear una nueva marca.\n"
"</p>\n"
"            "

#. module: fleet
#: model:ir.actions.act_window,help:fleet.fleet_vehicle_log_contract_act
msgid ""
"<p class=\"oe_view_nocontent_create\">\n"
"                Click to create a new contract.\n"
"              </p><p>\n"
"                Manage all your contracts (leasing, insurances, etc.) with\n"
"                their related services, costs. Odoo will automatically warn\n"
"                you when some contracts have to be renewed.\n"
"              </p><p>\n"
"                Each contract (e.g.: leasing) may include several services\n"
"                (reparation, insurances, periodic maintenance).\n"
"              </p>\n"
"            "
msgstr ""
"<p class=\"oe_view_nocontent_create\">\n"
"Pulse para crear un nuevo contrato.\n"
"              </p><p>\n"
"Gestione todos sus contratos (leasing, seguros, etc) con sus\n"
"servicios relacionados y costes. Odoo le avisará automáticamente\n"
"cuando sus contratos deban ser renovados\n"
"</p><p>\n"
"Cada contrato (por ejemplo, leasing), puede incluir varios servicios\n"
"(reparación, seguros, mantenimiento periódico...).\n"
"              </p>\n"
"            "

#. module: fleet
#: model:ir.actions.act_window,help:fleet.fleet_vehicle_costs_act
msgid ""
"<p class=\"oe_view_nocontent_create\">\n"
"                Click to create a new cost.\n"
"              </p><p>\n"
"                Odoo helps you managing the costs for your different\n"
"                vehicles. Costs are created automatically from services,\n"
"                contracts (fixed or recurring) and fuel logs.\n"
"              </p>\n"
"            "
msgstr ""
"<p class=\"oe_view_nocontent_create\">\n"
"Pulse para crear un nuevo coste.\n"
"</p><p>\n"
"Odoo le ayuda a gestionar los costes para sus diferentes\n"
"vehículos. Los costes son creados automáticamente de los servicios,\n"
"contratos (fijos o periódicos) y registros de combustible.\n"
"</p>\n"
"            "

#. module: fleet
#: model:ir.actions.act_window,help:fleet.fleet_vehicle_log_fuel_act
msgid ""
"<p class=\"oe_view_nocontent_create\">\n"
"                Click to create a new fuel log.\n"
"              </p><p>\n"
"                Here you can add refuelling entries for all vehicles.  You "
"can\n"
"                also filter logs of a particular vehicle using the search\n"
"                field.\n"
"              </p>\n"
"            "
msgstr ""
"<p class=\"oe_view_nocontent_create\">\n"
"Pulse para crear un nuevo registro de combustible.\n"
"</p><p>\n"
"Aquí puede añadir entradas de reabastecimiento de combustible para todos los "
"vehículos. \n"
"Puede también filtrar los registros de un vehículo en particular usando el "
"campo de búsqueda.\n"
"</p>\n"
"            "

#. module: fleet
#: model:ir.actions.act_window,help:fleet.fleet_vehicle_model_act
msgid ""
"<p class=\"oe_view_nocontent_create\">\n"
"                Click to create a new model.\n"
"              </p><p>\n"
"                You can define several models (e.g. A3, A4) for each brand "
"(Audi).\n"
"              </p>\n"
"            "
msgstr ""
"<p class=\"oe_view_nocontent_create\">\n"
"Pulse para crear un nuevo modelo.\n"
"</p><p>\n"
"Puede definir varios modelos (por ejemplo, A3, A4) para cada marca (Audi).\n"
"</p>\n"
"            "

#. module: fleet
#: model:ir.actions.act_window,help:fleet.fleet_vehicle_odometer_act
msgid ""
"<p class=\"oe_view_nocontent_create\">\n"
"                Click to create a new odometer log.\n"
"              </p>\n"
"              <p>\n"
"                Here you can add various odometer entries for all vehicles.\n"
"                You can also show odometer value for a particular vehicle "
"using\n"
"                the search field.\n"
"              </p>\n"
"            "
msgstr ""
"<p class=\"oe_view_nocontent_create\">\n"
"Pulse aquí para crear un nuevo registro de odómetro (cuentakilómetros).\n"
"</p>\n"
"<p>\n"
"Aquí puede añadir varias entradas de odómetros para todos los vehículos.\n"
"Puede también mostrar los valores de odómetro para un vehículo en \n"
"particular usando el campo de búsqueda.\n"
"</p>\n"
"            "

#. module: fleet
#: model:ir.actions.act_window,help:fleet.fleet_vehicle_log_services_act
msgid ""
"<p class=\"oe_view_nocontent_create\">\n"
"                Click to create a new service entry.\n"
"              </p><p>\n"
"                Odoo helps you keeping track of all the services done\n"
"                on your vehicle. Services can be of many type: occasional\n"
"                repair, fixed maintenance, etc.\n"
"              </p>\n"
"            "
msgstr ""
"<p class=\"oe_view_nocontent_create\">\n"
"Pulse para crear un nuevo servicio.\n"
"</p><p>\n"
"Odoo le ayuda a seguir todos los servicios realizados en su vehículo. Los \n"
"servicios pueden ser de muchos tipos: reparaciones ocasionales, "
"mantenimiento \n"
"fijos, etc.\n"
"</p>\n"
"            "

#. module: fleet
#: model:ir.actions.act_window,help:fleet.fleet_vehicle_service_types_act
msgid ""
"<p class=\"oe_view_nocontent_create\">\n"
"                Click to create a new type of service.\n"
"              </p><p>\n"
"                Each service can used in contracts, as a standalone service "
"or both.\n"
"              </p>\n"
"            "
msgstr ""
"<p class=\"oe_view_nocontent_create\">\n"
"Pulse para crear un nuevo tipo de servicio.\n"
"</p><p>\n"
"Cada servicio puede ser usado en los contratos, como un servicio "
"independiente o ambos.\n"
"</p>\n"
"            "

#. module: fleet
#: model:ir.actions.act_window,help:fleet.fleet_vehicle_act
msgid ""
"<p class=\"oe_view_nocontent_create\">\n"
"                Click to create a new vehicle.\n"
"              </p><p>\n"
"                You will be able to manage your fleet by keeping track of "
"the\n"
"                contracts, services, fixed and recurring costs, odometers "
"and\n"
"                fuel logs associated to each vehicle.\n"
"            </p><p>\n"
"                Odoo will warn you when services or contract have to be\n"
"                renewed.\n"
"              </p>\n"
"            "
msgstr ""
"<p class=\"oe_view_nocontent_create\">\n"
"Pulse para crear un nuevo vehículo.\n"
"</p><p>\n"
"Podrá gestionar su flota siguiendo los contratos, servicios, costes fijos y "
"\n"
"recurrentes, odómetros y registros de combustible asociados a cada "
"vehículo.\n"
"</p><p>\n"
"Odoo le avisará cuando los servicios o el contrato tengan que ser "
"renovados.\n"
"</p>\n"
"            "

#. module: fleet
#: model:ir.actions.act_window,help:fleet.fleet_vehicle_state_act
msgid ""
"<p class=\"oe_view_nocontent_create\">\n"
"                Click to create a vehicule status.\n"
"              </p><p>\n"
"                You can customize available status to track the evolution "
"of\n"
"                each vehicule. Example: Active, Being Repaired, Sold.\n"
"              </p>\n"
"            "
msgstr ""
"<p class=\"oe_view_nocontent_create\">\n"
"Pulse para crear un estado del vehículo.\n"
"</p><p>\n"
"Puede personalizar los estados disponibles para seguir la evolución de cada "
"vehículo. Por ejemplo: Activo, siendo reparado, vendido, etc.\n"
"</p>\n"
"            "

#. module: fleet
#: model:ir.actions.act_window,help:fleet.action_fleet_reporting_costs
#: model:ir.actions.act_window,help:fleet.action_fleet_reporting_costs_non_effective
msgid ""
"<p>\n"
"          Odoo helps you managing the costs for your different vehicles\n"
"          Costs are generally created from services and contract and appears "
"here.\n"
"        </p>\n"
"        <p>\n"
"          Thanks to the different filters, Odoo can only print the "
"effective\n"
"          costs, sort them by type and by vehicle.\n"
"        </p>\n"
"      "
msgstr ""
"<p>\n"
"Odoo le ayuda a gestionar los costes para sus vehículos.\n"
"Los costes se crean generalmente desde los servicios y contratos, y aparecen "
"aquí.\n"
"</p>\n"
"<p>\n"
"Gracias a los diversos filtros, Odoo puede imprimir sólo los costes "
"efectivos,\n"
"ordenándolos por tipo y vehículo.\n"
"</p>\n"
"      "

#. module: fleet
#: model:fleet.service.type,name:fleet.type_service_1
msgid "A/C Compressor Replacement"
msgstr "Repuesto del compresor de A/C"

#. module: fleet
#: model:fleet.service.type,name:fleet.type_service_2
msgid "A/C Condenser Replacement"
msgstr "Repuesto del condensador de A/C"

#. module: fleet
#: model:fleet.service.type,name:fleet.type_service_3
msgid "A/C Diagnosis"
msgstr "Diagnóstico del A/C"

#. module: fleet
#: model:fleet.service.type,name:fleet.type_service_4
msgid "A/C Evaporator Replacement"
msgstr "Repuesto del evaporador de A/C"

#. module: fleet
#: model:fleet.service.type,name:fleet.type_service_5
msgid "A/C Recharge"
msgstr "Recarga A/C"

#. module: fleet
#: field:fleet.vehicle,acquisition_date:0
msgid "Acquisition Date"
msgstr "Fecha de adquisición"

#. module: fleet
#: view:fleet.vehicle.log.contract:fleet.fleet_vehicle_log_contract_form
#: view:fleet.vehicle.log.contract:fleet.fleet_vehicle_log_contract_tree
msgid "Activation Cost"
msgstr "Coste de activación"

#. module: fleet
#: view:fleet.vehicle.log.fuel:fleet.fleet_vehicle_log_fuel_form
#: view:fleet.vehicle.log.services:fleet.fleet_vehicle_log_services_form
msgid "Additional Details"
msgstr "Detalles adicionales"

#. module: fleet
#: view:fleet.vehicle:fleet.fleet_vehicle_form
msgid "Additional Properties"
msgstr "Propiedades adicionales"

#. module: fleet
#: model:fleet.service.type,name:fleet.type_service_6
msgid "Air Filter Replacement"
msgstr "Repuesto del filtro de aire"

#. module: fleet
#: view:fleet.vehicle:fleet.fleet_vehicle_search
msgid "All vehicles"
msgstr "Todos los vehículos"

#. module: fleet
#: model:fleet.service.type,name:fleet.type_service_7
msgid "Alternator Replacement"
msgstr "Repuesto del alternador"

#. module: fleet
#: field:fleet.vehicle.log.contract,cost_amount:0
#: field:fleet.vehicle.log.fuel,cost_amount:0
#: field:fleet.vehicle.log.services,cost_amount:0
msgid "Amount"
msgstr "Importe"

#. module: fleet
#: model:fleet.service.type,name:fleet.type_service_service_9
msgid "Assistance"
msgstr "Asistencia"

#. module: fleet
#: selection:fleet.vehicle,transmission:0
msgid "Automatic"
msgstr "Automático"

#. module: fleet
#: field:fleet.vehicle.cost,auto_generated:0
msgid "Automatically Generated"
msgstr "Generado automáticamente"

#. module: fleet
#: model:fleet.service.type,name:fleet.type_service_8
msgid "Ball Joint Replacement"
msgstr "Repuesto de la rótula"

#. module: fleet
#: model:fleet.service.type,name:fleet.type_service_9
msgid "Battery Inspection"
msgstr "Inspección de batería"

#. module: fleet
#: model:fleet.service.type,name:fleet.type_service_10
msgid "Battery Replacement"
msgstr "Repuesto de la batería"

#. module: fleet
#: selection:fleet.service.type,category:0
msgid "Both"
msgstr "Ambos"

#. module: fleet
#: model:fleet.service.type,name:fleet.type_service_11
msgid "Brake Caliper Replacement"
msgstr "Repuesto de la pinza de freno"

#. module: fleet
#: model:fleet.service.type,name:fleet.type_service_12
msgid "Brake Inspection"
msgstr "Inspección de frenos"

#. module: fleet
#: model:fleet.service.type,name:fleet.type_service_13
msgid "Brake Pad(s) Replacement"
msgstr "Repuesto de la(s) pastilla(s) de freno"

#. module: fleet
#: view:fleet.vehicle.model:fleet.fleet_vehicle_model_search
msgid "Brand"
msgstr "Marca"

#. module: fleet
#: field:fleet.vehicle.model.brand,name:0
msgid "Brand Name"
msgstr "Nombre de la marca"

#. module: fleet
#: model:ir.model,name:fleet.model_fleet_vehicle_model_brand
msgid "Brand model of the vehicle"
msgstr "Modelo del vehículo"

#. module: fleet
#: help:fleet.vehicle.model,brand_id:0
msgid "Brand of the vehicle"
msgstr "Marca del vehículo"

#. module: fleet
#: model:fleet.vehicle.tag,name:fleet.vehicle_tag_break
msgid "Break"
msgstr "Freno"

#. module: fleet
#: field:fleet.vehicle,co2:0
msgid "CO2 Emissions"
msgstr "Emisiones de CO2"

#. module: fleet
#: help:fleet.vehicle,co2:0
msgid "CO2 emissions of the vehicle"
msgstr "Emisiones CO2 del vehículo"

#. module: fleet
#: model:fleet.service.type,name:fleet.type_service_service_1
msgid "Calculation Benefit In Kind"
msgstr "Cálculo de las prestaciones en especie"

#. module: fleet
#: field:fleet.vehicle,car_value:0
msgid "Car Value"
msgstr "Valor del coche"

#. module: fleet
#: model:fleet.service.type,name:fleet.type_service_14
msgid "Car Wash"
msgstr "Lavado de coche"

#. module: fleet
#: model:fleet.service.type,name:fleet.type_service_15
msgid "Catalytic Converter Replacement"
msgstr "Repuesto del convertidor catalítico"

#. module: fleet
#: field:fleet.service.type,category:0
msgid "Category"
msgstr "Categoría"

#. module: fleet
#: field:fleet.vehicle.cost,cost_type:0
msgid "Category of the cost"
msgstr "Categoría del coste"

#. module: fleet
#: model:fleet.service.type,name:fleet.type_service_16
msgid "Charging System Diagnosis"
msgstr "Diagnosis del sistema de carga"

#. module: fleet
#: field:fleet.vehicle,vin_sn:0
msgid "Chassis Number"
msgstr "Número de bastidor"

#. module: fleet
#: help:fleet.vehicle.log.contract,state:0
msgid "Choose wheter the contract is still valid or not"
msgstr "Escoja si el contrato es aún válido o no"

#. module: fleet
#: help:fleet.service.type,category:0
msgid ""
"Choose wheter the service refer to contracts, vehicle services or both"
msgstr ""
"Escoja si el servicio se refiere a los contratos, a servicios del vehículo o "
"a ambos"

#. module: fleet
#: field:fleet.vehicle,color:0
msgid "Color"
msgstr "Color"

#. module: fleet
#: help:fleet.vehicle,color:0
msgid "Color of the vehicle"
msgstr "Color del vehículo"

#. module: fleet
#: model:fleet.vehicle.tag,name:fleet.vehicle_tag_compact
msgid "Compact"
msgstr "Compactar"

#. module: fleet
#: field:fleet.vehicle,company_id:0
msgid "Company"
msgstr "Compañía"

#. module: fleet
#: model:ir.ui.menu,name:fleet.fleet_configuration
msgid "Configuration"
msgstr "Configuración"

#. module: fleet
#: model:ir.model,name:fleet.model_fleet_contract_state
msgid "Contains the different possible status of a leasing contract"
msgstr "Contiene los diferentes estados posibles de un contrato de leasing"

#. module: fleet
#: selection:fleet.service.type,category:0
#: field:fleet.vehicle.cost,contract_id:0
#: selection:fleet.vehicle.cost,cost_type:0
msgid "Contract"
msgstr "Contrato"

#. module: fleet
#: view:fleet.vehicle.log.contract:fleet.fleet_vehicle_log_contract_graph
msgid "Contract Costs Per Month"
msgstr "Costes contractuales por mes"

#. module: fleet
#: field:fleet.vehicle.log.contract,expiration_date:0
msgid "Contract Expiration Date"
msgstr "Fecha de expiración del contrato"

#. module: fleet
#: field:fleet.vehicle.log.contract,ins_ref:0
msgid "Contract Reference"
msgstr "Referencia del contrato"

#. module: fleet
#: field:fleet.vehicle.log.contract,start_date:0
msgid "Contract Start Date"
msgstr "Fecha de inicio del contrato"

#. module: fleet
#: field:fleet.contract.state,name:0
msgid "Contract Status"
msgstr "Estado del Contrato"

#. module: fleet
#: help:fleet.vehicle.cost,contract_id:0
msgid "Contract attached to this cost"
msgstr "Contrato relacionado con este coste"

#. module: fleet
#: view:fleet.vehicle.log.contract:fleet.fleet_vehicle_log_contract_form
msgid "Contract details"
msgstr "Detalles del contrato"

#. module: fleet
#: model:ir.model,name:fleet.model_fleet_vehicle_log_contract
msgid "Contract information on a vehicle"
msgstr "Información del contrato en el vehículo"

#. module: fleet
#: view:fleet.vehicle.log.contract:fleet.fleet_vehicle_log_contract_form
#: view:fleet.vehicle.log.contract:fleet.fleet_vehicle_log_contract_tree
msgid "Contract logs"
msgstr "Registros de los contratos"

#. module: fleet
#: field:fleet.vehicle.log.contract,purchaser_id:0
msgid "Contractor"
msgstr "Contratista"

#. module: fleet
#: view:fleet.vehicle:fleet.fleet_vehicle_form
#: field:fleet.vehicle,contract_count:0
#: field:fleet.vehicle,log_contracts:0
msgid "Contracts"
msgstr "Contratos"

#. module: fleet
#: model:fleet.vehicle.tag,name:fleet.vehicle_tag_convertible
msgid "Convertible"
msgstr "Convertible"

#. module: fleet
#: field:fleet.vehicle.log.contract,cost_id:0
#: field:fleet.vehicle.log.fuel,cost_id:0
#: field:fleet.vehicle.log.services,cost_id:0
msgid "Cost"
msgstr "Coste"

#. module: fleet
#: view:fleet.vehicle.cost:fleet.fleet_vehicle_costs_form
msgid "Cost Details"
msgstr "Detalles del coste"

#. module: fleet
#: view:fleet.vehicle.cost:fleet.fleet_vehicle_costs_search
msgid "Cost Subtype"
msgstr "Subtipo del coste"

#. module: fleet
#: view:fleet.vehicle.cost:fleet.fleet_vehicle_costs_search
msgid "Cost Type"
msgstr "Tipo de coste"

#. module: fleet
#: model:ir.model,name:fleet.model_fleet_vehicle_cost
msgid "Cost related to a vehicle"
msgstr "Coste relativo al vehículo"

#. module: fleet
#: view:fleet.vehicle.log.contract:fleet.fleet_vehicle_log_contract_form
msgid "Cost that is paid only once at the creation of the contract"
msgstr "Coste que se paga sólo una vez a la creación del contrato"

#. module: fleet
#: help:fleet.vehicle.cost,cost_subtype_id:0
msgid "Cost type purchased with this cost"
msgstr "Tipo de coste comprado con este coste"

#. module: fleet
#: view:fleet.vehicle:fleet.fleet_vehicle_form
#: field:fleet.vehicle,cost_count:0
msgid "Costs"
msgstr "Costes"

#. module: fleet
#: model:ir.actions.act_window,name:fleet.action_fleet_reporting_costs
#: model:ir.ui.menu,name:fleet.menu_fleet_reporting_costs
msgid "Costs Analysis"
msgstr "Análisis de costes"

#. module: fleet
#: view:fleet.vehicle.cost:fleet.fleet_vehicle_costs_graph
msgid "Costs Per Month"
msgstr "Costes por mes"

#. module: fleet
#: help:fleet.vehicle.log.contract,cost_generated:0
msgid ""
"Costs paid at regular intervals, depending on the cost frequency. If the "
"cost frequency is set to unique, the cost will be logged at the start date"
msgstr ""
"Costes pagados a intervalos regulares, dependiendo de la frecuencia del "
"coste. Si la frecuencia del coste se establece a única, el coste será "
"registrado en la fecha de inicio."

#. module: fleet
#: view:fleet.vehicle.log.contract:fleet.fleet_vehicle_log_contract_form
msgid ""
"Create a new contract automatically with all the same informations except "
"for the date that will start at the end of current contract"
msgstr ""
"Crea automáticamente un nuevo contrato con la misma información excepto por "
"la fecha de inicio, que será la de finalización del actual contrato."

#. module: fleet
#: field:fleet.contract.state,create_uid:0
#: field:fleet.service.type,create_uid:0
#: field:fleet.vehicle,create_uid:0
#: field:fleet.vehicle.cost,create_uid:0
#: field:fleet.vehicle.log.contract,create_uid:0
#: field:fleet.vehicle.log.fuel,create_uid:0
#: field:fleet.vehicle.log.services,create_uid:0
#: field:fleet.vehicle.model,create_uid:0
#: field:fleet.vehicle.model.brand,create_uid:0
#: field:fleet.vehicle.odometer,create_uid:0
#: field:fleet.vehicle.state,create_uid:0
#: field:fleet.vehicle.tag,create_uid:0
msgid "Created by"
msgstr "Creado por"

#. module: fleet
#: field:fleet.contract.state,create_date:0
#: field:fleet.service.type,create_date:0
#: field:fleet.vehicle,create_date:0
#: field:fleet.vehicle.cost,create_date:0
#: field:fleet.vehicle.log.contract,create_date:0
#: field:fleet.vehicle.log.fuel,create_date:0
#: field:fleet.vehicle.log.services,create_date:0
#: field:fleet.vehicle.model,create_date:0
#: field:fleet.vehicle.model.brand,create_date:0
#: field:fleet.vehicle.odometer,create_date:0
#: field:fleet.vehicle.state,create_date:0
#: field:fleet.vehicle.tag,create_date:0
msgid "Created on"
msgstr "Creado en"

#. module: fleet
#: help:fleet.vehicle,state_id:0
msgid "Current state of the vehicle"
msgstr "Estado actual del vehículo"

#. module: fleet
#: selection:fleet.vehicle.log.contract,cost_frequency:0
msgid "Daily"
msgstr "Diariamente"

#. module: fleet
#: field:fleet.vehicle.cost,date:0
#: field:fleet.vehicle.odometer,date:0
msgid "Date"
msgstr "Fecha"

#. module: fleet
#: help:fleet.vehicle,message_last_post:0
msgid "Date of the last message posted on the record."
msgstr "Fecha del último mensaje publicado en el registro."

#. module: fleet
#: help:fleet.vehicle.cost,date:0
msgid "Date when the cost has been executed"
msgstr "Fecha en la que se ha ejecutado el coste"

#. module: fleet
#: help:fleet.vehicle.log.contract,start_date:0
msgid "Date when the coverage of the contract begins"
msgstr "Fecha en la que comienza la cobertura del contrato"

#. module: fleet
#: help:fleet.vehicle.log.contract,expiration_date:0
msgid ""
"Date when the coverage of the contract expirates (by default, one year after "
"begin date)"
msgstr ""
"Fecha en la que la cobertura de los contratos expira (por defecto, un año "
"después de la fecha de inicio)"

#. module: fleet
#: help:fleet.vehicle,acquisition_date:0
msgid "Date when the vehicle has been bought"
msgstr "Fecha en la que fue comprado el vehículo"

#. module: fleet
#: model:fleet.service.type,name:fleet.type_service_service_2
msgid "Depreciation and Interests"
msgstr "Depreciación e intereses"

#. module: fleet
#: selection:fleet.vehicle,fuel_type:0
msgid "Diesel"
msgstr "Diesel"

#. module: fleet
#: model:fleet.service.type,name:fleet.type_service_17
msgid "Door Window Motor/Regulator Replacement"
msgstr "Repuesto de regulador/motor de la ventana"

#. module: fleet
#: field:fleet.vehicle,doors:0
msgid "Doors Number"
msgstr "Nº de puertas"

#. module: fleet
#: field:fleet.vehicle,driver_id:0
msgid "Driver"
msgstr "Conductor"

#. module: fleet
#: help:fleet.vehicle,driver_id:0
msgid "Driver of the vehicle"
msgstr "Conductor del vehículo"

#. module: fleet
#: code:addons/fleet/fleet.py:404
#, python-format
msgid "Driver: from '%s' to '%s'"
msgstr "Conductor: de '%s' a '%s'"

#. module: fleet
#: view:fleet.vehicle.cost:fleet.fleet_vehicle_costs_search
msgid "Effective Costs"
msgstr "Costes efectivos"

#. module: fleet
#: selection:fleet.vehicle,fuel_type:0
msgid "Electric"
msgstr "Eléctrico"

#. module: fleet
#: model:fleet.service.type,name:fleet.type_service_service_17
msgid "Emissions"
msgstr "Emisiones"

#. module: fleet
#: model:fleet.vehicle.tag,name:fleet.vehicle_tag_leasing
msgid "Employee Car"
msgstr "Coche de empleado"

#. module: fleet
#: code:addons/fleet/fleet.py:47
#, python-format
msgid "Emptying the odometer value of a vehicle is not allowed."
msgstr "Vaciar el valor del odómetro de un vehículo no está permitido."

#. module: fleet
#: model:fleet.service.type,name:fleet.type_service_18
msgid "Engine Belt Inspection"
msgstr "Inspección de las correas"

#. module: fleet
#: model:fleet.service.type,name:fleet.type_service_19
msgid "Engine Coolant Replacement"
msgstr "Repuesto del refrigerante del motor"

#. module: fleet
#: view:fleet.vehicle:fleet.fleet_vehicle_form
msgid "Engine Options"
msgstr "Opciones del motor"

#. module: fleet
#: model:fleet.service.type,name:fleet.type_service_20
msgid "Engine/Drive Belt(s) Replacement"
msgstr "Repuesto de la(s) correa(s) de transmisión"

#. module: fleet
#: model:fleet.service.type,name:fleet.type_service_service_13
msgid "Entry into service tax"
msgstr "Impuesto de entrada al servicio"

#. module: fleet
#: model:fleet.service.type,name:fleet.type_service_21
msgid "Exhaust Manifold Replacement"
msgstr "Repuesto del tubo de escape"

#. module: fleet
#: model:ir.module.category,name:fleet.module_fleet_category
#: model:ir.ui.menu,name:fleet.menu_fleet_reporting
#: model:ir.ui.menu,name:fleet.menu_root
msgid "Fleet"
msgstr "Flota"

#. module: fleet
#: field:fleet.vehicle,message_follower_ids:0
msgid "Followers"
msgstr "Seguidores"

#. module: fleet
#: help:fleet.vehicle.cost,cost_type:0
msgid "For internal purpose only"
msgstr "Sólo para uso interno"

#. module: fleet
#: help:fleet.vehicle.log.contract,cost_frequency:0
msgid "Frequency of the recuring cost"
msgstr "Frecuencia del coste recurrente"

#. module: fleet
#: view:fleet.vehicle:fleet.fleet_vehicle_form
#: selection:fleet.vehicle.cost,cost_type:0
msgid "Fuel"
msgstr "Combustible"

#. module: fleet
#: view:fleet.vehicle.log.fuel:fleet.fleet_vehicle_log_fuel_graph
msgid "Fuel Costs Per Month"
msgstr "Costes de combustible por mes"

#. module: fleet
#: model:fleet.service.type,name:fleet.type_service_22
msgid "Fuel Injector Replacement"
msgstr "Repuesto del inyector de combustible"

#. module: fleet
#: field:fleet.vehicle,fuel_logs_count:0
#: field:fleet.vehicle,log_fuel:0
#: view:fleet.vehicle.log.fuel:fleet.fleet_vehicle_log_fuel_form
#: view:fleet.vehicle.log.fuel:fleet.fleet_vehicle_log_fuel_tree
msgid "Fuel Logs"
msgstr "Registros de combustible"

#. module: fleet
#: model:fleet.service.type,name:fleet.type_service_23
msgid "Fuel Pump Replacement"
msgstr "Repuesto de la bomba de combustible"

#. module: fleet
#: field:fleet.vehicle,fuel_type:0
msgid "Fuel Type"
msgstr "Tipo de combustible"

#. module: fleet
#: help:fleet.vehicle,fuel_type:0
msgid "Fuel Used by the vehicle"
msgstr "Combustible usado por el vehículo"

#. module: fleet
#: model:ir.model,name:fleet.model_fleet_vehicle_log_fuel
msgid "Fuel log for vehicles"
msgstr "Registro de combustible para los vehículos"

#. module: fleet
#: selection:fleet.vehicle,fuel_type:0
msgid "Gasoline"
msgstr "Gasolina"

#. module: fleet
#: view:fleet.vehicle:fleet.fleet_vehicle_form
msgid "General Properties"
msgstr "Propiedades generales"

#. module: fleet
#: field:fleet.vehicle.log.contract,generated_cost_ids:0
msgid "Generated Costs"
msgstr "Costes generados"

#. module: fleet
#: view:fleet.vehicle.log.contract:fleet.fleet_vehicle_log_contract_form
msgid "Generated Recurring Costs"
msgstr "Costes generados periódicamente"

#. module: fleet
#: view:fleet.vehicle:fleet.fleet_vehicle_search
#: view:fleet.vehicle.cost:fleet.fleet_vehicle_costs_search
#: view:fleet.vehicle.log.fuel:fleet.fleet_vehicle_log_fuel_search
#: view:fleet.vehicle.model:fleet.fleet_vehicle_model_search
#: view:fleet.vehicle.odometer:fleet.fleet_vehicle_odometer_search
msgid "Group By"
msgstr "Agrupar por"

#. module: fleet
#: view:fleet.vehicle:fleet.fleet_vehicle_search
msgid "Has Alert(s)"
msgstr "Tiene alerta(s)"

#. module: fleet
#: field:fleet.vehicle,contract_renewal_overdue:0
msgid "Has Contracts Overdued"
msgstr "Tiene contratos vencidos"

#. module: fleet
#: field:fleet.vehicle,contract_renewal_due_soon:0
msgid "Has Contracts to renew"
msgstr "Tiene contratos que renovar"

#. module: fleet
#: model:fleet.service.type,name:fleet.type_service_24
msgid "Head Gasket(s) Replacement"
msgstr "Repuesto de la junta(s) de culata"

#. module: fleet
#: model:fleet.service.type,name:fleet.type_service_25
msgid "Heater Blower Motor Replacement"
msgstr "Repuesto del motor del ventilador"

#. module: fleet
#: model:fleet.service.type,name:fleet.type_service_26
msgid "Heater Control Valve Replacement"
msgstr "Repuesto de la válvula de control del calentador"

#. module: fleet
#: model:fleet.service.type,name:fleet.type_service_27
msgid "Heater Core Replacement"
msgstr "Repuesto del núcleo del calentador"

#. module: fleet
#: model:fleet.service.type,name:fleet.type_service_28
msgid "Heater Hose Replacement"
msgstr "Repuesto de la manguera del calentador"

#. module: fleet
#: help:fleet.vehicle,message_summary:0
msgid ""
"Holds the Chatter summary (number of messages, ...). This summary is "
"directly in html format in order to be inserted in kanban views."
msgstr ""
"Contiene el resumen del chatter (nº de mensajes, ...). Este resumen viene "
"directamente en formato HTML para poder ser insertado en las vistas kanban."

#. module: fleet
#: field:fleet.vehicle,horsepower:0
msgid "Horsepower"
msgstr "Caballos de potencia"

#. module: fleet
#: field:fleet.vehicle,horsepower_tax:0
msgid "Horsepower Taxation"
msgstr "Caballos de potencia fiscales"

#. module: fleet
#: selection:fleet.vehicle,fuel_type:0
msgid "Hybrid"
msgstr "Híbrido"

#. module: fleet
#: field:fleet.contract.state,id:0
#: field:fleet.service.type,id:0
#: field:fleet.vehicle,id:0
#: field:fleet.vehicle.cost,id:0
#: field:fleet.vehicle.log.contract,id:0
#: field:fleet.vehicle.log.fuel,id:0
#: field:fleet.vehicle.log.services,id:0
#: field:fleet.vehicle.model,id:0
#: field:fleet.vehicle.model.brand,id:0
#: field:fleet.vehicle.odometer,id:0
#: field:fleet.vehicle.state,id:0
#: field:fleet.vehicle.tag,id:0
msgid "ID"
msgstr "ID"

#. module: fleet
#: help:fleet.vehicle,message_unread:0
msgid "If checked new messages require your attention."
msgstr "Si se marca, los nuevos mensajes requieren su atención"

#. module: fleet
#: model:fleet.service.type,name:fleet.type_service_29
msgid "Ignition Coil Replacement"
msgstr "Repuesto de la bobina de encendido"

#. module: fleet
#: selection:fleet.vehicle.log.contract,state:0
msgid "In Progress"
msgstr "En proceso"

#. module: fleet
#: field:fleet.vehicle.cost,cost_ids:0
#: view:fleet.vehicle.log.contract:fleet.fleet_vehicle_log_contract_form
#: view:fleet.vehicle.log.services:fleet.fleet_vehicle_log_services_form
msgid "Included Services"
msgstr "Servicios incluidos"

#. module: fleet
#: view:fleet.vehicle.log.contract:fleet.fleet_vehicle_log_contract_form
#: view:fleet.vehicle.log.services:fleet.fleet_vehicle_log_services_form
msgid "Indicative Cost"
msgstr "Coste indicativo"

#. module: fleet
#: view:fleet.vehicle.cost:fleet.fleet_vehicle_costs_search
msgid "Indicative Costs"
msgstr "Costes indicativos"

#. module: fleet
#: model:ir.actions.act_window,name:fleet.action_fleet_reporting_costs_non_effective
#: model:ir.ui.menu,name:fleet.menu_fleet_reporting_indicative_costs
msgid "Indicative Costs Analysis"
msgstr "Análisis de los costes indicativos"

#. module: fleet
#: view:fleet.vehicle.log.contract:fleet.fleet_vehicle_log_contract_form
#: field:fleet.vehicle.log.contract,sum_cost:0
msgid "Indicative Costs Total"
msgstr "Total de costes indicativos"

#. module: fleet
#: model:ir.model,name:fleet.model_fleet_vehicle
msgid "Information on a vehicle"
msgstr "Información en un vehículo"

#. module: fleet
#: model:fleet.service.type,name:fleet.type_service_30
msgid "Intake Manifold Gasket Replacement"
msgstr "Repuesto de la junta del colector de admisión"

#. module: fleet
#: view:fleet.vehicle.log.contract:fleet.fleet_vehicle_log_contract_form
msgid "Invoice Date"
msgstr "Fecha Factura"

#. module: fleet
#: field:fleet.vehicle.log.fuel,inv_ref:0
#: field:fleet.vehicle.log.services,inv_ref:0
msgid "Invoice Reference"
msgstr "Referencia factura"

#. module: fleet
#: field:fleet.vehicle,message_is_follower:0
msgid "Is a Follower"
msgstr "Es un seguidor"

#. module: fleet
#: model:fleet.vehicle.tag,name:fleet.vehicle_tag_junior
msgid "Junior"
msgstr "Junior"

#. module: fleet
#: selection:fleet.vehicle,odometer_unit:0
msgid "Kilometers"
msgstr "Kilómetros"

#. module: fleet
#: field:fleet.vehicle,message_last_post:0
msgid "Last Message Date"
msgstr "Fecha del último mensaje"

#. module: fleet
#: field:fleet.vehicle,odometer:0
msgid "Last Odometer"
msgstr "Último odómetro"

#. module: fleet
#: field:fleet.contract.state,write_uid:0
#: field:fleet.service.type,write_uid:0
#: field:fleet.vehicle,write_uid:0
#: field:fleet.vehicle.cost,write_uid:0
#: field:fleet.vehicle.log.contract,write_uid:0
#: field:fleet.vehicle.log.fuel,write_uid:0
#: field:fleet.vehicle.log.services,write_uid:0
#: field:fleet.vehicle.model,write_uid:0
#: field:fleet.vehicle.model.brand,write_uid:0
#: field:fleet.vehicle.odometer,write_uid:0
#: field:fleet.vehicle.state,write_uid:0
#: field:fleet.vehicle.tag,write_uid:0
msgid "Last Updated by"
msgstr "Última actualización de"

#. module: fleet
#: field:fleet.contract.state,write_date:0
#: field:fleet.service.type,write_date:0
#: field:fleet.vehicle,write_date:0
#: field:fleet.vehicle.cost,write_date:0
#: field:fleet.vehicle.log.contract,write_date:0
#: field:fleet.vehicle.log.fuel,write_date:0
#: field:fleet.vehicle.log.services,write_date:0
#: field:fleet.vehicle.model,write_date:0
#: field:fleet.vehicle.model.brand,write_date:0
#: field:fleet.vehicle.odometer,write_date:0
#: field:fleet.vehicle.state,write_date:0
#: field:fleet.vehicle.tag,write_date:0
msgid "Last Updated on"
msgstr "Última actualización en"

#. module: fleet
#: model:fleet.service.type,name:fleet.type_contract_leasing
msgid "Leasing"
msgstr "Leasing"

#. module: fleet
#: field:fleet.vehicle,license_plate:0
msgid "License Plate"
msgstr "Matrícula"

#. module: fleet
#: code:addons/fleet/fleet.py:411
#, python-format
msgid "License Plate: from '%s' to '%s'"
msgstr "Matrícula: de '%s' a '%s'"

#. module: fleet
#: help:fleet.vehicle,license_plate:0
msgid "License plate number of the vehicle (ie: plate number for a car)"
msgstr "Matrícula del vehículo"

#. module: fleet
#: field:fleet.vehicle.log.fuel,liter:0
msgid "Liter"
msgstr "Litro"

#. module: fleet
#: field:fleet.vehicle,location:0
msgid "Location"
msgstr "Ubicación"

#. module: fleet
#: help:fleet.vehicle,location:0
msgid "Location of the vehicle (garage, ...)"
msgstr "Ubicación del vehículo (garage, ...)"

#. module: fleet
#: field:fleet.vehicle,image:0
#: field:fleet.vehicle.model,image:0
#: field:fleet.vehicle.model.brand,image:0
msgid "Logo"
msgstr "Logo"

#. module: fleet
#: field:fleet.vehicle,image_medium:0
#: field:fleet.vehicle.model,image_medium:0
msgid "Logo (medium)"
msgstr "Logo (medio)"

#. module: fleet
#: field:fleet.vehicle,image_small:0
#: field:fleet.vehicle.model,image_small:0
msgid "Logo (small)"
msgstr "Logo (pequeño)"

#. module: fleet
#: model:fleet.service.type,name:fleet.type_service_service_11
msgid "Management Fee"
msgstr "Tasa de gestión"

#. module: fleet
#: model:res.groups,name:fleet.group_fleet_manager
msgid "Manager"
msgstr "Responsable"

#. module: fleet
#: selection:fleet.vehicle,transmission:0
msgid "Manual"
msgstr "Manual"

#. module: fleet
#: help:fleet.vehicle.model.brand,image_medium:0
msgid ""
"Medium-sized logo of the brand. It is automatically resized as a 128x128px "
"image, with aspect ratio preserved. Use this field in form views or some "
"kanban views."
msgstr ""
"Logo de tamaño medio de la marca. Se redimensiona automáticamente a 128x128 "
"px, con el ratio de aspecto preservado. Use este campo en las vistas de "
"formulario o en algunas vistas kanban."

#. module: fleet
#: field:fleet.vehicle.model.brand,image_medium:0
msgid "Medium-sized photo"
msgstr "Foto de tamaño medio"

#. module: fleet
#: field:fleet.vehicle,message_ids:0
msgid "Messages"
msgstr "Mensajes"

#. module: fleet
#: help:fleet.vehicle,message_ids:0
msgid "Messages and communication history"
msgstr "Mensajes e historial de comunicación"

#. module: fleet
#: selection:fleet.vehicle,odometer_unit:0
msgid "Miles"
msgstr "Millas"

#. module: fleet
#: view:fleet.vehicle:fleet.fleet_vehicle_search
#: field:fleet.vehicle,model_id:0
#: view:fleet.vehicle.model:fleet.fleet_vehicle_model_form
msgid "Model"
msgstr "Modelo"

#. module: fleet
#: field:fleet.vehicle.model,brand_id:0
#: view:fleet.vehicle.model.brand:fleet.fleet_vehicle_model_brand_form
#: view:fleet.vehicle.model.brand:fleet.fleet_vehicle_model_brand_tree
msgid "Model Brand"
msgstr "Marca del modelo"

#. module: fleet
#: model:ir.actions.act_window,name:fleet.fleet_vehicle_model_brand_act
#: model:ir.ui.menu,name:fleet.fleet_vehicle_model_brand_menu
msgid "Model brand of Vehicle"
msgstr "Marca modelo del vehículo"

#. module: fleet
#: field:fleet.vehicle.model,modelname:0
msgid "Model name"
msgstr "Nombre del modelo"

#. module: fleet
#: model:ir.model,name:fleet.model_fleet_vehicle_model
msgid "Model of a vehicle"
msgstr "Modelo de un vehículo"

#. module: fleet
#: help:fleet.vehicle,model_id:0
msgid "Model of the vehicle"
msgstr "Modelo del vehículo"

#. module: fleet
#: code:addons/fleet/fleet.py:400
#, python-format
msgid "Model: from '%s' to '%s'"
msgstr "Modelo: de '%s' a '%s'"

#. module: fleet
#: view:fleet.vehicle.model:fleet.fleet_vehicle_model_tree
msgid "Models"
msgstr "Modelos"

#. module: fleet
#: view:fleet.vehicle.cost:fleet.fleet_vehicle_costs_search
msgid "Month"
msgstr "Mes"

#. module: fleet
#: selection:fleet.vehicle.log.contract,cost_frequency:0
msgid "Monthly"
msgstr "Mensual"

#. module: fleet
#: field:fleet.service.type,name:0
#: field:fleet.vehicle,name:0
#: field:fleet.vehicle.cost,name:0
#: field:fleet.vehicle.log.contract,name:0
#: field:fleet.vehicle.model,name:0
#: field:fleet.vehicle.odometer,name:0
#: field:fleet.vehicle.state,name:0
#: field:fleet.vehicle.tag,name:0
msgid "Name"
msgstr "Nombre"

#. module: fleet
#: field:fleet.vehicle,contract_renewal_name:0
msgid "Name of contract to renew soon"
msgstr "Nombre del contrato a renovar pronto"

#. module: fleet
#: selection:fleet.vehicle.log.contract,cost_frequency:0
msgid "No"
msgstr "No"

#. module: fleet
#: code:addons/fleet/fleet.py:399
#: code:addons/fleet/fleet.py:403
#: code:addons/fleet/fleet.py:407
#: code:addons/fleet/fleet.py:410
#, python-format
msgid "None"
msgstr "Ninguno"

#. module: fleet
#: view:fleet.vehicle.log.fuel:fleet.fleet_vehicle_log_fuel_form
#: field:fleet.vehicle.log.fuel,notes:0
#: view:fleet.vehicle.log.services:fleet.fleet_vehicle_log_services_form
#: field:fleet.vehicle.log.services,notes:0
msgid "Notes"
msgstr "Notas"

#. module: fleet
#: help:fleet.vehicle,doors:0
msgid "Number of doors of the vehicle"
msgstr "Nº de puertas del vehículo"

#. module: fleet
#: help:fleet.vehicle,seats:0
msgid "Number of seats of the vehicle"
msgstr "Nº de asientos del vehículo"

#. module: fleet
#: view:fleet.vehicle:fleet.fleet_vehicle_form
#: field:fleet.vehicle,odometer_count:0
#: field:fleet.vehicle.cost,odometer_id:0
msgid "Odometer"
msgstr "Odómetro"

#. module: fleet
#: view:fleet.vehicle.log.fuel:fleet.fleet_vehicle_log_fuel_form
#: view:fleet.vehicle.log.services:fleet.fleet_vehicle_log_services_form
msgid "Odometer Details"
msgstr "Detalles del odómetro"

#. module: fleet
#: view:fleet.vehicle.odometer:fleet.fleet_vehicle_odometer_form
#: view:fleet.vehicle.odometer:fleet.fleet_vehicle_odometer_tree
msgid "Odometer Logs"
msgstr "Registros de odómetros"

#. module: fleet
#: field:fleet.vehicle,odometer_unit:0
msgid "Odometer Unit"
msgstr "Unidad del odómetro"

#. module: fleet
#: field:fleet.vehicle.cost,odometer:0
#: field:fleet.vehicle.odometer,value:0
msgid "Odometer Value"
msgstr "Valor del odómetro"

#. module: fleet
#: view:fleet.vehicle.odometer:fleet.fleet_vehicle_odometer_graph
msgid "Odometer Values Per Vehicle"
msgstr "Valores del odómetro por vehículo"

#. module: fleet
#: view:fleet.vehicle.log.contract:fleet.fleet_vehicle_log_contract_form
msgid "Odometer details"
msgstr "Detalles de odómetro"

#. module: fleet
#: model:ir.model,name:fleet.model_fleet_vehicle_odometer
msgid "Odometer log for a vehicle"
msgstr "Registro del odómetro para un vehículo"

#. module: fleet
#: help:fleet.vehicle,odometer:0
#: help:fleet.vehicle.cost,odometer:0
#: help:fleet.vehicle.cost,odometer_id:0
msgid "Odometer measure of the vehicle at the moment of this log"
msgstr "Medida del odómetro del vehículo en el momento de registro"

#. module: fleet
#: model:fleet.service.type,name:fleet.type_service_31
msgid "Oil Change"
msgstr "Cambio de aceite"

#. module: fleet
#: model:fleet.service.type,name:fleet.type_service_32
msgid "Oil Pump Replacement"
msgstr "Repuesto de la bomba de aceite"

#. module: fleet
#: model:fleet.service.type,name:fleet.type_contract_omnium
msgid "Omnium"
msgstr "A todo riesgo"

#. module: fleet
#: model:ir.actions.client,name:fleet.action_fleet_menu
msgid "Open Fleet Menu"
msgstr "Abrir menú de flota"

#. module: fleet
#: code:addons/fleet/fleet.py:47
#, python-format
msgid "Operation not allowed!"
msgstr "¡Operación no permitida!"

#. module: fleet
#: model:fleet.service.type,name:fleet.type_service_service_16
msgid "Options"
msgstr "Opciones"

#. module: fleet
#: selection:fleet.vehicle.cost,cost_type:0
msgid "Other"
msgstr "Otro"

#. module: fleet
#: model:fleet.service.type,name:fleet.type_service_33
msgid "Other Maintenance"
msgstr "Otro mantenimiento"

#. module: fleet
#: model:fleet.service.type,name:fleet.type_service_34
msgid "Oxygen Sensor Replacement"
msgstr "Repuesto del sensor de oxígeno"

#. module: fleet
#: view:fleet.vehicle.cost:fleet.fleet_vehicle_costs_search
#: field:fleet.vehicle.cost,parent_id:0
msgid "Parent"
msgstr "Padre"

#. module: fleet
#: help:fleet.vehicle.cost,parent_id:0
msgid "Parent cost to this current cost"
msgstr "Coste padre del coste actual"

#. module: fleet
#: help:fleet.vehicle.log.contract,purchaser_id:0
msgid "Person to which the contract is signed for"
msgstr "Persona para la que el contrato está firmado"

#. module: fleet
#: field:fleet.vehicle,power:0
msgid "Power"
msgstr "Potencia"

#. module: fleet
#: model:fleet.service.type,name:fleet.type_service_35
msgid "Power Steering Hose Replacement"
msgstr "Repuesto de la manguera de la dirección asistida"

#. module: fleet
#: model:fleet.service.type,name:fleet.type_service_36
msgid "Power Steering Pump Replacement"
msgstr "Repuesto de la bomba de la dirección asistida"

#. module: fleet
#: help:fleet.vehicle,power:0
msgid "Power in kW of the vehicle"
msgstr "Potencia en kW del vehículo"

#. module: fleet
#: view:fleet.vehicle.log.contract:fleet.fleet_vehicle_log_contract_form
#: view:fleet.vehicle.log.fuel:fleet.fleet_vehicle_log_fuel_search
#: view:fleet.vehicle.log.fuel:fleet.fleet_vehicle_log_fuel_tree
#: view:fleet.vehicle.log.services:fleet.fleet_vehicle_log_services_form
msgid "Price"
msgstr "Precio"

#. module: fleet
#: field:fleet.vehicle.log.fuel,price_per_liter:0
msgid "Price Per Liter"
msgstr "Precio por litro"

#. module: fleet
#: model:fleet.vehicle.tag,name:fleet.vehicle_tag_purchased
msgid "Purchased"
msgstr "Comprado"

#. module: fleet
#: field:fleet.vehicle.log.fuel,purchaser_id:0
#: field:fleet.vehicle.log.services,purchaser_id:0
msgid "Purchaser"
msgstr "Comprador"

#. module: fleet
#: model:fleet.service.type,name:fleet.type_service_37
msgid "Radiator Repair"
msgstr "Reparación del radiador"

#. module: fleet
#: field:fleet.vehicle.log.contract,cost_generated:0
msgid "Recurring Cost Amount"
msgstr "Importe del coste recurrente"

#. module: fleet
#: field:fleet.vehicle.log.contract,cost_frequency:0
msgid "Recurring Cost Frequency"
msgstr "Frecuencia de los costes recurrentes"

#. module: fleet
#: model:fleet.service.type,name:fleet.type_service_refueling
msgid "Refueling"
msgstr "Recarga de combustible"

#. module: fleet
#: view:fleet.vehicle.log.fuel:fleet.fleet_vehicle_log_fuel_form
msgid "Refueling Details"
msgstr "Detalles de reabastecimiento de combustible"

#. module: fleet
#: code:addons/fleet/fleet.py:732
#: view:fleet.vehicle.log.contract:fleet.fleet_vehicle_log_contract_form
#: model:ir.actions.act_window,name:fleet.act_renew_contract
#, python-format
msgid "Renew Contract"
msgstr "Renovar contrato"

#. module: fleet
#: model:fleet.service.type,name:fleet.type_service_service_12
msgid "Rent (Excluding VAT)"
msgstr "Alquiler (excluyendo IVA)"

#. module: fleet
#: model:fleet.service.type,name:fleet.type_service_service_8
msgid "Repair and maintenance"
msgstr "Reparación y mantenimiento"

#. module: fleet
#: model:fleet.service.type,name:fleet.type_contract_repairing
msgid "Repairing"
msgstr "Reparación"

#. module: fleet
#: model:fleet.service.type,name:fleet.type_service_service_10
msgid "Replacement Vehicle"
msgstr "Vehículo de reemplazo"

#. module: fleet
#: model:fleet.service.type,name:fleet.type_service_service_15
msgid "Residual value (Excluding VAT)"
msgstr "Valor residual (excluyendo IVA)"

#. module: fleet
#: model:fleet.service.type,name:fleet.type_service_service_19
msgid "Residual value in %"
msgstr "Valor residual en %"

#. module: fleet
#: model:fleet.service.type,name:fleet.type_service_38
msgid "Resurface Rotors"
msgstr "Reflotar rotores"

#. module: fleet
#: model:fleet.service.type,name:fleet.type_service_39
msgid "Rotate Tires"
msgstr "Rotar neumáticos"

#. module: fleet
#: model:fleet.service.type,name:fleet.type_service_40
msgid "Rotor Replacement"
msgstr "Repuesto del rotor"

#. module: fleet
#: field:fleet.vehicle,seats:0
msgid "Seats Number"
msgstr "Nº de asientos"

#. module: fleet
#: model:fleet.vehicle.tag,name:fleet.vehicle_tag_sedan
msgid "Sedan"
msgstr "Sedán"

#. module: fleet
#: model:fleet.vehicle.tag,name:fleet.vehicle_tag_senior
msgid "Senior"
msgstr "Senior"

#. module: fleet
#: field:fleet.vehicle.state,sequence:0
msgid "Sequence"
msgstr "Secuencia"

#. module: fleet
#: selection:fleet.service.type,category:0
#: view:fleet.vehicle.log.contract:fleet.fleet_vehicle_log_contract_form
#: view:fleet.vehicle.log.services:fleet.fleet_vehicle_log_services_form
msgid "Service"
msgstr "Servicio"

#. module: fleet
#: view:fleet.vehicle.log.services:fleet.fleet_vehicle_log_services_form
msgid "Service Type"
msgstr "Tipo de Servicio"

#. module: fleet
#: model:ir.actions.act_window,name:fleet.fleet_vehicle_service_types_act
#: model:ir.ui.menu,name:fleet.fleet_vehicle_service_types_menu
msgid "Service Types"
msgstr "Tipo de servicios"

#. module: fleet
#: view:fleet.service.type:fleet.fleet_vehicle_service_types_tree
msgid "Service types"
msgstr "Tipos de servicios"

#. module: fleet
#: view:fleet.vehicle:fleet.fleet_vehicle_form
#: field:fleet.vehicle,service_count:0
#: selection:fleet.vehicle.cost,cost_type:0
msgid "Services"
msgstr "Servicios"

#. module: fleet
#: view:fleet.vehicle.log.services:fleet.fleet_vehicle_log_services_graph
msgid "Services Costs Per Month"
msgstr "Costes de las revisiones por mes"

#. module: fleet
#: view:fleet.vehicle.log.services:fleet.fleet_vehicle_log_services_form
msgid "Services Details"
msgstr "Detalles del servicio"

#. module: fleet
#: field:fleet.vehicle,log_services:0
#: view:fleet.vehicle.log.services:fleet.fleet_vehicle_log_services_form
#: view:fleet.vehicle.log.services:fleet.fleet_vehicle_log_services_search
#: view:fleet.vehicle.log.services:fleet.fleet_vehicle_log_services_tree
msgid "Services Logs"
msgstr "Registros de los servicios"

#. module: fleet
#: model:ir.model,name:fleet.model_fleet_vehicle_log_services
msgid "Services for vehicles"
msgstr "Servicios para los vehículos"

#. module: fleet
#: view:fleet.vehicle.log.contract:fleet.fleet_vehicle_log_contract_form
msgid "Set Contract In Progress"
msgstr "Establece el contrato en proceso"

#. module: fleet
#: field:fleet.vehicle.model.brand,image_small:0
msgid "Smal-sized photo"
msgstr "Foto pequeña"

#. module: fleet
#: help:fleet.vehicle.model.brand,image_small:0
msgid ""
"Small-sized photo of the brand. It is automatically resized as a 64x64px "
"image, with aspect ratio preserved. Use this field anywhere a small image is "
"required."
msgstr ""
"Foto pequeña de la marca. Se redimensiona automáticamente a 64x64 px, con el "
"ratio de aspecto preservado. Use este campo donde se requiera una imagen "
"pequeña"

#. module: fleet
#: model:fleet.service.type,name:fleet.type_service_service_6
msgid "Snow tires"
msgstr "Neumáticos de nieve"

#. module: fleet
#: model:fleet.service.type,name:fleet.type_service_41
msgid "Spark Plug Replacement"
msgstr "Repuesto de la bujía"

#. module: fleet
#: model:fleet.service.type,name:fleet.type_service_42
msgid "Starter Replacement"
msgstr "Repuesto del motor de arranque"

#. module: fleet
#: field:fleet.vehicle,state_id:0
#: view:fleet.vehicle.state:fleet.fleet_vehicle_state_tree
msgid "State"
msgstr "Estado"

#. module: fleet
#: sql_constraint:fleet.vehicle.state:0
msgid "State name already exists"
msgstr "El nombre del estado ya existe"

#. module: fleet
#: code:addons/fleet/fleet.py:408
#, python-format
msgid "State: from '%s' to '%s'"
msgstr "Estado: de '%s' a '%s'"

#. module: fleet
#: view:fleet.vehicle:fleet.fleet_vehicle_search
#: field:fleet.vehicle.log.contract,state:0
msgid "Status"
msgstr "Estado"

#. module: fleet
#: field:fleet.vehicle,message_summary:0
msgid "Summary"
msgstr "Resumen"

#. module: fleet
#: model:fleet.service.type,name:fleet.type_service_service_5
#: model:fleet.service.type,name:fleet.type_service_service_7
msgid "Summer tires"
msgstr "Neumáticos de verano"

#. module: fleet
#: field:fleet.vehicle.log.contract,insurer_id:0
#: field:fleet.vehicle.log.fuel,vendor_id:0
#: field:fleet.vehicle.log.services,vendor_id:0
msgid "Supplier"
msgstr "Proveedor"

#. module: fleet
#: field:fleet.vehicle,tag_ids:0
msgid "Tags"
msgstr "Etiquetas"

#. module: fleet
#: model:fleet.service.type,name:fleet.type_service_service_3
msgid "Tax roll"
msgstr "Registro tributario"

#. module: fleet
#: view:fleet.vehicle.log.contract:fleet.fleet_vehicle_log_contract_form
msgid "Terminate Contract"
msgstr "Finalizar contrato"

#. module: fleet
#: selection:fleet.vehicle.log.contract,state:0
msgid "Terminated"
msgstr "Finalizado"

#. module: fleet
#: view:fleet.vehicle.log.contract:fleet.fleet_vehicle_log_contract_form
#: field:fleet.vehicle.log.contract,notes:0
msgid "Terms and Conditions"
msgstr "Términos y condiciones"

#. module: fleet
#: model:fleet.service.type,name:fleet.type_service_43
msgid "Thermostat Replacement"
msgstr "Repuesto del termostato"

#. module: fleet
#: help:fleet.vehicle.model.brand,image:0
msgid ""
"This field holds the image used as logo for the brand, limited to "
"1024x1024px."
msgstr ""
"Este campo contiene la imagen usado como logo para la marca, limitada a "
"1024x1024 px."

#. module: fleet
#: model:fleet.service.type,name:fleet.type_service_44
msgid "Tie Rod End Replacement"
msgstr "Repuesto de la rótula"

#. module: fleet
#: model:fleet.service.type,name:fleet.type_service_45
msgid "Tire Replacement"
msgstr "Repuesto de neumático"

#. module: fleet
#: model:fleet.service.type,name:fleet.type_service_46
msgid "Tire Service"
msgstr "Servicio de neumáticos"

#. module: fleet
#: selection:fleet.vehicle.log.contract,state:0
msgid "To Close"
msgstr "Para cerrar"

#. module: fleet
#: view:fleet.vehicle.log.services:fleet.fleet_vehicle_log_services_tree
msgid "Total"
msgstr "Total"

#. module: fleet
#: field:fleet.vehicle.cost,amount:0
msgid "Total Price"
msgstr "Precio total"

#. module: fleet
#: model:fleet.service.type,name:fleet.type_service_service_14
msgid "Total expenses (Excluding VAT)"
msgstr "Gastos totales (excluyendo IVA)"

#. module: fleet
#: field:fleet.vehicle,contract_renewal_total:0
msgid "Total of contracts due or overdue minus one"
msgstr "Total de contratos vencidos o casi vencidos"

#. module: fleet
#: model:fleet.service.type,name:fleet.type_service_service_18
msgid "Touring Assistance"
msgstr "Asistencia en viaje"

#. module: fleet
#: field:fleet.vehicle,transmission:0
msgid "Transmission"
msgstr "Transmisión"

#. module: fleet
#: model:fleet.service.type,name:fleet.type_service_47
msgid "Transmission Filter Replacement"
msgstr "Repuesto del filtro de transmisión"

#. module: fleet
#: model:fleet.service.type,name:fleet.type_service_48
msgid "Transmission Fluid Replacement"
msgstr "Repuesto de líquido de transmisión"

#. module: fleet
#: model:fleet.service.type,name:fleet.type_service_49
msgid "Transmission Replacement"
msgstr "Repuesto de la transmisión"

#. module: fleet
#: help:fleet.vehicle,transmission:0
msgid "Transmission Used by the vehicle"
msgstr "Transmisión usada por el vehículo"

#. module: fleet
#: field:fleet.vehicle.cost,cost_subtype_id:0
msgid "Type"
msgstr "Tipo"

#. module: fleet
#: model:ir.model,name:fleet.model_fleet_service_type
msgid "Type of services available on a vehicle"
msgstr "Tipo de servicios disponible en el vehículo"

#. module: fleet
#: help:fleet.vehicle,vin_sn:0
msgid "Unique number written on the vehicle motor (VIN/SN number)"
msgstr ""
"Nº único escrito en el motor del vehículo (nº de identificación del vehículo "
"o nº de serie)"

#. module: fleet
#: field:fleet.vehicle.cost,odometer_unit:0
#: field:fleet.vehicle.odometer,unit:0
msgid "Unit"
msgstr "Unidad"

#. module: fleet
#: help:fleet.vehicle,odometer_unit:0
msgid "Unit of the odometer "
msgstr "Unidad del odómetro "

#. module: fleet
#: field:fleet.vehicle,message_unread:0
msgid "Unread Messages"
msgstr "Mensajes sin leer"

#. module: fleet
#: help:fleet.vehicle.state,sequence:0
msgid "Used to order the note stages"
msgstr "Usado para ordenar las etapas"

#. module: fleet
#: model:res.groups,name:fleet.group_fleet_user
msgid "User"
msgstr "Usuario"

#. module: fleet
#: help:fleet.vehicle,car_value:0
msgid "Value of the bought vehicle"
msgstr "Valor del vehículo comprado"

#. module: fleet
#: view:fleet.vehicle:fleet.fleet_vehicle_form
#: view:fleet.vehicle:fleet.fleet_vehicle_search
#: view:fleet.vehicle:fleet.fleet_vehicle_tree
#: view:fleet.vehicle.cost:fleet.fleet_vehicle_costs_search
#: field:fleet.vehicle.cost,vehicle_id:0
#: view:fleet.vehicle.log.fuel:fleet.fleet_vehicle_log_fuel_search
#: view:fleet.vehicle.odometer:fleet.fleet_vehicle_odometer_search
#: field:fleet.vehicle.odometer,vehicle_id:0
msgid "Vehicle"
msgstr "Vehículo"

#. module: fleet
#: view:fleet.vehicle.cost:fleet.fleet_vehicle_cost_tree
#: model:ir.actions.act_window,name:fleet.fleet_vehicle_costs_act
#: model:ir.ui.menu,name:fleet.fleet_vehicle_costs_menu
msgid "Vehicle Costs"
msgstr "Costes del vehículo"

#. module: fleet
#: view:fleet.vehicle.cost:fleet.fleet_vehicle_costs_search
msgid "Vehicle Costs by Month"
msgstr "Costes del vehículo por mes"

#. module: fleet
#: view:fleet.vehicle.log.fuel:fleet.fleet_vehicle_log_fuel_form
msgid "Vehicle Details"
msgstr "Detalles del vehículo"

#. module: fleet
#: model:ir.actions.act_window,name:fleet.fleet_vehicle_model_act
#: model:ir.ui.menu,name:fleet.fleet_vehicle_model_menu
msgid "Vehicle Model"
msgstr "Modelo del vehículo"

#. module: fleet
#: model:ir.actions.act_window,name:fleet.fleet_vehicle_state_act
#: model:ir.ui.menu,name:fleet.fleet_vehicle_state_menu
msgid "Vehicle Status"
msgstr "Estado del vehículo"

#. module: fleet
#: help:fleet.vehicle.cost,vehicle_id:0
msgid "Vehicle concerned by this log"
msgstr "Vehículo afectado por este registro"

#. module: fleet
#: view:fleet.vehicle.cost:fleet.fleet_vehicle_costs_form
msgid "Vehicle costs"
msgstr "Costes del vehículo"

#. module: fleet
#: model:ir.actions.act_window,name:fleet.fleet_vehicle_act
#: model:ir.ui.menu,name:fleet.fleet_vehicle_menu
#: model:ir.ui.menu,name:fleet.fleet_vehicles
msgid "Vehicles"
msgstr "Vehículos"

#. module: fleet
#: model:ir.actions.act_window,name:fleet.fleet_vehicle_log_contract_act
#: model:ir.ui.menu,name:fleet.fleet_vehicle_log_contract_menu
msgid "Vehicles Contracts"
msgstr "Contratos de vehículos"

#. module: fleet
#: view:fleet.vehicle.log.fuel:fleet.fleet_vehicle_log_fuel_search
#: model:ir.actions.act_window,name:fleet.fleet_vehicle_log_fuel_act
#: model:ir.ui.menu,name:fleet.fleet_vehicle_log_fuel_menu
msgid "Vehicles Fuel Logs"
msgstr "Registros de combustible de los vehículos"

#. module: fleet
#: model:ir.actions.act_window,name:fleet.fleet_vehicle_odometer_act
#: model:ir.ui.menu,name:fleet.fleet_vehicle_odometer_menu
msgid "Vehicles Odometer"
msgstr "Odómetro de los vehículos"

#. module: fleet
#: model:ir.actions.act_window,name:fleet.fleet_vehicle_log_services_act
#: model:ir.ui.menu,name:fleet.fleet_vehicle_log_services_menu
msgid "Vehicles Services Logs"
msgstr "Registros de los servicios de los vehículos"

#. module: fleet
#: view:fleet.vehicle.cost:fleet.fleet_vehicle_costs_search
#: view:fleet.vehicle.cost:fleet.fleet_vehicle_effective_costs_report
#: view:fleet.vehicle.cost:fleet.fleet_vehicle_indicative_costs_report
#: view:fleet.vehicle.model:fleet.fleet_vehicle_model_search
msgid "Vehicles costs"
msgstr "Costes de los vehículos"

#. module: fleet
#: view:fleet.vehicle.odometer:fleet.fleet_vehicle_odometer_search
msgid "Vehicles odometers"
msgstr "Odómetros de los vehículos"

#. module: fleet
#: view:fleet.vehicle.model:fleet.fleet_vehicle_model_form
#: field:fleet.vehicle.model,vendors:0
msgid "Vendors"
msgstr "Vendedores"

#. module: fleet
#: field:fleet.vehicle.log.contract,days_left:0
msgid "Warning Date"
msgstr "Fecha de aviso"

#. module: fleet
#: model:fleet.service.type,name:fleet.type_service_50
msgid "Water Pump Replacement"
msgstr "Repuesto de la bomba de agua"

#. module: fleet
#: selection:fleet.vehicle.log.contract,cost_frequency:0
msgid "Weekly"
msgstr "Semanalmente"

#. module: fleet
#: model:fleet.service.type,name:fleet.type_service_51
msgid "Wheel Alignment"
msgstr "Alineación de los neumáticos"

#. module: fleet
#: model:fleet.service.type,name:fleet.type_service_52
msgid "Wheel Bearing Replacement"
msgstr "Repuesto de la rueda del cojinete"

#. module: fleet
#: model:fleet.service.type,name:fleet.type_service_53
msgid "Windshield Wiper(s) Replacement"
msgstr "Repuesto del/de los limpiaparabrisas"

#. module: fleet
#: view:fleet.vehicle.log.contract:fleet.fleet_vehicle_log_contract_form
msgid "Write here all other information relative to this contract"
msgstr "Escriba aquí cualquier otra información relativa a este contrato"

#. module: fleet
#: help:fleet.vehicle.log.contract,notes:0
msgid "Write here all supplementary informations relative to this contract"
msgstr ""
"Escriba aquí toda la información suplementaria relativa a este contrato"

#. module: fleet
#: view:fleet.vehicle.log.fuel:fleet.fleet_vehicle_log_fuel_form
msgid "Write here any other information"
msgstr "Escriba aquí cualquier otra información"

#. module: fleet
#: view:fleet.vehicle.log.services:fleet.fleet_vehicle_log_services_form
msgid "Write here any other information related to the service completed."
msgstr ""
"Escriba aquí cualquier otra información relacionada con el servicio "
"completado."

#. module: fleet
#: view:fleet.vehicle.cost:fleet.fleet_vehicle_costs_search
msgid "Year"
msgstr "Año"

#. module: fleet
#: selection:fleet.vehicle.log.contract,cost_frequency:0
msgid "Yearly"
msgstr "Anualmente"

#. module: fleet
#: view:fleet.vehicle.log.contract:fleet.fleet_vehicle_log_contract_form
msgid "amount"
msgstr "importe"

#. module: fleet
#: view:fleet.vehicle:fleet.fleet_vehicle_kanban
msgid "and"
msgstr "y"

#. module: fleet
#: view:fleet.vehicle:fleet.fleet_vehicle_form
msgid "g/km"
msgstr "g/km"

#. module: fleet
#: view:fleet.vehicle:fleet.fleet_vehicle_kanban
msgid "other(s)"
msgstr "otro(s)"

#. module: fleet
#: view:fleet.vehicle:fleet.fleet_vehicle_form
msgid "show all the costs for this vehicle"
msgstr "mostrar todos los costes para este vehículo"

#. module: fleet
#: view:fleet.vehicle:fleet.fleet_vehicle_form
msgid "show the contract for this vehicle"
msgstr "mostrar el contrato para este vehículo"

#. module: fleet
#: view:fleet.vehicle:fleet.fleet_vehicle_form
msgid "show the fuel logs for this vehicle"
msgstr "mostrar los registros de combustible para este vehículo"

#. module: fleet
#: view:fleet.vehicle:fleet.fleet_vehicle_form
msgid "show the odometer logs for this vehicle"
msgstr "mostrar los registros de odómetro para este vehículo"

#. module: fleet
#: view:fleet.vehicle:fleet.fleet_vehicle_form
msgid "show the services logs for this vehicle"
msgstr "mostrar los registros de revisiones para este vehículo"

#~ msgid ""
#~ "<p class=\"oe_view_nocontent_create\">\n"
#~ "                Click to create a new fuel log. \n"
#~ "              </p><p>\n"
#~ "                Here you can add refuelling entries for all vehicles.  You "
#~ "can\n"
#~ "                also filter logs of a particular vehicle using the search\n"
#~ "                field.\n"
#~ "              </p>\n"
#~ "            "
#~ msgstr ""
#~ "<p class=\"oe_view_nocontent_create\">\n"
#~ "Pulse para crear un nuevo registro de combustible.\n"
#~ "</p><p>\n"
#~ "Aquí puede añadir entradas de reabastecimiento de combustible para todos los "
#~ "vehículos. Puede también filtrar los registros de un vehículo en particular "
#~ "usando el campo de búsqueda.\n"
#~ "</p>\n"
#~ "            "

#~ msgid ""
#~ "<p class=\"oe_view_nocontent_create\">\n"
#~ "                Click to create a new odometer log. \n"
#~ "              </p>\n"
#~ "              <p>\n"
#~ "                Here you can add various odometer entries for all vehicles.\n"
#~ "                You can also show odometer value for a particular vehicle "
#~ "using\n"
#~ "                the search field.\n"
#~ "              </p>\n"
#~ "            "
#~ msgstr ""
#~ "<p class=\"oe_view_nocontent_create\">\n"
#~ "Pulse aquí para crear un nuevo registro de odómetro (cuentakilómetros).\n"
#~ "</p>\n"
#~ "<p>\n"
#~ "Aquí puede añadir varias entradas de odómetros para todos los vehículos.\n"
#~ "Puede también mostrar los valores de odómetro para un vehículo en particular "
#~ "usando el campo de búsqueda.\n"
#~ "</p>\n"
#~ "            "<|MERGE_RESOLUTION|>--- conflicted
+++ resolved
@@ -1,18 +1,3 @@
-<<<<<<< HEAD
-# Spanish translation for openobject-addons
-# Copyright (c) 2014 Rosetta Contributors and Canonical Ltd 2014
-# This file is distributed under the same license as the openobject-addons package.
-# FIRST AUTHOR <EMAIL@ADDRESS>, 2014.
-#
-msgid ""
-msgstr ""
-"Project-Id-Version: openobject-addons\n"
-"Report-Msgid-Bugs-To: FULL NAME <EMAIL@ADDRESS>\n"
-"POT-Creation-Date: 2014-09-23 16:28+0000\n"
-"PO-Revision-Date: 2014-10-01 01:45+0000\n"
-"Last-Translator: Pedro Manuel Baeza <pedro.baeza@gmail.com>\n"
-"Language-Team: Spanish <es@li.org>\n"
-=======
 # Translation of Odoo Server.
 # This file contains the translation of the following modules:
 # * fleet
@@ -28,12 +13,11 @@
 "PO-Revision-Date: 2016-02-18 11:01+0000\n"
 "Last-Translator: Rafael Blasco <rafabn@antiun.com>\n"
 "Language-Team: Spanish (http://www.transifex.com/odoo/odoo-8/language/es/)\n"
->>>>>>> d4e5019e
 "MIME-Version: 1.0\n"
 "Content-Type: text/plain; charset=UTF-8\n"
-"Content-Transfer-Encoding: 8bit\n"
-"X-Launchpad-Export-Date: 2014-10-02 06:42+0000\n"
-"X-Generator: Launchpad (build 17196)\n"
+"Content-Transfer-Encoding: \n"
+"Language: es\n"
+"Plural-Forms: nplurals=2; plural=(n != 1);\n"
 
 #. module: fleet
 #: code:addons/fleet/fleet.py:387
@@ -42,7 +26,7 @@
 msgstr "¡%s %s ha sido añadido a la flota!"
 
 #. module: fleet
-#: code:addons/fleet/fleet.py:661
+#: code:addons/fleet/fleet.py:663
 #, python-format
 msgid "%s contract(s) need(s) to be renewed and/or closed!"
 msgstr "¡%s contrato(s) necesita(n) ser renovado(s) o cerrado(s)!"
@@ -54,11 +38,7 @@
 "                Click to create a new brand.\n"
 "              </p>\n"
 "            "
-msgstr ""
-"<p class=\"oe_view_nocontent_create\">\n"
-"Pulse para crear una nueva marca.\n"
-"</p>\n"
-"            "
+msgstr "<p class=\"oe_view_nocontent_create\">\nPulse para crear una nueva marca.\n</p>\n            "
 
 #. module: fleet
 #: model:ir.actions.act_window,help:fleet.fleet_vehicle_log_contract_act
@@ -74,18 +54,7 @@
 "                (reparation, insurances, periodic maintenance).\n"
 "              </p>\n"
 "            "
-msgstr ""
-"<p class=\"oe_view_nocontent_create\">\n"
-"Pulse para crear un nuevo contrato.\n"
-"              </p><p>\n"
-"Gestione todos sus contratos (leasing, seguros, etc) con sus\n"
-"servicios relacionados y costes. Odoo le avisará automáticamente\n"
-"cuando sus contratos deban ser renovados\n"
-"</p><p>\n"
-"Cada contrato (por ejemplo, leasing), puede incluir varios servicios\n"
-"(reparación, seguros, mantenimiento periódico...).\n"
-"              </p>\n"
-"            "
+msgstr "<p class=\"oe_view_nocontent_create\">\nPulse para crear un nuevo contrato.\n              </p><p>\nGestione todos sus contratos (leasing, seguros, etc) con sus\nservicios relacionados y costes. Odoo le avisará automáticamente\ncuando sus contratos deban ser renovados\n</p><p>\nCada contrato (por ejemplo, leasing), puede incluir varios servicios\n(reparación, seguros, mantenimiento periódico...).\n              </p>\n            "
 
 #. module: fleet
 #: model:ir.actions.act_window,help:fleet.fleet_vehicle_costs_act
@@ -98,15 +67,7 @@
 "                contracts (fixed or recurring) and fuel logs.\n"
 "              </p>\n"
 "            "
-msgstr ""
-"<p class=\"oe_view_nocontent_create\">\n"
-"Pulse para crear un nuevo coste.\n"
-"</p><p>\n"
-"Odoo le ayuda a gestionar los costes para sus diferentes\n"
-"vehículos. Los costes son creados automáticamente de los servicios,\n"
-"contratos (fijos o periódicos) y registros de combustible.\n"
-"</p>\n"
-"            "
+msgstr "<p class=\"oe_view_nocontent_create\">\nPulse para crear un nuevo coste.\n</p><p>\nOdoo le ayuda a gestionar los costes para sus diferentes\nvehículos. Los costes son creados automáticamente de los servicios,\ncontratos (fijos o periódicos) y registros de combustible.\n</p>\n            "
 
 #. module: fleet
 #: model:ir.actions.act_window,help:fleet.fleet_vehicle_log_fuel_act
@@ -114,22 +75,12 @@
 "<p class=\"oe_view_nocontent_create\">\n"
 "                Click to create a new fuel log.\n"
 "              </p><p>\n"
-"                Here you can add refuelling entries for all vehicles.  You "
-"can\n"
+"                Here you can add refuelling entries for all vehicles.  You can\n"
 "                also filter logs of a particular vehicle using the search\n"
 "                field.\n"
 "              </p>\n"
 "            "
-msgstr ""
-"<p class=\"oe_view_nocontent_create\">\n"
-"Pulse para crear un nuevo registro de combustible.\n"
-"</p><p>\n"
-"Aquí puede añadir entradas de reabastecimiento de combustible para todos los "
-"vehículos. \n"
-"Puede también filtrar los registros de un vehículo en particular usando el "
-"campo de búsqueda.\n"
-"</p>\n"
-"            "
+msgstr "<p class=\"oe_view_nocontent_create\">\nPulse para crear un nuevo registro de combustible.\n</p><p>\nAquí puede añadir entradas de reabastecimiento de combustible para todos los vehículos. \nPuede también filtrar los registros de un vehículo en particular usando el campo de búsqueda.\n</p>\n            "
 
 #. module: fleet
 #: model:ir.actions.act_window,help:fleet.fleet_vehicle_model_act
@@ -137,17 +88,10 @@
 "<p class=\"oe_view_nocontent_create\">\n"
 "                Click to create a new model.\n"
 "              </p><p>\n"
-"                You can define several models (e.g. A3, A4) for each brand "
-"(Audi).\n"
+"                You can define several models (e.g. A3, A4) for each brand (Audi).\n"
 "              </p>\n"
 "            "
-msgstr ""
-"<p class=\"oe_view_nocontent_create\">\n"
-"Pulse para crear un nuevo modelo.\n"
-"</p><p>\n"
-"Puede definir varios modelos (por ejemplo, A3, A4) para cada marca (Audi).\n"
-"</p>\n"
-"            "
+msgstr "<p class=\"oe_view_nocontent_create\">\nPulse para crear un nuevo modelo.\n</p><p>\nPuede definir varios modelos (por ejemplo, A3, A4) para cada marca (Audi).\n</p>\n            "
 
 #. module: fleet
 #: model:ir.actions.act_window,help:fleet.fleet_vehicle_odometer_act
@@ -157,21 +101,11 @@
 "              </p>\n"
 "              <p>\n"
 "                Here you can add various odometer entries for all vehicles.\n"
-"                You can also show odometer value for a particular vehicle "
-"using\n"
+"                You can also show odometer value for a particular vehicle using\n"
 "                the search field.\n"
 "              </p>\n"
 "            "
-msgstr ""
-"<p class=\"oe_view_nocontent_create\">\n"
-"Pulse aquí para crear un nuevo registro de odómetro (cuentakilómetros).\n"
-"</p>\n"
-"<p>\n"
-"Aquí puede añadir varias entradas de odómetros para todos los vehículos.\n"
-"Puede también mostrar los valores de odómetro para un vehículo en \n"
-"particular usando el campo de búsqueda.\n"
-"</p>\n"
-"            "
+msgstr "<p class=\"oe_view_nocontent_create\">\nPulse aquí para crear un nuevo registro de odómetro (cuentakilómetros).\n</p>\n<p>\nAquí puede añadir varias entradas de odómetros para todos los vehículos.\nPuede también mostrar los valores de odómetro para un vehículo en \nparticular usando el campo de búsqueda.\n</p>\n            "
 
 #. module: fleet
 #: model:ir.actions.act_window,help:fleet.fleet_vehicle_log_services_act
@@ -184,16 +118,7 @@
 "                repair, fixed maintenance, etc.\n"
 "              </p>\n"
 "            "
-msgstr ""
-"<p class=\"oe_view_nocontent_create\">\n"
-"Pulse para crear un nuevo servicio.\n"
-"</p><p>\n"
-"Odoo le ayuda a seguir todos los servicios realizados en su vehículo. Los \n"
-"servicios pueden ser de muchos tipos: reparaciones ocasionales, "
-"mantenimiento \n"
-"fijos, etc.\n"
-"</p>\n"
-"            "
+msgstr "<p class=\"oe_view_nocontent_create\">\nPulse para crear un nuevo servicio.\n</p><p>\nOdoo le ayuda a seguir todos los servicios realizados en su vehículo. Los \nservicios pueden ser de muchos tipos: reparaciones ocasionales, mantenimiento \nfijos, etc.\n</p>\n            "
 
 #. module: fleet
 #: model:ir.actions.act_window,help:fleet.fleet_vehicle_service_types_act
@@ -201,18 +126,10 @@
 "<p class=\"oe_view_nocontent_create\">\n"
 "                Click to create a new type of service.\n"
 "              </p><p>\n"
-"                Each service can used in contracts, as a standalone service "
-"or both.\n"
+"                Each service can used in contracts, as a standalone service or both.\n"
 "              </p>\n"
 "            "
-msgstr ""
-"<p class=\"oe_view_nocontent_create\">\n"
-"Pulse para crear un nuevo tipo de servicio.\n"
-"</p><p>\n"
-"Cada servicio puede ser usado en los contratos, como un servicio "
-"independiente o ambos.\n"
-"</p>\n"
-"            "
+msgstr "<p class=\"oe_view_nocontent_create\">\nPulse para crear un nuevo tipo de servicio.\n</p><p>\nCada servicio puede ser usado en los contratos, como un servicio independiente o ambos.\n</p>\n            "
 
 #. module: fleet
 #: model:ir.actions.act_window,help:fleet.fleet_vehicle_act
@@ -220,29 +137,15 @@
 "<p class=\"oe_view_nocontent_create\">\n"
 "                Click to create a new vehicle.\n"
 "              </p><p>\n"
-"                You will be able to manage your fleet by keeping track of "
-"the\n"
-"                contracts, services, fixed and recurring costs, odometers "
-"and\n"
+"                You will be able to manage your fleet by keeping track of the\n"
+"                contracts, services, fixed and recurring costs, odometers and\n"
 "                fuel logs associated to each vehicle.\n"
 "            </p><p>\n"
 "                Odoo will warn you when services or contract have to be\n"
 "                renewed.\n"
 "              </p>\n"
 "            "
-msgstr ""
-"<p class=\"oe_view_nocontent_create\">\n"
-"Pulse para crear un nuevo vehículo.\n"
-"</p><p>\n"
-"Podrá gestionar su flota siguiendo los contratos, servicios, costes fijos y "
-"\n"
-"recurrentes, odómetros y registros de combustible asociados a cada "
-"vehículo.\n"
-"</p><p>\n"
-"Odoo le avisará cuando los servicios o el contrato tengan que ser "
-"renovados.\n"
-"</p>\n"
-"            "
+msgstr "<p class=\"oe_view_nocontent_create\">\nPulse para crear un nuevo vehículo.\n</p><p>\nPodrá gestionar su flota siguiendo los contratos, servicios, costes fijos y \nrecurrentes, odómetros y registros de combustible asociados a cada vehículo.\n</p><p>\nOdoo le avisará cuando los servicios o el contrato tengan que ser renovados.\n</p>\n            "
 
 #. module: fleet
 #: model:ir.actions.act_window,help:fleet.fleet_vehicle_state_act
@@ -250,19 +153,11 @@
 "<p class=\"oe_view_nocontent_create\">\n"
 "                Click to create a vehicule status.\n"
 "              </p><p>\n"
-"                You can customize available status to track the evolution "
-"of\n"
+"                You can customize available status to track the evolution of\n"
 "                each vehicule. Example: Active, Being Repaired, Sold.\n"
 "              </p>\n"
 "            "
-msgstr ""
-"<p class=\"oe_view_nocontent_create\">\n"
-"Pulse para crear un estado del vehículo.\n"
-"</p><p>\n"
-"Puede personalizar los estados disponibles para seguir la evolución de cada "
-"vehículo. Por ejemplo: Activo, siendo reparado, vendido, etc.\n"
-"</p>\n"
-"            "
+msgstr "<p class=\"oe_view_nocontent_create\">\nPulse para crear un estado del vehículo.\n</p><p>\nPuede personalizar los estados disponibles para seguir la evolución de cada vehículo. Por ejemplo: Activo, siendo reparado, vendido, etc.\n</p>\n            "
 
 #. module: fleet
 #: model:ir.actions.act_window,help:fleet.action_fleet_reporting_costs
@@ -270,27 +165,14 @@
 msgid ""
 "<p>\n"
 "          Odoo helps you managing the costs for your different vehicles\n"
-"          Costs are generally created from services and contract and appears "
-"here.\n"
+"          Costs are generally created from services and contract and appears here.\n"
 "        </p>\n"
 "        <p>\n"
-"          Thanks to the different filters, Odoo can only print the "
-"effective\n"
+"          Thanks to the different filters, Odoo can only print the effective\n"
 "          costs, sort them by type and by vehicle.\n"
 "        </p>\n"
 "      "
-msgstr ""
-"<p>\n"
-"Odoo le ayuda a gestionar los costes para sus vehículos.\n"
-"Los costes se crean generalmente desde los servicios y contratos, y aparecen "
-"aquí.\n"
-"</p>\n"
-"<p>\n"
-"Gracias a los diversos filtros, Odoo puede imprimir sólo los costes "
-"efectivos,\n"
-"ordenándolos por tipo y vehículo.\n"
-"</p>\n"
-"      "
+msgstr "<p>\nOdoo le ayuda a gestionar los costes para sus vehículos.\nLos costes se crean generalmente desde los servicios y contratos, y aparecen aquí.\n</p>\n<p>\nGracias a los diversos filtros, Odoo puede imprimir sólo los costes efectivos,\nordenándolos por tipo y vehículo.\n</p>\n      "
 
 #. module: fleet
 #: model:fleet.service.type,name:fleet.type_service_1
@@ -493,11 +375,8 @@
 
 #. module: fleet
 #: help:fleet.service.type,category:0
-msgid ""
-"Choose wheter the service refer to contracts, vehicle services or both"
-msgstr ""
-"Escoja si el servicio se refiere a los contratos, a servicios del vehículo o "
-"a ambos"
+msgid "Choose wheter the service refer to contracts, vehicle services or both"
+msgstr "Escoja si el servicio se refiere a los contratos, a servicios del vehículo o a ambos"
 
 #. module: fleet
 #: field:fleet.vehicle,color:0
@@ -589,8 +468,7 @@
 
 #. module: fleet
 #: view:fleet.vehicle:fleet.fleet_vehicle_form
-#: field:fleet.vehicle,contract_count:0
-#: field:fleet.vehicle,log_contracts:0
+#: field:fleet.vehicle,contract_count:0 field:fleet.vehicle,log_contracts:0
 msgid "Contracts"
 msgstr "Contratos"
 
@@ -658,24 +536,18 @@
 msgid ""
 "Costs paid at regular intervals, depending on the cost frequency. If the "
 "cost frequency is set to unique, the cost will be logged at the start date"
-msgstr ""
-"Costes pagados a intervalos regulares, dependiendo de la frecuencia del "
-"coste. Si la frecuencia del coste se establece a única, el coste será "
-"registrado en la fecha de inicio."
+msgstr "Costes pagados a intervalos regulares, dependiendo de la frecuencia del coste. Si la frecuencia del coste se establece a única, el coste será registrado en la fecha de inicio."
 
 #. module: fleet
 #: view:fleet.vehicle.log.contract:fleet.fleet_vehicle_log_contract_form
 msgid ""
 "Create a new contract automatically with all the same informations except "
 "for the date that will start at the end of current contract"
-msgstr ""
-"Crea automáticamente un nuevo contrato con la misma información excepto por "
-"la fecha de inicio, que será la de finalización del actual contrato."
+msgstr "Crea automáticamente un nuevo contrato con la misma información excepto por la fecha de inicio, que será la de finalización del actual contrato."
 
 #. module: fleet
 #: field:fleet.contract.state,create_uid:0
-#: field:fleet.service.type,create_uid:0
-#: field:fleet.vehicle,create_uid:0
+#: field:fleet.service.type,create_uid:0 field:fleet.vehicle,create_uid:0
 #: field:fleet.vehicle.cost,create_uid:0
 #: field:fleet.vehicle.log.contract,create_uid:0
 #: field:fleet.vehicle.log.fuel,create_uid:0
@@ -683,15 +555,13 @@
 #: field:fleet.vehicle.model,create_uid:0
 #: field:fleet.vehicle.model.brand,create_uid:0
 #: field:fleet.vehicle.odometer,create_uid:0
-#: field:fleet.vehicle.state,create_uid:0
-#: field:fleet.vehicle.tag,create_uid:0
+#: field:fleet.vehicle.state,create_uid:0 field:fleet.vehicle.tag,create_uid:0
 msgid "Created by"
 msgstr "Creado por"
 
 #. module: fleet
 #: field:fleet.contract.state,create_date:0
-#: field:fleet.service.type,create_date:0
-#: field:fleet.vehicle,create_date:0
+#: field:fleet.service.type,create_date:0 field:fleet.vehicle,create_date:0
 #: field:fleet.vehicle.cost,create_date:0
 #: field:fleet.vehicle.log.contract,create_date:0
 #: field:fleet.vehicle.log.fuel,create_date:0
@@ -715,8 +585,7 @@
 msgstr "Diariamente"
 
 #. module: fleet
-#: field:fleet.vehicle.cost,date:0
-#: field:fleet.vehicle.odometer,date:0
+#: field:fleet.vehicle.cost,date:0 field:fleet.vehicle.odometer,date:0
 msgid "Date"
 msgstr "Fecha"
 
@@ -738,11 +607,9 @@
 #. module: fleet
 #: help:fleet.vehicle.log.contract,expiration_date:0
 msgid ""
-"Date when the coverage of the contract expirates (by default, one year after "
-"begin date)"
-msgstr ""
-"Fecha en la que la cobertura de los contratos expira (por defecto, un año "
-"después de la fecha de inicio)"
+"Date when the coverage of the contract expirates (by default, one year after"
+" begin date)"
+msgstr "Fecha en la que la cobertura de los contratos expira (por defecto, un año después de la fecha de inicio)"
 
 #. module: fleet
 #: help:fleet.vehicle,acquisition_date:0
@@ -880,8 +747,7 @@
 msgstr "Repuesto del inyector de combustible"
 
 #. module: fleet
-#: field:fleet.vehicle,fuel_logs_count:0
-#: field:fleet.vehicle,log_fuel:0
+#: field:fleet.vehicle,fuel_logs_count:0 field:fleet.vehicle,log_fuel:0
 #: view:fleet.vehicle.log.fuel:fleet.fleet_vehicle_log_fuel_form
 #: view:fleet.vehicle.log.fuel:fleet.fleet_vehicle_log_fuel_tree
 msgid "Fuel Logs"
@@ -981,9 +847,7 @@
 msgid ""
 "Holds the Chatter summary (number of messages, ...). This summary is "
 "directly in html format in order to be inserted in kanban views."
-msgstr ""
-"Contiene el resumen del chatter (nº de mensajes, ...). Este resumen viene "
-"directamente en formato HTML para poder ser insertado en las vistas kanban."
+msgstr "Contiene el resumen del chatter (nº de mensajes, ...). Este resumen viene directamente en formato HTML para poder ser insertado en las vistas kanban."
 
 #. module: fleet
 #: field:fleet.vehicle,horsepower:0
@@ -1001,18 +865,12 @@
 msgstr "Híbrido"
 
 #. module: fleet
-#: field:fleet.contract.state,id:0
-#: field:fleet.service.type,id:0
-#: field:fleet.vehicle,id:0
-#: field:fleet.vehicle.cost,id:0
-#: field:fleet.vehicle.log.contract,id:0
-#: field:fleet.vehicle.log.fuel,id:0
-#: field:fleet.vehicle.log.services,id:0
-#: field:fleet.vehicle.model,id:0
-#: field:fleet.vehicle.model.brand,id:0
-#: field:fleet.vehicle.odometer,id:0
-#: field:fleet.vehicle.state,id:0
-#: field:fleet.vehicle.tag,id:0
+#: field:fleet.contract.state,id:0 field:fleet.service.type,id:0
+#: field:fleet.vehicle,id:0 field:fleet.vehicle.cost,id:0
+#: field:fleet.vehicle.log.contract,id:0 field:fleet.vehicle.log.fuel,id:0
+#: field:fleet.vehicle.log.services,id:0 field:fleet.vehicle.model,id:0
+#: field:fleet.vehicle.model.brand,id:0 field:fleet.vehicle.odometer,id:0
+#: field:fleet.vehicle.state,id:0 field:fleet.vehicle.tag,id:0
 msgid "ID"
 msgstr "ID"
 
@@ -1108,25 +966,21 @@
 msgstr "Último odómetro"
 
 #. module: fleet
-#: field:fleet.contract.state,write_uid:0
-#: field:fleet.service.type,write_uid:0
-#: field:fleet.vehicle,write_uid:0
-#: field:fleet.vehicle.cost,write_uid:0
+#: field:fleet.contract.state,write_uid:0 field:fleet.service.type,write_uid:0
+#: field:fleet.vehicle,write_uid:0 field:fleet.vehicle.cost,write_uid:0
 #: field:fleet.vehicle.log.contract,write_uid:0
 #: field:fleet.vehicle.log.fuel,write_uid:0
 #: field:fleet.vehicle.log.services,write_uid:0
 #: field:fleet.vehicle.model,write_uid:0
 #: field:fleet.vehicle.model.brand,write_uid:0
 #: field:fleet.vehicle.odometer,write_uid:0
-#: field:fleet.vehicle.state,write_uid:0
-#: field:fleet.vehicle.tag,write_uid:0
+#: field:fleet.vehicle.state,write_uid:0 field:fleet.vehicle.tag,write_uid:0
 msgid "Last Updated by"
 msgstr "Última actualización de"
 
 #. module: fleet
 #: field:fleet.contract.state,write_date:0
-#: field:fleet.service.type,write_date:0
-#: field:fleet.vehicle,write_date:0
+#: field:fleet.service.type,write_date:0 field:fleet.vehicle,write_date:0
 #: field:fleet.vehicle.cost,write_date:0
 #: field:fleet.vehicle.log.contract,write_date:0
 #: field:fleet.vehicle.log.fuel,write_date:0
@@ -1134,8 +988,7 @@
 #: field:fleet.vehicle.model,write_date:0
 #: field:fleet.vehicle.model.brand,write_date:0
 #: field:fleet.vehicle.odometer,write_date:0
-#: field:fleet.vehicle.state,write_date:0
-#: field:fleet.vehicle.tag,write_date:0
+#: field:fleet.vehicle.state,write_date:0 field:fleet.vehicle.tag,write_date:0
 msgid "Last Updated on"
 msgstr "Última actualización en"
 
@@ -1176,21 +1029,18 @@
 msgstr "Ubicación del vehículo (garage, ...)"
 
 #. module: fleet
-#: field:fleet.vehicle,image:0
-#: field:fleet.vehicle.model,image:0
+#: field:fleet.vehicle,image:0 field:fleet.vehicle.model,image:0
 #: field:fleet.vehicle.model.brand,image:0
 msgid "Logo"
 msgstr "Logo"
 
 #. module: fleet
-#: field:fleet.vehicle,image_medium:0
-#: field:fleet.vehicle.model,image_medium:0
+#: field:fleet.vehicle,image_medium:0 field:fleet.vehicle.model,image_medium:0
 msgid "Logo (medium)"
 msgstr "Logo (medio)"
 
 #. module: fleet
-#: field:fleet.vehicle,image_small:0
-#: field:fleet.vehicle.model,image_small:0
+#: field:fleet.vehicle,image_small:0 field:fleet.vehicle.model,image_small:0
 msgid "Logo (small)"
 msgstr "Logo (pequeño)"
 
@@ -1215,10 +1065,7 @@
 "Medium-sized logo of the brand. It is automatically resized as a 128x128px "
 "image, with aspect ratio preserved. Use this field in form views or some "
 "kanban views."
-msgstr ""
-"Logo de tamaño medio de la marca. Se redimensiona automáticamente a 128x128 "
-"px, con el ratio de aspecto preservado. Use este campo en las vistas de "
-"formulario o en algunas vistas kanban."
+msgstr "Logo de tamaño medio de la marca. Se redimensiona automáticamente a 128x128 px, con el ratio de aspecto preservado. Use este campo en las vistas de formulario o en algunas vistas kanban."
 
 #. module: fleet
 #: field:fleet.vehicle.model.brand,image_medium:0
@@ -1297,14 +1144,10 @@
 msgstr "Mensual"
 
 #. module: fleet
-#: field:fleet.service.type,name:0
-#: field:fleet.vehicle,name:0
-#: field:fleet.vehicle.cost,name:0
-#: field:fleet.vehicle.log.contract,name:0
-#: field:fleet.vehicle.model,name:0
-#: field:fleet.vehicle.odometer,name:0
-#: field:fleet.vehicle.state,name:0
-#: field:fleet.vehicle.tag,name:0
+#: field:fleet.service.type,name:0 field:fleet.vehicle,name:0
+#: field:fleet.vehicle.cost,name:0 field:fleet.vehicle.log.contract,name:0
+#: field:fleet.vehicle.model,name:0 field:fleet.vehicle.odometer,name:0
+#: field:fleet.vehicle.state,name:0 field:fleet.vehicle.tag,name:0
 msgid "Name"
 msgstr "Nombre"
 
@@ -1319,10 +1162,8 @@
 msgstr "No"
 
 #. module: fleet
-#: code:addons/fleet/fleet.py:399
-#: code:addons/fleet/fleet.py:403
-#: code:addons/fleet/fleet.py:407
-#: code:addons/fleet/fleet.py:410
+#: code:addons/fleet/fleet.py:399 code:addons/fleet/fleet.py:403
+#: code:addons/fleet/fleet.py:407 code:addons/fleet/fleet.py:410
 #, python-format
 msgid "None"
 msgstr "Ninguno"
@@ -1347,8 +1188,7 @@
 
 #. module: fleet
 #: view:fleet.vehicle:fleet.fleet_vehicle_form
-#: field:fleet.vehicle,odometer_count:0
-#: field:fleet.vehicle.cost,odometer_id:0
+#: field:fleet.vehicle,odometer_count:0 field:fleet.vehicle.cost,odometer_id:0
 msgid "Odometer"
 msgstr "Odómetro"
 
@@ -1370,8 +1210,7 @@
 msgstr "Unidad del odómetro"
 
 #. module: fleet
-#: field:fleet.vehicle.cost,odometer:0
-#: field:fleet.vehicle.odometer,value:0
+#: field:fleet.vehicle.cost,odometer:0 field:fleet.vehicle.odometer,value:0
 msgid "Odometer Value"
 msgstr "Valor del odómetro"
 
@@ -1391,8 +1230,7 @@
 msgstr "Registro del odómetro para un vehículo"
 
 #. module: fleet
-#: help:fleet.vehicle,odometer:0
-#: help:fleet.vehicle.cost,odometer:0
+#: help:fleet.vehicle,odometer:0 help:fleet.vehicle.cost,odometer:0
 #: help:fleet.vehicle.cost,odometer_id:0
 msgid "Odometer measure of the vehicle at the moment of this log"
 msgstr "Medida del odómetro del vehículo en el momento de registro"
@@ -1529,7 +1367,7 @@
 msgstr "Detalles de reabastecimiento de combustible"
 
 #. module: fleet
-#: code:addons/fleet/fleet.py:732
+#: code:addons/fleet/fleet.py:734
 #: view:fleet.vehicle.log.contract:fleet.fleet_vehicle_log_contract_form
 #: model:ir.actions.act_window,name:fleet.act_renew_contract
 #, python-format
@@ -1668,12 +1506,9 @@
 #: help:fleet.vehicle.model.brand,image_small:0
 msgid ""
 "Small-sized photo of the brand. It is automatically resized as a 64x64px "
-"image, with aspect ratio preserved. Use this field anywhere a small image is "
-"required."
-msgstr ""
-"Foto pequeña de la marca. Se redimensiona automáticamente a 64x64 px, con el "
-"ratio de aspecto preservado. Use este campo donde se requiera una imagen "
-"pequeña"
+"image, with aspect ratio preserved. Use this field anywhere a small image is"
+" required."
+msgstr "Foto pequeña de la marca. Se redimensiona automáticamente a 64x64 px, con el ratio de aspecto preservado. Use este campo donde se requiera una imagen pequeña"
 
 #. module: fleet
 #: model:fleet.service.type,name:fleet.type_service_service_6
@@ -1767,9 +1602,7 @@
 msgid ""
 "This field holds the image used as logo for the brand, limited to "
 "1024x1024px."
-msgstr ""
-"Este campo contiene la imagen usado como logo para la marca, limitada a "
-"1024x1024 px."
+msgstr "Este campo contiene la imagen usado como logo para la marca, limitada a 1024x1024 px."
 
 #. module: fleet
 #: model:fleet.service.type,name:fleet.type_service_44
@@ -1854,9 +1687,7 @@
 #. module: fleet
 #: help:fleet.vehicle,vin_sn:0
 msgid "Unique number written on the vehicle motor (VIN/SN number)"
-msgstr ""
-"Nº único escrito en el motor del vehículo (nº de identificación del vehículo "
-"o nº de serie)"
+msgstr "Nº único escrito en el motor del vehículo (nº de identificación del vehículo o nº de serie)"
 
 #. module: fleet
 #: field:fleet.vehicle.cost,odometer_unit:0
@@ -2029,8 +1860,7 @@
 #. module: fleet
 #: help:fleet.vehicle.log.contract,notes:0
 msgid "Write here all supplementary informations relative to this contract"
-msgstr ""
-"Escriba aquí toda la información suplementaria relativa a este contrato"
+msgstr "Escriba aquí toda la información suplementaria relativa a este contrato"
 
 #. module: fleet
 #: view:fleet.vehicle.log.fuel:fleet.fleet_vehicle_log_fuel_form
@@ -2040,9 +1870,7 @@
 #. module: fleet
 #: view:fleet.vehicle.log.services:fleet.fleet_vehicle_log_services_form
 msgid "Write here any other information related to the service completed."
-msgstr ""
-"Escriba aquí cualquier otra información relacionada con el servicio "
-"completado."
+msgstr "Escriba aquí cualquier otra información relacionada con el servicio completado."
 
 #. module: fleet
 #: view:fleet.vehicle.cost:fleet.fleet_vehicle_costs_search
@@ -2097,46 +1925,4 @@
 #. module: fleet
 #: view:fleet.vehicle:fleet.fleet_vehicle_form
 msgid "show the services logs for this vehicle"
-msgstr "mostrar los registros de revisiones para este vehículo"
-
-#~ msgid ""
-#~ "<p class=\"oe_view_nocontent_create\">\n"
-#~ "                Click to create a new fuel log. \n"
-#~ "              </p><p>\n"
-#~ "                Here you can add refuelling entries for all vehicles.  You "
-#~ "can\n"
-#~ "                also filter logs of a particular vehicle using the search\n"
-#~ "                field.\n"
-#~ "              </p>\n"
-#~ "            "
-#~ msgstr ""
-#~ "<p class=\"oe_view_nocontent_create\">\n"
-#~ "Pulse para crear un nuevo registro de combustible.\n"
-#~ "</p><p>\n"
-#~ "Aquí puede añadir entradas de reabastecimiento de combustible para todos los "
-#~ "vehículos. Puede también filtrar los registros de un vehículo en particular "
-#~ "usando el campo de búsqueda.\n"
-#~ "</p>\n"
-#~ "            "
-
-#~ msgid ""
-#~ "<p class=\"oe_view_nocontent_create\">\n"
-#~ "                Click to create a new odometer log. \n"
-#~ "              </p>\n"
-#~ "              <p>\n"
-#~ "                Here you can add various odometer entries for all vehicles.\n"
-#~ "                You can also show odometer value for a particular vehicle "
-#~ "using\n"
-#~ "                the search field.\n"
-#~ "              </p>\n"
-#~ "            "
-#~ msgstr ""
-#~ "<p class=\"oe_view_nocontent_create\">\n"
-#~ "Pulse aquí para crear un nuevo registro de odómetro (cuentakilómetros).\n"
-#~ "</p>\n"
-#~ "<p>\n"
-#~ "Aquí puede añadir varias entradas de odómetros para todos los vehículos.\n"
-#~ "Puede también mostrar los valores de odómetro para un vehículo en particular "
-#~ "usando el campo de búsqueda.\n"
-#~ "</p>\n"
-#~ "            "+msgstr "mostrar los registros de revisiones para este vehículo"