<?xml version="1.0" encoding="utf-8"?>
<openerp>
    <data>
<<<<<<< HEAD
        <menuitem 
            icon="terp-hr" 
            id="menu_hr_root" 
            name="Human Resources"/>
        <menuitem 
            id="menu_hr_reporting" 
            name="Reporting" 
            parent="hr.menu_hr_root" 
=======
        <menuitem icon="terp-hr" id="menu_hr_root" name="Human Resources"/>
        <menuitem id="menu_hr_human_resources" sequence="1" name="Human Resources" parent="menu_hr_root"/>
        <menuitem
            id="menu_hr_reporting"
            name="Reporting"
            parent="hr.menu_hr_root"
>>>>>>> a811b854
            sequence="40" />
        <menuitem
            id="menu_hr_configuration"
            name="Configuration"
            parent="hr.menu_hr_root"
            sequence="50" groups="group_hr_manager"/>
<<<<<<< HEAD
        <menuitem
            id="menu_hr_employee"
            sequence="1"
            name="Human Resources"
            parent="hr.menu_hr_root"/>
        <menuitem
            id="menu_hr_time" 
            name="Time Tracking" 
            parent="hr.menu_hr_root"/>

=======
      <menuitem id="menu_view_employee_category_configuration_form" parent="hr.menu_hr_configuration" name="Employees" sequence="1"/>
>>>>>>> a811b854
        <!--
        ==========
        Employee
        ==========
        -->
        <record id="view_employee_form" model="ir.ui.view">
            <field name="name">hr.employee.form</field>
            <field name="model">hr.employee</field>
            <field name="type">form</field>
            <field name="arch" type="xml">
                <form string="Employee">
                    <group colspan="4" col="4">
                        <field name="name" select="1"/>
                        <field name="active" select="1"/>
                        <field name="company_id" widget="selection" groups="base.group_multi_company"/>
                        <field name="user_id"/>
                    </group>
                    <notebook colspan="4">
                        <page string="Personal Information">
                            <group col="2" colspan="2">
                                <separator colspan="2" string="Social IDs"/>
                                <field name="ssnid"/>
                                <field name="sinid"/>
                                <field name="otherid"/>
                            </group>
                            <group col="2" colspan="2">
                                <separator string="Status" colspan="2"/>
                                <field name="gender"/>
                                <field name="marital"/>
                                <field name="country_id"/>
                                <field name="birthday"/>
                            </group>

                            <group col="2" colspan="2">
                                <separator string="Contact Information" colspan="2"/>
                                <field name="address_home_id" colspan="2"/>
                                <field name="address_id" colspan="2"/>
                                <field name="work_phone"/>
                                <field name="work_email" widget="email" />
                                <field name="work_location"/>
                            </group>

                            <group col="4" colspan="2">
                                <separator string="Job Information" colspan="4"/>
                                <field name="parent_id" select="1" colspan="4"/>

                                <field name="category_id" colspan="4" widget="selection"/>
                            </group>
                        </page>
                        <page string="Notes">
                            <field colspan="4" nolabel="1" name="notes"/>
                        </page>
                    </notebook>
                </form>
            </field>
        </record>

        <record id="view_employee_tree" model="ir.ui.view">
            <field name="name">hr.employee.tree</field>
            <field name="model">hr.employee</field>
            <field name="type">tree</field>
            <field name="field_parent">child_ids</field>
            <field name="arch" type="xml">
                <tree string="Employees">
                    <field name="name"/>
                    <field name="work_phone"/>
                    <field name="work_email"/>
                    <field name="address_id"/>
                    <field name="parent_id"/>
                </tree>
            </field>
        </record>
        <record id="open_view_employee_tree" model="ir.actions.act_window">
            <field name="name">Employees Structure</field>
            <field name="res_model">hr.employee</field>
            <field name="view_type">tree</field>
            <field name="view_mode">tree,form</field>
            <field name="view_id" ref="view_employee_tree"/>
            <field name="domain">[('parent_id','=',False)]</field>
        </record>

        <record id="open_view_employee_list" model="ir.actions.act_window">
            <field name="name">Employees</field>
            <field name="res_model">hr.employee</field>
            <field name="view_type">form</field>
            <field name="view_mode">tree,form</field>
            <field name="view_id" eval="False"/>
        </record>
      <!--  <menuitem
            id="menu_open_view_employee_list"
            action="open_view_employee_list"
            groups="group_hr_manager"
<<<<<<< HEAD
            parent="hr.menu_hr_employee"/>
=======
            parent="menu_hr_human_resources"/>
        <menuitem
            action="open_view_employee_tree"
            id="menu_open_view_employee_tree"
            parent="menu_open_view_employee_list"/>-->

       <record id="open_view_employee_list_my" model="ir.actions.act_window">
            <field name="name">All Employees</field>
            <field name="res_model">hr.employee</field>
            <field name="view_type">form</field>
            <field name="view_mode">tree,form</field>
            <field name="domain">[]</field>
        </record>
        <!--<menuitem
            action="open_view_employee_list_my"
            id="menu_open_view_employee_list_my"
            parent="menu_open_view_employee_list"/>-->
        <menuitem
        	name="Employees"
            action="open_view_employee_list_my"
            id="menu_open_view_employee_list_my"
            parent="menu_hr_human_resources"/>
>>>>>>> a811b854

        <!--
        =======================
        Employee architecture
        =======================
        -->
        <record id="view_partner_tree2" model="ir.ui.view">
            <field name="name">hr.employee.tree</field>
            <field name="model">hr.employee</field>
            <field name="type">tree</field>
            <field name="field_parent">child_ids</field>
            <field name="arch" type="xml">
                <tree string="Employees">
                    <field name="name"/>
                    <field name="user_id"/>
                    <field name="address_id"/>

                </tree>
            </field>
        </record>
        <record id="action2" model="ir.actions.act_window">
            <field name="name">Employee Hierarchy</field>
            <field name="type">ir.actions.act_window</field>
            <field name="res_model">hr.employee</field>
            <field name="domain">[('id','in',active_ids)]</field>
            <field name="view_type">tree</field>
            <field name="view_id" ref="view_partner_tree2"/>
        </record>
        <ir_set>
            <field eval="'action'" name="key"/>
            <field eval="'client_action_multi'" name="key2"/>
            <field eval="['hr.employee']" name="models"/>
            <field name="name">Employees Hierarchy</field>
            <field eval="'ir.actions.act_window,'+str(action2)" name="value"/>
            <field eval="True" name="isobject"/>
            <field eval="True" name="replace"/>
        </ir_set>


        <!--
        ============
        Working Time
        ============
        -->
        <record id="create_group" model="ir.ui.view">
            <field name="name">hr.timesheet.group.form</field>
            <field name="model">hr.timesheet.group</field>
            <field name="type">form</field>
            <field name="arch" type="xml">
                <form string="Working Time Category">
                    <field name="name" select="1"/>
                    <field name="manager" select="1"/>
                    <newline/>
                    <field colspan="4" name="timesheet_id" nolabel="1" widget="one2many_list"/>
                </form>
            </field>
        </record>
        <record id="edit_workgroup" model="ir.actions.act_window">
            <field name="name">Working Schedules</field>
            <field name="res_model">hr.timesheet.group</field>
            <field name="view_type">form</field>
            <field name="view_id" eval="False"/>
        </record>
<<<<<<< HEAD
        <menuitem 
            name="Employees"
            id="menu_hr_configuration_employee"
            parent="hr.menu_hr_configuration"/>

        <menuitem 
            action="edit_workgroup" 
            id="menu_edit_workgroup" 
            parent="hr.menu_hr_configuration"/>
        
=======
        <menuitem action="edit_workgroup" id="menu_edit_workgroup"  name="Work Schedules" parent="menu_view_employee_category_configuration_form" sequence="4"/>

>>>>>>> a811b854
        <record id="view_timesheet_tree" model="ir.ui.view">
            <field name="name">hr.timesheet.tree</field>
            <field name="model">hr.timesheet</field>
            <field name="type">tree</field>
            <field name="arch" type="xml">
                <tree string="Working Time">
                    <field name="name"/>
                    <field name="dayofweek"/>
                    <field name="hour_from" widget="float_time"/>
                    <field name="hour_to" widget="float_time"/>
                </tree>
            </field>
        </record>
        <record id="view_timesheet_form" model="ir.ui.view">
            <field name="name">hr.timesheet.form</field>
            <field name="model">hr.timesheet</field>
            <field name="type">form</field>
            <field name="arch" type="xml">
                <form string="Working Time">
                    <field colspan="4" name="name" select="1"/>
                    <field name="date_from"/>
                    <field name="dayofweek" select="1"/>
                    <field name="hour_from" widget="float_time"/>
                    <field name="hour_to" widget="float_time"/>
                </form>
            </field>
        </record>

        <!--
        ============
        Employee Category
        ============
        -->

       <record id="view_employee_category_form" model="ir.ui.view">
            <field name="name">hr.employee.category.form</field>
            <field name="model">hr.employee.category</field>
            <field name="type">form</field>
            <field name="arch" type="xml">
                <form string="Employee Category">
                    <field name="name" select="1"/>
                    <field name="parent_id" select="1"/>
                </form>
            </field>
        </record>
        <record id="view_employee_category_list" model="ir.ui.view">
            <field name="name">hr.employee.category.list</field>
            <field name="model">hr.employee.category</field>
            <field name="type">tree</field>
            <field eval="8" name="priority"/>
            <field name="arch" type="xml">
                <tree string="Employees Categories">
                    <field name="name"/>
                    <field name="parent_id"/>
                </tree>
            </field>
        </record>
        <record id="view_employee_category_tree" model="ir.ui.view">
            <field name="name">hr.employee.category.tree</field>
            <field name="model">hr.employee.category</field>
            <field name="type">tree</field>
            <field name="field_parent">child_ids</field>
            <field name="arch" type="xml">
                <tree string="Employees Categories">
                    <field name="name"/>
                </tree>
            </field>
        </record>
        <record id="open_view_categ_form" model="ir.actions.act_window">
            <field name="name">Categories of Employee</field>
            <field name="res_model">hr.employee.category</field>
            <field name="view_type">form</field>
            <field name="view_mode">tree,form</field>
        </record>
<<<<<<< HEAD
        <menuitem 
            action="open_view_categ_form" 
            id="menu_view_employee_category_form" 
            parent="hr.menu_hr_configuration_employee"/>
        
=======

        <menuitem action="open_view_categ_form" id="menu_view_employee_category_form" parent="menu_view_employee_category_configuration_form" sequence="1"/>

>>>>>>> a811b854
        <record id="open_view_categ_tree" model="ir.actions.act_window">
            <field name="name">Categories structure</field>
            <field name="res_model">hr.employee.category</field>
            <field name="view_type">tree</field>
            <field name="view_id" ref="view_employee_category_tree"/>
            <field name="domain">[('parent_id','=',False)]</field>
        </record>

        <record id="hr_employee_normal_action_tree" model="ir.actions.act_window">
            <field name="name">Employees</field>
            <field name="type">ir.actions.act_window</field>
            <field name="res_model">hr.employee</field>
            <field name="view_type">form</field>
            <field name="view_mode">tree,form</field>
            <field name="domain">[('category_id','child_of',[active_id])]</field>
            <field name="context">{'category_id':active_id}</field>
        </record>

        <record id="hr_employee_category_open" model="ir.values">
            <field eval="'tree_but_open'" name="key2"/>
            <field eval="'hr.employee.category'" name="model"/>
            <field name="name">Employees by Categories</field>
            <field eval="'ir.actions.act_window,%d'%hr_employee_normal_action_tree" name="value"/>
            <field eval="True" name="object"/>
        </record>
<<<<<<< HEAD
=======

        <menuitem action="open_view_categ_tree" id="menu_view_employee_category_tree" parent="hr.menu_view_employee_category_form"/>

>>>>>>> a811b854
    </data>
</openerp><|MERGE_RESOLUTION|>--- conflicted
+++ resolved
@@ -1,43 +1,20 @@
 <?xml version="1.0" encoding="utf-8"?>
 <openerp>
     <data>
-<<<<<<< HEAD
-        <menuitem 
-            icon="terp-hr" 
-            id="menu_hr_root" 
-            name="Human Resources"/>
-        <menuitem 
-            id="menu_hr_reporting" 
-            name="Reporting" 
-            parent="hr.menu_hr_root" 
-=======
         <menuitem icon="terp-hr" id="menu_hr_root" name="Human Resources"/>
         <menuitem id="menu_hr_human_resources" sequence="1" name="Human Resources" parent="menu_hr_root"/>
         <menuitem
             id="menu_hr_reporting"
             name="Reporting"
             parent="hr.menu_hr_root"
->>>>>>> a811b854
             sequence="40" />
         <menuitem
             id="menu_hr_configuration"
             name="Configuration"
             parent="hr.menu_hr_root"
             sequence="50" groups="group_hr_manager"/>
-<<<<<<< HEAD
-        <menuitem
-            id="menu_hr_employee"
-            sequence="1"
-            name="Human Resources"
-            parent="hr.menu_hr_root"/>
-        <menuitem
-            id="menu_hr_time" 
-            name="Time Tracking" 
-            parent="hr.menu_hr_root"/>
-
-=======
+
       <menuitem id="menu_view_employee_category_configuration_form" parent="hr.menu_hr_configuration" name="Employees" sequence="1"/>
->>>>>>> a811b854
         <!--
         ==========
         Employee
@@ -130,9 +107,6 @@
             id="menu_open_view_employee_list"
             action="open_view_employee_list"
             groups="group_hr_manager"
-<<<<<<< HEAD
-            parent="hr.menu_hr_employee"/>
-=======
             parent="menu_hr_human_resources"/>
         <menuitem
             action="open_view_employee_tree"
@@ -155,7 +129,6 @@
             action="open_view_employee_list_my"
             id="menu_open_view_employee_list_my"
             parent="menu_hr_human_resources"/>
->>>>>>> a811b854
 
         <!--
         =======================
@@ -219,21 +192,9 @@
             <field name="view_type">form</field>
             <field name="view_id" eval="False"/>
         </record>
-<<<<<<< HEAD
-        <menuitem 
-            name="Employees"
-            id="menu_hr_configuration_employee"
-            parent="hr.menu_hr_configuration"/>
-
-        <menuitem 
-            action="edit_workgroup" 
-            id="menu_edit_workgroup" 
-            parent="hr.menu_hr_configuration"/>
-        
-=======
+
         <menuitem action="edit_workgroup" id="menu_edit_workgroup"  name="Work Schedules" parent="menu_view_employee_category_configuration_form" sequence="4"/>
 
->>>>>>> a811b854
         <record id="view_timesheet_tree" model="ir.ui.view">
             <field name="name">hr.timesheet.tree</field>
             <field name="model">hr.timesheet</field>
@@ -308,17 +269,10 @@
             <field name="view_type">form</field>
             <field name="view_mode">tree,form</field>
         </record>
-<<<<<<< HEAD
-        <menuitem 
-            action="open_view_categ_form" 
-            id="menu_view_employee_category_form" 
-            parent="hr.menu_hr_configuration_employee"/>
-        
-=======
 
         <menuitem action="open_view_categ_form" id="menu_view_employee_category_form" parent="menu_view_employee_category_configuration_form" sequence="1"/>
 
->>>>>>> a811b854
+
         <record id="open_view_categ_tree" model="ir.actions.act_window">
             <field name="name">Categories structure</field>
             <field name="res_model">hr.employee.category</field>
@@ -344,11 +298,8 @@
             <field eval="'ir.actions.act_window,%d'%hr_employee_normal_action_tree" name="value"/>
             <field eval="True" name="object"/>
         </record>
-<<<<<<< HEAD
-=======
 
         <menuitem action="open_view_categ_tree" id="menu_view_employee_category_tree" parent="hr.menu_view_employee_category_form"/>
 
->>>>>>> a811b854
     </data>
 </openerp>