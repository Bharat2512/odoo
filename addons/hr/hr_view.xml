--- conflicted
+++ resolved
@@ -67,13 +67,8 @@
                             </page>
                             <page string="Personal Information" groups="base.group_hr_user">
                                 <group>
-<<<<<<< HEAD
                                     <group string="Citizenship &amp; Other Information">
-                                        <field name="country_id" options='{"no_open": True}'/>
-=======
-                                    <group string="Citizenship &amp; Other Info">
                                         <field name="country_id" options='{"no_open": True, "no_create": True}'/>
->>>>>>> 33a8989d
                                         <field name="identification_id" groups="base.group_hr_user"/>
                                         <field name="passport_id" groups="base.group_hr_user"/>
                                         <field name="bank_account_id"/>
