--- conflicted
+++ resolved
@@ -79,48 +79,6 @@
         </record>
         <!-- End Passport Views -->
         <menuitem id="next_id_56" name="Contract" parent="hr.menu_hr_management" sequence="5"/>
-<<<<<<< HEAD
-
-=======
-        <menuitem action="action_hr_contract_wage_type" id="hr_menu_contract_wage_type" parent="next_id_56" sequence="7"/>
-
-        <record id="hr_contract_wage_type_period_view_form" model="ir.ui.view">
-            <field name="name">hr.contract.wage.type.period.view.form</field>
-            <field name="model">hr.contract.wage.type.period</field>
-            <field name="type">form</field>
-            <field name="arch" type="xml">
-                <form string="Wage Period">
-                    <field colspan="4" name="name"/>
-                    <field name="factor_days"/>
-                </form>
-            </field>
-        </record>
-
-        <record id="hr_contract_wage_type_period_view_search" model="ir.ui.view">
-            <field name="name">hr.contract.wage.type.period.view.search</field>
-            <field name="model">hr.contract.wage.type.period</field>
-            <field name="type">search</field>
-            <field name="arch" type="xml">
-                <search string="Search Wage Period">
-                   <group col='15' colspan='4'>
-                    <field name="name"/>
-                   </group>
-               </search>
-            </field>
-        </record>
-
-        <record id="action_hr_contract_wage_type_period" model="ir.actions.act_window">
-            <field name="name">Wage period</field>
-            <field name="res_model">hr.contract.wage.type.period</field>
-            <field name="view_type">form</field>
-            <field name="domain">[]</field>
-            <field name="search_view_id" ref="hr_contract_wage_type_period_view_search"/>
-        </record>
-
-        <menuitem action="action_hr_contract_wage_type_period" id="hr_menu_contract_wage_type_period"
-                parent="hr_contract.next_id_56" sequence="8"/>
-        <menuitem action="resource.action_resource_calendar_form" name="Working Schedules" id="hr_menu_working_time_type" parent="hr_contract.next_id_56" sequence="9"/>
->>>>>>> 19a27dbd
         <record id="hr_hr_employee_view_form2" model="ir.ui.view">
             <field name="name">hr.hr.employee.view.form2</field>
             <field name="model">hr.employee</field>
@@ -195,7 +153,6 @@
                     <notebook>
                     <page string="Information">
                         <group col="2" colspan="2">
-<<<<<<< HEAD
                             <separator colspan="2" string="Duration"/>
                             <field name="date_start" />
                             <field name="date_end" />
@@ -207,22 +164,6 @@
                             <group col="2" colspan="2">
                             <separator name="advantages" colspan="2" string="Advantages"/>
                             <field name="advantages" nolabel="1" colspan="2"/>
-=======
-                        <separator colspan="2" string="Duration"/>
-                        <field name="date_start" />
-                        <field name="date_end" />
-                        <field name="working_hours"/>
-                        <separator colspan="2" string="Trial Period"/> 
-                        <field name="trial_date_start" />
-                        <field name="trial_date_end" />
-                        </group>                 
-                        <group col="2" colspan="2">
-                        <separator colspan="2" string="Advantages"/>
-                        <field name="advantages_net"/>
-                        <field name="advantages_gross"/>
-                        <separator colspan="2" string="Advantages Notes"/>
-                        <field name="advantages" nolabel="1" colspan="2"/>
->>>>>>> 19a27dbd
                         </group>
                         <separator colspan="4" string="Notes"/>
                         <field colspan="4" name="notes" nolabel="1"/>
