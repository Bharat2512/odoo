--- conflicted
+++ resolved
@@ -1,13 +1,14 @@
 <?xml version="1.0" encoding="utf-8"?>
 <openerp>
     <data noupdate="1">
-<<<<<<< HEAD
         <!--
     Resource: product.uom.categ
     -->
-       <record id="cat_expense" model="product.category">
+        <record id="cat_expense" model="product.category">
             <field name="parent_id" ref="product.product_category_0"/>
-=======
+            <field name="name">Expenses</field>
+        </record>
+
         <!-- notify all employees of module installation -->
         <function model="mail.group" name="message_append_note">
             <!-- ids, subject, body, parent_id=False, type='notification', content_subtype='html' -->
@@ -23,12 +24,5 @@
             </value>
         </function>
 
-        <!-- Resource: product.uom.categ -->
-        <record id="cat_expense" model="product.category">
-            <field name="parent_id" ref="product.cat0"/>
->>>>>>> 3d769b79
-            <field name="name">Expenses</field>
-        </record>
-
     </data>
 </openerp>