# Thai translation for openobject-addons
# Copyright (c) 2014 Rosetta Contributors and Canonical Ltd 2014
# This file is distributed under the same license as the openobject-addons package.
# FIRST AUTHOR <EMAIL@ADDRESS>, 2014.
#
msgid ""
msgstr ""
<<<<<<< HEAD
"Project-Id-Version: openobject-addons\n"
"Report-Msgid-Bugs-To: FULL NAME <EMAIL@ADDRESS>\n"
"POT-Creation-Date: 2014-09-23 16:27+0000\n"
"PO-Revision-Date: 2014-08-14 16:10+0000\n"
"Last-Translator: FULL NAME <EMAIL@ADDRESS>\n"
"Language-Team: Thai <th@li.org>\n"
=======
"Project-Id-Version: Odoo 8.0\n"
"Report-Msgid-Bugs-To: \n"
"POT-Creation-Date: 2015-01-21 14:07+0000\n"
"PO-Revision-Date: 2016-03-10 06:51+0000\n"
"Last-Translator: Khwunchai Jaengsawang <khwunchai.j@ku.th>\n"
"Language-Team: Thai (http://www.transifex.com/odoo/odoo-8/language/th/)\n"
>>>>>>> 7b7f3fa7
"MIME-Version: 1.0\n"
"Content-Type: text/plain; charset=UTF-8\n"
"Content-Transfer-Encoding: 8bit\n"
"X-Launchpad-Export-Date: 2014-09-24 09:10+0000\n"
"X-Generator: Launchpad (build 17196)\n"

#. module: hr_expense
#: field:hr.expense.report,no_of_account:0
msgid "# of Accounts"
msgstr ""

#. module: hr_expense
#: field:hr.expense.report,nbr:0
msgid "# of Lines"
msgstr ""

#. module: hr_expense
#: field:hr.expense.report,no_of_products:0
msgid "# of Products"
msgstr ""

#. module: hr_expense
#: view:website:hr_expense.report_expense
msgid "(Date and signature)."
msgstr ""

#. module: hr_expense
#: model:ir.actions.act_window,help:hr_expense.hr_expense_product
msgid ""
"<p class=\"oe_view_nocontent_create\">\n"
"                Click to create a new expense category. \n"
"             </p>\n"
"            "
msgstr ""

#. module: hr_expense
#: model:ir.actions.act_window,help:hr_expense.expense_all
msgid ""
"<p class=\"oe_view_nocontent_create\">\n"
"                Click to register new expenses. \n"
"              </p><p>\n"
"                Odoo will ensure the whole process is followed; the expense\n"
"                sheet is validated by manager(s), the employee is "
"reimbursed\n"
"                from his expenses, some expenses must be re-invoiced to the\n"
"                customers.\n"
"              </p>\n"
"            "
msgstr ""

#. module: hr_expense
#: selection:hr.expense.report,state:0
msgid "Accepted"
msgstr ""

#. module: hr_expense
#: view:hr.expense.expense:hr_expense.view_expenses_form
msgid "Accounting"
msgstr ""

#. module: hr_expense
#: view:hr.expense.expense:hr_expense.view_expenses_form
msgid "Accounting Data"
msgstr ""

#. module: hr_expense
#: model:product.template,name:hr_expense.air_ticket_product_template
msgid "Air Ticket"
msgstr ""

#. module: hr_expense
#: field:hr.expense.line,analytic_account:0
#: field:hr.expense.report,analytic_account:0
msgid "Analytic account"
msgstr ""

#. module: hr_expense
#: view:hr.expense.expense:hr_expense.view_expenses_form
msgid "Approve"
msgstr ""

#. module: hr_expense
#: selection:hr.expense.expense,state:0
#: view:hr.expense.report:hr_expense.view_hr_expense_report_search
#: model:mail.message.subtype,name:hr_expense.mt_expense_approved
msgid "Approved"
msgstr ""

#. module: hr_expense
#: view:hr.expense.report:hr_expense.view_hr_expense_report_search
msgid "Approved Expenses"
msgstr ""

#. module: hr_expense
#: field:hr.expense.report,price_average:0
msgid "Average Price"
msgstr ""

#. module: hr_expense
#: field:product.template,hr_expense_ok:0
msgid "Can be Expensed"
msgstr ""

#. module: hr_expense
#: selection:hr.expense.report,state:0
msgid "Cancelled"
msgstr "ยกเลิกแล้ว"

#. module: hr_expense
#: model:product.template,name:hr_expense.car_travel_product_template
msgid "Car Travel Expenses"
msgstr ""

#. module: hr_expense
#: view:website:hr_expense.report_expense
msgid "Certified honest and conform,"
msgstr ""

#. module: hr_expense
#: field:hr.expense.expense,company_id:0
#: view:hr.expense.report:hr_expense.view_hr_expense_report_search
#: field:hr.expense.report,company_id:0
msgid "Company"
msgstr "บริษัท"

#. module: hr_expense
#: view:hr.expense.expense:hr_expense.view_editable_expenses_tree
msgid "Confirm"
msgstr ""

#. module: hr_expense
#: view:hr.expense.report:hr_expense.view_hr_expense_report_search
msgid "Confirm Expenses"
msgstr ""

#. module: hr_expense
#: field:hr.expense.expense,date_confirm:0
#: field:hr.expense.report,date_confirm:0
msgid "Confirmation Date"
msgstr ""

#. module: hr_expense
#: view:hr.expense.expense:hr_expense.view_hr_expense_filter
msgid "Confirmed Expenses"
msgstr ""

#. module: hr_expense
#: view:hr.expense.report:hr_expense.view_hr_expense_report_search
msgid "Create Month"
msgstr ""

#. module: hr_expense
#: field:hr.expense.expense,create_uid:0
#: field:hr.expense.line,create_uid:0
msgid "Created by"
msgstr ""

#. module: hr_expense
#: field:hr.expense.expense,create_date:0
#: field:hr.expense.line,create_date:0
msgid "Created on"
msgstr ""

#. module: hr_expense
#: view:hr.expense.report:hr_expense.view_hr_expense_report_search
#: field:hr.expense.report,create_date:0
msgid "Creation Date"
msgstr ""

#. module: hr_expense
#: field:hr.expense.expense,currency_id:0
#: field:hr.expense.report,currency_id:0
msgid "Currency"
msgstr ""

#. module: hr_expense
#: field:hr.expense.expense,date:0
#: field:hr.expense.line,date_value:0
#: view:website:hr_expense.report_expense
msgid "Date"
msgstr ""

#. module: hr_expense
#: field:hr.expense.report,date:0
msgid "Date "
msgstr ""

#. module: hr_expense
#: help:hr.expense.expense,date_valid:0
msgid ""
"Date of the acceptation of the sheet expense. It's filled when the button "
"Accept is pressed."
msgstr ""

#. module: hr_expense
#: help:hr.expense.expense,date_confirm:0
msgid ""
"Date of the confirmation of the sheet expense. It's filled when the button "
"Confirm is pressed."
msgstr ""

#. module: hr_expense
#: help:hr.expense.expense,message_last_post:0
msgid "Date of the last message posted on the record."
msgstr ""

#. module: hr_expense
#: view:website:hr_expense.report_expense
msgid "Date:"
msgstr ""

#. module: hr_expense
#: model:ir.actions.act_window,help:hr_expense.product_normal_form_view_installer
msgid ""
"Define one product for each expense type allowed for an employee (travel by "
"car, hostel, restaurant, etc). If you reimburse the employees at a fixed "
"rate, set a cost and a unit of measure on the product. If you reimburse "
"based on real costs, set the cost at 0.00. The user will set the real price "
"when recording his expense sheet."
msgstr ""

#. module: hr_expense
#: field:hr.expense.report,delay_confirm:0
msgid "Delay to Confirm"
msgstr ""

#. module: hr_expense
#: field:hr.expense.report,delay_valid:0
msgid "Delay to Valid"
msgstr ""

#. module: hr_expense
#: view:hr.expense.expense:hr_expense.view_hr_expense_filter
#: field:hr.expense.expense,department_id:0
#: view:hr.expense.report:hr_expense.view_hr_expense_report_search
#: field:hr.expense.report,department_id:0
msgid "Department"
msgstr "แผนก"

#. module: hr_expense
#: view:hr.expense.expense:hr_expense.view_expenses_form
#: field:hr.expense.expense,name:0
#: field:hr.expense.line,description:0
msgid "Description"
msgstr ""

#. module: hr_expense
#: view:website:hr_expense.report_expense
msgid "Description:"
msgstr ""

#. module: hr_expense
#: view:hr.expense.report:hr_expense.view_hr_expense_report_search
#: selection:hr.expense.report,state:0
msgid "Done"
msgstr ""

#. module: hr_expense
#: view:hr.expense.report:hr_expense.view_hr_expense_report_search
msgid "Done Expenses"
msgstr ""

#. module: hr_expense
#: selection:hr.expense.report,state:0
msgid "Draft"
msgstr ""

#. module: hr_expense
#: view:hr.expense.expense:hr_expense.view_hr_expense_filter
#: field:hr.expense.expense,employee_id:0
msgid "Employee"
msgstr ""

#. module: hr_expense
#: field:hr.expense.report,employee_id:0
msgid "Employee's Name"
msgstr ""

#. module: hr_expense
#: view:website:hr_expense.report_expense
msgid "Employee:"
msgstr ""

#. module: hr_expense
#: code:addons/hr_expense/hr_expense.py:167
#: code:addons/hr_expense/hr_expense.py:230
#: code:addons/hr_expense/hr_expense.py:232
#: code:addons/hr_expense/hr_expense.py:341
#: code:addons/hr_expense/hr_expense.py:345
#, python-format
msgid "Error!"
msgstr ""

#. module: hr_expense
#: view:hr.expense.expense:hr_expense.view_hr_expense_filter
#: field:hr.expense.line,expense_id:0
#: model:ir.model,name:hr_expense.model_hr_expense_expense
msgid "Expense"
msgstr ""

#. module: hr_expense
#: code:addons/hr_expense/hr_expense.py:370
#, python-format
msgid "Expense Account Move"
msgstr ""

#. module: hr_expense
#: model:ir.actions.act_window,name:hr_expense.hr_expense_product
#: model:ir.ui.menu,name:hr_expense.menu_hr_product
msgid "Expense Categories"
msgstr ""

#. module: hr_expense
#: view:hr.expense.expense:hr_expense.view_expenses_form
msgid "Expense Date"
msgstr ""

#. module: hr_expense
#: model:ir.model,name:hr_expense.model_hr_expense_line
msgid "Expense Line"
msgstr ""

#. module: hr_expense
#: view:hr.expense.expense:hr_expense.view_expenses_form
#: field:hr.expense.expense,line_ids:0
#: view:hr.expense.line:hr_expense.view_expenses_line_tree
msgid "Expense Lines"
msgstr ""

#. module: hr_expense
#: field:hr.expense.line,name:0
msgid "Expense Note"
msgstr ""

#. module: hr_expense
#: model:mail.message.subtype,description:hr_expense.mt_expense_approved
msgid "Expense approved"
msgstr ""

#. module: hr_expense
#: model:mail.message.subtype,description:hr_expense.mt_expense_confirmed
msgid "Expense confirmed, waiting confirmation"
msgstr ""

#. module: hr_expense
#: model:mail.message.subtype,description:hr_expense.mt_expense_refused
msgid "Expense refused"
msgstr ""

#. module: hr_expense
#: view:hr.expense.expense:hr_expense.view_editable_expenses_tree
#: view:hr.expense.expense:hr_expense.view_expenses_tree
#: view:hr.expense.expense:hr_expense.view_hr_expense_filter
#: model:ir.actions.act_window,name:hr_expense.expense_all
#: model:ir.ui.menu,name:hr_expense.menu_expense_all
#: model:ir.ui.menu,name:hr_expense.next_id_49
#: model:product.category,name:hr_expense.cat_expense
msgid "Expenses"
msgstr ""

#. module: hr_expense
#: view:hr.expense.report:hr_expense.view_hr_expense_report_graph
#: view:hr.expense.report:hr_expense.view_hr_expense_report_search
#: model:ir.actions.act_window,name:hr_expense.action_hr_expense_report_all
#: model:ir.ui.menu,name:hr_expense.menu_hr_expense_report_all
msgid "Expenses Analysis"
msgstr ""

#. module: hr_expense
#: view:hr.expense.expense:hr_expense.view_hr_expense_filter
msgid "Expenses Month"
msgstr ""

#. module: hr_expense
#: view:hr.expense.expense:hr_expense.view_expenses_form
msgid "Expenses Sheet"
msgstr ""

#. module: hr_expense
#: model:ir.model,name:hr_expense.model_hr_expense_report
msgid "Expenses Statistics"
msgstr ""

#. module: hr_expense
#: view:hr.expense.expense:hr_expense.view_hr_expense_filter
msgid "Expenses by Month"
msgstr ""

#. module: hr_expense
#: view:hr.expense.expense:hr_expense.view_hr_expense_filter
msgid "Expenses to Invoice"
msgstr ""

#. module: hr_expense
#: view:hr.expense.report:hr_expense.view_hr_expense_report_search
msgid "Extended Filters..."
msgstr ""

#. module: hr_expense
#: field:hr.expense.expense,message_follower_ids:0
msgid "Followers"
msgstr ""

#. module: hr_expense
#: field:hr.expense.expense,journal_id:0
#: field:hr.expense.report,journal_id:0
msgid "Force Journal"
msgstr ""

#. module: hr_expense
#: view:hr.expense.expense:hr_expense.view_expenses_form
msgid "Free Notes"
msgstr ""

#. module: hr_expense
#: view:hr.expense.expense:hr_expense.view_expenses_form
msgid "Generate Accounting Entries"
msgstr ""

#. module: hr_expense
#: help:hr.expense.line,sequence:0
msgid "Gives the sequence order when displaying a list of expense lines."
msgstr ""

#. module: hr_expense
#: view:hr.expense.expense:hr_expense.view_hr_expense_filter
#: view:hr.expense.report:hr_expense.view_hr_expense_report_search
msgid "Group By"
msgstr ""

#. module: hr_expense
#: model:ir.actions.report.xml,name:hr_expense.action_report_hr_expense
msgid "HR Expense"
msgstr ""

#. module: hr_expense
#: view:website:hr_expense.report_expense
msgid "HR Expenses"
msgstr ""

#. module: hr_expense
#: help:hr.expense.expense,message_summary:0
msgid ""
"Holds the Chatter summary (number of messages, ...). This summary is "
"directly in html format in order to be inserted in kanban views."
msgstr "ยึดติดสรุปตัวแชท (จำนวนของข้อความ., …) สรุปนี้จะถูกจัดในรูปแบบ html โดยตรงเพื่อที่จะถูกใส่ในมุมมองคัมบัง"

#. module: hr_expense
#: model:product.template,name:hr_expense.hotel_rent_product_template
msgid "Hotel Accommodation"
msgstr ""

#. module: hr_expense
#: field:hr.expense.expense,id:0
#: field:hr.expense.line,id:0
#: field:hr.expense.report,id:0
msgid "ID"
msgstr ""

#. module: hr_expense
#: help:hr.expense.expense,message_unread:0
msgid "If checked new messages require your attention."
msgstr ""

#. module: hr_expense
#: field:hr.expense.expense,message_is_follower:0
msgid "Is a Follower"
msgstr ""

#. module: hr_expense
#: model:ir.model,name:hr_expense.model_account_move_line
msgid "Journal Items"
msgstr ""

#. module: hr_expense
#: field:hr.expense.expense,message_last_post:0
msgid "Last Message Date"
msgstr ""

#. module: hr_expense
#: field:hr.expense.expense,write_uid:0
#: field:hr.expense.line,write_uid:0
msgid "Last Updated by"
msgstr ""

#. module: hr_expense
#: field:hr.expense.expense,write_date:0
#: field:hr.expense.line,write_date:0
msgid "Last Updated on"
msgstr ""

#. module: hr_expense
#: field:hr.expense.expense,account_move_id:0
msgid "Ledger Posting"
msgstr ""

#. module: hr_expense
#: field:hr.expense.expense,message_ids:0
msgid "Messages"
msgstr "ข้อความ"

#. module: hr_expense
#: help:hr.expense.expense,message_ids:0
msgid "Messages and communication history"
msgstr ""

#. module: hr_expense
#: view:hr.expense.expense:hr_expense.view_hr_expense_filter
msgid "My Expenses"
msgstr ""

#. module: hr_expense
#: view:website:hr_expense.report_expense
msgid "Name"
msgstr ""

#. module: hr_expense
#: view:hr.expense.expense:hr_expense.view_hr_expense_filter
#: selection:hr.expense.expense,state:0
msgid "New"
msgstr ""

#. module: hr_expense
#: view:hr.expense.expense:hr_expense.view_hr_expense_filter
msgid "New Expense"
msgstr ""

#. module: hr_expense
#: code:addons/hr_expense/hr_expense.py:167
#, python-format
msgid ""
"No expense journal found. Please make sure you have a journal with type "
"'purchase' configured."
msgstr ""

#. module: hr_expense
#: code:addons/hr_expense/hr_expense.py:341
#, python-format
msgid ""
"No purchase account found for the product %s (or for his category), please "
"configure one."
msgstr ""

#. module: hr_expense
#: field:hr.expense.expense,note:0
msgid "Note"
msgstr ""

#. module: hr_expense
#: view:hr.expense.expense:hr_expense.view_expenses_form
msgid "Notes"
msgstr "บันทึกย่อ"

#. module: hr_expense
#: view:hr.expense.expense:hr_expense.view_expenses_form
msgid "Open Accounting Entries"
msgstr ""

#. module: hr_expense
#: selection:hr.expense.expense,state:0
msgid "Paid"
msgstr ""

#. module: hr_expense
#: code:addons/hr_expense/hr_expense.py:345
#, python-format
msgid ""
"Please configure Default Expense account for Product purchase: "
"`property_account_expense_categ`."
msgstr ""

#. module: hr_expense
#: view:website:hr_expense.report_expense
msgid "Price"
msgstr ""

#. module: hr_expense
#: field:hr.expense.line,product_id:0
#: view:hr.expense.report:hr_expense.view_hr_expense_report_search
#: field:hr.expense.report,product_id:0
msgid "Product"
msgstr ""

#. module: hr_expense
#: field:hr.expense.report,product_qty:0
msgid "Product Quantity"
msgstr ""

#. module: hr_expense
#: model:ir.model,name:hr_expense.model_product_template
msgid "Product Template"
msgstr ""

#. module: hr_expense
#: view:product.product:hr_expense.product_expense_installer_tree_view
msgid "Products"
msgstr ""

#. module: hr_expense
#: view:website:hr_expense.report_expense
msgid "Qty"
msgstr ""

#. module: hr_expense
#: field:hr.expense.line,unit_quantity:0
msgid "Quantities"
msgstr ""

#. module: hr_expense
#: view:website:hr_expense.report_expense
msgid "Ref."
msgstr ""

#. module: hr_expense
#: field:hr.expense.line,ref:0
msgid "Reference"
msgstr ""

#. module: hr_expense
#: view:hr.expense.expense:hr_expense.view_editable_expenses_tree
#: view:hr.expense.expense:hr_expense.view_expenses_form
msgid "Refuse"
msgstr ""

#. module: hr_expense
#: selection:hr.expense.expense,state:0
#: model:mail.message.subtype,name:hr_expense.mt_expense_refused
msgid "Refused"
msgstr ""

#. module: hr_expense
#: model:ir.actions.act_window,name:hr_expense.product_normal_form_view_installer
msgid "Review Your Expenses Products"
msgstr ""

#. module: hr_expense
#: code:addons/hr_expense/hr_expense.py:443
#, python-format
msgid ""
"Selected Unit of Measure does not belong to the same category as the product "
"Unit of Measure"
msgstr ""

#. module: hr_expense
#: field:hr.expense.line,sequence:0
msgid "Sequence"
msgstr ""

#. module: hr_expense
#: view:hr.expense.expense:hr_expense.view_expenses_form
msgid "Set to Draft"
msgstr "กำหนดให้เป็นแบบร่าง"

#. module: hr_expense
#: help:product.template,hr_expense_ok:0
msgid "Specify if the product can be selected in an HR expense line."
msgstr ""

#. module: hr_expense
#: field:hr.expense.expense,state:0
#: view:hr.expense.report:hr_expense.view_hr_expense_report_search
#: field:hr.expense.report,state:0
msgid "Status"
msgstr ""

#. module: hr_expense
#: view:hr.expense.expense:hr_expense.view_expenses_form
msgid "Submit to Manager"
msgstr ""

#. module: hr_expense
#: field:hr.expense.expense,message_summary:0
msgid "Summary"
msgstr ""

#. module: hr_expense
#: code:addons/hr_expense/hr_expense.py:230
#, python-format
msgid "The employee must have a home address."
msgstr ""

#. module: hr_expense
#: code:addons/hr_expense/hr_expense.py:232
#, python-format
msgid "The employee must have a payable account set on his home address."
msgstr ""

#. module: hr_expense
#: help:hr.expense.expense,journal_id:0
msgid "The journal used when the expense is done."
msgstr ""

#. module: hr_expense
#: view:website:hr_expense.report_expense
msgid "This document must be dated and signed for reimbursement."
msgstr ""

#. module: hr_expense
#: view:hr.expense.expense:hr_expense.view_hr_expense_filter
#: model:mail.message.subtype,name:hr_expense.mt_expense_confirmed
msgid "To Approve"
msgstr ""

#. module: hr_expense
#: view:hr.expense.expense:hr_expense.view_hr_expense_filter
msgid "To Pay"
msgstr ""

#. module: hr_expense
#: view:hr.expense.expense:hr_expense.view_expenses_form
#: view:hr.expense.line:hr_expense.view_expenses_line_tree
#: field:hr.expense.line,total_amount:0
#: view:website:hr_expense.report_expense
msgid "Total"
msgstr ""

#. module: hr_expense
#: view:hr.expense.expense:hr_expense.view_expenses_tree
#: field:hr.expense.expense,amount:0
msgid "Total Amount"
msgstr ""

#. module: hr_expense
#: field:hr.expense.report,price_total:0
msgid "Total Price"
msgstr ""

#. module: hr_expense
#: field:hr.expense.line,unit_amount:0
#: view:website:hr_expense.report_expense
msgid "Unit Price"
msgstr ""

#. module: hr_expense
#: field:hr.expense.line,uom_id:0
#: view:product.product:hr_expense.product_expense_installer_tree_view
msgid "Unit of Measure"
msgstr "หน่วยของการวัด"

#. module: hr_expense
#: field:hr.expense.expense,message_unread:0
msgid "Unread Messages"
msgstr "ข้อความที่ไม่ได้อ่าน"

#. module: hr_expense
#: field:hr.expense.expense,user_id:0
msgid "User"
msgstr ""

#. module: hr_expense
#: view:website:hr_expense.report_expense
msgid "Validated By:"
msgstr ""

#. module: hr_expense
#: field:hr.expense.expense,user_valid:0
msgid "Validation By"
msgstr ""

#. module: hr_expense
#: field:hr.expense.expense,date_valid:0
#: field:hr.expense.report,date_valid:0
msgid "Validation Date"
msgstr ""

#. module: hr_expense
#: view:hr.expense.report:hr_expense.view_hr_expense_report_search
#: field:hr.expense.report,user_id:0
msgid "Validation User"
msgstr ""

#. module: hr_expense
#: view:hr.expense.report:hr_expense.view_hr_expense_report_search
msgid "Waiting"
msgstr ""

#. module: hr_expense
#: selection:hr.expense.expense,state:0
msgid "Waiting Approval"
msgstr ""

#. module: hr_expense
#: selection:hr.expense.expense,state:0
msgid "Waiting Payment"
msgstr "คอยการจ่ายเงิน"

#. module: hr_expense
#: selection:hr.expense.report,state:0
msgid "Waiting confirmation"
msgstr ""

#. module: hr_expense
#: code:addons/hr_expense/hr_expense.py:443
#, python-format
msgid "Warning"
msgstr ""

#. module: hr_expense
#: code:addons/hr_expense/hr_expense.py:116
#, python-format
msgid "Warning!"
msgstr ""

#. module: hr_expense
#: field:hr.expense.expense,website_message_ids:0
msgid "Website Messages"
msgstr ""

#. module: hr_expense
#: help:hr.expense.expense,website_message_ids:0
msgid "Website communication history"
msgstr ""

#. module: hr_expense
#: help:hr.expense.expense,state:0
msgid ""
"When the expense request is created the status is 'Draft'.\n"
" It is confirmed by the user and request is sent to admin, the status is "
"'Waiting Confirmation'.            \n"
"If the admin accepts it, the status is 'Accepted'.\n"
" If the accounting entries are made for the expense request, the status is "
"'Waiting Payment'."
msgstr ""

#. module: hr_expense
#: code:addons/hr_expense/hr_expense.py:116
#, python-format
msgid "You can only delete draft expenses!"
msgstr ""<|MERGE_RESOLUTION|>--- conflicted
+++ resolved
@@ -1,50 +1,43 @@
-# Thai translation for openobject-addons
-# Copyright (c) 2014 Rosetta Contributors and Canonical Ltd 2014
-# This file is distributed under the same license as the openobject-addons package.
-# FIRST AUTHOR <EMAIL@ADDRESS>, 2014.
-#
-msgid ""
-msgstr ""
-<<<<<<< HEAD
-"Project-Id-Version: openobject-addons\n"
-"Report-Msgid-Bugs-To: FULL NAME <EMAIL@ADDRESS>\n"
-"POT-Creation-Date: 2014-09-23 16:27+0000\n"
-"PO-Revision-Date: 2014-08-14 16:10+0000\n"
-"Last-Translator: FULL NAME <EMAIL@ADDRESS>\n"
-"Language-Team: Thai <th@li.org>\n"
-=======
+# Translation of Odoo Server.
+# This file contains the translation of the following modules:
+# * hr_expense
+# 
+# Translators:
+# FIRST AUTHOR <EMAIL@ADDRESS>, 2014
+# Khwunchai Jaengsawang <khwunchai.j@ku.th>, 2015
+msgid ""
+msgstr ""
 "Project-Id-Version: Odoo 8.0\n"
 "Report-Msgid-Bugs-To: \n"
 "POT-Creation-Date: 2015-01-21 14:07+0000\n"
 "PO-Revision-Date: 2016-03-10 06:51+0000\n"
 "Last-Translator: Khwunchai Jaengsawang <khwunchai.j@ku.th>\n"
 "Language-Team: Thai (http://www.transifex.com/odoo/odoo-8/language/th/)\n"
->>>>>>> 7b7f3fa7
 "MIME-Version: 1.0\n"
 "Content-Type: text/plain; charset=UTF-8\n"
-"Content-Transfer-Encoding: 8bit\n"
-"X-Launchpad-Export-Date: 2014-09-24 09:10+0000\n"
-"X-Generator: Launchpad (build 17196)\n"
+"Content-Transfer-Encoding: \n"
+"Language: th\n"
+"Plural-Forms: nplurals=1; plural=0;\n"
 
 #. module: hr_expense
 #: field:hr.expense.report,no_of_account:0
 msgid "# of Accounts"
-msgstr ""
+msgstr "# ของบัญชี"
 
 #. module: hr_expense
 #: field:hr.expense.report,nbr:0
 msgid "# of Lines"
-msgstr ""
+msgstr "# ของรายการ"
 
 #. module: hr_expense
 #: field:hr.expense.report,no_of_products:0
 msgid "# of Products"
-msgstr ""
+msgstr "# ของสินค้า"
 
 #. module: hr_expense
 #: view:website:hr_expense.report_expense
 msgid "(Date and signature)."
-msgstr ""
+msgstr "(วันที่และลายมือชื่อ)"
 
 #. module: hr_expense
 #: model:ir.actions.act_window,help:hr_expense.hr_expense_product
@@ -62,8 +55,7 @@
 "                Click to register new expenses. \n"
 "              </p><p>\n"
 "                Odoo will ensure the whole process is followed; the expense\n"
-"                sheet is validated by manager(s), the employee is "
-"reimbursed\n"
+"                sheet is validated by manager(s), the employee is reimbursed\n"
 "                from his expenses, some expenses must be re-invoiced to the\n"
 "                customers.\n"
 "              </p>\n"
@@ -78,12 +70,12 @@
 #. module: hr_expense
 #: view:hr.expense.expense:hr_expense.view_expenses_form
 msgid "Accounting"
-msgstr ""
+msgstr "บัญชี"
 
 #. module: hr_expense
 #: view:hr.expense.expense:hr_expense.view_expenses_form
 msgid "Accounting Data"
-msgstr ""
+msgstr "ข้อมูลทางบัญชี"
 
 #. module: hr_expense
 #: model:product.template,name:hr_expense.air_ticket_product_template
@@ -94,34 +86,34 @@
 #: field:hr.expense.line,analytic_account:0
 #: field:hr.expense.report,analytic_account:0
 msgid "Analytic account"
-msgstr ""
+msgstr "วิเคราะห์บัญชี"
 
 #. module: hr_expense
 #: view:hr.expense.expense:hr_expense.view_expenses_form
 msgid "Approve"
-msgstr ""
+msgstr "อนุมัติ"
 
 #. module: hr_expense
 #: selection:hr.expense.expense,state:0
 #: view:hr.expense.report:hr_expense.view_hr_expense_report_search
 #: model:mail.message.subtype,name:hr_expense.mt_expense_approved
 msgid "Approved"
-msgstr ""
+msgstr "อนุมัติแล้ว"
 
 #. module: hr_expense
 #: view:hr.expense.report:hr_expense.view_hr_expense_report_search
 msgid "Approved Expenses"
-msgstr ""
+msgstr "ค่าใช้จ่ายที่อนุมัติ"
 
 #. module: hr_expense
 #: field:hr.expense.report,price_average:0
 msgid "Average Price"
-msgstr ""
+msgstr "ราคาเฉลี่ย"
 
 #. module: hr_expense
 #: field:product.template,hr_expense_ok:0
 msgid "Can be Expensed"
-msgstr ""
+msgstr "สามารถเป็นค่าใช้จ่าย"
 
 #. module: hr_expense
 #: selection:hr.expense.report,state:0
@@ -148,59 +140,56 @@
 #. module: hr_expense
 #: view:hr.expense.expense:hr_expense.view_editable_expenses_tree
 msgid "Confirm"
-msgstr ""
+msgstr "ยืนยัน"
 
 #. module: hr_expense
 #: view:hr.expense.report:hr_expense.view_hr_expense_report_search
 msgid "Confirm Expenses"
-msgstr ""
+msgstr "ยืนยันการใช้จ่าย"
 
 #. module: hr_expense
 #: field:hr.expense.expense,date_confirm:0
 #: field:hr.expense.report,date_confirm:0
 msgid "Confirmation Date"
-msgstr ""
+msgstr "วันที่ยืนยัน"
 
 #. module: hr_expense
 #: view:hr.expense.expense:hr_expense.view_hr_expense_filter
 msgid "Confirmed Expenses"
-msgstr ""
+msgstr "การใช้จ่ายที่ยืนยันแล้ว"
 
 #. module: hr_expense
 #: view:hr.expense.report:hr_expense.view_hr_expense_report_search
 msgid "Create Month"
-msgstr ""
-
-#. module: hr_expense
-#: field:hr.expense.expense,create_uid:0
-#: field:hr.expense.line,create_uid:0
+msgstr "เดือนที่สร้าง"
+
+#. module: hr_expense
+#: field:hr.expense.expense,create_uid:0 field:hr.expense.line,create_uid:0
 msgid "Created by"
-msgstr ""
-
-#. module: hr_expense
-#: field:hr.expense.expense,create_date:0
-#: field:hr.expense.line,create_date:0
+msgstr "สร้างโดย"
+
+#. module: hr_expense
+#: field:hr.expense.expense,create_date:0 field:hr.expense.line,create_date:0
 msgid "Created on"
-msgstr ""
+msgstr "สร้างเมื่อ"
 
 #. module: hr_expense
 #: view:hr.expense.report:hr_expense.view_hr_expense_report_search
 #: field:hr.expense.report,create_date:0
 msgid "Creation Date"
-msgstr ""
+msgstr "วันที่สร้าง"
 
 #. module: hr_expense
 #: field:hr.expense.expense,currency_id:0
 #: field:hr.expense.report,currency_id:0
 msgid "Currency"
-msgstr ""
-
-#. module: hr_expense
-#: field:hr.expense.expense,date:0
-#: field:hr.expense.line,date_value:0
+msgstr "สกุลเงิน"
+
+#. module: hr_expense
+#: field:hr.expense.expense,date:0 field:hr.expense.line,date_value:0
 #: view:website:hr_expense.report_expense
 msgid "Date"
-msgstr ""
+msgstr "วันที่"
 
 #. module: hr_expense
 #: field:hr.expense.report,date:0
@@ -224,12 +213,12 @@
 #. module: hr_expense
 #: help:hr.expense.expense,message_last_post:0
 msgid "Date of the last message posted on the record."
-msgstr ""
+msgstr "วันที่ของข้อความสุดท้ายที่ลงบันทึก"
 
 #. module: hr_expense
 #: view:website:hr_expense.report_expense
 msgid "Date:"
-msgstr ""
+msgstr "วันที่:"
 
 #. module: hr_expense
 #: model:ir.actions.act_window,help:hr_expense.product_normal_form_view_installer
@@ -261,67 +250,66 @@
 
 #. module: hr_expense
 #: view:hr.expense.expense:hr_expense.view_expenses_form
-#: field:hr.expense.expense,name:0
-#: field:hr.expense.line,description:0
+#: field:hr.expense.expense,name:0 field:hr.expense.line,description:0
 msgid "Description"
-msgstr ""
+msgstr "รายละเอียด"
 
 #. module: hr_expense
 #: view:website:hr_expense.report_expense
 msgid "Description:"
-msgstr ""
+msgstr "รายละเอียด:"
 
 #. module: hr_expense
 #: view:hr.expense.report:hr_expense.view_hr_expense_report_search
 #: selection:hr.expense.report,state:0
 msgid "Done"
-msgstr ""
+msgstr "เสร็จสมบูรณ์"
 
 #. module: hr_expense
 #: view:hr.expense.report:hr_expense.view_hr_expense_report_search
 msgid "Done Expenses"
-msgstr ""
+msgstr "ค่าใช้จ่ายที่เสร็จสิ้น"
 
 #. module: hr_expense
 #: selection:hr.expense.report,state:0
 msgid "Draft"
-msgstr ""
+msgstr "ฉบับร่าง"
 
 #. module: hr_expense
 #: view:hr.expense.expense:hr_expense.view_hr_expense_filter
 #: field:hr.expense.expense,employee_id:0
 msgid "Employee"
-msgstr ""
+msgstr "พนักงาน"
 
 #. module: hr_expense
 #: field:hr.expense.report,employee_id:0
 msgid "Employee's Name"
-msgstr ""
+msgstr "ชื่อพนักงาน"
 
 #. module: hr_expense
 #: view:website:hr_expense.report_expense
 msgid "Employee:"
-msgstr ""
+msgstr "พนักงาน:"
 
 #. module: hr_expense
 #: code:addons/hr_expense/hr_expense.py:167
 #: code:addons/hr_expense/hr_expense.py:230
 #: code:addons/hr_expense/hr_expense.py:232
-#: code:addons/hr_expense/hr_expense.py:341
-#: code:addons/hr_expense/hr_expense.py:345
+#: code:addons/hr_expense/hr_expense.py:344
+#: code:addons/hr_expense/hr_expense.py:348
 #, python-format
 msgid "Error!"
-msgstr ""
+msgstr "ผิดพลาด!"
 
 #. module: hr_expense
 #: view:hr.expense.expense:hr_expense.view_hr_expense_filter
 #: field:hr.expense.line,expense_id:0
 #: model:ir.model,name:hr_expense.model_hr_expense_expense
 msgid "Expense"
-msgstr ""
-
-#. module: hr_expense
-#: code:addons/hr_expense/hr_expense.py:370
+msgstr "ค่าใช้จ่าย"
+
+#. module: hr_expense
+#: code:addons/hr_expense/hr_expense.py:373
 #, python-format
 msgid "Expense Account Move"
 msgstr ""
@@ -330,34 +318,34 @@
 #: model:ir.actions.act_window,name:hr_expense.hr_expense_product
 #: model:ir.ui.menu,name:hr_expense.menu_hr_product
 msgid "Expense Categories"
-msgstr ""
+msgstr "หมวดหมู่ค่าใช้จ่าย"
 
 #. module: hr_expense
 #: view:hr.expense.expense:hr_expense.view_expenses_form
 msgid "Expense Date"
-msgstr ""
+msgstr "วันที่ใช้จ่าย"
 
 #. module: hr_expense
 #: model:ir.model,name:hr_expense.model_hr_expense_line
 msgid "Expense Line"
-msgstr ""
+msgstr "รายการค่าใช้จ่าย"
 
 #. module: hr_expense
 #: view:hr.expense.expense:hr_expense.view_expenses_form
 #: field:hr.expense.expense,line_ids:0
 #: view:hr.expense.line:hr_expense.view_expenses_line_tree
 msgid "Expense Lines"
-msgstr ""
+msgstr "รายการการใช้จ่าย"
 
 #. module: hr_expense
 #: field:hr.expense.line,name:0
 msgid "Expense Note"
-msgstr ""
+msgstr "บัญทึกย่อค่าใช้จ่าย"
 
 #. module: hr_expense
 #: model:mail.message.subtype,description:hr_expense.mt_expense_approved
 msgid "Expense approved"
-msgstr ""
+msgstr "ค่าใช้จ่ายถูกอนุมัติ"
 
 #. module: hr_expense
 #: model:mail.message.subtype,description:hr_expense.mt_expense_confirmed
@@ -367,7 +355,7 @@
 #. module: hr_expense
 #: model:mail.message.subtype,description:hr_expense.mt_expense_refused
 msgid "Expense refused"
-msgstr ""
+msgstr "ค่าใช้จ่ายถูกปฏิเสธ"
 
 #. module: hr_expense
 #: view:hr.expense.expense:hr_expense.view_editable_expenses_tree
@@ -378,7 +366,7 @@
 #: model:ir.ui.menu,name:hr_expense.next_id_49
 #: model:product.category,name:hr_expense.cat_expense
 msgid "Expenses"
-msgstr ""
+msgstr "การใช้จ่าย"
 
 #. module: hr_expense
 #: view:hr.expense.report:hr_expense.view_hr_expense_report_graph
@@ -416,16 +404,15 @@
 #. module: hr_expense
 #: view:hr.expense.report:hr_expense.view_hr_expense_report_search
 msgid "Extended Filters..."
-msgstr ""
+msgstr "ตัวกรองเพิ่มเติม"
 
 #. module: hr_expense
 #: field:hr.expense.expense,message_follower_ids:0
 msgid "Followers"
-msgstr ""
-
-#. module: hr_expense
-#: field:hr.expense.expense,journal_id:0
-#: field:hr.expense.report,journal_id:0
+msgstr "ติดตาม"
+
+#. module: hr_expense
+#: field:hr.expense.expense,journal_id:0 field:hr.expense.report,journal_id:0
 msgid "Force Journal"
 msgstr ""
 
@@ -448,7 +435,7 @@
 #: view:hr.expense.expense:hr_expense.view_hr_expense_filter
 #: view:hr.expense.report:hr_expense.view_hr_expense_report_search
 msgid "Group By"
-msgstr ""
+msgstr "จัดกลุ่มโดย"
 
 #. module: hr_expense
 #: model:ir.actions.report.xml,name:hr_expense.action_report_hr_expense
@@ -473,43 +460,40 @@
 msgstr ""
 
 #. module: hr_expense
-#: field:hr.expense.expense,id:0
-#: field:hr.expense.line,id:0
+#: field:hr.expense.expense,id:0 field:hr.expense.line,id:0
 #: field:hr.expense.report,id:0
 msgid "ID"
-msgstr ""
+msgstr "รหัส"
 
 #. module: hr_expense
 #: help:hr.expense.expense,message_unread:0
 msgid "If checked new messages require your attention."
-msgstr ""
+msgstr "ถ้าการตรวจสอบข้อความใหม่ให้ระบุความสนใจของคุณ"
 
 #. module: hr_expense
 #: field:hr.expense.expense,message_is_follower:0
 msgid "Is a Follower"
-msgstr ""
+msgstr "เป็นผู้ติดตาม"
 
 #. module: hr_expense
 #: model:ir.model,name:hr_expense.model_account_move_line
 msgid "Journal Items"
-msgstr ""
+msgstr "รายการสมุดบัญชีรายวัน"
 
 #. module: hr_expense
 #: field:hr.expense.expense,message_last_post:0
 msgid "Last Message Date"
-msgstr ""
-
-#. module: hr_expense
-#: field:hr.expense.expense,write_uid:0
-#: field:hr.expense.line,write_uid:0
+msgstr "วันที่ของข้อความสุดท้าย"
+
+#. module: hr_expense
+#: field:hr.expense.expense,write_uid:0 field:hr.expense.line,write_uid:0
 msgid "Last Updated by"
-msgstr ""
-
-#. module: hr_expense
-#: field:hr.expense.expense,write_date:0
-#: field:hr.expense.line,write_date:0
+msgstr "อัพเดทครั้งสุดท้ายโดย"
+
+#. module: hr_expense
+#: field:hr.expense.expense,write_date:0 field:hr.expense.line,write_date:0
 msgid "Last Updated on"
-msgstr ""
+msgstr "อัพเดทครั้งสุดท้ายเมื่อ"
 
 #. module: hr_expense
 #: field:hr.expense.expense,account_move_id:0
@@ -524,7 +508,7 @@
 #. module: hr_expense
 #: help:hr.expense.expense,message_ids:0
 msgid "Messages and communication history"
-msgstr ""
+msgstr "ข้อความและประวัติการสื่อสาร"
 
 #. module: hr_expense
 #: view:hr.expense.expense:hr_expense.view_hr_expense_filter
@@ -534,13 +518,13 @@
 #. module: hr_expense
 #: view:website:hr_expense.report_expense
 msgid "Name"
-msgstr ""
+msgstr "ชื่อ"
 
 #. module: hr_expense
 #: view:hr.expense.expense:hr_expense.view_hr_expense_filter
 #: selection:hr.expense.expense,state:0
 msgid "New"
-msgstr ""
+msgstr "ใหม่"
 
 #. module: hr_expense
 #: view:hr.expense.expense:hr_expense.view_hr_expense_filter
@@ -556,7 +540,7 @@
 msgstr ""
 
 #. module: hr_expense
-#: code:addons/hr_expense/hr_expense.py:341
+#: code:addons/hr_expense/hr_expense.py:344
 #, python-format
 msgid ""
 "No purchase account found for the product %s (or for his category), please "
@@ -566,7 +550,7 @@
 #. module: hr_expense
 #: field:hr.expense.expense,note:0
 msgid "Note"
-msgstr ""
+msgstr "บันทึกย่อ"
 
 #. module: hr_expense
 #: view:hr.expense.expense:hr_expense.view_expenses_form
@@ -581,10 +565,10 @@
 #. module: hr_expense
 #: selection:hr.expense.expense,state:0
 msgid "Paid"
-msgstr ""
-
-#. module: hr_expense
-#: code:addons/hr_expense/hr_expense.py:345
+msgstr "ชำระแล้ว"
+
+#. module: hr_expense
+#: code:addons/hr_expense/hr_expense.py:348
 #, python-format
 msgid ""
 "Please configure Default Expense account for Product purchase: "
@@ -594,34 +578,34 @@
 #. module: hr_expense
 #: view:website:hr_expense.report_expense
 msgid "Price"
-msgstr ""
+msgstr "ราคา"
 
 #. module: hr_expense
 #: field:hr.expense.line,product_id:0
 #: view:hr.expense.report:hr_expense.view_hr_expense_report_search
 #: field:hr.expense.report,product_id:0
 msgid "Product"
-msgstr ""
+msgstr "ผลิตภัณฑ์"
 
 #. module: hr_expense
 #: field:hr.expense.report,product_qty:0
 msgid "Product Quantity"
-msgstr ""
+msgstr "ปริมาณสินค้า"
 
 #. module: hr_expense
 #: model:ir.model,name:hr_expense.model_product_template
 msgid "Product Template"
-msgstr ""
+msgstr "รูปแบบสินค้า"
 
 #. module: hr_expense
 #: view:product.product:hr_expense.product_expense_installer_tree_view
 msgid "Products"
-msgstr ""
+msgstr "สินค้า"
 
 #. module: hr_expense
 #: view:website:hr_expense.report_expense
 msgid "Qty"
-msgstr ""
+msgstr "ปริมาณ"
 
 #. module: hr_expense
 #: field:hr.expense.line,unit_quantity:0
@@ -631,24 +615,24 @@
 #. module: hr_expense
 #: view:website:hr_expense.report_expense
 msgid "Ref."
-msgstr ""
+msgstr "อ้างอิง"
 
 #. module: hr_expense
 #: field:hr.expense.line,ref:0
 msgid "Reference"
-msgstr ""
+msgstr "ข้อมูลอ้างอิง"
 
 #. module: hr_expense
 #: view:hr.expense.expense:hr_expense.view_editable_expenses_tree
 #: view:hr.expense.expense:hr_expense.view_expenses_form
 msgid "Refuse"
-msgstr ""
+msgstr "ปฏิเสธ"
 
 #. module: hr_expense
 #: selection:hr.expense.expense,state:0
 #: model:mail.message.subtype,name:hr_expense.mt_expense_refused
 msgid "Refused"
-msgstr ""
+msgstr "ถูกปฏิเสธ"
 
 #. module: hr_expense
 #: model:ir.actions.act_window,name:hr_expense.product_normal_form_view_installer
@@ -656,17 +640,17 @@
 msgstr ""
 
 #. module: hr_expense
-#: code:addons/hr_expense/hr_expense.py:443
-#, python-format
-msgid ""
-"Selected Unit of Measure does not belong to the same category as the product "
-"Unit of Measure"
+#: code:addons/hr_expense/hr_expense.py:446
+#, python-format
+msgid ""
+"Selected Unit of Measure does not belong to the same category as the product"
+" Unit of Measure"
 msgstr ""
 
 #. module: hr_expense
 #: field:hr.expense.line,sequence:0
 msgid "Sequence"
-msgstr ""
+msgstr "กำหนดเลขที่เอกสาร"
 
 #. module: hr_expense
 #: view:hr.expense.expense:hr_expense.view_expenses_form
@@ -683,17 +667,17 @@
 #: view:hr.expense.report:hr_expense.view_hr_expense_report_search
 #: field:hr.expense.report,state:0
 msgid "Status"
-msgstr ""
+msgstr "สถานะ"
 
 #. module: hr_expense
 #: view:hr.expense.expense:hr_expense.view_expenses_form
 msgid "Submit to Manager"
-msgstr ""
+msgstr "ส่งไปยังผู้จัดการ"
 
 #. module: hr_expense
 #: field:hr.expense.expense,message_summary:0
 msgid "Summary"
-msgstr ""
+msgstr "สรุป"
 
 #. module: hr_expense
 #: code:addons/hr_expense/hr_expense.py:230
@@ -721,7 +705,7 @@
 #: view:hr.expense.expense:hr_expense.view_hr_expense_filter
 #: model:mail.message.subtype,name:hr_expense.mt_expense_confirmed
 msgid "To Approve"
-msgstr ""
+msgstr "ให้การอนุมัติ"
 
 #. module: hr_expense
 #: view:hr.expense.expense:hr_expense.view_hr_expense_filter
@@ -731,27 +715,25 @@
 #. module: hr_expense
 #: view:hr.expense.expense:hr_expense.view_expenses_form
 #: view:hr.expense.line:hr_expense.view_expenses_line_tree
-#: field:hr.expense.line,total_amount:0
-#: view:website:hr_expense.report_expense
+#: field:hr.expense.line,total_amount:0 view:website:hr_expense.report_expense
 msgid "Total"
-msgstr ""
+msgstr "รวม"
 
 #. module: hr_expense
 #: view:hr.expense.expense:hr_expense.view_expenses_tree
 #: field:hr.expense.expense,amount:0
 msgid "Total Amount"
-msgstr ""
+msgstr "จำนวนเงินรวม"
 
 #. module: hr_expense
 #: field:hr.expense.report,price_total:0
 msgid "Total Price"
-msgstr ""
-
-#. module: hr_expense
-#: field:hr.expense.line,unit_amount:0
-#: view:website:hr_expense.report_expense
+msgstr "ราคารวม"
+
+#. module: hr_expense
+#: field:hr.expense.line,unit_amount:0 view:website:hr_expense.report_expense
 msgid "Unit Price"
-msgstr ""
+msgstr "ราคาต่อหน่วย"
 
 #. module: hr_expense
 #: field:hr.expense.line,uom_id:0
@@ -767,7 +749,7 @@
 #. module: hr_expense
 #: field:hr.expense.expense,user_id:0
 msgid "User"
-msgstr ""
+msgstr "ผู้ใช้งาน"
 
 #. module: hr_expense
 #: view:website:hr_expense.report_expense
@@ -780,8 +762,7 @@
 msgstr ""
 
 #. module: hr_expense
-#: field:hr.expense.expense,date_valid:0
-#: field:hr.expense.report,date_valid:0
+#: field:hr.expense.expense,date_valid:0 field:hr.expense.report,date_valid:0
 msgid "Validation Date"
 msgstr ""
 
@@ -794,12 +775,12 @@
 #. module: hr_expense
 #: view:hr.expense.report:hr_expense.view_hr_expense_report_search
 msgid "Waiting"
-msgstr ""
+msgstr "รอ"
 
 #. module: hr_expense
 #: selection:hr.expense.expense,state:0
 msgid "Waiting Approval"
-msgstr ""
+msgstr "กำลังรอการอนุมัติ"
 
 #. module: hr_expense
 #: selection:hr.expense.expense,state:0
@@ -812,36 +793,34 @@
 msgstr ""
 
 #. module: hr_expense
-#: code:addons/hr_expense/hr_expense.py:443
+#: code:addons/hr_expense/hr_expense.py:446
 #, python-format
 msgid "Warning"
-msgstr ""
+msgstr "แจ้งเตือน"
 
 #. module: hr_expense
 #: code:addons/hr_expense/hr_expense.py:116
 #, python-format
 msgid "Warning!"
-msgstr ""
+msgstr "คำเตือน!"
 
 #. module: hr_expense
 #: field:hr.expense.expense,website_message_ids:0
 msgid "Website Messages"
-msgstr ""
+msgstr "ข้อความเว็บไซต์"
 
 #. module: hr_expense
 #: help:hr.expense.expense,website_message_ids:0
 msgid "Website communication history"
-msgstr ""
+msgstr "ประวัติการสื่อสารเว็บไซต์"
 
 #. module: hr_expense
 #: help:hr.expense.expense,state:0
 msgid ""
 "When the expense request is created the status is 'Draft'.\n"
-" It is confirmed by the user and request is sent to admin, the status is "
-"'Waiting Confirmation'.            \n"
+" It is confirmed by the user and request is sent to admin, the status is 'Waiting Confirmation'.            \n"
 "If the admin accepts it, the status is 'Accepted'.\n"
-" If the accounting entries are made for the expense request, the status is "
-"'Waiting Payment'."
+" If the accounting entries are made for the expense request, the status is 'Waiting Payment'."
 msgstr ""
 
 #. module: hr_expense
