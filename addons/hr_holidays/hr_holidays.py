--- conflicted
+++ resolved
@@ -143,7 +143,6 @@
                 result[holiday.id] = True
         return result
 
-<<<<<<< HEAD
     def _check_date(self, cr, uid, ids, context=None):
         for holiday in self.browse(cr, uid, ids, context=context):
             domain = [
@@ -155,14 +154,6 @@
             ]
             nholidays = self.search_count(cr, uid, domain, context=context)
             if nholidays:
-=======
-    def _check_date(self, cr, uid, ids):        
-        for holiday in self.browse(cr, uid, ids):
-            holiday_ids = self.search(cr, uid, [('date_from', '<=', holiday.date_to), ('date_to', '>=', holiday.date_from),
-                                                ('employee_id', '=', holiday.employee_id.id), ('id', '<>', holiday.id),
-                                                ('state', 'not in', ['cancel', 'refuse'])])
-            if holiday_ids:
->>>>>>> 58907da3
                 return False
         return True
 
