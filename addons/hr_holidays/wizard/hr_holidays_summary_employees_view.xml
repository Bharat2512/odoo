--- conflicted
+++ resolved
@@ -7,7 +7,6 @@
             <field name="model">hr.holidays.summary.employee</field>
             <field name="type">form</field>
             <field name="arch" type="xml">
-<<<<<<< HEAD
 			<form string="Leaves Summary">
 			    <group col="4" colspan="6">
 				    <field name="date_from"/>
@@ -22,22 +21,6 @@
 						<button name="print_report" string="Print" colspan="1" type="object" icon="gtk-print"/>
 				</group>
 			</form>
-=======
-            <form string="Employee's Holidays">
-                <group col="4" colspan="6">
-                    <field name="date_from"/>
-                    <newline/>
-                    <field name="holiday_type"/>
-                    <newline/>
-                    <field name="emp" invisible="True"/>
-                </group>
-                <separator colspan="4"/>
-                <group col="2" colspan="4">
-                        <button special="cancel"  string="Cancel" icon='gtk-cancel'/>
-                        <button name="print_report" string="Print" colspan="1" type="object" icon="gtk-print"/>
-                </group>
-            </form>
->>>>>>> b8716390
             </field>
         </record>
 
