# -*- coding: utf-8 -*-
##############################################################################
#
#    OpenERP, Open Source Management Solution
#    Copyright (C) 2004-2009 Tiny SPRL (<http://tiny.be>).
#
#    This program is free software: you can redistribute it and/or modify
#    it under the terms of the GNU Affero General Public License as
#    published by the Free Software Foundation, either version 3 of the
#    License, or (at your option) any later version.
#
#    This program is distributed in the hope that it will be useful,
#    but WITHOUT ANY WARRANTY; without even the implied warranty of
#    MERCHANTABILITY or FITNESS FOR A PARTICULAR PURPOSE.  See the
#    GNU Affero General Public License for more details.
#
#    You should have received a copy of the GNU Affero General Public License
#    along with this program.  If not, see <http://www.gnu.org/licenses/>.
#
##############################################################################

import time
from openerp import tools

from openerp.addons.base_status.base_stage import base_stage
from datetime import datetime
from openerp.osv import fields, osv
from openerp.tools.translate import _
from openerp.tools import html2plaintext

AVAILABLE_STATES = [
    ('draft', 'New'),
    ('cancel', 'Refused'),
    ('open', 'In Progress'),
    ('pending', 'Pending'),
    ('done', 'Hired')
]

AVAILABLE_PRIORITIES = [
    ('', ''),
    ('5', 'Not Good'),
    ('4', 'On Average'),
    ('3', 'Good'),
    ('2', 'Very Good'),
    ('1', 'Excellent')
]

class hr_recruitment_source(osv.osv):
    """ Sources of HR Recruitment """
    _name = "hr.recruitment.source"
    _description = "Source of Applicants"
    _columns = {
        'name': fields.char('Source Name', size=64, required=True, translate=True),
    }

class hr_recruitment_stage(osv.osv):
    """ Stage of HR Recruitment """
    _name = "hr.recruitment.stage"
    _description = "Stage of Recruitment"
    _order = 'sequence'
    _columns = {
        'name': fields.char('Name', size=64, required=True, translate=True),
        'sequence': fields.integer('Sequence', help="Gives the sequence order when displaying a list of stages."),
        'department_id':fields.many2one('hr.department', 'Specific to a Department', help="Stages of the recruitment process may be different per department. If this stage is common to all departments, keep this field empty."),
        'state': fields.selection(AVAILABLE_STATES, 'Status', required=True, help="The related status for the stage. The status of your document will automatically change according to the selected stage. Example, a stage is related to the status 'Close', when your document reach this stage, it will be automatically closed."),
        'fold': fields.boolean('Hide in views if empty', help="This stage is not visible, for example in status bar or kanban view, when there are no records in that stage to display."),
        'requirements': fields.text('Requirements'),
    }
    _defaults = {
        'sequence': 1,
        'state': 'draft',
        'fold': False,
    }

class hr_recruitment_degree(osv.osv):
    """ Degree of HR Recruitment """
    _name = "hr.recruitment.degree"
    _description = "Degree of Recruitment"
    _columns = {
        'name': fields.char('Name', size=64, required=True, translate=True),
        'sequence': fields.integer('Sequence', help="Gives the sequence order when displaying a list of degrees."),
    }
    _defaults = {
        'sequence': 1,
    }
    _sql_constraints = [
        ('name_uniq', 'unique (name)', 'The name of the Degree of Recruitment must be unique!')
    ]

class hr_applicant(base_stage, osv.Model):
    _name = "hr.applicant"
    _description = "Applicant"
    _order = "id desc"
    _inherit = ['mail.thread', 'ir.needaction_mixin']
    _track = {
        'state': {
            'hr_recruitment.mt_applicant_hired': lambda self, cr, uid, obj, ctx=None: obj['state'] == 'done',
            'hr_recruitment.mt_applicant_refused': lambda self, cr, uid, obj, ctx=None: obj['state'] == 'cancel',
        },
        'stage_id': {
            'hr_recruitment.mt_stage_changed': lambda self, cr, uid, obj, ctx=None: obj['state'] not in ['done', 'cancel'],
        },
    }

    def _get_default_department_id(self, cr, uid, context=None):
        """ Gives default department by checking if present in the context """
        return (self._resolve_department_id_from_context(cr, uid, context=context) or False)

    def _get_default_stage_id(self, cr, uid, context=None):
        """ Gives default stage_id """
        department_id = self._get_default_department_id(cr, uid, context=context)
        return self.stage_find(cr, uid, [], department_id, [('state', '=', 'draft')], context=context)

    def _resolve_department_id_from_context(self, cr, uid, context=None):
        """ Returns ID of department based on the value of 'default_department_id'
            context key, or None if it cannot be resolved to a single
            department.
        """
        if context is None:
            context = {}
        if type(context.get('default_department_id')) in (int, long):
            return context.get('default_department_id')
        if isinstance(context.get('default_department_id'), basestring):
            department_name = context['default_department_id']
            department_ids = self.pool.get('hr.department').name_search(cr, uid, name=department_name, context=context)
            if len(department_ids) == 1:
                return int(department_ids[0][0])
        return None

    def _read_group_stage_ids(self, cr, uid, ids, domain, read_group_order=None, access_rights_uid=None, context=None):
        access_rights_uid = access_rights_uid or uid
        stage_obj = self.pool.get('hr.recruitment.stage')
        order = stage_obj._order
        # lame hack to allow reverting search, should just work in the trivial case
        if read_group_order == 'stage_id desc':
            order = "%s desc" % order
        # retrieve section_id from the context and write the domain
        # - ('id', 'in', 'ids'): add columns that should be present
        # - OR ('department_id', '=', False), ('fold', '=', False): add default columns that are not folded
        # - OR ('department_id', 'in', department_id), ('fold', '=', False) if department_id: add department columns that are not folded
        department_id = self._resolve_department_id_from_context(cr, uid, context=context)
        search_domain = []
        if department_id:
            search_domain += ['|', ('department_id', '=', department_id)]
        search_domain += ['|', ('id', 'in', ids), ('department_id', '=', False)]
        stage_ids = stage_obj._search(cr, uid, search_domain, order=order, access_rights_uid=access_rights_uid, context=context)
        result = stage_obj.name_get(cr, access_rights_uid, stage_ids, context=context)
        # restore order of the search
        result.sort(lambda x,y: cmp(stage_ids.index(x[0]), stage_ids.index(y[0])))

        fold = {}
        for stage in stage_obj.browse(cr, access_rights_uid, stage_ids, context=context):
            fold[stage.id] = stage.fold or False
        return result, fold

    def _compute_day(self, cr, uid, ids, fields, args, context=None):
        """
        @param cr: the current row, from the database cursor,
        @param uid: the current user’s ID for security checks,
        @param ids: List of Openday’s IDs
        @return: difference between current date and log date
        @param context: A standard dictionary for contextual values
        """
        res = {}
        for issue in self.browse(cr, uid, ids, context=context):
            for field in fields:
                res[issue.id] = {}
                duration = 0
                ans = False
                hours = 0

                if field in ['day_open']:
                    if issue.date_open:
                        date_create = datetime.strptime(issue.create_date, "%Y-%m-%d %H:%M:%S")
                        date_open = datetime.strptime(issue.date_open, "%Y-%m-%d %H:%M:%S")
                        ans = date_open - date_create

                elif field in ['day_close']:
                    if issue.date_closed:
                        date_create = datetime.strptime(issue.create_date, "%Y-%m-%d %H:%M:%S")
                        date_close = datetime.strptime(issue.date_closed, "%Y-%m-%d %H:%M:%S")
                        ans = date_close - date_create
                if ans:
                    duration = float(ans.days)
                    res[issue.id][field] = abs(float(duration))
        return res

    _columns = {
        'name': fields.char('Subject', size=128, required=True),
        'active': fields.boolean('Active', help="If the active field is set to false, it will allow you to hide the case without removing it."),
        'description': fields.text('Description'),
        'email_from': fields.char('Email', size=128, help="These people will receive email."),
        'email_cc': fields.text('Watchers Emails', size=252, help="These email addresses will be added to the CC field of all inbound and outbound emails for this record before being sent. Separate multiple email addresses with a comma"),
        'probability': fields.float('Probability'),
        'partner_id': fields.many2one('res.partner', 'Contact'),
        'create_date': fields.datetime('Creation Date', readonly=True, select=True),
        'write_date': fields.datetime('Update Date', readonly=True),
        'stage_id': fields.many2one ('hr.recruitment.stage', 'Stage', track_visibility='onchange',
                        domain="['|', ('department_id', '=', department_id), ('department_id', '=', False)]"),
        'state': fields.related('stage_id', 'state', type="selection", store=True,
                selection=AVAILABLE_STATES, string="Status", readonly=True,
                help='The status is set to \'Draft\', when a case is created.\
                      If the case is in progress the status is set to \'Open\'.\
                      When the case is over, the status is set to \'Done\'.\
                      If the case needs to be reviewed then the status is \
                      set to \'Pending\'.'),
        'categ_ids': fields.many2many('hr.applicant_category', string='Tags'),
        'company_id': fields.many2one('res.company', 'Company'),
        'user_id': fields.many2one('res.users', 'Responsible', track_visibility='onchange'),
        # Applicant Columns
        'date_closed': fields.datetime('Closed', readonly=True, select=True),
        'date_open': fields.datetime('Opened', readonly=True, select=True),
        'date': fields.datetime('Date'),
        'date_action': fields.date('Next Action Date'),
        'title_action': fields.char('Next Action', size=64),
        'priority': fields.selection(AVAILABLE_PRIORITIES, 'Appreciation'),
        'job_id': fields.many2one('hr.job', 'Applied Job'),
        'salary_proposed_extra': fields.char('Proposed Salary Extra', size=100, help="Salary Proposed by the Organisation, extra advantages"),
        'salary_expected_extra': fields.char('Expected Salary Extra', size=100, help="Salary Expected by Applicant, extra advantages"),
        'salary_proposed': fields.float('Proposed Salary', help="Salary Proposed by the Organisation"),
        'salary_expected': fields.float('Expected Salary', help="Salary Expected by Applicant"),
        'availability': fields.integer('Availability'),
        'partner_name': fields.char("Applicant's Name", size=64),
        'partner_phone': fields.char('Phone', size=32),
        'partner_mobile': fields.char('Mobile', size=32),
        'type_id': fields.many2one('hr.recruitment.degree', 'Degree'),
        'department_id': fields.many2one('hr.department', 'Department'),
        'survey': fields.related('job_id', 'survey_id', type='many2one', relation='survey', string='Survey'),
        'response': fields.integer("Response"),
        'reference': fields.char('Referred By', size=128),
        'source_id': fields.many2one('hr.recruitment.source', 'Source'),
        'day_open': fields.function(_compute_day, string='Days to Open', \
                                multi='day_open', type="float", store=True),
        'day_close': fields.function(_compute_day, string='Days to Close', \
                                multi='day_close', type="float", store=True),
        'color': fields.integer('Color Index'),
        'emp_id': fields.many2one('hr.employee', 'employee'),
        'user_email': fields.related('user_id', 'email', type='char', string='User Email', readonly=True),
    }

    _defaults = {
        'active': lambda *a: 1,
        'user_id':  lambda s, cr, uid, c: uid,
        'email_from': lambda s, cr, uid, c: s._get_default_email(cr, uid, c),
        'stage_id': lambda s, cr, uid, c: s._get_default_stage_id(cr, uid, c),
        'department_id': lambda s, cr, uid, c: s._get_default_department_id(cr, uid, c),
        'company_id': lambda s, cr, uid, c: s.pool.get('res.company')._company_default_get(cr, uid, 'hr.applicant', context=c),
        'color': 0,
    }

    _group_by_full = {
        'stage_id': _read_group_stage_ids
    }

    def onchange_job(self, cr, uid, ids, job, context=None):
        result = {}

        if job:
            job_obj = self.pool.get('hr.job')
            result['department_id'] = job_obj.browse(cr, uid, job, context=context).department_id.id
            return {'value': result}
        return {'value': {'department_id': False}}

    def onchange_department_id(self, cr, uid, ids, department_id=False, context=None):
        obj_recru_stage = self.pool.get('hr.recruitment.stage')
        stage_ids = obj_recru_stage.search(cr, uid, ['|',('department_id','=',department_id),('department_id','=',False)], context=context)
        stage_id = stage_ids and stage_ids[0] or False
        return {'value': {'stage_id': stage_id}}

    def onchange_partner_id(self, cr, uid, ids, partner_id, context=None):
        data = {'partner_phone': False,
                'partner_mobile': False,
                'email_from': False}
        if partner_id:
            addr = self.pool.get('res.partner').browse(cr, uid, partner_id, context)
            data.update({'partner_phone': addr.phone,
                        'partner_mobile': addr.mobile,
                        'email_from': addr.email})
        return {'value': data}

    def stage_find(self, cr, uid, cases, section_id, domain=[], order='sequence', context=None):
        """ Override of the base.stage method
            Parameter of the stage search taken from the lead:
            - department_id: if set, stages must belong to this section or
              be a default case
        """
        if isinstance(cases, (int, long)):
            cases = self.browse(cr, uid, cases, context=context)
        # collect all section_ids
        department_ids = []
        if section_id:
            department_ids.append(section_id)
        for case in cases:
            if case.department_id:
                department_ids.append(case.department_id.id)
        # OR all section_ids and OR with case_default
        search_domain = []
        if department_ids:
            search_domain += ['|', ('department_id', 'in', department_ids)]
        search_domain.append(('department_id', '=', False))
        # AND with the domain in parameter
        search_domain += list(domain)
        # perform search, return the first found
        stage_ids = self.pool.get('hr.recruitment.stage').search(cr, uid, search_domain, order=order, context=context)
        if stage_ids:
            return stage_ids[0]
        return False

    def action_makeMeeting(self, cr, uid, ids, context=None):
        """ This opens Meeting's calendar view to schedule meeting on current applicant
            @return: Dictionary value for created Meeting view
        """
        applicant = self.browse(cr, uid, ids[0], context)
        category = self.pool.get('ir.model.data').get_object(cr, uid, 'hr_recruitment', 'categ_meet_interview', context)
        res = self.pool.get('ir.actions.act_window').for_xml_id(cr, uid, 'base_calendar', 'action_crm_meeting', context)
        res['context'] = {
            'default_partner_ids': applicant.partner_id and [applicant.partner_id.id] or False,
            'default_user_id': uid,
            'default_name': applicant.name,
            'default_categ_ids': category and [category.id] or False,
        }
        return res

    def action_print_survey(self, cr, uid, ids, context=None):
        """
        If response is available then print this response otherwise print survey form(print template of the survey).

        @param self: The object pointer
        @param cr: the current row, from the database cursor,
        @param uid: the current user’s ID for security checks,
        @param ids: List of Survey IDs
        @param context: A standard dictionary for contextual values
        @return: Dictionary value for print survey form.
        """
        if context is None:
            context = {}
        record = self.browse(cr, uid, ids, context=context)
        record = record and record[0]
        context.update({'survey_id': record.survey.id, 'response_id': [record.response], 'response_no': 0, })
        value = self.pool.get("survey").action_print_survey(cr, uid, ids, context=context)
        return value

    def message_get_suggested_recipients(self, cr, uid, ids, context=None):
        recipients = super(hr_applicant, self).message_get_suggested_recipients(cr, uid, ids, context=context)
        for applicant in self.browse(cr, uid, ids, context=context):
            if applicant.partner_id:
                self._message_add_suggested_recipient(cr, uid, recipients, applicant, partner=applicant.partner_id, reason=_('Contact'))
            elif applicant.email_from:
                self._message_add_suggested_recipient(cr, uid, recipients, applicant, email=applicant.email_from, reason=_('Contact Email'))
        return recipients

    def message_new(self, cr, uid, msg, custom_values=None, context=None):
        """ Overrides mail_thread message_new that is called by the mailgateway
            through message_process.
            This override updates the document according to the email.
        """
        if custom_values is None: custom_values = {}
        desc = html2plaintext(msg.get('body')) if msg.get('body') else ''
        defaults = {
            'name':  msg.get('subject') or _("No Subject"),
            'description': desc,
            'email_from': msg.get('from'),
            'email_cc': msg.get('cc'),
            'user_id': False,
            'partner_id': msg.get('author_id', False),
        }
        if msg.get('priority'):
            defaults['priority'] = msg.get('priority')
        defaults.update(custom_values)
        return super(hr_applicant,self).message_new(cr, uid, msg, custom_values=defaults, context=context)

    def message_update(self, cr, uid, ids, msg, update_vals=None, context=None):
        """ Override mail_thread message_update that is called by the mailgateway
            through message_process.
            This method updates the document according to the email.
        """
        if isinstance(ids, (str, int, long)):
            ids = [ids]
        if update_vals is None:
            update_vals = {}

        update_vals.update({
            'email_from': msg.get('from'),
            'email_cc': msg.get('cc'),
        })
        if msg.get('priority'):
            update_vals['priority'] = msg.get('priority')

        maps = {
            'cost': 'planned_cost',
            'revenue': 'planned_revenue',
            'probability': 'probability',
        }
        for line in msg.get('body', '').split('\n'):
            line = line.strip()
            res = tools.command_re.match(line)
            if res and maps.get(res.group(1).lower(), False):
                key = maps.get(res.group(1).lower())
                update_vals[key] = res.group(2).lower()

        return super(hr_applicant, self).message_update(cr, uid, ids, msg, update_vals=update_vals, context=context)

    def create(self, cr, uid, vals, context=None):
        obj_id = super(hr_applicant, self).create(cr, uid, vals, context=context)
        applicant = self.browse(cr, uid, obj_id, context=context)
        if applicant.job_id:
            self.pool.get('hr.job').message_post(cr, uid, [applicant.job_id.id], body=_('Applicant <b>created</b>'), subtype="hr_recruitment.mt_job_new_applicant", context=context)
        return obj_id

    def case_open(self, cr, uid, ids, context=None):
        """
            open Request of the applicant for the hr_recruitment
        """
        res = super(hr_applicant, self).case_open(cr, uid, ids, context)
        date = self.read(cr, uid, ids, ['date_open'])[0]
        if not date['date_open']:
            self.write(cr, uid, ids, {'date_open': time.strftime('%Y-%m-%d %H:%M:%S'),})
        return res

    def case_close(self, cr, uid, ids, context=None):
        res = super(hr_applicant, self).case_close(cr, uid, ids, context)
        return res

    def case_close_with_emp(self, cr, uid, ids, context=None):
        if context is None:
            context = {}
        hr_employee = self.pool.get('hr.employee')
        model_data = self.pool.get('ir.model.data')
        act_window = self.pool.get('ir.actions.act_window')
        emp_id = False
        for applicant in self.browse(cr, uid, ids, context=context):
            address_id = contact_name = False
            if applicant.partner_id:
                address_id = self.pool.get('res.partner').address_get(cr,uid,[applicant.partner_id.id],['contact'])['contact']
                contact_name = self.pool.get('res.partner').name_get(cr,uid,[applicant.partner_id.id])[0][1]
            if applicant.job_id and (applicant.partner_name or contact_name):
                applicant.job_id.write({'no_of_recruitment': applicant.job_id.no_of_recruitment - 1})
                emp_id = hr_employee.create(cr,uid,{'name': applicant.partner_name or contact_name,
                                                     'job_id': applicant.job_id.id,
                                                     'address_home_id': address_id,
                                                     'department_id': applicant.department_id.id
                                                     })
                self.write(cr, uid, [applicant.id], {'emp_id': emp_id}, context=context)
                self.case_close(cr, uid, [applicant.id], context)
            else:
                raise osv.except_osv(_('Warning!'), _('You must define an Applied Job and a Contact Name for this applicant.'))

        action_model, action_id = model_data.get_object_reference(cr, uid, 'hr', 'open_view_employee_list')
        dict_act_window = act_window.read(cr, uid, action_id, [])
        if emp_id:
            dict_act_window['res_id'] = emp_id
        dict_act_window['view_mode'] = 'form,tree'
        return dict_act_window

    def case_cancel(self, cr, uid, ids, context=None):
        """Overrides cancel for crm_case for setting probability
        """
        res = super(hr_applicant, self).case_cancel(cr, uid, ids, context)
        self.write(cr, uid, ids, {'probability': 0.0})
        return res

    def case_pending(self, cr, uid, ids, context=None):
        """Marks case as pending"""
        res = super(hr_applicant, self).case_pending(cr, uid, ids, context)
        self.write(cr, uid, ids, {'probability': 0.0})
        return res

    def case_reset(self, cr, uid, ids, context=None):
        """Resets case as draft
        """
        res = super(hr_applicant, self).case_reset(cr, uid, ids, context)
        self.write(cr, uid, ids, {'date_open': False, 'date_closed': False})
        return res

    def set_priority(self, cr, uid, ids, priority, *args):
        """Set applicant priority
        """
        return self.write(cr, uid, ids, {'priority': priority})

    def set_high_priority(self, cr, uid, ids, *args):
        """Set applicant priority to high
        """
        return self.set_priority(cr, uid, ids, '1')

    def set_normal_priority(self, cr, uid, ids, *args):
        """Set applicant priority to normal
        """
        return self.set_priority(cr, uid, ids, '3')

    def get_empty_list_help(self, cr, uid, help, context=None):
        context['empty_list_help_model'] = 'hr.job'
        context['empty_list_help_id'] = context.get('default_job_id', None)
        context['empty_list_help_document_name'] = _("job applicants")
        return super(hr_applicant, self).get_empty_list_help(cr, uid, help, context=context)


class hr_job(osv.osv):
    _inherit = "hr.job"
    _name = "hr.job"
    _inherits = {'mail.alias': 'alias_id'}
    _columns = {
        'survey_id': fields.many2one('survey', 'Interview Form', help="Choose an interview form for this job position and you will be able to print/answer this interview from all applicants who apply for this job"),
        'alias_id': fields.many2one('mail.alias', 'Alias', ondelete="cascade", required=True,
                                    help="Email alias for this job position. New emails will automatically "
                                         "create new applicants for this job position."),
    }
    _defaults = {
        'alias_domain': False, # always hide alias during creation
    }

    def _auto_init(self, cr, context=None):
        """Installation hook to create aliases for all jobs and avoid constraint errors."""
<<<<<<< HEAD
        res = self.pool.get('mail.alias').migrate_to_alias(cr, self._name, self._table, super(hr_job,self)._auto_init,
            self._columns['alias_id'], 'name', alias_prefix='job+', alias_defaults={'job_id': 'id'}, context=context)
=======
        if context is None:
            context = {}
        alias_context = dict(context, alias_model_name='hr.applicant')
        res = self.pool.get('mail.alias').migrate_to_alias(cr, self._name, self._table, super(hr_job, self)._auto_init,
            self._columns['alias_id'], 'name', alias_prefix='job+', alias_defaults={'job_id': 'id'}, context=alias_context)
>>>>>>> 176481a9
        return res

    def create(self, cr, uid, vals, context=None):
        mail_alias = self.pool.get('mail.alias')
        if not vals.get('alias_id'):
            vals.pop('alias_name', None) # prevent errors during copy()
            alias_id = mail_alias.create_unique_alias(cr, uid,
                          # Using '+' allows using subaddressing for those who don't
                          # have a catchall domain setup.
                          {'alias_name': 'jobs+'+vals['name']},
                          model_name="hr.applicant",
                          context=context)
            vals['alias_id'] = alias_id
        res = super(hr_job, self).create(cr, uid, vals, context)
        mail_alias.write(cr, uid, [vals['alias_id']], {"alias_defaults": {'job_id': res}}, context)
        return res

    def unlink(self, cr, uid, ids, context=None):
        # Cascade-delete mail aliases as well, as they should not exist without the job position.
        mail_alias = self.pool.get('mail.alias')
        alias_ids = [job.alias_id.id for job in self.browse(cr, uid, ids, context=context) if job.alias_id]
        res = super(hr_job, self).unlink(cr, uid, ids, context=context)
        mail_alias.unlink(cr, uid, alias_ids, context=context)
        return res

    def action_print_survey(self, cr, uid, ids, context=None):
        if context is None:
            context = {}
        datas = {}
        record = self.browse(cr, uid, ids, context=context)[0]
        if record.survey_id:
            datas['ids'] = [record.survey_id.id]
        datas['model'] = 'survey.print'
        context.update({'response_id': [0], 'response_no': 0,})
        return {
            'type': 'ir.actions.report.xml',
            'report_name': 'survey.form',
            'datas': datas,
            'context' : context,
            'nodestroy':True,
        }

class applicant_category(osv.osv):
    """ Category of applicant """
    _name = "hr.applicant_category"
    _description = "Category of applicant"
    _columns = {
        'name': fields.char('Name', size=64, required=True, translate=True),
    }

# vim:expandtab:smartindent:tabstop=4:softtabstop=4:shiftwidth=4:<|MERGE_RESOLUTION|>--- conflicted
+++ resolved
@@ -510,16 +510,11 @@
 
     def _auto_init(self, cr, context=None):
         """Installation hook to create aliases for all jobs and avoid constraint errors."""
-<<<<<<< HEAD
-        res = self.pool.get('mail.alias').migrate_to_alias(cr, self._name, self._table, super(hr_job,self)._auto_init,
-            self._columns['alias_id'], 'name', alias_prefix='job+', alias_defaults={'job_id': 'id'}, context=context)
-=======
         if context is None:
             context = {}
         alias_context = dict(context, alias_model_name='hr.applicant')
         res = self.pool.get('mail.alias').migrate_to_alias(cr, self._name, self._table, super(hr_job, self)._auto_init,
             self._columns['alias_id'], 'name', alias_prefix='job+', alias_defaults={'job_id': 'id'}, context=alias_context)
->>>>>>> 176481a9
         return res
 
     def create(self, cr, uid, vals, context=None):
