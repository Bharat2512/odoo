--- conflicted
+++ resolved
@@ -59,18 +59,12 @@
             sequence="1"/>
 
      <!-- ALL JOBS REQUESTS -->
-        <menuitem parent="base.menu_crm_case_job_req_main" id="hr.menu_hr_job_position" action="hr.action_hr_job" sequence="1"/>
         <menuitem
             name="Applications"
             parent="base.menu_crm_case_job_req_main"
-<<<<<<< HEAD
             id="menu_crm_case_categ0_act_job" action="crm_case_categ0_act_job" sequence="1"/>
     
         <menuitem parent="base.menu_crm_case_job_req_main" id="hr.menu_hr_job_position" action="action_hr_job" sequence="-1"/>
 
-
-=======
-            id="menu_crm_case_categ0_act_job" action="crm_case_categ0_act_job" sequence="2"/>
->>>>>>> 86f9c0bd
     </data>
 </openerp>