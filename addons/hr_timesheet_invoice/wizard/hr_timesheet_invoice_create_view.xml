--- conflicted
+++ resolved
@@ -7,34 +7,6 @@
             <field name="model">hr.timesheet.invoice.create</field>
             <field name="type">form</field>
             <field name="arch" type="xml">
-<<<<<<< HEAD
-			<form string="Invoice analytic lines">
-			    <group height="280" width="450">
-				    <group col="4" colspan="6">
-				        <notebook>
-				        <page string="Billing Data">
-				            <separator string="Do you want to show details of work in invoice ?" colspan="4"/>
-				            <field name="date"/>
-				            <field name="time"/>
-				            <field name="name"/>
-				            <field name="price"/>
-				            <separator string="Force to use a specific product" colspan="4"/>
-				            <field name="product"/>
-				        </page>
-				        <page string="Filter on Accounts" groups="analytic.group_analytic_accounting">
-				            <separator string="Choose accounts you want to invoice" colspan="4"/>
-				            <field name="accounts" colspan="4" nolabel="1"/>
-				        </page>
-				        </notebook>
-					</group>
-					<separator colspan="4"/>
-				    <group col="2" colspan="4">
-	            		<button special="cancel"  string="Cancel" icon='gtk-cancel'/>
-						<button name="do_create" string="Create Invoices" colspan="1" type="object" icon="gtk-execute"/>
-					</group>
-				</group>
-			</form>
-=======
             <form string="Invoice analytic lines">
                 <notebook colspan="4">
                     <page string="Billing Data">
@@ -57,7 +29,6 @@
                     <button name="do_create" string="Create Invoices" colspan="1" type="object" icon="gtk-execute"/>
                 </group>
             </form>
->>>>>>> 79db5a9d
             </field>
         </record>
 
