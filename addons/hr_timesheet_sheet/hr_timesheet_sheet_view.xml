<?xml version="1.0" encoding="utf-8"?>
<openerp>
    <data>

       <record id="hr_timesheet_sheet_graph" model="ir.ui.view">
         <field name="name">hr.timesheet.sheet.graph</field>
         <field name="model">hr_timesheet_sheet.sheet</field>
         <field name="type">graph</field>
         <field name="arch" type="xml">
             <graph string="Timesheets" type="bar">
                 <field name="name"/>
                 <field name="total_attendance" operator="+"/>
                 <field name="total_timesheet" operator="+"/>
             </graph>
         </field>
        </record>
        <record id="hr_timesheet_account_form" model="ir.ui.view">
            <field name="name">hr.timesheet.account.form</field>
            <field name="model">hr_timesheet_sheet.sheet.account</field>
            <field name="type">form</field>
            <field name="arch" type="xml">
                <form string="Timesheet by Accounts" version="7.0">
                    <group col="4">
                        <field name="sheet_id"/>
                        <field name="name" groups="analytic.group_analytic_accounting"/>
                        <field name="total" sum="Total"/>
                        <field name="invoice_rate"/>
                    </group>
                </form>
            </field>
        </record>
        <record id="hr_timesheet_account_filter" model="ir.ui.view">
            <field name="name">hr.timesheet.account.filter</field>
            <field name="model">hr_timesheet_sheet.sheet.account</field>
            <field name="type">search</field>
            <field name="arch" type="xml">
                <search string="Search Account">
                    <group>
                        <field name="sheet_id" />
                        <field name="name" groups="analytic.group_analytic_accounting"/>
                        <field name="invoice_rate"/>
                    </group>
                </search>
            </field>
        </record>
        <record id="hr_timesheet_account_tree" model="ir.ui.view">
            <field name="name">hr.timesheet.account.tree</field>
            <field name="model">hr_timesheet_sheet.sheet.account</field>
            <field name="type">tree</field>
            <field name="arch" type="xml">
                <tree string="Timesheet by Accounts">
                    <field name="sheet_id"/>
                    <field name="name" groups="analytic.group_analytic_accounting"/>
                    <field name="total" sum="Total"/>
                    <field name="invoice_rate"/>
                </tree>
            </field>
        </record>

        <record id="hr_timesheet_sheet_form" model="ir.ui.view">
            <field name="name">hr.timesheet.sheet.form</field>
            <field name="model">hr_timesheet_sheet.sheet</field>
            <field name="type">form</field>
            <field name="arch" type="xml">
                <form string="Timesheet" version="7.0">
                <header>
                    <button name="button_confirm" states="draft" string="Submited to Manager" type="object"/>
                    <button name="done" states="confirm" string="Approve" type="workflow" groups="base.group_hr_user"/>
                    <button name="action_set_to_draft" states="done" string="Set to Draft" type="object"/>
                    <button name="cancel" states="confirm" string="Refuse" type="workflow" groups="base.group_hr_user"/>
                    <field name="state" widget="statusbar" statusbar_visible="new,confirm,done"/>
                </header>
                <sheet>
                    <label for="employee_id" class="oe_form_readonly_hidden"/>
                    <h1><field name="employee_id" on_change="onchange_employee_id(employee_id)"/></h1>
                    <label for="date_from" class="oe_form_readonly_hidden" string="Timesheet Period"/>
                    <h2>
                        From <field name="date_from"/>
                        to <field name="date_to"/>
                    </h2>
                    <group col="4">
                        <field name="name"/>
                        <field name="department_id"/>
                        <field name="company_id" groups="base.group_multi_company"/>
                        <field name="user_id" invisible="1"/>
                    </group>
                    <notebook>
                        <page string="Daily">
                            <group col="6" colspan="4">
                                <button name="button_dummy" string="Go to:" type="object" icon="terp-gtk-jump-to-ltr"/>
                                <field name="date_current" nolabel="1"/>
                                <label string=""/>
                                <button icon="terp-gtk-go-back-ltr" name="date_previous" string="" type="object"/>
                                <button name="date_today" string="Today" type="object" icon="terp-go-today"/>
                                <button icon="terp-gtk-go-back-rtl" name="date_next" string="" type="object"/>
                            </group>

                            <field colspan="3" context="{'name':date_current,'user_id':user_id}" height="100" name="attendances_ids" nolabel="1">
                                <tree string="Attendances" editable="bottom">
                                    <field name="name"/>
                                    <field name="action"/>
                                    <field invisible="1" name="employee_id"/>
                                </tree>
                            </field>
                            <group col="4" colspan="1">
                                <field name="state_attendance"/>
                                <button name="sign_in" string="Sign In" type="object" icon="terp-gtk-jump-to-ltr"/>
                                <button name="sign_out" string="Sign Out" type="object" icon="terp-gtk-jump-to-rtl"/>
                                <field name="total_attendance_day" widget="float_time" colspan="4"/>
                            </group>
                            <field colspan="4" context="{'date':date_current,'user_id':user_id}" domain="[('name','=',date_current)]" name="timesheet_ids" nolabel="1">
                                <tree editable="top" string="Timesheet Lines">
                                    <field invisible="1" name="date"/>
                                    <field domain="[('type','=','normal'), ('state', '&lt;&gt;', 'close')]" name="account_id" on_change="on_change_account_id(account_id)"/>
                                    <field name="name"/>
                                    <field name="unit_amount" on_change="on_change_unit_amount(product_id, unit_amount, False, product_uom_id,journal_id)" widget="float_time"/>
                                    <field name="to_invoice" widget="selection"/>
                                    <field invisible="1" name="journal_id"/>
                                    <field invisible="1" name="product_id" domain="[('type','=','service')]" on_change="on_change_unit_amount(product_id, unit_amount, False, product_uom_id,journal_id)"/>
                                    <field invisible="1" name="product_uom_id" on_change="on_change_unit_amount(product_id, unit_amount, False, product_uom_id,journal_id)"/>
                                    <field invisible="1" name="amount"/>
                                    <field invisible="1" name="general_account_id"/>
                                    <field invisible="1" name="user_id" required="1"/>
                                </tree>
                                <form string="Timesheet Lines" version="7.0">
                                    <field name="date"/>
                                    <field domain="[('type','=','normal'), ('state', '&lt;&gt;', 'close')]" name="account_id" on_change="on_change_account_id(account_id)"/>
                                    <field name="name"/>
                                    <field name="unit_amount" on_change="on_change_unit_amount(product_id, unit_amount, False, product_uom_id,journal_id)" widget="float_time"/>
                                    <field name="to_invoice"/>
                                    <field name="journal_id"/>
                                    <field name="product_id" domain="[('type','=','service')]" on_change="on_change_unit_amount(product_id, unit_amount, False, product_uom_id,journal_id)"/>
                                    <field name="product_uom_id" on_change="on_change_unit_amount(product_id, unit_amount, False, product_uom_id,journal_id)"/>
                                    <field name="amount"/>
                                    <field name="general_account_id"/>
                                    <field name="user_id" required="1"/>
                                </form>
                            </field>
                            <field name="total_difference_day" widget="float_time"/>
                            <field name="total_timesheet_day" widget="float_time"/>
                        </page>
                        <page string="Summary">
                            <field colspan="4" name="period_ids" nolabel="1">
                                <tree colors="red:total_difference&lt;0.1;blue:total_difference&gt;=0.1" string="Period">
                                    <field name="name"/>
                                    <field name="total_attendance" widget="float_time"/>
                                    <field name="total_timesheet" widget="float_time"/>
                                    <field name="total_difference" widget="float_time"/>
                                </tree>
                            </field>
                            <group colspan="4" col="6">
                                <field name="total_attendance" widget="float_time"/>
                                <field name="total_timesheet" widget="float_time"/>
                                <field name="total_difference" widget="float_time"/>
                            </group>
                        </page>
                    </notebook>
                </sheet>
                </form>
            </field>
        </record>

        <record id="view_hr_timesheet_sheet_filter" model="ir.ui.view">
            <field name="name">hr_timesheet_sheet.sheet.filter</field>
            <field name="model">hr_timesheet_sheet.sheet</field>
            <field name="type">search</field>
            <field name="arch" type="xml">
                <search string="Search Timesheet">
                    <group>
                        <filter icon="terp-document-new" string="In Draft" domain="[('state','in',('draft', 'new'))]" help="Unvalidated Timesheets"/>
                        <filter icon="terp-camera_test" string="To Approve" domain="[('state','=','confirm')]" help="Confirmed Timesheets"/>
                        <separator orientation="vertical"/>
                        <field name="employee_id"/>
                        <field name="date_from"/>
                        <field name="department_id" widget="selection"/>
                    </group>
                    <newline/>
                    <group expand="0" string="Group By...">
                        <filter string="Employees" icon="terp-personal" domain="[]" context="{'group_by':'employee_id'}"/>
                        <filter string="Department" icon="terp-personal+" domain="[]" context="{'group_by':'department_id'}"/>
                    </group>
                </search>
            </field>
        </record>

        <record id="act_hr_timesheet_sheet_form" model="ir.actions.act_window">
            <field name="name">Timesheets</field>
            <field name="type">ir.actions.act_window</field>
            <field name="res_model">hr_timesheet_sheet.sheet</field>
            <field name="view_type">form</field>
            <field name="view_id" eval="False"/>
            <field name="context">{'search_default_my_timesheet':1}</field>
            <field name="search_view_id" ref="view_hr_timesheet_sheet_filter"/>
            <field name="help">Check your timesheets for a specific period. You can also encode time spent on a project (i.e. an analytic account) thus generating costs in the analytic account concerned.</field>
        </record>

        <menuitem action="act_hr_timesheet_sheet_form" id="menu_act_hr_timesheet_sheet_form" parent="hr_attendance.menu_hr_time_tracking"
             sequence="2" groups="base.group_hr_user,base.group_hr_manager"/>

        <!--
            Company inheritancy
        -->

        <record id="hr_timesheet_sheet_company" model="ir.ui.view">
            <field name="name">res.company.sheet</field>
            <field name="model">res.company</field>
            <field name="type">form</field>
            <field name="inherit_id" ref="base.view_company_form"/>
            <field name="arch" type="xml">
                <page string="Configuration" position="inside">
                    <separator string="Timesheets" colspan="4"/>
                    <field name="timesheet_range"/>
                    <field name="timesheet_max_difference"/>
                    <newline/>
                </page>
            </field>
        </record>

        <!--
            hr.analytic.timesheet inheritancy
        -->

        <record id="hr_timesheet_line_form" model="ir.ui.view">
            <field name="name">hr.analytic.timesheet.form</field>
            <field name="model">hr.analytic.timesheet</field>
            <field name="type">form</field>
            <field name="inherit_id" ref="hr_timesheet.hr_timesheet_line_form"/>
            <field name="arch" type="xml">
                <field name="date" position="after">
                    <field name="sheet_id" />
                </field>
            </field>
        </record>

        <record id="hr_timesheet_line_search" model="ir.ui.view">
            <field name="name">hr.analytic.timesheet.search</field>
            <field name="model">hr.analytic.timesheet</field>
            <field name="type">form</field>
            <field name="inherit_id" ref="hr_timesheet.hr_timesheet_line_search"/>
            <field name="arch" type="xml">
                <field name="date" position="after">
                    <field name="sheet_id"/>
                </field>
            </field>
        </record>

        <!--
            hr.attendance inheritancy
        -->

        <record model="ir.ui.view" id="view_hr_attendance_filter">
            <field name="name">view_hr_attendance_filter</field>
            <field name="model">hr.attendance</field>
            <field name="type">search</field>
            <field name="inherit_id" ref="hr_attendance.view_hr_attendance_filter" />
            <field name="arch" type="xml">
                <field name="action" position="after">
<<<<<<< HEAD
                    <field name="sheet_id"/>
=======
                    <field name="sheet_id" />
>>>>>>> 755fc6c3
                </field>
            </field>
        </record>

        <record id="view_attendance_form" model="ir.ui.view">
            <field name="name">hr.attendance.form</field>
            <field name="model">hr.attendance</field>
            <field name="type">form</field>
            <field name="inherit_id" ref="hr_attendance.view_attendance_form"/>
            <field name="arch" type="xml">
                <field name="action_desc" position="after">
                    <field name="sheet_id"/>
                </field>
            </field>
        </record>
        <record id="view_attendance_tree" model="ir.ui.view">
            <field name="name">hr.attendance.tree</field>
            <field name="model">hr.attendance</field>
            <field name="type">tree</field>
            <field name="inherit_id" ref="hr_attendance.view_attendance_tree"/>
            <field name="arch" type="xml">
                <field name="action" position="after">
                    <field name="sheet_id"/>
                </field>
            </field>
        </record>
        <record id="view_attendance_tree_who" model="ir.ui.view">
            <field name="name">hr.attendance.tree</field>
            <field name="model">hr.attendance</field>
            <field name="type">tree</field>
            <field name="inherit_id" ref="hr_attendance.view_attendance_who"/>
            <field name="arch" type="xml">
                <field name="action" position="after">
                    <field name="sheet_id"/>
                </field>
            </field>
        </record>

        <act_window
        context="{'search_default_sheet_id': [active_id]}"
        id="act_hr_timesheet_sheet_sheet_by_account"
        name="Timesheet by Account"
        res_model="hr_timesheet_sheet.sheet.account"
        src_model="hr_timesheet_sheet.sheet"/>

        <act_window
        context="{'search_default_sheet_id': [active_id]}"
        id="act_hr_timesheet_sheet_sheet_by_day"
        name="Timesheet by Day"
        res_model="hr_timesheet_sheet.sheet.day"
        src_model="hr_timesheet_sheet.sheet"/>

        <act_window
        context="{'search_default_sheet_id': [active_id]}"
        id="act_hr_timesheet_sheet_sheet_2_hr_analytic_timesheet"
        name="Timesheet Lines"
        res_model="hr.analytic.timesheet"
        src_model="hr_timesheet_sheet.sheet"/>


        <act_window
        context="{'search_default_sheet_id': [active_id]}"
        id="act_hr_timesheet_sheet_sheet_2_hr_attendance"
        name="Attendances"
        res_model="hr.attendance"
        src_model="hr_timesheet_sheet.sheet"/>

        <record id="hr_timesheet_sheet_tree_simplified" model="ir.ui.view">
            <field name="name">hr.timesheet.sheet.tree</field>
            <field name="model">hr_timesheet_sheet.sheet</field>
            <field name="type">tree</field>
            <field eval="10" name="priority"/>
            <field name="arch" type="xml">
                <tree colors="blue:state == 'draft';black:state in ('confirm','new');gray:state == 'done'" string="Timesheets">
                    <field name="employee_id"/>
                    <field name="date_from"/>
                    <field name="date_to"/>
                    <field name="department_id"/>
                    <field name="total_attendance" widget="float_time"/>
                    <field name="total_timesheet" widget="float_time"/>
                    <field name="total_difference" widget="float_time"/>
                    <field name="state"/>
                </tree>
            </field>
        </record>
        <record id="view_hr_timesheet_sheet_graph" model="ir.ui.view">
            <field name="name">hr.timesheet.sheet.sheet.graph</field>
            <field name="model">hr_timesheet_sheet.sheet</field>
            <field name="type">graph</field>
            <field name="arch" type="xml">
                <graph orientation="horizontal" string="Available Attendance" type="bar">
                    <field name="name"/>
                    <field name="total_attendance" operator="+"/>
                </graph>
            </field>
        </record>

        <record id="hr_timesheet_day_tree" model="ir.ui.view">
            <field name="name">hr.timesheet.day.tree</field>
            <field name="model">hr_timesheet_sheet.sheet.day</field>
            <field name="type">tree</field>
            <field name="arch" type="xml">
                <tree colors="blue:total_difference&lt;0.1;red:total_difference&gt;=0.1" string="Period">
                    <field name="name"/>
                    <field name="total_attendance" widget="float_time" sum="Total Attendances"/>
                    <field name="total_timesheet" widget="float_time" sum="Total Timesheet"/>
                    <field name="total_difference" widget="float_time" sum="Total Difference"/>
                </tree>
            </field>
        </record>

  <!-- Timesheet Button on Employee Form -->
  <act_window
           context="{'search_default_employee_id': [active_id], 'default_employee_id': active_id}"
           id="act_hr_employee_2_hr_timesheet" name="Timesheets" res_model="hr_timesheet_sheet.sheet" src_model="hr.employee"/>

    </data>
</openerp><|MERGE_RESOLUTION|>--- conflicted
+++ resolved
@@ -255,11 +255,7 @@
             <field name="inherit_id" ref="hr_attendance.view_hr_attendance_filter" />
             <field name="arch" type="xml">
                 <field name="action" position="after">
-<<<<<<< HEAD
-                    <field name="sheet_id"/>
-=======
-                    <field name="sheet_id" />
->>>>>>> 755fc6c3
+                    <field name="sheet_id"/>
                 </field>
             </field>
         </record>
