# -*- coding: utf-8 -*-
##############################################################################
#
#    OpenERP, Open Source Management Solution
#    Copyright (C) 2004-2010 Tiny SPRL (<http://tiny.be>).
#
#    This program is free software: you can redistribute it and/or modify
#    it under the terms of the GNU Affero General Public License as
#    published by the Free Software Foundation, either version 3 of the
#    License, or (at your option) any later version.
#
#    This program is distributed in the hope that it will be useful,
#    but WITHOUT ANY WARRANTY; without even the implied warranty of
#    MERCHANTABILITY or FITNESS FOR A PARTICULAR PURPOSE.  See the
#    GNU Affero General Public License for more details.
#
#    You should have received a copy of the GNU Affero General Public License
#    along with this program.  If not, see <http://www.gnu.org/licenses/>.
#
##############################################################################


{
    'name': 'Idea Manager',
    'version': '0.1',
    'category': 'Tools',
<<<<<<< HEAD
    'description': """This module allows your user to easily and efficiently
                    participate in the innovation of the enterprise.
                    It allows everybody to express ideas about different subjects.
                    Then, others users can comment these ideas and vote for
                    particular ideas. Each idea as a score based on the
                    different votes.
                    The managers can obtain an easy view on best ideas from all
                    the users. Once installed, check the menu 'Ideas' in the 'Tools' main menu.""",


=======
    'description': """
    This module allows your user to easily and efficiently participate in the innovation of the enterprise.
    It allows everybody to express ideas about different subjects.
    Then, others users can comment these ideas and vote for particular ideas.
    Each idea as a score based on the different votes.
    The managers can obtain an easy view on best ideas from all the users.
    Once installed, check the menu 'Ideas' in the 'Tools' main menu.""",
>>>>>>> f0bfaff0
    'author': 'Tiny',
    'website': 'http://openerp.com',
    'depends': ['base'],
    'init_xml': [],
    'update_xml': [
        'wizard/idea_post_vote_view.xml',
        'idea_view.xml',
        'idea_workflow.xml',
        'security/idea_security.xml',
        'security/ir.model.access.csv',
    ],
    'demo_xml': [],
    'installable': True,
    'certificate': '0071515601309',
}
# vim:expandtab:smartindent:tabstop=4:softtabstop=4:shiftwidth=4:<|MERGE_RESOLUTION|>--- conflicted
+++ resolved
@@ -24,18 +24,6 @@
     'name': 'Idea Manager',
     'version': '0.1',
     'category': 'Tools',
-<<<<<<< HEAD
-    'description': """This module allows your user to easily and efficiently
-                    participate in the innovation of the enterprise.
-                    It allows everybody to express ideas about different subjects.
-                    Then, others users can comment these ideas and vote for
-                    particular ideas. Each idea as a score based on the
-                    different votes.
-                    The managers can obtain an easy view on best ideas from all
-                    the users. Once installed, check the menu 'Ideas' in the 'Tools' main menu.""",
-
-
-=======
     'description': """
     This module allows your user to easily and efficiently participate in the innovation of the enterprise.
     It allows everybody to express ideas about different subjects.
@@ -43,7 +31,6 @@
     Each idea as a score based on the different votes.
     The managers can obtain an easy view on best ideas from all the users.
     Once installed, check the menu 'Ideas' in the 'Tools' main menu.""",
->>>>>>> f0bfaff0
     'author': 'Tiny',
     'website': 'http://openerp.com',
     'depends': ['base'],
