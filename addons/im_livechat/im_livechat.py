--- conflicted
+++ resolved
@@ -124,17 +124,10 @@
         'user_ids': fields.many2many('res.users', 'im_livechat_channel_im_user', 'channel_id', 'user_id', string="Users"),
         'are_you_inside': fields.function(_are_you_inside, type='boolean', string='Are you inside the matrix?', store=False),
         'script': fields.function(_script, type='text', string='Script', store=False),
-<<<<<<< HEAD
-        'web_page': fields.function(_web_page, type='char', string='Web Page', store=False, size="200"),
-        'button_text': fields.char(string="Text of the Button", size=200),
-        'input_placeholder': fields.char(string="Chat Input Placeholder", size=200),
-        'default_message': fields.char(string="Welcome Message", size=200, help="This is an automated 'welcome' message that your visitor will see when they initiate a new chat session."),
-=======
-        'web_page': fields.function(_web_page, type='url', string='Web Page', store=False, size="200"),
+        'web_page': fields.function(_web_page, type='char', string='Web Page', store=False),
         'button_text': fields.char(string="Text of the Button"),
         'input_placeholder': fields.char(string="Chat Input Placeholder"),
-        'default_message': fields.char(string="Welcome Message", help="This is an automated 'welcome' message that your visitor will see when they initiate a new chat session."),
->>>>>>> 25d0a3ec
+        'default_message': fields.char(string="Welcome Message", size=200, help="This is an automated 'welcome' message that your visitor will see when they initiate a new chat session."),
         # image: all image fields are base64 encoded and PIL-supported
         'image': fields.binary("Photo",
             help="This field holds the image used as photo for the group, limited to 1024x1024px."),
