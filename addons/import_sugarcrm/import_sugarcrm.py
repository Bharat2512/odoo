# -*- coding: utf-8 -*-
##############################################################################
#
#    OpenERP, Open Source Management Solution
#    Copyright (C) 2004-2010 Tiny SPRL (<http://tiny.be>).
#
#    This program is free software: you can redistribute it and/or modify
#    it under the terms of the GNU Affero General Public License as
#    published by the Free Software Foundation, either version 3 of the
#    License, or (at your option) any later version.
#
#    This program is distributed in the hope that it will be useful,
#    but WITHOUT ANY WARRANTY; without even the implied warranty of
#    MERCHANTABILITY or FITNESS FOR A PARTICULAR PURPOSE.  See the
#    GNU Affero General Public License for more details.
#
#    You should have received a copy of the GNU Affero General Public License
#    along with this program.  If not, see <http://www.gnu.org/licenses/>.
#
##############################################################################
from osv import fields, osv
from operator import itemgetter
import sugar
import sugarcrm_fields_mapping
from tools.translate import _
import pprint
import base64
pp = pprint.PrettyPrinter(indent=4)

<<<<<<< HEAD
MODULE_NAME = 'sugarcrm_import'
DO_NOT_FIND_DOMAIN = [('id', '=', 0)]

=======
OPENERP_FIEDS_MAPS = {'Leads': 'crm.lead',
                      'Opportunities': 'crm.lead',
                      'Contacts': 'res.partner.address',
                      'Accounts': 'res.partner',
                      'Resources': 'resource.resource',
                      'Users': 'res.users',
                      'Meetings': 'crm.meeting',
                      'Calls': 'crm.phonecall',
                      'Claims': 'crm.claim',
                      'Employee': 'hr.employee',
                      'Project': 'project.project',
                      'ProjectTask': 'project.task',
                      'Bugs': 'project.issue',
                      'Documents': 'ir.attachment',
                      
  }
>>>>>>> 6923e2e8

def find_mapped_id(obj, cr, uid, res_model, sugar_id, context=None):
    if not context:
        context = {}
    model_obj = obj.pool.get('ir.model.data')
    return model_obj.search(cr, uid, [('model', '=', res_model), ('module', '=', MODULE_NAME), ('name', '=', sugar_id)], context=context)

def mapped_id(obj, cr, uid, res_model, sugar_id, id, context=None):
    """
        This function create the mapping between an already existing data and the similar data of sugarcrm
        @param res_model: model of the mapped object
        @param sugar_id: external sugar id
        @param id: id in the database
        
        @return : the xml_id or sugar_id 
    """
    if not context:
        context = {}
    ir_model_data_obj = obj.pool.get('ir.model.data')
    id = ir_model_data_obj._update(cr, uid, res_model,
                     MODULE_NAME, {}, mode='update', xml_id=sugar_id,
                     noupdate=True, res_id=id, context=context)
    return sugar_id




def mapped_id_if_exist(sugar_obj, cr, uid, model, domain, xml_id, context=None):
    """
        @param domain : search domain to find existing record, should return a unique record
        @param xml_id: xml_id give to the mapping
        
        @return : the xml_id if the record exist in the db, False otherwise
    """
    obj = sugar_obj.pool.get(model)
    ids = obj.search(cr, uid, domain, context=context)
    print "ids", ids, "domain", domain
    if ids:
        return MODULE_NAME + "." + mapped_id(obj, cr, uid, model, xml_id, ids[0], context=context)
    return False

def import_object(sugar_obj, cr, uid, fields, data, model, table, name, domain_search=False,  context=None):
    """
        This method will import an object in the openerp, usefull for field that is only a char in sugar and is an object in openerp
        use import_data that will take care to create/update or do nothing with the data
        this method return the xml_id
        @param fields: list of fields needed to create the object without id
        @param data: the list of the data, in the same order as the field
            ex : fields = ['firstname', 'lastname'] ; data = ['John', 'Mc donalds']
        @param model: the openerp's model of the create/update object
        @param table: the table where data come from in sugarcrm, no need to fit the real name of openerp name, just need to be unique
        @param unique_name: the name of the object that we want to create/update get the id
        @param domain_search : the domain that should find the unique existing record
        
        @return: the xml_id of the ressources
    """
    if not context:
        context = {}
    domain_search = not domain_search and [('name', 'ilike', name)] or domain_search
    obj = sugar_obj.pool.get(model)
    xml_id = generate_xml_id(name, table)
    
    xml_ref = mapped_id_if_exist(obj, cr, uid, model, domain_search, xml_id, context=context)
    
    fields.append('id')
    data.append(xml_id)
    
    obj.import_data(cr, uid, fields, [data], mode='update', current_module=MODULE_NAME, noupdate=True, context=context)
    return xml_ref or MODULE_NAME + "." + xml_id

def add_m2o_data(data, fields, column, xml_ids):
    """
        @param fields: list of fields
        @param data: the list of the data, in the same order as the field
            ex : fields = ['firstname', 'lastname'] ; data = ['John', 'Mc donalds']
        @param column : name of the column that will contains the xml_id of o2m data
            ex : contact_id/id
        @param xml_ids : the list of xml id of the data
        
        @return fields and data with the last column "column", "xml_id1,xml_id2,xml_id3,.."
    """
    fields.append(column)
    data.append(','.join(xml_ids))    
    return fields, data


def generate_xml_id(name, table):
    """
        @param name: name of the object, has to be unique in for a given table
        @param table : table where the record we want generate come from
        @return: a unique xml id for record, the xml_id will be the same given the same table and same name
                 To be used to avoid duplication of data that don't have ids
    """
    sugar_instance = "sugarcrm" #TODO need to be changed we information is known in the wizard
    name = name.replace('.', '_')
    return sugar_instance + "_" + table + "_" + name

def get_all(sugar_obj, cr, uid, model, sugar_val, context=None):
    if not context:
        context = {}
    models = sugar_obj.pool.get(model)
    model_code = sugar_val[0:2]
    all_model_ids = models.search(cr, uid, [('name', '=', sugar_val)]) or models.search(cr, uid, [('code', '=', model_code.upper())]) 
    output = sorted([(o.id, o.name)
                     for o in models.browse(cr, uid, all_model_ids, context=context)],
                    key=itemgetter(1))
    return output

def get_all_states(sugar_obj, cr, uid, sugar_val, country_id, context=None):
<<<<<<< HEAD
    """Get states or create new state unless country_id is False"""
=======
    """Get states or create new state"""
    if not context:
        context = {}
    state_id = False
    res_country_state_obj = sugar_obj.pool.get('res.country.state')
>>>>>>> 6923e2e8
    
    state_code = sugar_val[0:3] #take the tree first char
    fields = ['country_id/id', 'name', 'code']
    data = [country_id, sugar_val, state_code]
    if country_id:
        return import_object(sugar_obj, cr, uid, fields, data, 'res.country.state', 'country_state', sugar_val, context=context) 
        
    return False


def get_all_countries(sugar_obj, cr, uid, sugar_country_val, context=None):
<<<<<<< HEAD
    """Get Country, if no country match do not create anything, to avoid duplicate country code"""
    xml_id = generate_xml_id(sugar_country_val, 'country')
    return mapped_id_if_exist(sugar_obj, cr, uid, 'res.country', [('name', 'ilike', sugar_country_val)], xml_id, context=context)
=======
    """Get Country or Create new country"""
    if not context:
        context = {}
    res_country_obj = sugar_obj.pool.get('res.country')
    country_id = False
    country_code = sugar_country_val[0:2]
    country = get_all(sugar_obj,
        cr, uid, 'res.country', sugar_country_val, context=context)
    if country:
        country_id = country and country[0][0] 
    else:
        country_id = res_country_obj.create(cr, uid, {'name': sugar_country_val, 'code': country_code})  
    return country_id
>>>>>>> 6923e2e8

def import_partner_address(sugar_obj, cr, uid, context=None):
    if not context:
        context = {}
    map_partner_address = {
             'id': 'id',              
             'name': ['first_name', 'last_name'],
             'partner_id/id': 'partner_id/id',
            'phone': 'phone_work',
            'mobile': 'phone_mobile',
            'fax': 'phone_fax',
            'function': 'title',
            'street': 'primary_address_street',
            'zip': 'primary_address_postalcode',
            'city': 'primary_address_city',
<<<<<<< HEAD
            'country_id/id': 'country_id/id',
            'state_id/id': 'state_id/id'
=======
            'country_id.id': 'country_id.id',
            'state_id.id': 'state_id.id',
            'email': 'email',
            'type': 'type'
>>>>>>> 6923e2e8
            }
    model_obj = sugar_obj.pool.get('ir.model.data')    
    address_obj = sugar_obj.pool.get('res.partner.address')
    PortType, sessionid = sugar.login(context.get('username', ''), context.get('password', ''), context.get('url',''))
    sugar_data = sugar.search(PortType, sessionid, 'Contacts')
    for val in sugar_data:
        account_xml_id = model_obj.search(cr, uid, [('model', '=', 'res.partner'), ('name', 'like', val.get('account_id'))])
        if not account_xml_id:
            raise osv.except_osv(_('Warning !'), _('Reference Partner %s cannot be created, due to Lower Record Limit in SugarCRM Configuration.') % val.get('account_name'))
        else:
            val['partner_id/id'] = val.get('account_id')
        val['type'] = 'contact'
        val['email'] = val.get('email1') + ','+ val.get('email2')        
        if val.get('primary_address_country'):
            country_id = get_all_countries(sugar_obj, cr, uid, val.get('primary_address_country'), context)
            state = get_all_states(sugar_obj,cr, uid, val.get('primary_address_state'), country_id, context)
<<<<<<< HEAD
            val['country_id/id'] =  country_id
            val['state_id/id'] =  state        
        fields, datas = sugarcrm_fields_mapping.sugarcrm_fields_mapp(val, map_partner_address)
        address_obj.import_data(cr, uid, fields, [datas], mode='update', current_module=MODULE_NAME, noupdate=True, context=context)
=======
            val['country_id.id'] =  country_id
            val['state_id.id'] =  state        
        fields, datas = sugarcrm_fields_mapping.sugarcrm_fields_mapp(val, map_partner_address, context)
        address_obj.import_data(cr, uid, fields, [datas], mode='update', current_module='sugarcrm_import', noupdate=True, context=context)
>>>>>>> 6923e2e8
    return True
    

def import_users(sugar_obj, cr, uid, context=None):
    map_user = {
        'id' : 'id', 
        'name': ['first_name', 'last_name'],
        'login': 'user_name',
        'context_lang' : 'context_lang',
        'password' : 'password',
        '.id' : '.id',
        'context_department_id/id': 'context_department_id/id',
    } 
    
    def get_users_department(sugar_obj, cr, uid, val, context=None):
        if not context:
            context = {}
        fields = ['name']
        data = [val]
        return import_object(sugar_obj, cr, uid, fields, data, 'hr.department', 'hr_department_user', val, context=context)
    
    if not context:
        context = {}
    department_id = False        
    
    user_obj = sugar_obj.pool.get('res.users')
    PortType,sessionid = sugar.login(context.get('username',''), context.get('password',''), context.get('url',''))
    sugar_data = sugar.search(PortType,sessionid, 'Users')
    for val in sugar_data:
        user_ids = user_obj.search(cr, uid, [('login', '=', val.get('user_name'))])
        if user_ids: 
            val['.id'] = str(user_ids[0])
        else:
            val['password'] = 'sugarcrm' #default password for all user
        department_id = get_users_department(sugar_obj, cr, uid, val.get('department'), context=context)
        val['context_department_id/id'] = department_id     
        val['context_lang'] = context.get('lang','en_US')
        fields, datas = sugarcrm_fields_mapping.sugarcrm_fields_mapp(val, map_user, context)
        #All data has to be imported separatly because they don't have the same field
        user_obj.import_data(cr, uid, fields, [datas], mode='update', current_module=MODULE_NAME, noupdate=True, context=context)
    return True

def get_lead_status(sugar_obj, cr, uid, sugar_val,context=None):
    if not context:
        context = {}
    fields = ['name', 'type']
    name = 'lead_' + sugar_val['status']
    data = [sugar_val['status'], 'lead']
    return import_object(sugar_obj, cr, uid, fields, data, 'crm.case.stage', 'crm_lead_stage', name, [('type', '=', 'lead'), ('name', 'ilike', sugar_val['status'])], context)

def get_lead_state(surgar_obj, cr, uid, sugar_val,context=None):
    if not context:
        context = {}
    state = False
    state_dict = {'status': #field in the sugarcrm database
        { #Mapping of sugarcrm stage : openerp opportunity stage
            'New' : 'draft',
            'Assigned':'open',
            'In Progress': 'open',
            'Recycled': 'cancel',
            'Dead': 'done'
        },}
    state = state_dict['status'].get(sugar_val['status'], '')
    return state

def get_user_address(sugar_obj, cr, uid, val, context=None):
    if not context:
        context = {}
    address_obj = sugar_obj.pool.get('res.partner.address')
    map_user_address = {
    'name': ['first_name', 'last_name'],
    'city': 'address_city',
    'country_id/id': 'country_id/id',
    'state_id/id': 'state_id/id',
    'street': 'address_street',
    'zip': 'address_postalcode',
    }
    address_ids = address_obj.search(cr, uid, [('name', 'like', val.get('first_name') or '' +' '+ val.get('last_name'))])
    if val.get('address_country'):
        country_id = get_all_countries(sugar_obj, cr, uid, val.get('address_country'), context)
        state_id = get_all_states(sugar_obj, cr, uid, val.get('address_state'), country_id, context)
<<<<<<< HEAD
        val['country_id/id'] =  country_id
        val['state_id/id'] =  state_id
    fields, datas = sugarcrm_fields_mapping.sugarcrm_fields_mapp(val, map_user_address)
=======
        val['country_id'] =  country_id
        val['state_id'] =  state_id
    fields, datas = sugarcrm_fields_mapping.sugarcrm_fields_mapp(val, map_user_address, context)
>>>>>>> 6923e2e8
    dict_val = dict(zip(fields,datas))
    if address_ids:
        address_obj.write(cr, uid, address_ids, dict_val)
    else:        
        new_address_id = address_obj.create(cr,uid, dict_val)
        return new_address_id
    return True

def get_address_type(sugar_obj, cr, uid, val, map_partner_address, type, context=None):
        if not context:
            context = {}
        address_obj = sugar_obj.pool.get('res.partner.address')
        if type == 'invoice':
            type_address = 'billing'
        else:
            type_address = 'shipping'     
    
        map_partner_address.update({
            'street': type_address + '_address_street',
            'zip': type_address +'_address_postalcode',
            'city': type_address +'_address_city',
             'country_id/id': 'country_id/id',
             'type': 'type',
            })
        val['type'] = type
        if val.get(type_address +'_address_country'):
            country_id = get_all_countries(sugar_obj, cr, uid, val.get(type_address +'_address_country'), context)
            state = get_all_states(sugar_obj, cr, uid, val.get(type_address +'_address_state'), country_id, context)
<<<<<<< HEAD
            val['country_id/id'] =  country_id
            val['state_id/id'] =  state
        
        fields, datas = sugarcrm_fields_mapping.sugarcrm_fields_mapp(val, map_partner_address)
        print 'fields', fields
        print 'data'
        pp.pprint(datas)
        unique_name = val['id'] + '_address_' + type
=======
            val['country_id'] =  country_id
            val['state_id'] =  state
        fields, datas = sugarcrm_fields_mapping.sugarcrm_fields_mapp(val, map_partner_address, context)
>>>>>>> 6923e2e8
        #Convert To list into Dictionary(Key, val). value pair.
        #dict_val = dict(zip(fields,datas))
        #pp.pprint(dict_val)
        return import_object(sugar_obj, cr, uid, fields, datas, 'res.partner.address', 'contact', unique_name, DO_NOT_FIND_DOMAIN, context=context)
        #new_address_id = address_obj.create(cr,uid, dict_val)
        #return new_address_id
    
def get_address(sugar_obj, cr, uid, val, context=None):
<<<<<<< HEAD
=======
    if not context:
        context = {}
    map_partner_address={}
>>>>>>> 6923e2e8
    address_id=[]
    map_partner_address = {
            'name': 'name',
            'partner_id/id': 'account_id',
            'phone': 'phone_office',
            'mobile': 'phone_mobile',
            'fax': 'phone_fax',
            'type': 'type',
            }
    if val.get('billing_address_street'):
        id = get_address_type(sugar_obj, cr, uid, val, map_partner_address, 'invoice', context)
        print "xml id billing", id
        address_id.append(id)
            
    if val.get('shipping_address_street'):
        id = get_address_type(sugar_obj, cr, uid, val, map_partner_address, 'delivery', context)
        print "xml id shipping", id
        address_id.append(id)
    return address_id

def import_partners(sugar_obj, cr, uid, context=None):
    if not context:
        context = {}
    map_partner = {
                'id': 'id',
                'name': 'name',
                'website': 'website',
                'user_id/id': 'assigned_user_id',
                'ref': 'sic_code',
                'comment': ['__prettyprint__', 'description', 'employees', 'ownership', 'annual_revenue', 'rating', 'industry', 'ticker_symbol'],
                'customer': 'customer',
                'supplier': 'supplier', 
                }
    partner_obj = sugar_obj.pool.get('res.partner')
    PortType, sessionid = sugar.login(context.get('username', ''), context.get('password', ''), context.get('url',''))
    sugar_data = sugar.search(PortType, sessionid, 'Accounts')
    for val in sugar_data:
        add_id = get_address(sugar_obj, cr, uid, val, context)
        val['customer'] = '1'
        val['supplier'] = '0'
<<<<<<< HEAD
        fields, data = sugarcrm_fields_mapping.sugarcrm_fields_mapp(val, map_partner)
        fields, data = add_m2o_data(data, fields, 'address/id', add_id)
        print "fields, data"
        print fields
        print data
        partner_obj.import_data(cr, uid, fields, [data], mode='update', current_module=MODULE_NAME, noupdate=True, context=context)
=======
        fields, datas = sugarcrm_fields_mapping.sugarcrm_fields_mapp(val, map_partner, context)
        partner_obj.import_data(cr, uid, fields, [datas], mode='update', current_module='sugarcrm_import', noupdate=True, context=context)
        for address in  address_obj.browse(cr,uid,add_id):
            data_id = partner_obj.search(cr,uid,[('name','like',address.name),('website','like',val.get('website'))])
            if data_id:
                address_obj.write(cr,uid,address.id,{'partner_id':data_id[0]})                
>>>>>>> 6923e2e8
    return True

def get_category(sugar_obj, cr, uid, model, name, context=None):
    if not context:
        context = {}
    fields = ['name', 'object_id']
    data = [name, model]
    return import_object(sugar_obj, cr, uid, fields, data, 'crm.case.categ', 'crm_categ', name, [('object_id.model','=',model), ('name', 'ilike', name)], context)

def get_alarm_id(sugar_obj, cr, uid, val, context=None):
    if not context:
        context = {}
    alarm_dict = {'60': '1 minute before',
                  '300': '5 minutes before',
                  '600': '10 minutes before',
                  '900': '15 minutes before',
                  '1800':'30 minutes before',
                  '3600': '1 hour before',
     }
    alarm_id = False
    alarm_obj = sugar_obj.pool.get('res.alarm')
    if alarm_dict.get(val):
        alarm_ids = alarm_obj.search(cr, uid, [('name', 'like', alarm_dict.get(val))])
        for alarm in alarm_obj.browse(cr, uid, alarm_ids, context):
            alarm_id = alarm.id
    return alarm_id 
    
def get_meeting_state(sugar_obj, cr, uid, val,context=None):
    if not context:
        context = {}
    state = False
    state_dict = {'status': #field in the sugarcrm database
        { #Mapping of sugarcrm stage : openerp meeting stage
            'Planned' : 'draft',
            'Held':'open',
            'Not Held': 'draft',
        },}
    state = state_dict['status'].get(val, '')
    return state    

def get_task_state(sugar_obj, cr, uid, val, context=None):
    if not context:
        context = {}
    state = False
    state_dict = {'status': #field in the sugarcrm database
        { #Mapping of sugarcrm stage : openerp meeting stage
            'Completed' : 'done',
            'Not Started':'draft',
            'In Progress': 'open',
            'Pending Input': 'draft',
            'deferred': 'cancel'
        },}
    state = state_dict['status'].get(val, '')
    return state    

def get_project_state(sugar_obj, cr, uid, val,context=None):
    if not context:
        context = {}
    state = False
    state_dict = {'status': #field in the sugarcrm database
        { #Mapping of sugarcrm staus : openerp Projects state
            'Draft' : 'draft',
            'In Review': 'open',
            'Published': 'close',
        },}
    state = state_dict['status'].get(val, '')
    return state    

def get_project_task_state(sugar_obj, cr, uid, val,context=None):
    if not context:
        context = {}
    state = False
    state_dict = {'status': #field in the sugarcrm database
        { #Mapping of sugarcrm status : openerp Porject Tasks state
             'Not Started': 'draft',
             'In Progress': 'open',
             'Completed': 'done',
            'Pending Input': 'pending',
            'Deferred': 'cancelled',
        },}
    state = state_dict['status'].get(val, '')
    return state    

def get_project_task_priority(sugar_obj, cr, uid, val,context=None):
    if not context:
        context = {}
    priority = False
    priority_dict = {'priority': #field in the sugarcrm database
        { #Mapping of sugarcrm status : openerp Porject Tasks state
            'High': '0',
            'Medium': '2',
            'Low': '3'
        },}
    priority = priority_dict['priority'].get(val, '')
    return priority    


def get_account(sugar_obj, cr, uid, val, context=None):
    if not context:
        context = {}
    partner_id = False    
    partner_address_id = False
    partner_phone = False
    partner_mobile = False
    model_obj = sugar_obj.pool.get('ir.model.data')
    address_obj = sugar_obj.pool.get('res.partner.address')
    crm_obj = sugar_obj.pool.get('crm.lead')
    project_obj = sugar_obj.pool.get('project.project')
    issue_obj = sugar_obj.pool.get('project.issue')
    if val.get('parent_type') == 'Accounts':
        model_ids = model_obj.search(cr, uid, [('name', '=', val.get('parent_id')), ('model', '=', 'res.partner')])
        if model_ids:
            model = model_obj.browse(cr, uid, model_ids)[0]
            partner_id = model.res_id
            address_ids = address_obj.search(cr, uid, [('partner_id', '=', partner_id)])
            if address_ids:
                address_id = address_obj.browse(cr, uid, address_ids[0])
                partner_address_id = address_id.id
                partner_phone = address_id.phone
                partner_mobile = address_id.mobile
            
    if val.get('parent_type') == 'Contacts':
        model_ids = model_obj.search(cr, uid, [('name', '=', val.get('parent_id')), ('model', '=', 'res.partner.address')])
        if model_ids:
            model = model_obj.browse(cr, uid, model_ids)[0]
            partner_address_id = model.res_id
            address_id = address_obj.browse(cr, uid, partner_address_id)
            partner_phone = address_id.phone
            partner_mobile = address_id.mobile
            partner_id = address_id and address_id.partner_id.id or False
            
    if val.get('parent_type') == 'Opportunities':
        model_ids = model_obj.search(cr, uid, [('name', '=', val.get('parent_id')), ('model', '=', 'crm.lead')])
        if model_ids:
            model = model_obj.browse(cr, uid, model_ids)[0]
            opportunity_id = model.res_id
            opportunity_id = crm_obj.browse(cr, uid, opportunity_id)
            partner_id = opportunity_id.partner_id.id
            partner_address_id =  opportunity_id.partner_address_id.id
            partner_phone = opportunity_id.partner_address_id.phone
            partner_mobile = opportunity_id.partner_address_id.mobile
            
    if val.get('parent_type') == 'Project':
        model_ids = model_obj.search(cr, uid, [('name', '=', val.get('parent_id')), ('model', '=', 'project.project')])
        if model_ids:
            model = model_obj.browse(cr, uid, model_ids)[0]
            proj_ids = model.res_id
            proj_id = project_obj.browse(cr, uid, proj_ids)
            partner_id = proj_id.partner_id.id
            partner_address_id =  proj_id.contact_id.id
            partner_phone = proj_id.contact_id.phone
            partner_mobile = proj_id.contact_id.mobile

    if val.get('parent_type') == 'Bugs':
        model_ids = model_obj.search(cr, uid, [('name', '=', val.get('parent_id')), ('model', '=', 'project.issue')])
        if model_ids:
            model = model_obj.browse(cr, uid, model_ids)[0]
            issue_ids = model.res_id
            issue_id = issue_obj.browse(cr, uid, issue_ids)
            partner_id = issue_id.partner_id.id
            partner_address_id =  issue_id.partner_address_id.id
            partner_phone = issue_id.partner_address_id.phone
            partner_mobile = issue_id.partner_address_id.mobile                        
    return partner_id, partner_address_id, partner_phone,partner_mobile     


def import_documents(sugar_obj, cr, uid, context=None):
    if not context:
        context = {}
    map_document = {'id' : 'id', 
             'name': 'filename',
           'description': 'description',
           'datas': 'datas',
           'datas_fname': 'datas_fname',
            } 
    attach_obj = sugar_obj.pool.get('ir.attachment')
    PortType,sessionid = sugar.login(context.get('username',''), context.get('password',''), context.get('url',''))
    sugar_data = sugar.search(PortType,sessionid, 'DocumentRevisions')
    for val in sugar_data:
        filepath = '/var/www/sugarcrm/cache/upload/'+ val.get('id')
        f = open(filepath, "r")
        datas = f.read()
        f.close()
        val['datas'] = base64.encodestring(datas)
        val['datas_fname'] = val.get('filename')
        fields, datas = sugarcrm_fields_mapping.sugarcrm_fields_mapp(val, map_document, context)
        attach_obj.import_data(cr, uid, fields, [datas], mode='update', current_module='sugarcrm_import', noupdate=True, context=context)
    return True

def import_tasks(sugar_obj, cr, uid, context=None):
    if not context:
        context = {}
    map_task = {'id' : 'id',
                'name': 'name',
                'date': ['__datetime__', 'date_start'],
                'date_deadline' : ['__datetime__', 'date_due'],
                'user_id/id': 'assigned_user_id',
                'categ_id/id': 'categ_id/id',
                'partner_id/.id': 'partner_id/.id',
                'partner_address_id/.id': 'partner_address_id/.id',
                'state': 'state'
    }
    meeting_obj = sugar_obj.pool.get('crm.meeting')
    PortType, sessionid = sugar.login(context.get('username', ''), context.get('password', ''), context.get('url',''))
    categ_id = get_category(sugar_obj, cr, uid, 'crm.meeting', 'Tasks')
    sugar_data = sugar.search(PortType, sessionid, 'Tasks')
    for val in sugar_data:
        partner_xml_id = find_mapped_id(sugar_obj, cr, uid, 'res.partner.address', val.get('contact_id'), context)
        if not partner_xml_id:
            raise osv.except_osv(_('Warning !'), _('Reference Contact %s cannot be created, due to Lower Record Limit in SugarCRM Configuration.') % val.get('contact_name'))
        partner_id, partner_address_id, partner_phone, partner_mobile = get_account(sugar_obj, cr, uid, val, context)
        val['partner_id/.id'] = partner_id
        val['partner_address_id/.id'] = partner_address_id
<<<<<<< HEAD
        val['categ_id/.id'] = categ_id
        val['state'] = get_task_state(sugar_obj, cr, uid, val.get('status'), context=None)
        fields, datas = sugarcrm_fields_mapping.sugarcrm_fields_mapp(val, map_task)
        meeting_obj.import_data(cr, uid, fields, [datas], mode='update', current_module=MODULE_NAME, noupdate=True, context=context)
=======
        val['categ_id/id'] = categ_id
        val['state'] = get_task_state(sugar_obj, cr, uid, val.get('status'), context)
        fields, datas = sugarcrm_fields_mapping.sugarcrm_fields_mapp(val, map_task, context)
        meeting_obj.import_data(cr, uid, fields, [datas], mode='update', current_module='sugarcrm_import', noupdate=True, context=context)
>>>>>>> 6923e2e8
    return True    
    
def get_attendee_id(sugar_obj, cr, uid, PortType, sessionid, module_name, module_id, context=None):
    if not context:
        context = {}
    model_obj = sugar_obj.pool.get('ir.model.data')
    att_obj = sugar_obj.pool.get('calendar.attendee')
    meeting_obj = sugar_obj.pool.get('crm.meeting')
    user_dict = sugar.user_get_attendee_list(PortType, sessionid, module_name, module_id)
    for user in user_dict: 
        user_model_ids = find_mapped_id(sugar_obj, cr, uid, 'res.users', user.get('id'), context)
        user_resource_id = model_obj.browse(cr, uid, user_model_ids)        
        if user_resource_id:
            user_id = user_resource_id[0].res_id 
            attend_ids = att_obj.search(cr, uid, [('user_id', '=', user_id)])
            if attend_ids:
                attendees = attend_ids[0]
            else:      
                attendees = att_obj.create(cr, uid, {'user_id': user_id, 'email': user.get('email1')})
            meeting_model_ids = find_mapped_id(sugar_obj, cr, uid, 'crm.meeting', module_id, context)
            meeting_xml_id = model_obj.browse(cr, uid, meeting_model_ids)
            if meeting_xml_id:
                meeting_obj.write(cr, uid, [meeting_xml_id[0].res_id], {'attendee_ids': [(4, attendees)]})       
    return True   
    
def import_meetings(sugar_obj, cr, uid, context=None):
    if not context:
        context = {}
    map_meeting = {'id' : 'id',
                    'name': 'name',
                    'date': ['__datetime__', 'date_start'],
                    'duration': ['duration_hours', 'duration_minutes'],
                    'location': 'location',
                    'alarm_id/.id': 'alarm_id/.id',
                    'user_id/id': 'assigned_user_id',
                    'partner_id/.id':'partner_id/.id',
                    'partner_address_id/.id':'partner_address_id/.id',
                    'state': 'state'
    }
    meeting_obj = sugar_obj.pool.get('crm.meeting')
    PortType, sessionid = sugar.login(context.get('username', ''), context.get('password', ''), context.get('url',''))
    sugar_data = sugar.search(PortType, sessionid, 'Meetings')
    for val in sugar_data:
        partner_id, partner_address_id, partner_phone, partner_mobile = get_account(sugar_obj, cr, uid, val, context)
        val['partner_id/.id'] = partner_id
        val['partner_address_id/.id'] = partner_address_id
        val['state'] = get_meeting_state(sugar_obj, cr, uid, val.get('status'),context)
        val['alarm_id/.id'] = get_alarm_id(sugar_obj, cr, uid, val.get('reminder_time'), context)
<<<<<<< HEAD
        fields, datas = sugarcrm_fields_mapping.sugarcrm_fields_mapp(val, map_meeting)
        meeting_obj.import_data(cr, uid, fields, [datas], mode='update', current_module=MODULE_NAME, noupdate=True, context=context)
=======
        fields, datas = sugarcrm_fields_mapping.sugarcrm_fields_mapp(val, map_meeting, context)
        meeting_obj.import_data(cr, uid, fields, [datas], mode='update', current_module='sugarcrm_import', noupdate=True, context=context)
>>>>>>> 6923e2e8
        get_attendee_id(sugar_obj, cr, uid, PortType, sessionid, 'Meetings', val.get('id'), context)
    return True    

def get_calls_state(sugar_obj, cr, uid, val,context=None):
    if not context:
        context = {}
    state = False
    state_dict = {'status': #field in the sugarcrm database
        { #Mapping of sugarcrm stage : openerp calls stage
            'Planned' : 'open',
            'Held':'done',
            'Not Held': 'pending',
        },}
    state = state_dict['status'].get(val, '')
    return state   

def import_calls(sugar_obj, cr, uid, context=None):
    if not context:
        context = {}
    map_calls = {'id' : 'id',
                    'name': 'name',
                    'date': ['__datetime__', 'date_start'],
                    'duration': ['duration_hours', 'duration_minutes'],
                    'user_id/id': 'assigned_user_id',
                    'partner_id/.id': 'partner_id/.id',
                    'partner_address_id/.id': 'partner_address_id/.id',
                    'categ_id/id': 'categ_id/id',
                   'state': 'state',
                   'partner_phone': 'partner_phone',
                   'partner_mobile': 'partner_mobile',
                   'opportunity_id/id': 'opportunity_id/id',

    }
    phonecall_obj = sugar_obj.pool.get('crm.phonecall')
    PortType, sessionid = sugar.login(context.get('username', ''), context.get('password', ''), context.get('url',''))
    sugar_data = sugar.search(PortType, sessionid, 'Calls')
    for val in sugar_data:
        sugar_call_leads = sugar.relation_search(PortType, sessionid, 'Calls', module_id=val.get('id'), related_module='Leads', query=None, deleted=None)
        if sugar_call_leads:
            for call_opportunity in sugar_call_leads: 
                val['opportunity_id/id'] = call_opportunity 
        categ_id = get_category(sugar_obj, cr, uid, 'crm.phonecall', val.get('direction'))         
        val['categ_id/id'] = categ_id
        partner_id, partner_address_id, partner_phone, partner_mobile = get_account(sugar_obj, cr, uid, val, context)
        val['partner_id/.id'] = partner_id
        val['partner_address_id/.id'] = partner_address_id
        val['partner_phone'] = partner_phone
        val['partner_mobile'] = partner_mobile
        val['state'] =  get_calls_state(sugar_obj, cr, uid, val.get('status'), context)  
<<<<<<< HEAD
        fields, datas = sugarcrm_fields_mapping.sugarcrm_fields_mapp(val, map_calls)
        phonecall_obj.import_data(cr, uid, fields, [datas], mode='update', current_module=MODULE_NAME, noupdate=True, context=context)
=======
        fields, datas = sugarcrm_fields_mapping.sugarcrm_fields_mapp(val, map_calls, context)
        phonecall_obj.import_data(cr, uid, fields, [datas], mode='update', current_module='sugarcrm_import', noupdate=True, context=context)
>>>>>>> 6923e2e8
    return True
    
def import_resources(sugar_obj, cr, uid, context=None):
    if not context:
        context = {}
    map_resource = {'id' : 'user_hash',
                    'name': ['first_name', 'last_name'],
    }
    resource_obj = sugar_obj.pool.get('resource.resource')
    PortType, sessionid = sugar.login(context.get('username', ''), context.get('password', ''), context.get('url',''))
    sugar_data = sugar.search(PortType, sessionid, 'Employees')
    for val in sugar_data:
<<<<<<< HEAD
        fields, datas = sugarcrm_fields_mapping.sugarcrm_fields_mapp(val, map_resource)
        resource_obj.import_data(cr, uid, fields, [datas], mode='update', current_module=MODULE_NAME, noupdate=True, context=context)
=======
        fields, datas = sugarcrm_fields_mapping.sugarcrm_fields_mapp(val, map_resource, context)
        resource_obj.import_data(cr, uid, fields, [datas], mode='update', current_module='sugarcrm_import', noupdate=True, context=context)
>>>>>>> 6923e2e8
    return True    

def get_bug_priority(sugar_obj, cr, uid, val,context=None):
    if not context:
        context = {}
    priority = False
    priority_dict = {'priority': #field in the sugarcrm database
        { #Mapping of sugarcrm priority : openerp bugs priority
            'Urgent': '1',
            'High': '2',
            'Medium': '3',
            'Low': '4'
        },}
    priority = priority_dict['priority'].get(val, '')
    return priority  

def get_claim_priority(sugar_obj, cr, uid, val,context=None):
    if not context:
        context = {}
    priority = False
    priority_dict = {'priority': #field in the sugarcrm database
        { #Mapping of sugarcrm priority : openerp claims priority
            'High': '2',
            'Medium': '3',
            'Low': '4'
        },}
    priority = priority_dict['priority'].get(val, '')
    return priority   

def get_bug_state(sugar_obj, cr, uid, val,context=None):
    if not context:
        context = {}
    state = False
    state_dict = {'status': #field in the sugarcrm database
        { #Mapping of sugarcrm status : openerp Bugs state
            'New' : 'draft',
            'Assigned':'open',
            'Closed': 'done',
            'Pending': 'pending',
            'Rejected': 'cancel',
        },}
    state = state_dict['status'].get(val, '')
    return state

def get_claim_state(sugar_obj, cr, uid, val,context=None):
    if not context:
        context = {}
    state = False
    state_dict = {'status': #field in the sugarcrm database
        { #Mapping of sugarcrm status : openerp claim state
            'New' : 'draft',
            'Assigned':'open',
            'Closed': 'done',
            'Pending Input': 'pending',
            'Rejected': 'cancel',
            'Duplicate': 'draft',
        },}
    state = state_dict['status'].get(val, '')
    return state
    

def get_acc_contact_claim(sugar_obj, cr, uid, val, context=None):
    if not context:
        context = {}
    partner_id = False    
    partner_address_id = False
    partner_phone = False
    partner_email = False
    model_obj = sugar_obj.pool.get('ir.model.data')
    address_obj = sugar_obj.pool.get('res.partner.address')
    model_ids = model_obj.search(cr, uid, [('name', '=', val.get('account_id')), ('model', '=', 'res.partner')])
    if model_ids:
        model = model_obj.browse(cr, uid, model_ids)[0]
        partner_id = model.res_id
        address_ids = address_obj.search(cr, uid, [('partner_id', '=', partner_id)])
        if address_ids:
            address_id = address_obj.browse(cr, uid, address_ids[0])
            partner_address_id = address_id.id
            partner_phone = address_id.phone
            partner_mobile = address_id.email
    return partner_id, partner_address_id, partner_phone,partner_email

def import_claims(sugar_obj, cr, uid, context=None):
    if not context:
        context = {}
    map_claim = {'id' : 'id',
                    'name': 'name',
                    'date': ['__datetime__', 'date_entered'],
                    'user_id/id': 'assigned_user_id',
                    'priority':'priority',
                    'partner_id/.id': 'partner_id/.id',
                    'partner_address_id/.id': 'partner_address_id/.id',
                    'partner_phone': 'partner_phone',
                    'partner_mobile': 'partner_email',                    
                    'description': 'description',
                    'state': 'state',
    }
    claim_obj = sugar_obj.pool.get('crm.claim')
    PortType, sessionid = sugar.login(context.get('username', ''), context.get('password', ''), context.get('url',''))
    sugar_data = sugar.search(PortType, sessionid, 'Cases')
    for val in sugar_data:
        partner_id, partner_address_id, partner_phone,partner_email = get_acc_contact_claim(sugar_obj, cr, uid, val, context)
        val['partner_id/.id'] = partner_id
        val['partner_address_id/.id'] = partner_address_id
        val['partner_phone'] = partner_phone
        val['email_from'] = partner_email
        val['priority'] = get_claim_priority(sugar_obj, cr, uid, val.get('priority'),context)
        val['state'] = get_claim_state(sugar_obj, cr, uid, val.get('status'),context)
        fields, datas = sugarcrm_fields_mapping.sugarcrm_fields_mapp(val, map_claim, context)
        claim_obj.import_data(cr, uid, fields, [datas], mode='update', current_module='sugarcrm_import', noupdate=True, context=context)
    return True    

def import_bug(sugar_obj, cr, uid, context=None):
    if not context:
        context = {}
    map_resource = {'id' : 'id',
                    'name': 'name',
                    'project_id/.id':'project_id/.id',
                    'categ_id/id': 'categ_id/id',
                    'priority':'priority',
                    'description': ['__prettyprint__','description', 'bug_number', 'fixed_in_release_name', 'source', 'fixed_in_release', 'work_log', 'found_in_release', 'release_name', 'resolution'],
                    'state': 'state',
    }
    issue_obj = sugar_obj.pool.get('project.issue')
    project_obj = sugar_obj.pool.get('project.project')
    PortType, sessionid = sugar.login(context.get('username', ''), context.get('password', ''), context.get('url',''))
    sugar_data = sugar.search(PortType, sessionid, 'Bugs')
    for val in sugar_data:
        project_ids = project_obj.search(cr, uid, [('name', 'like', 'sugarcrm_bugs')])
        if project_ids:
            project_id = project_ids[0]
        else:
             project_id = project_obj.create(cr, uid, {'name':'sugarcrm_bugs'})    
        val['project_id/.id'] = project_id
        val['categ_id/id'] = get_category(sugar_obj, cr, uid, 'project.issue', val.get('type'))
        val['priority'] = get_bug_priority(sugar_obj, cr, uid, val.get('priority'),context)
        val['state'] = get_bug_state(sugar_obj, cr, uid, val.get('status'),context)
<<<<<<< HEAD
        fields, datas = sugarcrm_fields_mapping.sugarcrm_fields_mapp(val, map_resource)
        issue_obj.import_data(cr, uid, fields, [datas], mode='update', current_module=MODULE_NAME, noupdate=True, context=context)
=======
        fields, datas = sugarcrm_fields_mapping.sugarcrm_fields_mapp(val, map_resource, context)
        issue_obj.import_data(cr, uid, fields, [datas], mode='update', current_module='sugarcrm_import', noupdate=True, context=context)
>>>>>>> 6923e2e8
    return True    

def get_job_id(sugar_obj, cr, uid, val, context=None):
    if not context:
        context={}
    fields = ['name']
    data = [val]
    return import_object(sugar_obj, cr, uid, fields, data, 'hr.job', 'hr_job', val, context=context)

def get_campaign_id(sugar_obj, cr, uid, val, context=None):
    if not context:
        context={}
    fields = ['name']
    data = [val]
    return import_object(sugar_obj, cr, uid, fields, data, 'crm.case.resource.type', 'crm_campaign', val, context=context)
    
def get_attachment(sugar_obj, cr, uid, val, model, File, Filename, parent_type, context=None):
    if not context:
        context = {}
    attach_ids = False    
    attachment_obj = sugar_obj.pool.get('ir.attachment')
    partner_obj = sugar_obj.pool.get('res.partner')
    model_obj = sugar_obj.pool.get('ir.model.data')
    mailgate_obj = sugar_obj.pool.get('mailgate.message')
    attach_ids = attachment_obj.search(cr, uid, [('res_id','=', val.get('res_id'), ('res_model', '=', val.get('model')))])
    if not attach_ids and Filename:
        if parent_type == 'Accounts':
            new_attachment_id = attachment_obj.create(cr, uid, {'name': Filename, 'datas_fname': Filename, 'datas': File, 'res_id': val.get('res_id', False),'res_model': val.get('model',False), 'partner_id': val.get('partner_id/.id')})
        else:    
            new_attachment_id = attachment_obj.create(cr, uid, {'name': Filename, 'datas_fname': Filename, 'datas': File, 'res_id': val.get('res_id', False),'res_model': val.get('model',False)})
        message_model_ids = find_mapped_id(sugar_obj, cr, uid, model, val.get('id'), context)
        message_xml_id = model_obj.browse(cr, uid, message_model_ids)
        if message_xml_id:
          if parent_type == 'Accounts':
                 mailgate_obj.write(cr, uid, [message_xml_id[0].res_id], {'attachment_ids': [(4, new_attachment_id)], 'partner_id': val.get('partner_id/.id')})
          else:
                 mailgate_obj.write(cr, uid, [message_xml_id[0].res_id], {'attachment_ids': [(4, new_attachment_id)]})                                              
    return True    
    
def import_history(sugar_obj, cr, uid, context=None):
    if not context:
        context = {}
    map_attachment = {'id' : 'id',
                      'name':'name',
                      'date': ['__datetime__', 'date_entered'],
                      'user_id/id': 'assigned_user_id',
                      'description': ['__prettyprint__','description', 'description_html'],
                      'res_id': 'res_id',
                      'model': 'model',
                      'partner_id/.id' : 'partner_id/.id',
    }
    mailgate_obj = sugar_obj.pool.get('mailgate.message')
    model_obj =  sugar_obj.pool.get('ir.model.data')
    PortType, sessionid = sugar.login(context.get('username', ''), context.get('password', ''), context.get('url',''))
    sugar_data = sugar.search(PortType, sessionid, 'Notes')
    for val in sugar_data:
<<<<<<< HEAD
        File = sugar.attachment_search(PortType, sessionid, 'Notes', val.get('id'))
        model_ids = model_obj.search(cr, uid, [('name', 'like', val.get('parent_id'))])
        for model in model_obj.browse(cr, uid, model_ids):
            val['res_id'] = model.res_id
            val['model'] = model.model
        fields, datas = sugarcrm_fields_mapping.sugarcrm_fields_mapp(val, map_attachment)   
        mailgate_obj.import_data(cr, uid, fields, [datas], mode='update', current_module=MODULE_NAME, noupdate=True, context=context)
        get_attachment(sugar_obj, cr, uid, val, 'mailgate.message', File, context)
=======
        File, Filename = sugar.attachment_search(PortType, sessionid, 'Notes', val.get('id'))
        model_ids = model_obj.search(cr, uid, [('name', 'like', val.get('parent_id')),('model','=', OPENERP_FIEDS_MAPS[val.get('parent_type')])])
        if model_ids:
            model = model_obj.browse(cr, uid, model_ids)[0]
            if model.model == 'res.partner':
                val['partner_id/.id'] = model.res_id
            else:    
                val['res_id'] = model.res_id
                val['model'] = model.model
        fields, datas = sugarcrm_fields_mapping.sugarcrm_fields_mapp(val, map_attachment, context)   
        mailgate_obj.import_data(cr, uid, fields, [datas], mode='update', current_module='sugarcrm_import', noupdate=True, context=context)
        get_attachment(sugar_obj, cr, uid, val, 'mailgate.message', File, Filename, val.get('parent_type'), context)
>>>>>>> 6923e2e8
    return True       
    
def import_employees(sugar_obj, cr, uid, context=None):
    if not context:
        context = {}
    map_employee = {'id' : 'user_hash',
                    'resource_id/.id': 'resource_id/.id',
                    'name': ['first_name', 'last_name'],
                    'work_phone': 'phone_work',
                    'mobile_phone':  'phone_mobile',
                    'user_id/name': ['first_name', 'last_name'], 
                    'address_home_id/.id': 'address_home_id/.id',
                    'notes': 'description',
                    #TODO: Creation of Employee create problem.
                 #   'coach_id/id': 'reports_to_id',
                    'job_id/id': 'job_id/id'
    }
    employee_obj = sugar_obj.pool.get('hr.employee')
    PortType, sessionid = sugar.login(context.get('username', ''), context.get('password', ''), context.get('url',''))
    sugar_data = sugar.search(PortType, sessionid, 'Employees')
    for val in sugar_data:
        address_id = get_user_address(sugar_obj, cr, uid, val, context)
        val['address_home_id/.id'] = address_id
        model_ids = find_mapped_id(sugar_obj, cr, uid, 'resource.resource', val.get('user_hash')+ '_resource_resource', context)
        resource_id = sugar_obj.pool.get('ir.model.data').browse(cr, uid, model_ids)
        if resource_id:
            val['resource_id/.id'] = resource_id[0].res_id
<<<<<<< HEAD
        val['job_id/.id'] = get_job_id(sugar_obj, cr, uid, val.get('title'), context)
        fields, datas = sugarcrm_fields_mapping.sugarcrm_fields_mapp(val, map_employee)
        employee_obj.import_data(cr, uid, fields, [datas], mode='update', current_module=MODULE_NAME, noupdate=True, context=context)
=======
        val['job_id/id'] = get_job_id(sugar_obj, cr, uid, val.get('title'), context)
        fields, datas = sugarcrm_fields_mapping.sugarcrm_fields_mapp(val, map_employee, context)
        employee_obj.import_data(cr, uid, fields, [datas], mode='update', current_module='sugarcrm_import', noupdate=True, context=context)
>>>>>>> 6923e2e8
    return True

def get_contact_title(sugar_obj, cr, uid, salutation, domain, context=None):
    fields = ['shortcut', 'name', 'domain']
    data = [salutation, salutation, domain]
    return import_object(sugar_obj, cr, uid, fields, data, 'res.partner.title', 'contact_title', salutation, [('shortcut', '=', salutation)], context=context)

def import_emails(sugar_obj, cr, uid, context=None):
    if not context:
        context= {}
    map_emails = {'id': 'id',
    'name':'name',
    'date':['__datetime__', 'date_sent'],
    'email_from': 'from_addr_name',
    'email_to': 'reply_to_addr',
    'email_cc': 'cc_addrs_names',
    'email_bcc': 'bcc_addrs_names',
    'message_id': 'message_id',
    'user_id/id': 'assigned_user_id',
    'description': ['__prettyprint__', 'description', 'description_html'],
    'res_id': 'res_id',
    'model': 'model',
    'partner_id/.id': 'partner_id/.id'
    }
    mailgate_obj = sugar_obj.pool.get('mailgate.message')
    model_obj = sugar_obj.pool.get('ir.model.data')
    PortType, sessionid = sugar.login(context.get('username', ''), context.get('password', ''), context.get('url',''))
    sugar_data = sugar.search(PortType, sessionid, 'Emails')
    for val in sugar_data:
        model_ids = model_obj.search(cr, uid, [('name', 'like', val.get('parent_id')),('model','=', OPENERP_FIEDS_MAPS[val.get('parent_type')])])
        for model in model_obj.browse(cr, uid, model_ids):
<<<<<<< HEAD
            val['res_id'] = model.res_id
            val['model'] = model.model
        fields, datas = sugarcrm_fields_mapping.sugarcrm_fields_mapp(val, map_emails)
        mailgate_obj.import_data(cr, uid, fields, [datas], mode='update', current_module=MODULE_NAME, noupdate=True, context=context)
=======
            if model.model == 'res.partner':
                val['partner_id/.id'] = model.res_id
            else:    
                val['res_id'] = model.res_id
                val['model'] = model.model
        fields, datas = sugarcrm_fields_mapping.sugarcrm_fields_mapp(val, map_emails, context)
        mailgate_obj.import_data(cr, uid, fields, [datas], mode='update', current_module='sugarcrm_import', noupdate=True, context=context)
>>>>>>> 6923e2e8
    return True    


#TODO more simplier use xml id please !!!!    
def get_project_account(sugar_obj,cr,uid, PortType, sessionid, val, context=None):
    if not context:
        context={}
    partner_id = False
    partner_invoice_id = False        
    model_obj = sugar_obj.pool.get('ir.model.data')
    partner_obj = sugar_obj.pool.get('res.partner')
    partner_address_obj = sugar_obj.pool.get('res.partner.address')
    sugar_project_account = sugar.relation_search(PortType, sessionid, 'Project', module_id=val.get('id'), related_module='Accounts', query=None, deleted=None)
    for account_id in sugar_project_account:
        model_ids = find_mapped_id(sugar_obj, cr, uid, 'res.partner', account_id, context)
        if model_ids:
            model_id = model_obj.browse(cr, uid, model_ids)[0].res_id
            partner_id = partner_obj.browse(cr, uid, model_id).id
            address_ids = partner_address_obj.search(cr, uid, [('partner_id', '=', partner_id),('type', '=', 'invoice')])
            partner_invoice_id = address_ids[0] 
    return partner_id, partner_invoice_id      
    
def import_projects(sugar_obj, cr, uid, context=None):
    if not context:
        context = {}
    map_project = {'id': 'id',
        'name': 'name',
        'date_start': ['__datetime__', 'estimated_start_date'],
        'date': ['__datetime__', 'estimated_end_date'],
        'user_id/id': 'assigned_user_id',
        'partner_id/.id': 'partner_id/.id',
        'contact_id/.id': 'contact_id/.id', 
         'state': 'state'   
    }
    project_obj = sugar_obj.pool.get('project.project')
    PortType, sessionid = sugar.login(context.get('username', ''), context.get('password', ''), context.get('url',''))
    sugar_data = sugar.search(PortType, sessionid, 'Project')
    for val in sugar_data:
        partner_id, partner_invoice_id = get_project_account(sugar_obj,cr,uid, PortType, sessionid, val, context) 
        val['partner_id/.id'] = partner_id
        val['contact_id/.id'] = partner_invoice_id 
        val['state'] = get_project_state(sugar_obj, cr, uid, val.get('status'),context)
<<<<<<< HEAD
        fields, datas = sugarcrm_fields_mapping.sugarcrm_fields_mapp(val, map_project)
        project_obj.import_data(cr, uid, fields, [datas], mode='update', current_module=MODULE_NAME, noupdate=True, context=context)
=======
        fields, datas = sugarcrm_fields_mapping.sugarcrm_fields_mapp(val, map_project, context)
        project_obj.import_data(cr, uid, fields, [datas], mode='update', current_module='sugarcrm_import', noupdate=True, context=context)
>>>>>>> 6923e2e8
    return True 


def import_project_tasks(sugar_obj, cr, uid, context=None):
    if not context:
        context = {}
    map_project_task = {'id': 'id',
        'name': 'name',
        'date_start': ['__datetime__', 'date_start'],
        'date_end': ['__datetime__', 'date_finish'],
        'progress': 'progress',
        'project_id/name': 'project_name',
        'planned_hours': 'planned_hours',
        'total_hours': 'total_hours',        
        'priority': 'priority',
        'description': 'description',
        'user_id/id': 'assigned_user_id',
         'state': 'state'   
    }
    task_obj = sugar_obj.pool.get('project.task')
    PortType, sessionid = sugar.login(context.get('username', ''), context.get('password', ''), context.get('url',''))
    sugar_data = sugar.search(PortType, sessionid, 'ProjectTask')
    for val in sugar_data:
        val['state'] = get_project_task_state(sugar_obj, cr, uid, val.get('status'),context)
        val['priority'] = get_project_task_priority(sugar_obj, cr, uid, val.get('priority'),context)
<<<<<<< HEAD
        fields, datas = sugarcrm_fields_mapping.sugarcrm_fields_mapp(val, map_project_task)
        task_obj.import_data(cr, uid, fields, [datas], mode='update', current_module=MODULE_NAME, noupdate=True, context=context)
=======
        fields, datas = sugarcrm_fields_mapping.sugarcrm_fields_mapp(val, map_project_task, context)
        task_obj.import_data(cr, uid, fields, [datas], mode='update', current_module='sugarcrm_import', noupdate=True, context=context)
>>>>>>> 6923e2e8
    return True 
    
def import_leads(sugar_obj, cr, uid, context=None):
    if not context:
        context = {}
    map_lead = {
            'id' : 'id',
            'name': ['first_name', 'last_name'],
            'contact_name': ['first_name', 'last_name'],
            'description': ['__prettyprint__', 'description', 'refered_by', 'lead_source', 'lead_source_description', 'website', 'email2', 'status_description', 'lead_source_description', 'do_not_call'],
            'partner_name': 'account_name',
            'email_from': 'email1',
            'phone': 'phone_work',
            'mobile': 'phone_mobile',
            'title.id': 'title.id',
            'function':'title',
            'street': 'primary_address_street',
            'street2': 'alt_address_street',
            'zip': 'primary_address_postalcode',
            'city':'primary_address_city',
            'user_id/id' : 'assigned_user_id',
            'stage_id/id' : 'stage_id/id',
            'type' : 'type',
            'state': 'state',
            'fax': 'phone_fax',
            'referred': 'refered_by',
            'optout': 'optout',
            'type_id/id': 'type_id/id',
            'country_id.id': 'country_id.id',
            'state_id.id': 'state_id.id'
            }
    lead_obj = sugar_obj.pool.get('crm.lead')
    PortType, sessionid = sugar.login(context.get('username', ''), context.get('password', ''), context.get('url',''))
    sugar_data = sugar.search(PortType, sessionid, 'Leads')
    for val in sugar_data:
        if val.get('do_not_call') == '0':
            val['optout'] = '1'
        if val.get('opportunity_id'):
            continue
        if val.get('salutation'):
            title_id = get_contact_title(sugar_obj, cr, uid, val.get('salutation'), 'Contact', context)
            val['title/id'] = title_id
        val['type'] = 'lead'
        val['type_id/id'] = get_campaign_id(sugar_obj, cr, uid, val.get('lead_source'), context)
        stage_id = get_lead_status(sugar_obj, cr, uid, val, context)
        val['stage_id/id'] = stage_id
        val['state'] = get_lead_state(sugar_obj, cr, uid, val,context)
<<<<<<< HEAD
        fields, datas = sugarcrm_fields_mapping.sugarcrm_fields_mapp(val, map_lead)
        lead_obj.import_data(cr, uid, fields, [datas], mode='update', current_module=MODULE_NAME, noupdate=True, context=context)
=======
        if val.get('primary_address_country'):
            country_id = get_all_countries(sugar_obj, cr, uid, val.get('primary_address_country'), context)
            state = get_all_states(sugar_obj,cr, uid, val.get('primary_address_state'), country_id, context)
            val['country_id.id'] =  country_id
            val['state_id.id'] =  state            
        fields, datas = sugarcrm_fields_mapping.sugarcrm_fields_mapp(val, map_lead, context)
        lead_obj.import_data(cr, uid, fields, [datas], mode='update', current_module='sugarcrm_import', noupdate=True, context=context)
>>>>>>> 6923e2e8
    return True

def get_opportunity_contact(sugar_obj,cr,uid, PortType, sessionid, val, partner_xml_id, context=None):
    if not context:
        context={}
    partner_contact_name = False 
    partner_contact_email = False       
    model_obj = sugar_obj.pool.get('ir.model.data')
    partner_address_obj = sugar_obj.pool.get('res.partner.address')
    model_account_ids = model_obj.search(cr, uid, [('res_id', '=', partner_xml_id[0]), ('model', '=', 'res.partner'), ('module', '=', MODULE_NAME)])
    model_xml_id = model_obj.browse(cr, uid, model_account_ids)[0].name 
    sugar_account_contact = set(sugar.relation_search(PortType, sessionid, 'Accounts', module_id=model_xml_id, related_module='Contacts', query=None, deleted=None))
    sugar_opportunities_contact = set(sugar.relation_search(PortType, sessionid, 'Opportunities', module_id=val.get('id'), related_module='Contacts', query=None, deleted=None))
    sugar_contact = list(sugar_account_contact.intersection(sugar_opportunities_contact))
    if sugar_contact: 
        for contact in sugar_contact:
            model_ids = find_mapped_id(sugar_obj, cr, uid, 'res.partner.address', contact, context)
            if model_ids:
                model_id = model_obj.browse(cr, uid, model_ids)[0].res_id
                address_id = partner_address_obj.browse(cr, uid, model_id)
                partner_address_obj.write(cr, uid, [address_id.id], {'partner_id': partner_xml_id[0]})
                partner_contact_name = address_id.name
                partner_contact_email = address_id.email
            else:
                partner_contact_name = val.get('account_name')
    return partner_contact_name, partner_contact_email

def import_opportunities(sugar_obj, cr, uid, context=None):
    if not context:
        context = {}
    map_opportunity = {'id' : 'id',
        'name': 'name',
        'probability': 'probability',
        'partner_id/name': 'account_name',
        'title_action': 'next_step',
        'partner_address_id/name': 'partner_address_id/name',
        'planned_revenue': 'amount',
        'date_deadline': ['__datetime__', 'date_closed'],
        'user_id/id' : 'assigned_user_id',
        'stage_id/id' : 'stage_id/id',
        'type' : 'type',
        'categ_id/id': 'categ_id/id',
        'email_from': 'email_from'
    }
    lead_obj = sugar_obj.pool.get('crm.lead')
    partner_obj = sugar_obj.pool.get('res.partner')
    PortType, sessionid = sugar.login(context.get('username', ''), context.get('password', ''), context.get('url',''))
    sugar_data = sugar.search(PortType, sessionid, 'Opportunities')
    for val in sugar_data:
        partner_xml_id = partner_obj.search(cr, uid, [('name', 'like', val.get('account_name'))])
        if not partner_xml_id:
            raise osv.except_osv(_('Warning !'), _('Reference Partner %s cannot be created, due to Lower Record Limit in SugarCRM Configuration.') % val.get('account_name'))
        partner_contact_name, partner_contact_email = get_opportunity_contact(sugar_obj,cr,uid, PortType, sessionid, val, partner_xml_id, context)
        val['partner_address_id/name'] = partner_contact_name
        val['email_from'] = partner_contact_email
        val['categ_id/id'] = get_category(sugar_obj, cr, uid, 'crm.lead', val.get('opportunity_type'))                    
        val['type'] = 'opportunity'
        val['stage_id/id'] = get_opportunity_status(sugar_obj, cr, uid, val, context)
        fields, datas = sugarcrm_fields_mapping.sugarcrm_fields_mapp(val, map_opportunity)
        lead_obj.import_data(cr, uid, fields, [datas], mode='update', current_module=MODULE_NAME, noupdate=True, context=context)
    return True

def get_opportunity_status(sugar_obj, cr, uid, sugar_val,context=None):
    if not context:
        context = {}
    fields = ['name', 'type']
    name = 'Opportunity_' + sugar_val['sales_stage']
    data = [sugar_val['sales_stage'], 'Opportunity']
    return import_object(sugar_obj, cr, uid, fields, data, 'crm.case.stage', 'crm_stage', name, [('type', '=', 'opportunity'), ('name', 'ilike', sugar_val['sales_stage'])], context)

MAP_FIELDS = {'Opportunities':  #Object Mapping name
                    {'dependencies' : ['Users', 'Accounts', 'Contacts', 'Leads'],  #Object to import before this table
                     'process' : import_opportunities,
                     },
              'Leads':
                    {'dependencies' : ['Users', 'Accounts', 'Contacts'],  #Object to import before this table
                     'process' : import_leads,
                    },
              'Contacts':
                    {'dependencies' : ['Users', 'Accounts'],  #Object to import before this table
                     'process' : import_partner_address,
                    },
              'Accounts':
                    {'dependencies' : ['Users'],  #Object to import before this table
                     'process' : import_partners,
                    },
              'Users': 
                    {'dependencies' : [],
                     'process' : import_users,
                    },
              'Documents': 
                    {'dependencies' : ['Users'],
                     'process' : import_documents,
                    },
              'Meetings': 
                    {'dependencies' : ['Accounts', 'Contacts', 'Users', 'Projects', 'Opportunities', 'Tasks'],
                     'process' : import_meetings,
                    },        
              'Tasks': 
                    {'dependencies' : ['Accounts', 'Contacts', 'Users'],
                     'process' : import_tasks,
                    },  
              'Calls': 
                    {'dependencies' : ['Accounts', 'Contacts', 'Users', 'Opportunities'],
                     'process' : import_calls,
                    },  
              'Projects': 
                    {'dependencies' : ['Users', 'Accounts', 'Contacts'],
                     'process' : import_projects,
                    },                        
              'Project Tasks': 
                    {'dependencies' : ['Users', 'Projects'],
                     'process' : import_project_tasks,
                    },
              'Bugs': 
                    {'dependencies' : ['Users', 'Projects', 'Project Tasks'],
                     'process' : import_bug,
                    },                         
              'Claims': 
                    {'dependencies' : ['Users', 'Accounts', 'Contacts', 'Leads'],
                     'process' : import_claims,
                    },                         
              'Emails': 
                    {'dependencies' : ['Users', 'Projects', 'Project Tasks', 'Accounts', 'Contacts', 'Leads', 'Opportunities', 'Meetings', 'Calls'],
                     'process' : import_emails,
                    },    
              
              'Notes': 
                    {'dependencies' : ['Users', 'Projects', 'Project Tasks', 'Accounts', 'Contacts', 'Leads', 'Opportunities', 'Meetings', 'Calls'],
                     'process' : import_history,
                    },  
              'Employees': 
                    {'dependencies' : ['Resources', 'Users'],
                     'process' : import_employees,
                    },                  
              'Resources': 
                    {'dependencies' : ['Users'],
                     'process' : import_resources,
                    },                                      
          }

class import_sugarcrm(osv.osv):
    """Import SugarCRM DATA"""
    
    _name = "import.sugarcrm"
    _description = __doc__
    _columns = {
        'opportunity': fields.boolean('Leads and Opportunities', help="If Opportunities are checked, SugarCRM opportunities data imported in OpenERP crm-Opportunity form"),
        'user': fields.boolean('Users', help="If Users  are checked, SugarCRM Users data imported in OpenERP Users form"),
        'contact': fields.boolean('Contacts', help="If Contacts are checked, SugarCRM Contacts data imported in OpenERP partner address form"),
        'account': fields.boolean('Accounts', help="If Accounts are checked, SugarCRM  Accounts data imported in OpenERP partners form"),
        'employee': fields.boolean('Employee', help="If Employees is checked, SugarCRM Employees data imported in OpenERP employees form"),
        'meeting': fields.boolean('Meetings', help="If Meetings is checked, SugarCRM Meetings data imported in OpenERP meetings form"),
        'call': fields.boolean('Calls', help="If Calls is checked, SugarCRM Calls data imported in OpenERP phonecalls form"),
        'claim': fields.boolean('Claims', help="If Claims is checked, SugarCRM Claims data imported in OpenERP Claims form"),
        'email': fields.boolean('Emails', help="If Emails is checked, SugarCRM Emails data imported in OpenERP Emails form"),
        'project': fields.boolean('Projects', help="If Projects is checked, SugarCRM Projects data imported in OpenERP Projects form"),
        'project_task': fields.boolean('Project Tasks', help="If Project Tasks is checked, SugarCRM Project Tasks data imported in OpenERP Project Tasks form"),
        'task': fields.boolean('Tasks', help="If Tasks is checked, SugarCRM Tasks data imported in OpenERP Meetings form"),
        'bug': fields.boolean('Bugs', help="If Bugs is checked, SugarCRM Bugs data imported in OpenERP Project Issues form"),
        'attachment': fields.boolean('Attachments', help="If Attachments is checked, SugarCRM Notes data imported in OpenERP's Related module's History with attachment"),
         'document': fields.boolean('Documents', help="If Documents is checked, SugarCRM Documents data imported in OpenERP Document Form"),
        'username': fields.char('User Name', size=64),
        'password': fields.char('Password', size=24),
    }
    _defaults = {#to be set to true, but easier for debugging
       'opportunity': True,
       'user' : True,
       'contact' : True,
       'account' : True,
        'employee' : True,
        'meeting' : True,
        'task' : True,
        'call' : True,
        'claim' : True,    
        'email' : True, 
        'project' : True,   
        'project_task': True,     
        'bug': True,
        'document': True
    }
    
    def get_key(self, cr, uid, ids, context=None):
        """Select Key as For which Module data we want import data."""
        if not context:
            context = {}
        key_list = []
        for current in self.browse(cr, uid, ids, context):
            if current.opportunity:
                key_list.append('Opportunities')
            if current.user:
                key_list.append('Users')
            if current.contact:
                key_list.append('Contacts')
            if current.account:
                key_list.append('Accounts') 
            if current.employee:
                key_list.append('Employees')  
            if current.meeting:
                key_list.append('Meetings')
            if current.task:
                key_list.append('Tasks')
            if current.call:
                key_list.append('Calls')
            if current.claim:
                key_list.append('Claims')                
            if current.email:
                key_list.append('Emails') 
            if current.project:
                key_list.append('Projects')
            if current.project_task:
                key_list.append('Project Tasks')
            if current.bug:
                key_list.append('Bugs')
            if current.attachment:
                key_list.append('Notes')     
            if current.document:
                key_list.append('Documents')                                                  
        return key_list

    def import_all(self, cr, uid, ids, context=None):
        """Import all sugarcrm data into openerp module"""
        if not context:
            context = {}
        keys = self.get_key(cr, uid, ids, context)
        imported = set() #to invoid importing 2 times the sames modules
        for key in keys:
            if not key in imported:
                self.resolve_dependencies(cr, uid, MAP_FIELDS, MAP_FIELDS[key]['dependencies'], imported, context=context)
                MAP_FIELDS[key]['process'](self, cr, uid, context)
                imported.add(key)

        obj_model = self.pool.get('ir.model.data')
        model_data_ids = obj_model.search(cr,uid,[('model','=','ir.ui.view'),('name','=','import.message.form')])
        resource_id = obj_model.read(cr, uid, model_data_ids, fields=['res_id'])
        return {
                'view_type': 'form',
                'view_mode': 'form',
                'res_model': 'import.message',
                'views': [(resource_id,'form')],
                'type': 'ir.actions.act_window',
                'target': 'new',
            }

    def resolve_dependencies(self, cr, uid, dict, dep, imported, context=None):
        for dependency in dep:
            if not dependency in imported:
                self.resolve_dependencies(cr, uid, dict, dict[dependency]['dependencies'], imported, context=context)
                dict[dependency]['process'](self, cr, uid, context)
                imported.add(dependency)
        return True        

import_sugarcrm()<|MERGE_RESOLUTION|>--- conflicted
+++ resolved
@@ -23,15 +23,13 @@
 import sugar
 import sugarcrm_fields_mapping
 from tools.translate import _
+from import_framework import *
 import pprint
 import base64
 pp = pprint.PrettyPrinter(indent=4)
 
-<<<<<<< HEAD
-MODULE_NAME = 'sugarcrm_import'
-DO_NOT_FIND_DOMAIN = [('id', '=', 0)]
-
-=======
+#print 'xml ids exist', sugar_obj.pool.get('ir.model.data').search(cr, uid, [('name', 'in', address_id )])  
+
 OPENERP_FIEDS_MAPS = {'Leads': 'crm.lead',
                       'Opportunities': 'crm.lead',
                       'Contacts': 'res.partner.address',
@@ -48,163 +46,40 @@
                       'Documents': 'ir.attachment',
                       
   }
->>>>>>> 6923e2e8
-
-def find_mapped_id(obj, cr, uid, res_model, sugar_id, context=None):
-    if not context:
-        context = {}
-    model_obj = obj.pool.get('ir.model.data')
-    return model_obj.search(cr, uid, [('model', '=', res_model), ('module', '=', MODULE_NAME), ('name', '=', sugar_id)], context=context)
-
-def mapped_id(obj, cr, uid, res_model, sugar_id, id, context=None):
-    """
-        This function create the mapping between an already existing data and the similar data of sugarcrm
-        @param res_model: model of the mapped object
-        @param sugar_id: external sugar id
-        @param id: id in the database
-        
-        @return : the xml_id or sugar_id 
-    """
-    if not context:
-        context = {}
-    ir_model_data_obj = obj.pool.get('ir.model.data')
-    id = ir_model_data_obj._update(cr, uid, res_model,
-                     MODULE_NAME, {}, mode='update', xml_id=sugar_id,
-                     noupdate=True, res_id=id, context=context)
-    return sugar_id
-
-
-
-
-def mapped_id_if_exist(sugar_obj, cr, uid, model, domain, xml_id, context=None):
-    """
-        @param domain : search domain to find existing record, should return a unique record
-        @param xml_id: xml_id give to the mapping
-        
-        @return : the xml_id if the record exist in the db, False otherwise
-    """
-    obj = sugar_obj.pool.get(model)
-    ids = obj.search(cr, uid, domain, context=context)
-    print "ids", ids, "domain", domain
-    if ids:
-        return MODULE_NAME + "." + mapped_id(obj, cr, uid, model, xml_id, ids[0], context=context)
-    return False
-
-def import_object(sugar_obj, cr, uid, fields, data, model, table, name, domain_search=False,  context=None):
-    """
-        This method will import an object in the openerp, usefull for field that is only a char in sugar and is an object in openerp
-        use import_data that will take care to create/update or do nothing with the data
-        this method return the xml_id
-        @param fields: list of fields needed to create the object without id
-        @param data: the list of the data, in the same order as the field
-            ex : fields = ['firstname', 'lastname'] ; data = ['John', 'Mc donalds']
-        @param model: the openerp's model of the create/update object
-        @param table: the table where data come from in sugarcrm, no need to fit the real name of openerp name, just need to be unique
-        @param unique_name: the name of the object that we want to create/update get the id
-        @param domain_search : the domain that should find the unique existing record
-        
-        @return: the xml_id of the ressources
-    """
-    if not context:
-        context = {}
-    domain_search = not domain_search and [('name', 'ilike', name)] or domain_search
-    obj = sugar_obj.pool.get(model)
-    xml_id = generate_xml_id(name, table)
-    
-    xml_ref = mapped_id_if_exist(obj, cr, uid, model, domain_search, xml_id, context=context)
-    
-    fields.append('id')
-    data.append(xml_id)
-    
-    obj.import_data(cr, uid, fields, [data], mode='update', current_module=MODULE_NAME, noupdate=True, context=context)
-    return xml_ref or MODULE_NAME + "." + xml_id
-
-def add_m2o_data(data, fields, column, xml_ids):
-    """
-        @param fields: list of fields
-        @param data: the list of the data, in the same order as the field
-            ex : fields = ['firstname', 'lastname'] ; data = ['John', 'Mc donalds']
-        @param column : name of the column that will contains the xml_id of o2m data
-            ex : contact_id/id
-        @param xml_ids : the list of xml id of the data
-        
-        @return fields and data with the last column "column", "xml_id1,xml_id2,xml_id3,.."
-    """
-    fields.append(column)
-    data.append(','.join(xml_ids))    
-    return fields, data
-
-
-def generate_xml_id(name, table):
-    """
-        @param name: name of the object, has to be unique in for a given table
-        @param table : table where the record we want generate come from
-        @return: a unique xml id for record, the xml_id will be the same given the same table and same name
-                 To be used to avoid duplication of data that don't have ids
-    """
-    sugar_instance = "sugarcrm" #TODO need to be changed we information is known in the wizard
-    name = name.replace('.', '_')
-    return sugar_instance + "_" + table + "_" + name
-
-def get_all(sugar_obj, cr, uid, model, sugar_val, context=None):
-    if not context:
-        context = {}
-    models = sugar_obj.pool.get(model)
-    model_code = sugar_val[0:2]
-    all_model_ids = models.search(cr, uid, [('name', '=', sugar_val)]) or models.search(cr, uid, [('code', '=', model_code.upper())]) 
-    output = sorted([(o.id, o.name)
-                     for o in models.browse(cr, uid, all_model_ids, context=context)],
-                    key=itemgetter(1))
-    return output
+
+
+TABLE_CONTACT = "contact"
+TABLE_ACCOUNT = "account"
+TABLE_USER = "user"
+TABLE_EMPLOYEE = "employee"
+TABLE_RESSOURCE = "resource"
+
+
 
 def get_all_states(sugar_obj, cr, uid, sugar_val, country_id, context=None):
-<<<<<<< HEAD
     """Get states or create new state unless country_id is False"""
-=======
-    """Get states or create new state"""
-    if not context:
-        context = {}
-    state_id = False
-    res_country_state_obj = sugar_obj.pool.get('res.country.state')
->>>>>>> 6923e2e8
-    
     state_code = sugar_val[0:3] #take the tree first char
     fields = ['country_id/id', 'name', 'code']
     data = [country_id, sugar_val, state_code]
     if country_id:
         return import_object(sugar_obj, cr, uid, fields, data, 'res.country.state', 'country_state', sugar_val, context=context) 
-        
+     
     return False
 
 
 def get_all_countries(sugar_obj, cr, uid, sugar_country_val, context=None):
-<<<<<<< HEAD
     """Get Country, if no country match do not create anything, to avoid duplicate country code"""
     xml_id = generate_xml_id(sugar_country_val, 'country')
     return mapped_id_if_exist(sugar_obj, cr, uid, 'res.country', [('name', 'ilike', sugar_country_val)], xml_id, context=context)
-=======
-    """Get Country or Create new country"""
-    if not context:
-        context = {}
-    res_country_obj = sugar_obj.pool.get('res.country')
-    country_id = False
-    country_code = sugar_country_val[0:2]
-    country = get_all(sugar_obj,
-        cr, uid, 'res.country', sugar_country_val, context=context)
-    if country:
-        country_id = country and country[0][0] 
-    else:
-        country_id = res_country_obj.create(cr, uid, {'name': sugar_country_val, 'code': country_code})  
-    return country_id
->>>>>>> 6923e2e8
 
 def import_partner_address(sugar_obj, cr, uid, context=None):
     if not context:
         context = {}
+        
     map_partner_address = {
-             'id': 'id',              
-             'name': ['first_name', 'last_name'],
-             'partner_id/id': 'partner_id/id',
+            'id': 'id_new',              
+            'name': ['first_name', 'last_name'],
+            'partner_id/id': 'partner_id/id',
             'phone': 'phone_work',
             'mobile': 'phone_mobile',
             'fax': 'phone_fax',
@@ -212,48 +87,36 @@
             'street': 'primary_address_street',
             'zip': 'primary_address_postalcode',
             'city': 'primary_address_city',
-<<<<<<< HEAD
             'country_id/id': 'country_id/id',
-            'state_id/id': 'state_id/id'
-=======
-            'country_id.id': 'country_id.id',
-            'state_id.id': 'state_id.id',
+            'state_id/id': 'state_id/id',
             'email': 'email',
             'type': 'type'
->>>>>>> 6923e2e8
             }
-    model_obj = sugar_obj.pool.get('ir.model.data')    
+    
     address_obj = sugar_obj.pool.get('res.partner.address')
     PortType, sessionid = sugar.login(context.get('username', ''), context.get('password', ''), context.get('url',''))
     sugar_data = sugar.search(PortType, sessionid, 'Contacts')
-    for val in sugar_data:
-        account_xml_id = model_obj.search(cr, uid, [('model', '=', 'res.partner'), ('name', 'like', val.get('account_id'))])
-        if not account_xml_id:
-            raise osv.except_osv(_('Warning !'), _('Reference Partner %s cannot be created, due to Lower Record Limit in SugarCRM Configuration.') % val.get('account_name'))
-        else:
-            val['partner_id/id'] = val.get('account_id')
+    
+    for val in sugar_data:
+        val['id_new'] = generate_xml_id(val['id'], TABLE_CONTACT) 
+        val['partner_id/id'] = xml_id_exist(sugar_obj, cr, uid, TABLE_ACCOUNT, val.get('account_id'))
         val['type'] = 'contact'
         val['email'] = val.get('email1') + ','+ val.get('email2')        
         if val.get('primary_address_country'):
             country_id = get_all_countries(sugar_obj, cr, uid, val.get('primary_address_country'), context)
             state = get_all_states(sugar_obj,cr, uid, val.get('primary_address_state'), country_id, context)
-<<<<<<< HEAD
             val['country_id/id'] =  country_id
             val['state_id/id'] =  state        
         fields, datas = sugarcrm_fields_mapping.sugarcrm_fields_mapp(val, map_partner_address)
+        print 'address'
+        pp.pprint(val)
         address_obj.import_data(cr, uid, fields, [datas], mode='update', current_module=MODULE_NAME, noupdate=True, context=context)
-=======
-            val['country_id.id'] =  country_id
-            val['state_id.id'] =  state        
-        fields, datas = sugarcrm_fields_mapping.sugarcrm_fields_mapp(val, map_partner_address, context)
-        address_obj.import_data(cr, uid, fields, [datas], mode='update', current_module='sugarcrm_import', noupdate=True, context=context)
->>>>>>> 6923e2e8
     return True
     
 
 def import_users(sugar_obj, cr, uid, context=None):
     map_user = {
-        'id' : 'id', 
+        'id' : 'id_new', 
         'name': ['first_name', 'last_name'],
         'login': 'user_name',
         'context_lang' : 'context_lang',
@@ -263,15 +126,14 @@
     } 
     
     def get_users_department(sugar_obj, cr, uid, val, context=None):
-        if not context:
-            context = {}
         fields = ['name']
         data = [val]
+        if not val:
+            return False
         return import_object(sugar_obj, cr, uid, fields, data, 'hr.department', 'hr_department_user', val, context=context)
     
     if not context:
         context = {}
-    department_id = False        
     
     user_obj = sugar_obj.pool.get('res.users')
     PortType,sessionid = sugar.login(context.get('username',''), context.get('password',''), context.get('url',''))
@@ -282,11 +144,11 @@
             val['.id'] = str(user_ids[0])
         else:
             val['password'] = 'sugarcrm' #default password for all user
-        department_id = get_users_department(sugar_obj, cr, uid, val.get('department'), context=context)
-        val['context_department_id/id'] = department_id     
+            
+        val['id_new'] = generate_xml_id(val['id'], TABLE_USER)
+        val['context_department_id/id'] = get_users_department(sugar_obj, cr, uid, val.get('department'), context=context)
         val['context_lang'] = context.get('lang','en_US')
         fields, datas = sugarcrm_fields_mapping.sugarcrm_fields_mapp(val, map_user, context)
-        #All data has to be imported separatly because they don't have the same field
         user_obj.import_data(cr, uid, fields, [datas], mode='update', current_module=MODULE_NAME, noupdate=True, context=context)
     return True
 
@@ -301,7 +163,6 @@
 def get_lead_state(surgar_obj, cr, uid, sugar_val,context=None):
     if not context:
         context = {}
-    state = False
     state_dict = {'status': #field in the sugarcrm database
         { #Mapping of sugarcrm stage : openerp opportunity stage
             'New' : 'draft',
@@ -313,142 +174,84 @@
     state = state_dict['status'].get(sugar_val['status'], '')
     return state
 
-def get_user_address(sugar_obj, cr, uid, val, context=None):
-    if not context:
-        context = {}
-    address_obj = sugar_obj.pool.get('res.partner.address')
-    map_user_address = {
-    'name': ['first_name', 'last_name'],
-    'city': 'address_city',
-    'country_id/id': 'country_id/id',
-    'state_id/id': 'state_id/id',
-    'street': 'address_street',
-    'zip': 'address_postalcode',
-    }
-    address_ids = address_obj.search(cr, uid, [('name', 'like', val.get('first_name') or '' +' '+ val.get('last_name'))])
-    if val.get('address_country'):
-        country_id = get_all_countries(sugar_obj, cr, uid, val.get('address_country'), context)
-        state_id = get_all_states(sugar_obj, cr, uid, val.get('address_state'), country_id, context)
-<<<<<<< HEAD
-        val['country_id/id'] =  country_id
-        val['state_id/id'] =  state_id
-    fields, datas = sugarcrm_fields_mapping.sugarcrm_fields_mapp(val, map_user_address)
-=======
-        val['country_id'] =  country_id
-        val['state_id'] =  state_id
-    fields, datas = sugarcrm_fields_mapping.sugarcrm_fields_mapp(val, map_user_address, context)
->>>>>>> 6923e2e8
-    dict_val = dict(zip(fields,datas))
-    if address_ids:
-        address_obj.write(cr, uid, address_ids, dict_val)
-    else:        
-        new_address_id = address_obj.create(cr,uid, dict_val)
-        return new_address_id
-    return True
-
-def get_address_type(sugar_obj, cr, uid, val, map_partner_address, type, context=None):
-        if not context:
-            context = {}
-        address_obj = sugar_obj.pool.get('res.partner.address')
+
+def import_partners(sugar_obj, cr, uid, context=None):
+    map_partner = {
+            'id': 'id_new',
+            'name': 'name',
+            'website': 'website',
+            'user_id/id': 'user_id/id',
+            'ref': 'sic_code',
+            'comment': ['__prettyprint__', 'description', 'employees', 'ownership', 'annual_revenue', 'rating', 'industry', 'ticker_symbol'],
+            'customer': 'customer',
+            'supplier': 'supplier', 
+    }
+    
+    def get_address_type(sugar_obj, cr, uid, val, type, context=None):
         if type == 'invoice':
             type_address = 'billing'
         else:
             type_address = 'shipping'     
     
-        map_partner_address.update({
-            'street': type_address + '_address_street',
-            'zip': type_address +'_address_postalcode',
-            'city': type_address +'_address_city',
-             'country_id/id': 'country_id/id',
-             'type': 'type',
-            })
-        val['type'] = type
-        if val.get(type_address +'_address_country'):
-            country_id = get_all_countries(sugar_obj, cr, uid, val.get(type_address +'_address_country'), context)
-            state = get_all_states(sugar_obj, cr, uid, val.get(type_address +'_address_state'), country_id, context)
-<<<<<<< HEAD
-            val['country_id/id'] =  country_id
-            val['state_id/id'] =  state
-        
-        fields, datas = sugarcrm_fields_mapping.sugarcrm_fields_mapp(val, map_partner_address)
-        print 'fields', fields
-        print 'data'
-        pp.pprint(datas)
-        unique_name = val['id'] + '_address_' + type
-=======
-            val['country_id'] =  country_id
-            val['state_id'] =  state
-        fields, datas = sugarcrm_fields_mapping.sugarcrm_fields_mapp(val, map_partner_address, context)
->>>>>>> 6923e2e8
-        #Convert To list into Dictionary(Key, val). value pair.
-        #dict_val = dict(zip(fields,datas))
-        #pp.pprint(dict_val)
-        return import_object(sugar_obj, cr, uid, fields, datas, 'res.partner.address', 'contact', unique_name, DO_NOT_FIND_DOMAIN, context=context)
-        #new_address_id = address_obj.create(cr,uid, dict_val)
-        #return new_address_id
-    
-def get_address(sugar_obj, cr, uid, val, context=None):
-<<<<<<< HEAD
-=======
-    if not context:
-        context = {}
-    map_partner_address={}
->>>>>>> 6923e2e8
-    address_id=[]
-    map_partner_address = {
+        map_partner_address = {
             'name': 'name',
             'partner_id/id': 'account_id',
             'phone': 'phone_office',
             'mobile': 'phone_mobile',
             'fax': 'phone_fax',
             'type': 'type',
+            'street': type_address + '_address_street',
+            'zip': type_address +'_address_postalcode',
+            'city': type_address +'_address_city',
+             'country_id/id': 'country_id/id',
+             'type': 'type',
             }
-    if val.get('billing_address_street'):
-        id = get_address_type(sugar_obj, cr, uid, val, map_partner_address, 'invoice', context)
-        print "xml id billing", id
-        address_id.append(id)
-            
-    if val.get('shipping_address_street'):
-        id = get_address_type(sugar_obj, cr, uid, val, map_partner_address, 'delivery', context)
-        print "xml id shipping", id
-        address_id.append(id)
-    return address_id
-
-def import_partners(sugar_obj, cr, uid, context=None):
-    if not context:
-        context = {}
-    map_partner = {
-                'id': 'id',
-                'name': 'name',
-                'website': 'website',
-                'user_id/id': 'assigned_user_id',
-                'ref': 'sic_code',
-                'comment': ['__prettyprint__', 'description', 'employees', 'ownership', 'annual_revenue', 'rating', 'industry', 'ticker_symbol'],
-                'customer': 'customer',
-                'supplier': 'supplier', 
-                }
+        
+        
+        if val.get(type_address +'_address_country'):
+            country_id = get_all_countries(sugar_obj, cr, uid, val.get(type_address +'_address_country'), context)
+            state = get_all_states(sugar_obj, cr, uid, val.get(type_address +'_address_state'), country_id, context)
+            val['country_id/id'] =  country_id
+            val['state_id/id'] =  state
+        val['type'] = type
+        val['id_new'] = val['id'] + '_address_' + type
+        fields, datas = sugarcrm_fields_mapping.sugarcrm_fields_mapp(val, map_partner_address)
+        return import_object(sugar_obj, cr, uid, fields, datas, 'res.partner.address', TABLE_CONTACT, val['id_new'], DO_NOT_FIND_DOMAIN, context=context)
+    
+    def get_address(sugar_obj, cr, uid, val, context=None):
+        address_id=[]
+        type_dict = {'billing_address_street' : 'invoice', 'shipping_address_street' : 'delivery'}
+        for key, type_value in type_dict.items():
+            if val.get(key):
+                id = get_address_type(sugar_obj, cr, uid, val, type_value, context)
+                address_id.append(id)
+          
+        return address_id
+    
+    if not context:
+        context = {}
     partner_obj = sugar_obj.pool.get('res.partner')
+    
     PortType, sessionid = sugar.login(context.get('username', ''), context.get('password', ''), context.get('url',''))
     sugar_data = sugar.search(PortType, sessionid, 'Accounts')
+    
     for val in sugar_data:
         add_id = get_address(sugar_obj, cr, uid, val, context)
         val['customer'] = '1'
         val['supplier'] = '0'
-<<<<<<< HEAD
+        val['user_id/id'] = xml_id_exist(sugar_obj, cr, uid, TABLE_USER, val['assigned_user_id'])
+        val['id_new'] = generate_xml_id(val['id'], TABLE_ACCOUNT)
+        print "values of partner"
+        pp.pprint(val)
+        if val['parent_id']:
+            print 'parent_id', val['parent_id']
+            val['parent_id_new'] = generate_xml_id(val['parent_id'], TABLE_ACCOUNT)
+        
         fields, data = sugarcrm_fields_mapping.sugarcrm_fields_mapp(val, map_partner)
         fields, data = add_m2o_data(data, fields, 'address/id', add_id)
-        print "fields, data"
-        print fields
-        print data
+        
         partner_obj.import_data(cr, uid, fields, [data], mode='update', current_module=MODULE_NAME, noupdate=True, context=context)
-=======
-        fields, datas = sugarcrm_fields_mapping.sugarcrm_fields_mapp(val, map_partner, context)
-        partner_obj.import_data(cr, uid, fields, [datas], mode='update', current_module='sugarcrm_import', noupdate=True, context=context)
-        for address in  address_obj.browse(cr,uid,add_id):
-            data_id = partner_obj.search(cr,uid,[('name','like',address.name),('website','like',val.get('website'))])
-            if data_id:
-                address_obj.write(cr,uid,address.id,{'partner_id':data_id[0]})                
->>>>>>> 6923e2e8
+    import_self_dependencies(partner_obj, cr, uid, 'parent_id', sugar_data, context)
     return True
 
 def get_category(sugar_obj, cr, uid, model, name, context=None):
@@ -479,7 +282,6 @@
 def get_meeting_state(sugar_obj, cr, uid, val,context=None):
     if not context:
         context = {}
-    state = False
     state_dict = {'status': #field in the sugarcrm database
         { #Mapping of sugarcrm stage : openerp meeting stage
             'Planned' : 'draft',
@@ -492,7 +294,6 @@
 def get_task_state(sugar_obj, cr, uid, val, context=None):
     if not context:
         context = {}
-    state = False
     state_dict = {'status': #field in the sugarcrm database
         { #Mapping of sugarcrm stage : openerp meeting stage
             'Completed' : 'done',
@@ -507,7 +308,6 @@
 def get_project_state(sugar_obj, cr, uid, val,context=None):
     if not context:
         context = {}
-    state = False
     state_dict = {'status': #field in the sugarcrm database
         { #Mapping of sugarcrm staus : openerp Projects state
             'Draft' : 'draft',
@@ -520,7 +320,6 @@
 def get_project_task_state(sugar_obj, cr, uid, val,context=None):
     if not context:
         context = {}
-    state = False
     state_dict = {'status': #field in the sugarcrm database
         { #Mapping of sugarcrm status : openerp Porject Tasks state
              'Not Started': 'draft',
@@ -535,7 +334,6 @@
 def get_project_task_priority(sugar_obj, cr, uid, val,context=None):
     if not context:
         context = {}
-    priority = False
     priority_dict = {'priority': #field in the sugarcrm database
         { #Mapping of sugarcrm status : openerp Porject Tasks state
             'High': '0',
@@ -662,17 +460,10 @@
         partner_id, partner_address_id, partner_phone, partner_mobile = get_account(sugar_obj, cr, uid, val, context)
         val['partner_id/.id'] = partner_id
         val['partner_address_id/.id'] = partner_address_id
-<<<<<<< HEAD
-        val['categ_id/.id'] = categ_id
-        val['state'] = get_task_state(sugar_obj, cr, uid, val.get('status'), context=None)
-        fields, datas = sugarcrm_fields_mapping.sugarcrm_fields_mapp(val, map_task)
-        meeting_obj.import_data(cr, uid, fields, [datas], mode='update', current_module=MODULE_NAME, noupdate=True, context=context)
-=======
         val['categ_id/id'] = categ_id
         val['state'] = get_task_state(sugar_obj, cr, uid, val.get('status'), context)
         fields, datas = sugarcrm_fields_mapping.sugarcrm_fields_mapp(val, map_task, context)
         meeting_obj.import_data(cr, uid, fields, [datas], mode='update', current_module='sugarcrm_import', noupdate=True, context=context)
->>>>>>> 6923e2e8
     return True    
     
 def get_attendee_id(sugar_obj, cr, uid, PortType, sessionid, module_name, module_id, context=None):
@@ -721,13 +512,8 @@
         val['partner_address_id/.id'] = partner_address_id
         val['state'] = get_meeting_state(sugar_obj, cr, uid, val.get('status'),context)
         val['alarm_id/.id'] = get_alarm_id(sugar_obj, cr, uid, val.get('reminder_time'), context)
-<<<<<<< HEAD
-        fields, datas = sugarcrm_fields_mapping.sugarcrm_fields_mapp(val, map_meeting)
-        meeting_obj.import_data(cr, uid, fields, [datas], mode='update', current_module=MODULE_NAME, noupdate=True, context=context)
-=======
         fields, datas = sugarcrm_fields_mapping.sugarcrm_fields_mapp(val, map_meeting, context)
         meeting_obj.import_data(cr, uid, fields, [datas], mode='update', current_module='sugarcrm_import', noupdate=True, context=context)
->>>>>>> 6923e2e8
         get_attendee_id(sugar_obj, cr, uid, PortType, sessionid, 'Meetings', val.get('id'), context)
     return True    
 
@@ -777,38 +563,14 @@
         val['partner_phone'] = partner_phone
         val['partner_mobile'] = partner_mobile
         val['state'] =  get_calls_state(sugar_obj, cr, uid, val.get('status'), context)  
-<<<<<<< HEAD
-        fields, datas = sugarcrm_fields_mapping.sugarcrm_fields_mapp(val, map_calls)
+        fields, datas = sugarcrm_fields_mapping.sugarcrm_fields_mapp(val, map_calls, context)
         phonecall_obj.import_data(cr, uid, fields, [datas], mode='update', current_module=MODULE_NAME, noupdate=True, context=context)
-=======
-        fields, datas = sugarcrm_fields_mapping.sugarcrm_fields_mapp(val, map_calls, context)
-        phonecall_obj.import_data(cr, uid, fields, [datas], mode='update', current_module='sugarcrm_import', noupdate=True, context=context)
->>>>>>> 6923e2e8
     return True
-    
-def import_resources(sugar_obj, cr, uid, context=None):
-    if not context:
-        context = {}
-    map_resource = {'id' : 'user_hash',
-                    'name': ['first_name', 'last_name'],
-    }
-    resource_obj = sugar_obj.pool.get('resource.resource')
-    PortType, sessionid = sugar.login(context.get('username', ''), context.get('password', ''), context.get('url',''))
-    sugar_data = sugar.search(PortType, sessionid, 'Employees')
-    for val in sugar_data:
-<<<<<<< HEAD
-        fields, datas = sugarcrm_fields_mapping.sugarcrm_fields_mapp(val, map_resource)
-        resource_obj.import_data(cr, uid, fields, [datas], mode='update', current_module=MODULE_NAME, noupdate=True, context=context)
-=======
-        fields, datas = sugarcrm_fields_mapping.sugarcrm_fields_mapp(val, map_resource, context)
-        resource_obj.import_data(cr, uid, fields, [datas], mode='update', current_module='sugarcrm_import', noupdate=True, context=context)
->>>>>>> 6923e2e8
-    return True    
+   
 
 def get_bug_priority(sugar_obj, cr, uid, val,context=None):
     if not context:
         context = {}
-    priority = False
     priority_dict = {'priority': #field in the sugarcrm database
         { #Mapping of sugarcrm priority : openerp bugs priority
             'Urgent': '1',
@@ -822,7 +584,6 @@
 def get_claim_priority(sugar_obj, cr, uid, val,context=None):
     if not context:
         context = {}
-    priority = False
     priority_dict = {'priority': #field in the sugarcrm database
         { #Mapping of sugarcrm priority : openerp claims priority
             'High': '2',
@@ -835,7 +596,6 @@
 def get_bug_state(sugar_obj, cr, uid, val,context=None):
     if not context:
         context = {}
-    state = False
     state_dict = {'status': #field in the sugarcrm database
         { #Mapping of sugarcrm status : openerp Bugs state
             'New' : 'draft',
@@ -850,7 +610,6 @@
 def get_claim_state(sugar_obj, cr, uid, val,context=None):
     if not context:
         context = {}
-    state = False
     state_dict = {'status': #field in the sugarcrm database
         { #Mapping of sugarcrm status : openerp claim state
             'New' : 'draft',
@@ -882,7 +641,7 @@
             address_id = address_obj.browse(cr, uid, address_ids[0])
             partner_address_id = address_id.id
             partner_phone = address_id.phone
-            partner_mobile = address_id.email
+            partner_email = address_id.email
     return partner_id, partner_address_id, partner_phone,partner_email
 
 def import_claims(sugar_obj, cr, uid, context=None):
@@ -935,18 +694,13 @@
         if project_ids:
             project_id = project_ids[0]
         else:
-             project_id = project_obj.create(cr, uid, {'name':'sugarcrm_bugs'})    
+            project_id = project_obj.create(cr, uid, {'name':'sugarcrm_bugs'})    
         val['project_id/.id'] = project_id
         val['categ_id/id'] = get_category(sugar_obj, cr, uid, 'project.issue', val.get('type'))
         val['priority'] = get_bug_priority(sugar_obj, cr, uid, val.get('priority'),context)
         val['state'] = get_bug_state(sugar_obj, cr, uid, val.get('status'),context)
-<<<<<<< HEAD
-        fields, datas = sugarcrm_fields_mapping.sugarcrm_fields_mapp(val, map_resource)
+        fields, datas = sugarcrm_fields_mapping.sugarcrm_fields_mapp(val, map_resource, context)
         issue_obj.import_data(cr, uid, fields, [datas], mode='update', current_module=MODULE_NAME, noupdate=True, context=context)
-=======
-        fields, datas = sugarcrm_fields_mapping.sugarcrm_fields_mapp(val, map_resource, context)
-        issue_obj.import_data(cr, uid, fields, [datas], mode='update', current_module='sugarcrm_import', noupdate=True, context=context)
->>>>>>> 6923e2e8
     return True    
 
 def get_job_id(sugar_obj, cr, uid, val, context=None):
@@ -966,9 +720,7 @@
 def get_attachment(sugar_obj, cr, uid, val, model, File, Filename, parent_type, context=None):
     if not context:
         context = {}
-    attach_ids = False    
     attachment_obj = sugar_obj.pool.get('ir.attachment')
-    partner_obj = sugar_obj.pool.get('res.partner')
     model_obj = sugar_obj.pool.get('ir.model.data')
     mailgate_obj = sugar_obj.pool.get('mailgate.message')
     attach_ids = attachment_obj.search(cr, uid, [('res_id','=', val.get('res_id'), ('res_model', '=', val.get('model')))])
@@ -980,10 +732,10 @@
         message_model_ids = find_mapped_id(sugar_obj, cr, uid, model, val.get('id'), context)
         message_xml_id = model_obj.browse(cr, uid, message_model_ids)
         if message_xml_id:
-          if parent_type == 'Accounts':
-                 mailgate_obj.write(cr, uid, [message_xml_id[0].res_id], {'attachment_ids': [(4, new_attachment_id)], 'partner_id': val.get('partner_id/.id')})
-          else:
-                 mailgate_obj.write(cr, uid, [message_xml_id[0].res_id], {'attachment_ids': [(4, new_attachment_id)]})                                              
+            if parent_type == 'Accounts':
+                mailgate_obj.write(cr, uid, [message_xml_id[0].res_id], {'attachment_ids': [(4, new_attachment_id)], 'partner_id': val.get('partner_id/.id')})
+            else:
+                mailgate_obj.write(cr, uid, [message_xml_id[0].res_id], {'attachment_ids': [(4, new_attachment_id)]})                                              
     return True    
     
 def import_history(sugar_obj, cr, uid, context=None):
@@ -1003,16 +755,6 @@
     PortType, sessionid = sugar.login(context.get('username', ''), context.get('password', ''), context.get('url',''))
     sugar_data = sugar.search(PortType, sessionid, 'Notes')
     for val in sugar_data:
-<<<<<<< HEAD
-        File = sugar.attachment_search(PortType, sessionid, 'Notes', val.get('id'))
-        model_ids = model_obj.search(cr, uid, [('name', 'like', val.get('parent_id'))])
-        for model in model_obj.browse(cr, uid, model_ids):
-            val['res_id'] = model.res_id
-            val['model'] = model.model
-        fields, datas = sugarcrm_fields_mapping.sugarcrm_fields_mapp(val, map_attachment)   
-        mailgate_obj.import_data(cr, uid, fields, [datas], mode='update', current_module=MODULE_NAME, noupdate=True, context=context)
-        get_attachment(sugar_obj, cr, uid, val, 'mailgate.message', File, context)
-=======
         File, Filename = sugar.attachment_search(PortType, sessionid, 'Notes', val.get('id'))
         model_ids = model_obj.search(cr, uid, [('name', 'like', val.get('parent_id')),('model','=', OPENERP_FIEDS_MAPS[val.get('parent_type')])])
         if model_ids:
@@ -1025,49 +767,74 @@
         fields, datas = sugarcrm_fields_mapping.sugarcrm_fields_mapp(val, map_attachment, context)   
         mailgate_obj.import_data(cr, uid, fields, [datas], mode='update', current_module='sugarcrm_import', noupdate=True, context=context)
         get_attachment(sugar_obj, cr, uid, val, 'mailgate.message', File, Filename, val.get('parent_type'), context)
->>>>>>> 6923e2e8
     return True       
-    
+
 def import_employees(sugar_obj, cr, uid, context=None):
-    if not context:
-        context = {}
-    map_employee = {'id' : 'user_hash',
-                    'resource_id/.id': 'resource_id/.id',
+    
+    map_employee = {'id' : 'id_new',
+                    'resource_id/id': 'resource_id/id', 
                     'name': ['first_name', 'last_name'],
                     'work_phone': 'phone_work',
                     'mobile_phone':  'phone_mobile',
-                    'user_id/name': ['first_name', 'last_name'], 
-                    'address_home_id/.id': 'address_home_id/.id',
+                    'user_id/id': 'user_id/id', 
+                    'address_home_id/id': 'address_home_id/id',
                     'notes': 'description',
                     #TODO: Creation of Employee create problem.
-                 #   'coach_id/id': 'reports_to_id',
+                    #'coach_id/id': 'reports_to_id',
                     'job_id/id': 'job_id/id'
     }
+    
+    def get_ressource(sugar_obj, cr, uid, val, context=None):
+        map_resource = { 
+            'name': ['first_name', 'last_name'],
+        }
+        
+        fields, datas = sugarcrm_fields_mapping.sugarcrm_fields_mapp(val, map_resource, context)
+        return import_object(sugar_obj, cr, uid, fields, datas, 'resource.resource', TABLE_RESSOURCE, val['id'], DO_NOT_FIND_DOMAIN, context)
+        
+        
+    
+    def get_user_address(sugar_obj, cr, uid, val, context=None):
+        map_user_address = {
+            'name': ['first_name', 'last_name'],
+            'city': 'address_city',
+            'country_id/id': 'country_id/id',
+            'state_id/id': 'state_id/id',
+            'street': 'address_street',
+            'zip': 'address_postalcode',
+            'fax': 'fax',
+        }
+        
+        if val.get('address_country'):
+            country_id = get_all_countries(sugar_obj, cr, uid, val.get('address_country'), context)
+            state_id = get_all_states(sugar_obj, cr, uid, val.get('address_state'), country_id, context)
+            val['country_id/id'] =  country_id
+            val['state_id/id'] =  state_id
+        fields, datas = sugarcrm_fields_mapping.sugarcrm_fields_mapp(val, map_user_address)
+        return import_object(sugar_obj, cr, uid, fields, datas, 'res.partner.address', TABLE_CONTACT, val['id'], DO_NOT_FIND_DOMAIN, context=context) 
+    
+    if not context:
+        context = {}
+        
     employee_obj = sugar_obj.pool.get('hr.employee')
     PortType, sessionid = sugar.login(context.get('username', ''), context.get('password', ''), context.get('url',''))
     sugar_data = sugar.search(PortType, sessionid, 'Employees')
-    for val in sugar_data:
-        address_id = get_user_address(sugar_obj, cr, uid, val, context)
-        val['address_home_id/.id'] = address_id
-        model_ids = find_mapped_id(sugar_obj, cr, uid, 'resource.resource', val.get('user_hash')+ '_resource_resource', context)
-        resource_id = sugar_obj.pool.get('ir.model.data').browse(cr, uid, model_ids)
-        if resource_id:
-            val['resource_id/.id'] = resource_id[0].res_id
-<<<<<<< HEAD
-        val['job_id/.id'] = get_job_id(sugar_obj, cr, uid, val.get('title'), context)
-        fields, datas = sugarcrm_fields_mapping.sugarcrm_fields_mapp(val, map_employee)
+    
+    for val in sugar_data:
+        print "Employees"
+        xml_id = get_user_address(sugar_obj, cr, uid, val, context)
+        print "xml_ids", sugar_obj.pool.get('ir.model.data').search(cr, uid, [('module','=', MODULE_NAME), ('name','=', xml_id)])
+        val['address_home_id/id'] = xml_id
+        val['job_id/id'] = get_job_id(sugar_obj, cr, uid, val.get('title'), context)
+        x = xml_id_exist(sugar_obj, cr, uid, TABLE_USER, val['id'])   
+        print 'xml_id of user', x    
+        val['user_id/id'] = x    
+        val['resource_id/id'] = get_ressource(sugar_obj, cr, uid, val, context)
+        val['id_new'] = generate_xml_id(val['id'], TABLE_EMPLOYEE)
+        pp.pprint(val)    
+        fields, datas = sugarcrm_fields_mapping.sugarcrm_fields_mapp(val, map_employee, context)
         employee_obj.import_data(cr, uid, fields, [datas], mode='update', current_module=MODULE_NAME, noupdate=True, context=context)
-=======
-        val['job_id/id'] = get_job_id(sugar_obj, cr, uid, val.get('title'), context)
-        fields, datas = sugarcrm_fields_mapping.sugarcrm_fields_mapp(val, map_employee, context)
-        employee_obj.import_data(cr, uid, fields, [datas], mode='update', current_module='sugarcrm_import', noupdate=True, context=context)
->>>>>>> 6923e2e8
     return True
-
-def get_contact_title(sugar_obj, cr, uid, salutation, domain, context=None):
-    fields = ['shortcut', 'name', 'domain']
-    data = [salutation, salutation, domain]
-    return import_object(sugar_obj, cr, uid, fields, data, 'res.partner.title', 'contact_title', salutation, [('shortcut', '=', salutation)], context=context)
 
 def import_emails(sugar_obj, cr, uid, context=None):
     if not context:
@@ -1093,12 +860,6 @@
     for val in sugar_data:
         model_ids = model_obj.search(cr, uid, [('name', 'like', val.get('parent_id')),('model','=', OPENERP_FIEDS_MAPS[val.get('parent_type')])])
         for model in model_obj.browse(cr, uid, model_ids):
-<<<<<<< HEAD
-            val['res_id'] = model.res_id
-            val['model'] = model.model
-        fields, datas = sugarcrm_fields_mapping.sugarcrm_fields_mapp(val, map_emails)
-        mailgate_obj.import_data(cr, uid, fields, [datas], mode='update', current_module=MODULE_NAME, noupdate=True, context=context)
-=======
             if model.model == 'res.partner':
                 val['partner_id/.id'] = model.res_id
             else:    
@@ -1106,32 +867,13 @@
                 val['model'] = model.model
         fields, datas = sugarcrm_fields_mapping.sugarcrm_fields_mapp(val, map_emails, context)
         mailgate_obj.import_data(cr, uid, fields, [datas], mode='update', current_module='sugarcrm_import', noupdate=True, context=context)
->>>>>>> 6923e2e8
     return True    
 
 
-#TODO more simplier use xml id please !!!!    
-def get_project_account(sugar_obj,cr,uid, PortType, sessionid, val, context=None):
-    if not context:
-        context={}
-    partner_id = False
-    partner_invoice_id = False        
-    model_obj = sugar_obj.pool.get('ir.model.data')
-    partner_obj = sugar_obj.pool.get('res.partner')
-    partner_address_obj = sugar_obj.pool.get('res.partner.address')
-    sugar_project_account = sugar.relation_search(PortType, sessionid, 'Project', module_id=val.get('id'), related_module='Accounts', query=None, deleted=None)
-    for account_id in sugar_project_account:
-        model_ids = find_mapped_id(sugar_obj, cr, uid, 'res.partner', account_id, context)
-        if model_ids:
-            model_id = model_obj.browse(cr, uid, model_ids)[0].res_id
-            partner_id = partner_obj.browse(cr, uid, model_id).id
-            address_ids = partner_address_obj.search(cr, uid, [('partner_id', '=', partner_id),('type', '=', 'invoice')])
-            partner_invoice_id = address_ids[0] 
-    return partner_id, partner_invoice_id      
+
     
 def import_projects(sugar_obj, cr, uid, context=None):
-    if not context:
-        context = {}
+  
     map_project = {'id': 'id',
         'name': 'name',
         'date_start': ['__datetime__', 'estimated_start_date'],
@@ -1141,6 +883,30 @@
         'contact_id/.id': 'contact_id/.id', 
          'state': 'state'   
     }
+    
+    #TODO more simplier use xml id please !!!!    
+    def get_project_account(sugar_obj,cr,uid, PortType, sessionid, val, context=None):
+        if not context:
+            context={}
+        partner_id = False
+        partner_invoice_id = False        
+        model_obj = sugar_obj.pool.get('ir.model.data')
+        partner_obj = sugar_obj.pool.get('res.partner')
+        partner_address_obj = sugar_obj.pool.get('res.partner.address')
+        sugar_project_account = sugar.relation_search(PortType, sessionid, 'Project', module_id=val.get('id'), related_module='Accounts', query=None, deleted=None)
+        for account_id in sugar_project_account:
+            model_ids = find_mapped_id(sugar_obj, cr, uid, 'res.partner', account_id, context)
+            if model_ids:
+                model_id = model_obj.browse(cr, uid, model_ids)[0].res_id
+                partner_id = partner_obj.browse(cr, uid, model_id).id
+                address_ids = partner_address_obj.search(cr, uid, [('partner_id', '=', partner_id),('type', '=', 'invoice')])
+                partner_invoice_id = address_ids[0] 
+        return partner_id, partner_invoice_id      
+    
+    if not context:
+        context = {}
+        
+    
     project_obj = sugar_obj.pool.get('project.project')
     PortType, sessionid = sugar.login(context.get('username', ''), context.get('password', ''), context.get('url',''))
     sugar_data = sugar.search(PortType, sessionid, 'Project')
@@ -1149,13 +915,8 @@
         val['partner_id/.id'] = partner_id
         val['contact_id/.id'] = partner_invoice_id 
         val['state'] = get_project_state(sugar_obj, cr, uid, val.get('status'),context)
-<<<<<<< HEAD
-        fields, datas = sugarcrm_fields_mapping.sugarcrm_fields_mapp(val, map_project)
+        fields, datas = sugarcrm_fields_mapping.sugarcrm_fields_mapp(val, map_project, context)
         project_obj.import_data(cr, uid, fields, [datas], mode='update', current_module=MODULE_NAME, noupdate=True, context=context)
-=======
-        fields, datas = sugarcrm_fields_mapping.sugarcrm_fields_mapp(val, map_project, context)
-        project_obj.import_data(cr, uid, fields, [datas], mode='update', current_module='sugarcrm_import', noupdate=True, context=context)
->>>>>>> 6923e2e8
     return True 
 
 
@@ -1181,18 +942,12 @@
     for val in sugar_data:
         val['state'] = get_project_task_state(sugar_obj, cr, uid, val.get('status'),context)
         val['priority'] = get_project_task_priority(sugar_obj, cr, uid, val.get('priority'),context)
-<<<<<<< HEAD
-        fields, datas = sugarcrm_fields_mapping.sugarcrm_fields_mapp(val, map_project_task)
+        fields, datas = sugarcrm_fields_mapping.sugarcrm_fields_mapp(val, map_project_task, context)
         task_obj.import_data(cr, uid, fields, [datas], mode='update', current_module=MODULE_NAME, noupdate=True, context=context)
-=======
-        fields, datas = sugarcrm_fields_mapping.sugarcrm_fields_mapp(val, map_project_task, context)
-        task_obj.import_data(cr, uid, fields, [datas], mode='update', current_module='sugarcrm_import', noupdate=True, context=context)
->>>>>>> 6923e2e8
     return True 
     
 def import_leads(sugar_obj, cr, uid, context=None):
-    if not context:
-        context = {}
+
     map_lead = {
             'id' : 'id',
             'name': ['first_name', 'last_name'],
@@ -1219,6 +974,15 @@
             'country_id.id': 'country_id.id',
             'state_id.id': 'state_id.id'
             }
+    
+    def get_contact_title(sugar_obj, cr, uid, salutation, domain, context=None):
+        fields = ['shortcut', 'name', 'domain']
+        data = [salutation, salutation, domain]
+        return import_object(sugar_obj, cr, uid, fields, data, 'res.partner.title', 'contact_title', salutation, [('shortcut', '=', salutation)], context=context)
+    
+    if not context:
+        context = {}  
+    
     lead_obj = sugar_obj.pool.get('crm.lead')
     PortType, sessionid = sugar.login(context.get('username', ''), context.get('password', ''), context.get('url',''))
     sugar_data = sugar.search(PortType, sessionid, 'Leads')
@@ -1235,48 +999,18 @@
         stage_id = get_lead_status(sugar_obj, cr, uid, val, context)
         val['stage_id/id'] = stage_id
         val['state'] = get_lead_state(sugar_obj, cr, uid, val,context)
-<<<<<<< HEAD
-        fields, datas = sugarcrm_fields_mapping.sugarcrm_fields_mapp(val, map_lead)
-        lead_obj.import_data(cr, uid, fields, [datas], mode='update', current_module=MODULE_NAME, noupdate=True, context=context)
-=======
         if val.get('primary_address_country'):
             country_id = get_all_countries(sugar_obj, cr, uid, val.get('primary_address_country'), context)
             state = get_all_states(sugar_obj,cr, uid, val.get('primary_address_state'), country_id, context)
             val['country_id.id'] =  country_id
             val['state_id.id'] =  state            
         fields, datas = sugarcrm_fields_mapping.sugarcrm_fields_mapp(val, map_lead, context)
-        lead_obj.import_data(cr, uid, fields, [datas], mode='update', current_module='sugarcrm_import', noupdate=True, context=context)
->>>>>>> 6923e2e8
+        lead_obj.import_data(cr, uid, fields, [datas], mode='update', current_module=MODULE_NAME, noupdate=True, context=context)
     return True
 
-def get_opportunity_contact(sugar_obj,cr,uid, PortType, sessionid, val, partner_xml_id, context=None):
-    if not context:
-        context={}
-    partner_contact_name = False 
-    partner_contact_email = False       
-    model_obj = sugar_obj.pool.get('ir.model.data')
-    partner_address_obj = sugar_obj.pool.get('res.partner.address')
-    model_account_ids = model_obj.search(cr, uid, [('res_id', '=', partner_xml_id[0]), ('model', '=', 'res.partner'), ('module', '=', MODULE_NAME)])
-    model_xml_id = model_obj.browse(cr, uid, model_account_ids)[0].name 
-    sugar_account_contact = set(sugar.relation_search(PortType, sessionid, 'Accounts', module_id=model_xml_id, related_module='Contacts', query=None, deleted=None))
-    sugar_opportunities_contact = set(sugar.relation_search(PortType, sessionid, 'Opportunities', module_id=val.get('id'), related_module='Contacts', query=None, deleted=None))
-    sugar_contact = list(sugar_account_contact.intersection(sugar_opportunities_contact))
-    if sugar_contact: 
-        for contact in sugar_contact:
-            model_ids = find_mapped_id(sugar_obj, cr, uid, 'res.partner.address', contact, context)
-            if model_ids:
-                model_id = model_obj.browse(cr, uid, model_ids)[0].res_id
-                address_id = partner_address_obj.browse(cr, uid, model_id)
-                partner_address_obj.write(cr, uid, [address_id.id], {'partner_id': partner_xml_id[0]})
-                partner_contact_name = address_id.name
-                partner_contact_email = address_id.email
-            else:
-                partner_contact_name = val.get('account_name')
-    return partner_contact_name, partner_contact_email
+
 
 def import_opportunities(sugar_obj, cr, uid, context=None):
-    if not context:
-        context = {}
     map_opportunity = {'id' : 'id',
         'name': 'name',
         'probability': 'probability',
@@ -1291,6 +1025,39 @@
         'categ_id/id': 'categ_id/id',
         'email_from': 'email_from'
     }
+    
+    def get_opportunity_contact(sugar_obj,cr,uid, PortType, sessionid, val, partner_xml_id, context=None):
+        partner_contact_name = False 
+        partner_contact_email = False       
+        model_obj = sugar_obj.pool.get('ir.model.data')
+        partner_address_obj = sugar_obj.pool.get('res.partner.address')
+        model_account_ids = model_obj.search(cr, uid, [('res_id', '=', partner_xml_id[0]), ('model', '=', 'res.partner'), ('module', '=', MODULE_NAME)])
+        model_xml_id = model_obj.browse(cr, uid, model_account_ids)[0].name 
+        sugar_account_contact = set(sugar.relation_search(PortType, sessionid, 'Accounts', module_id=model_xml_id, related_module='Contacts', query=None, deleted=None))
+        sugar_opportunities_contact = set(sugar.relation_search(PortType, sessionid, 'Opportunities', module_id=val.get('id'), related_module='Contacts', query=None, deleted=None))
+        sugar_contact = list(sugar_account_contact.intersection(sugar_opportunities_contact))
+        if sugar_contact: 
+            for contact in sugar_contact:
+                model_ids = find_mapped_id(sugar_obj, cr, uid, 'res.partner.address', contact, context)
+                if model_ids:
+                    model_id = model_obj.browse(cr, uid, model_ids)[0].res_id
+                    address_id = partner_address_obj.browse(cr, uid, model_id)
+                    partner_address_obj.write(cr, uid, [address_id.id], {'partner_id': partner_xml_id[0]})
+                    partner_contact_name = address_id.name
+                    partner_contact_email = address_id.email
+                else:
+                    partner_contact_name = val.get('account_name')
+        return partner_contact_name, partner_contact_email
+    
+    def get_opportunity_status(sugar_obj, cr, uid, sugar_val,context=None):
+        fields = ['name', 'type']
+        name = 'Opportunity_' + sugar_val['sales_stage']
+        data = [sugar_val['sales_stage'], 'Opportunity']
+        return import_object(sugar_obj, cr, uid, fields, data, 'crm.case.stage', 'crm_stage', name, [('type', '=', 'opportunity'), ('name', 'ilike', sugar_val['sales_stage'])], context)
+
+    if not context:
+        context = {}
+    
     lead_obj = sugar_obj.pool.get('crm.lead')
     partner_obj = sugar_obj.pool.get('res.partner')
     PortType, sessionid = sugar.login(context.get('username', ''), context.get('password', ''), context.get('url',''))
@@ -1309,13 +1076,6 @@
         lead_obj.import_data(cr, uid, fields, [datas], mode='update', current_module=MODULE_NAME, noupdate=True, context=context)
     return True
 
-def get_opportunity_status(sugar_obj, cr, uid, sugar_val,context=None):
-    if not context:
-        context = {}
-    fields = ['name', 'type']
-    name = 'Opportunity_' + sugar_val['sales_stage']
-    data = [sugar_val['sales_stage'], 'Opportunity']
-    return import_object(sugar_obj, cr, uid, fields, data, 'crm.case.stage', 'crm_stage', name, [('type', '=', 'opportunity'), ('name', 'ilike', sugar_val['sales_stage'])], context)
 
 MAP_FIELDS = {'Opportunities':  #Object Mapping name
                     {'dependencies' : ['Users', 'Accounts', 'Contacts', 'Leads'],  #Object to import before this table
@@ -1326,7 +1086,7 @@
                      'process' : import_leads,
                     },
               'Contacts':
-                    {'dependencies' : ['Users', 'Accounts'],  #Object to import before this table
+                    {'dependencies' : ['Users','Accounts'],  #Object to import before this table
                      'process' : import_partner_address,
                     },
               'Accounts':
@@ -1379,13 +1139,9 @@
                      'process' : import_history,
                     },  
               'Employees': 
-                    {'dependencies' : ['Resources', 'Users'],
+                    {'dependencies' : ['Users'],
                      'process' : import_employees,
-                    },                  
-              'Resources': 
-                    {'dependencies' : ['Users'],
-                     'process' : import_resources,
-                    },                                      
+                    },                                                                     
           }
 
 class import_sugarcrm(osv.osv):
@@ -1408,25 +1164,25 @@
         'task': fields.boolean('Tasks', help="If Tasks is checked, SugarCRM Tasks data imported in OpenERP Meetings form"),
         'bug': fields.boolean('Bugs', help="If Bugs is checked, SugarCRM Bugs data imported in OpenERP Project Issues form"),
         'attachment': fields.boolean('Attachments', help="If Attachments is checked, SugarCRM Notes data imported in OpenERP's Related module's History with attachment"),
-         'document': fields.boolean('Documents', help="If Documents is checked, SugarCRM Documents data imported in OpenERP Document Form"),
+        'document': fields.boolean('Documents', help="If Documents is checked, SugarCRM Documents data imported in OpenERP Document Form"),
         'username': fields.char('User Name', size=64),
         'password': fields.char('Password', size=24),
     }
     _defaults = {#to be set to true, but easier for debugging
-       'opportunity': True,
-       'user' : True,
-       'contact' : True,
-       'account' : True,
-        'employee' : True,
-        'meeting' : True,
-        'task' : True,
-        'call' : True,
-        'claim' : True,    
-        'email' : True, 
-        'project' : True,   
-        'project_task': True,     
-        'bug': True,
-        'document': True
+       'opportunity': False,
+       'user' : False,
+       'contact' : False,
+       'account' : False,
+        'employee' : False,
+        'meeting' : False,
+        'task' : False,
+        'call' : False,
+        'claim' : False,    
+        'email' : False, 
+        'project' : False,   
+        'project_task': False,     
+        'bug': False,
+        'document': False
     }
     
     def get_key(self, cr, uid, ids, context=None):
