--- conflicted
+++ resolved
@@ -6326,11 +6326,7 @@
             <field name="type">view</field>
             <field name="user_type" ref="user_type_view"/>
             <field ref="a7" name="parent_id"/>
-<<<<<<< HEAD
             <field name="financial_report_ids" eval="[(4,ref('account_financial_report_produitsexceptionnels1')),(4,ref('account_financial_report_bnficepertedelexcerciceavantimpts1')),(4,ref('account_financial_report_bnficepertedelexcercice1')),(4,ref('account_financial_report_bnficepertedelexerciceaffecter1'))]"/>
-=======
-            <field name="financial_report_ids" eval="[(4,ref('account_financial_report_produitsexceptionnels1')),(4,ref('account_financial_report_bnficepertedelexcerciceavantimpts1')),(4,ref('account_financial_report_bnficepertedelexcercice1'))]"/>
->>>>>>> 31f2a1bc
         </record>
         <record id="a760" model="account.account.template">
             <field name="name">Reprises d'amortissements et de réductions de valeur</field>
