# -*- coding: utf-8 -*-
##############################################################################
#
#    OpenERP, Open Source Management Solution
#    Copyright (C) 2004-2010 Tiny SPRL (<http://tiny.be>).
#
#    This program is free software: you can redistribute it and/or modify
#    it under the terms of the GNU Affero General Public License as
#    published by the Free Software Foundation, either version 3 of the
#    License, or (at your option) any later version.
#
#    This program is distributed in the hope that it will be useful,
#    but WITHOUT ANY WARRANTY; without even the implied warranty of
#    MERCHANTABILITY or FITNESS FOR A PARTICULAR PURPOSE.  See the
#    GNU Affero General Public License for more details.
#
#    You should have received a copy of the GNU Affero General Public License
#    along with this program.  If not, see <http://www.gnu.org/licenses/>.
#
##############################################################################
import base64

from osv import osv, fields
from tools.translate import _

class l10n_be_vat_declaration(osv.osv_memory):
    """ Periodical VAT Declaration """
    _name = "l1on_be.vat.declaration"
    _description = "Vat Declaration"

    _columns = {
        'period_id': fields.many2one('account.period','Period', required=True),
        'msg': fields.text('File created', size=64, readonly=True),
        'file_save': fields.binary('Save File'),
<<<<<<< HEAD
=======
        'ask_resitution': {'type': 'boolean', 'string': 'Ask Restitution',},
        'ask_payment': {'type': 'boolean', 'string': 'Ask Payment',},
        'client_nihil': {'type': 'boolean', 'string': 'Last Declaration of Entreprise', 'help': 'Thick this case only if it concerns only the last statement on the civil or cessation of activity'},
>>>>>>> 4fcdc405
                }

    _defaults = {
        'msg': lambda *a:'''Save the File with '".xml"' extension.''',
                }

    def create_xml(self, cr, uid, ids, context={}):
        obj_fyear = self.pool.get('account.fiscalyear')
        obj_tax_code = self.pool.get('account.tax.code')
        obj_acc_period = self.pool.get('account.period')
        obj_user = self.pool.get('res.users')
        obj_comp = self.pool.get('res.company')
        obj_data = self.pool.get('ir.model.data')

        list_of_tags=['00','01','02','03','44','45','46','47','48','49','54','55','56','57','59','61','62','63','64','71','81','82','83','84','85','86','87','88','91']
        obj_company = obj_user.browse(cr, uid, uid, context=context).company_id
        user_cmpny = obj_company.name
        vat_no=obj_company.partner_id.vat
        if not vat_no:
            raise osv.except_osv(_('Data Insufficient'),_('No VAT Number Associated with Main Company!'))

        tax_code_ids = obj_tax_code.search(cr, uid, [], context=context)
        ctx = context.copy()
        data  = self.read(cr, uid, ids)[0]
        ctx['period_id'] = data['period_id'] #added context here
        tax_info = obj_tax_code.read(cr, uid, tax_code_ids, ['code','sum_period'], context=ctx)

<<<<<<< HEAD
        address = post_code = city = ''
        if not obj_company.partner_id.address:
            address = post_code = city = ''

        city, post_code, address = obj_comp._get_default_ad(obj_company.partner_id.address)
=======
        address = post_code = city = country_code = ''
        city, post_code, address, country_code = obj_comp._get_default_ad(obj_company.partner_id.address)
>>>>>>> 4fcdc405
        year_id = obj_fyear.find(cr, uid)

        account_period = obj_acc_period.browse(cr, uid, data['period_id'], context=context)
        period_code = account_period.code

        send_ref = str(obj_company.partner_id.id) + str(account_period.date_start[5:7]) + str(account_period.date_stop[:4])
        data_of_file='<?xml version="1.0"?>\n<VATSENDING xmlns:xsi="http://www.w3.org/2001/XMLSchema-instance" xsi:noNamespaceSchemaLocation="MultiDeclarationTVA-NoSignature-14.xml">'
        data_of_file +='\n\t<DECLARER>\n\t\t<VATNUMBER>'+str(vat_no)+'</VATNUMBER>\n\t\t<NAME>'+str(obj_company.name)+'</NAME>\n\t\t<ADDRESS>'+address+'</ADDRESS>'
        data_of_file +='\n\t\t<POSTCODE>'+post_code+'</POSTCODE>\n\t\t<CITY>'+city+'</CITY>\n\t\t<COUNTRY>'+country_code+'</COUNTRY>\n\t\t<SENDINGREFERENCE>'+send_ref+'</SENDINGREFERENCE>\n\t</DECLARER>'
        data_of_file +='\n\t<VATRECORD>\n\t\t<RECNUM>1</RECNUM>\n\t\t<VATNUMBER>'+str(vat_no[2:])+'</VATNUMBER>\n\t\t<DPERIODE>\n\t\t\t'
 
        starting_month = account_period.date_start[5:7]
        ending_month = account_period.date_stop[5:7]
        if starting_month != ending_month:
            #starting month and ending month of selected period are not the same
            #it means that the accounting isn't based on periods of 1 month but on quarters
            quarter = str(((int(starting_month) - 1) / 3) + 1)
            data_of_file += '<QUARTER>' + quarter + '</QUARTER>\n\t\t\t'
        else:
            data_of_file += '<MONTH>' + starting_month + '</MONTH>\n\t\t\t'
        data_of_file += '<YEAR>' + str(account_period.date_stop[:4]) + '</YEAR>\n\t\t</DPERIODE>\n\t\t<ASK RESTITUTION="NO" PAYMENT="NO"/>'
        data_of_file += '\n\t\t<ClientListingNihil>'+ (data['form']['client_nihil'] and 'YES' or 'NO') +'</ClientListingNihil>'
        data_of_file +='\n\t\t<DATA>\n\t\t\t<DATA_ELEM>'

        for item in tax_info:
            if item['code']:

                if item['code'] == '71-72':
                    item['code'] = '71'
                if item['code'] in list_of_tags:
<<<<<<< HEAD
                    data_of_file +='\n\t\t\t\t<D' + str(int(item['code'])) +'>' + str(int(item['sum_period']*100)) +  '</D'+str(int(item['code'])) +'>'
=======
                    data_of_file +='\n\t\t\t\t<D'+str(int(item['code'])) +'>' + str(abs(int(item['sum_period']*100))) +  '</D'+str(int(item['code'])) +'>'
>>>>>>> 4fcdc405

        data_of_file +='\n\t\t\t</DATA_ELEM>\n\t\t</DATA>\n\t</VATRECORD>\n</VATSENDING>'
        data['file_save'] = base64.encodestring(data_of_file)
        self.write(cr, uid, ids, {'file_save':data['file_save']}, context=context)
        return True

l10n_be_vat_declaration()

# vim:expandtab:smartindent:tabstop=4:softtabstop=4:shiftwidth=4:<|MERGE_RESOLUTION|>--- conflicted
+++ resolved
@@ -32,12 +32,9 @@
         'period_id': fields.many2one('account.period','Period', required=True),
         'msg': fields.text('File created', size=64, readonly=True),
         'file_save': fields.binary('Save File'),
-<<<<<<< HEAD
-=======
         'ask_resitution': {'type': 'boolean', 'string': 'Ask Restitution',},
         'ask_payment': {'type': 'boolean', 'string': 'Ask Payment',},
         'client_nihil': {'type': 'boolean', 'string': 'Last Declaration of Entreprise', 'help': 'Thick this case only if it concerns only the last statement on the civil or cessation of activity'},
->>>>>>> 4fcdc405
                 }
 
     _defaults = {
@@ -65,16 +62,8 @@
         ctx['period_id'] = data['period_id'] #added context here
         tax_info = obj_tax_code.read(cr, uid, tax_code_ids, ['code','sum_period'], context=ctx)
 
-<<<<<<< HEAD
-        address = post_code = city = ''
-        if not obj_company.partner_id.address:
-            address = post_code = city = ''
-
-        city, post_code, address = obj_comp._get_default_ad(obj_company.partner_id.address)
-=======
         address = post_code = city = country_code = ''
         city, post_code, address, country_code = obj_comp._get_default_ad(obj_company.partner_id.address)
->>>>>>> 4fcdc405
         year_id = obj_fyear.find(cr, uid)
 
         account_period = obj_acc_period.browse(cr, uid, data['period_id'], context=context)
@@ -105,11 +94,7 @@
                 if item['code'] == '71-72':
                     item['code'] = '71'
                 if item['code'] in list_of_tags:
-<<<<<<< HEAD
-                    data_of_file +='\n\t\t\t\t<D' + str(int(item['code'])) +'>' + str(int(item['sum_period']*100)) +  '</D'+str(int(item['code'])) +'>'
-=======
                     data_of_file +='\n\t\t\t\t<D'+str(int(item['code'])) +'>' + str(abs(int(item['sum_period']*100))) +  '</D'+str(int(item['code'])) +'>'
->>>>>>> 4fcdc405
 
         data_of_file +='\n\t\t\t</DATA_ELEM>\n\t\t</DATA>\n\t</VATRECORD>\n</VATSENDING>'
         data['file_save'] = base64.encodestring(data_of_file)
