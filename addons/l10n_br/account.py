--- conflicted
+++ resolved
@@ -44,29 +44,10 @@
                'amount_mva': fields.float('MVA Percent', required=True, 
                                           digits=0,
                                           help="Um percentual decimal em % entre 0-1."),
-                'amount_type': fields.selection([('group', 'Group of Taxes'),
+               'amount_type': fields.selection([('group', 'Group of Taxes'),
                                                  ('fixed', 'Fixed'),
                                                  ('percent', 'Percentage of Price'),
                                                  ('division', 'Percentage of Price Tax Included')],
                                                 string="Tax Computation", required=True)
                }
-<<<<<<< HEAD
-    _defaults = TAX_DEFAULTS
-=======
-    _defaults = TAX_DEFAULTS
-    
-    def onchange_tax_code_id(self, cr, uid, ids, tax_code_id, context=None):
-
-        result = {'value': {}}
-
-        if not tax_code_id:
-            return result
-        
-        obj_tax_code = self.pool.get('account.tax.code').browse(cr, uid, tax_code_id)      
-    
-        if obj_tax_code:
-            result['value']['tax_discount'] = obj_tax_code.tax_discount
-            result['value']['domain'] = obj_tax_code.domain
-
-        return result
->>>>>>> 704de944
+    _defaults = TAX_DEFAULTS