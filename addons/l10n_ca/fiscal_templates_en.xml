<?xml version="1.0" encoding="utf-8"?>
<openerp>
    <data>

    <!-- Fiscal Position Templates -->

    <record id="fiscal_position_template_1_en" model="account.fiscal.position.template">
        <field name="name">Provincial Regime</field>
        <field name="chart_template_id" ref="ca_en_chart_template_en"/>
    </record>

    <record id="fiscal_position_template_21_en" model="account.fiscal.position.template">
        <field name="name">Harmonized Provinces Regime (12%)</field>
        <field name="chart_template_id" ref="ca_en_chart_template_en"/>
    </record>

    <record id="fiscal_position_template_22_en" model="account.fiscal.position.template">
        <field name="name">Harmonized Provinces Regime (13%)</field>
        <field name="chart_template_id" ref="ca_en_chart_template_en"/>
    </record>

    <record id="fiscal_position_template_23_en" model="account.fiscal.position.template">
        <field name="name">Harmonized Provinces Regime (13.5%)</field>
        <field name="chart_template_id" ref="ca_en_chart_template_en"/>
    </record>

    <record id="fiscal_position_template_24_en" model="account.fiscal.position.template">
        <field name="name">Harmonized Provinces Regime (15%)</field>
        <field name="chart_template_id" ref="ca_en_chart_template_en"/>
    </record>

    <record id="fiscal_position_template_3_en" model="account.fiscal.position.template">
        <field name="name">Non-Harmonized Provinces Regime</field>
        <field name="chart_template_id" ref="ca_en_chart_template_en"/>
    </record>

    <record id="fiscal_position_template_4_en" model="account.fiscal.position.template">
        <field name="name">International Regime</field>
        <field name="chart_template_id" ref="ca_en_chart_template_en"/>
    </record>

<<<<<<< HEAD
    <!--  Alberta Fiscal Position Tax Templates (default is gst) -->

    <record id="fiscal_position_tax_template_21_ab_en" model="account.fiscal.position.tax.template">
        <field name="position_id" ref="fiscal_position_template_21_en"/>
        <field name="tax_src_id" ref="gst_en"/>
        <field name="tax_dest_id" ref="hst12_en"/>
    </record>

    <record id="fiscal_position_tax_template_22_ab_en" model="account.fiscal.position.tax.template">
        <field name="position_id" ref="fiscal_position_template_22_en"/>
        <field name="tax_src_id" ref="gst_en"/>
        <field name="tax_dest_id" ref="hst13_en"/>
    </record>

    <record id="fiscal_position_tax_template_23_ab_en" model="account.fiscal.position.tax.template">
        <field name="position_id" ref="fiscal_position_template_23_en"/>
        <field name="tax_src_id" ref="gst_en"/>
        <field name="tax_dest_id" ref="hst135_en"/>
    </record>

    <record id="fiscal_position_tax_template_24_ab_en" model="account.fiscal.position.tax.template">
        <field name="position_id" ref="fiscal_position_template_24_en"/>
        <field name="tax_src_id" ref="gst_en"/>
        <field name="tax_dest_id" ref="hst15_en"/>
    </record>

    <record id="fiscal_position_tax_template_4_ab_en" model="account.fiscal.position.tax.template">
        <field name="position_id" ref="fiscal_position_template_4_en"/>
        <field name="tax_src_id" ref="gst_en"/>
        <field name="tax_dest_id" ref="notax_en"/>
=======
        <!-- PURCHASES TAXES -->

    <!--  Alberta Fiscal Position Tax Templates (default is gst) -->

    <record id="fiscal_position_tax_template_21_ab_purc_en" model="account.fiscal.position.tax.template">
        <field name="position_id" ref="fiscal_position_template_21_en"  />
        <field name="tax_src_id" ref="gst_purc_en" />
        <field name="tax_dest_id" ref="hst12_purc_en" />
    </record>

    <record id="fiscal_position_tax_template_22_ab_purc_en" model="account.fiscal.position.tax.template">
        <field name="position_id" ref="fiscal_position_template_22_en"  />
        <field name="tax_src_id" ref="gst_purc_en" />
        <field name="tax_dest_id" ref="hst13_purc_en" />
    </record>

    <record id="fiscal_position_tax_template_23_ab_purc_en" model="account.fiscal.position.tax.template">
        <field name="position_id" ref="fiscal_position_template_23_en"  />
        <field name="tax_src_id" ref="gst_purc_en" />
        <field name="tax_dest_id" ref="hst135_purc_en" />
    </record>

    <record id="fiscal_position_tax_template_24_ab_purc_en" model="account.fiscal.position.tax.template">
        <field name="position_id" ref="fiscal_position_template_24_en"  />
        <field name="tax_src_id" ref="gst_purc_en" />
        <field name="tax_dest_id" ref="hst15_purc_en" />
    </record>

    <record id="fiscal_position_tax_template_4_ab_purc_en" model="account.fiscal.position.tax.template">
        <field name="position_id" ref="fiscal_position_template_4_en"  />
        <field name="tax_src_id" ref="gst_purc_en" />
    </record>

    <!--  British Columbia Fiscal Position Tax Templates (default is hst12) -->

    <record id="fiscal_position_tax_template_22_12_purc_en" model="account.fiscal.position.tax.template">
        <field name="position_id" ref="fiscal_position_template_22_en"  />
        <field name="tax_src_id" ref="hst12_purc_en" />
        <field name="tax_dest_id" ref="hst13_purc_en" />
    </record>

    <record id="fiscal_position_tax_template_23_12_purc_en" model="account.fiscal.position.tax.template">
        <field name="position_id" ref="fiscal_position_template_23_en"  />
        <field name="tax_src_id" ref="hst12_purc_en" />
        <field name="tax_dest_id" ref="hst135_purc_en" />
    </record>

    <record id="fiscal_position_tax_template_24_12_purc_en" model="account.fiscal.position.tax.template">
        <field name="position_id" ref="fiscal_position_template_24_en"  />
        <field name="tax_src_id" ref="hst12_purc_en" />
        <field name="tax_dest_id" ref="hst15_purc_en" />
    </record>

    <record id="fiscal_position_tax_template_3_12_purc_en" model="account.fiscal.position.tax.template">
        <field name="position_id" ref="fiscal_position_template_3_en"  />
        <field name="tax_src_id" ref="hst12_purc_en" />
        <field name="tax_dest_id" ref="gst_purc_en" />
    </record>

    <record id="fiscal_position_tax_template_4_12_purc_en" model="account.fiscal.position.tax.template">
        <field name="position_id" ref="fiscal_position_template_4_en"  />
        <field name="tax_src_id" ref="hst12_purc_en" />
    </record>

    <!--  Manitoba Fiscal Position Tax Templates (default is gstpst_mb) -->

    <record id="fiscal_position_tax_template_21_mb_purc_en" model="account.fiscal.position.tax.template">
        <field name="position_id" ref="fiscal_position_template_21_en"  />
        <field name="tax_src_id" ref="gstpst_mb_purc_en" />
        <field name="tax_dest_id" ref="hst12_purc_en" />
    </record>

    <record id="fiscal_position_tax_template_22_mb_purc_en" model="account.fiscal.position.tax.template">
        <field name="position_id" ref="fiscal_position_template_22_en"  />
        <field name="tax_src_id" ref="gstpst_mb_purc_en" />
        <field name="tax_dest_id" ref="hst13_purc_en" />
    </record>

    <record id="fiscal_position_tax_template_23_mb_purc_en" model="account.fiscal.position.tax.template">
        <field name="position_id" ref="fiscal_position_template_23_en"  />
        <field name="tax_src_id" ref="gstpst_mb_purc_en" />
        <field name="tax_dest_id" ref="hst135_purc_en" />
    </record>

    <record id="fiscal_position_tax_template_24_mb_purc_en" model="account.fiscal.position.tax.template">
        <field name="position_id" ref="fiscal_position_template_24_en"  />
        <field name="tax_src_id" ref="gstpst_mb_purc_en" />
        <field name="tax_dest_id" ref="hst15_purc_en" />
    </record>

    <record id="fiscal_position_tax_template_3_mb_purc_en" model="account.fiscal.position.tax.template">
        <field name="position_id" ref="fiscal_position_template_3_en"  />
        <field name="tax_src_id" ref="gstpst_mb_purc_en" />
        <field name="tax_dest_id" ref="gst_purc_en" />
    </record>

    <record id="fiscal_position_tax_template_4_mb_purc_en" model="account.fiscal.position.tax.template">
        <field name="position_id" ref="fiscal_position_template_4_en"  />
        <field name="tax_src_id" ref="gstpst_mb_purc_en" />
    </record>

    <!--  New Brunswick, Newfoundland and Labrador and Ontario Fiscal Position Tax Templates (default is hst13) -->

    <record id="fiscal_position_tax_template_21_13_purc_en" model="account.fiscal.position.tax.template">
        <field name="position_id" ref="fiscal_position_template_21_en"  />
        <field name="tax_src_id" ref="hst13_purc_en" />
        <field name="tax_dest_id" ref="hst12_purc_en" />
    </record>

    <record id="fiscal_position_tax_template_23_13_purc_en" model="account.fiscal.position.tax.template">
        <field name="position_id" ref="fiscal_position_template_23_en"  />
        <field name="tax_src_id" ref="hst13_purc_en" />
        <field name="tax_dest_id" ref="hst135_purc_en" />
    </record>

    <record id="fiscal_position_tax_template_24_13_purc_en" model="account.fiscal.position.tax.template">
        <field name="position_id" ref="fiscal_position_template_24_en"  />
        <field name="tax_src_id" ref="hst13_purc_en" />
        <field name="tax_dest_id" ref="hst15_purc_en" />
    </record>

    <record id="fiscal_position_tax_template_3_13_purc_en" model="account.fiscal.position.tax.template">
        <field name="position_id" ref="fiscal_position_template_3_en"  />
        <field name="tax_src_id" ref="hst13_purc_en" />
        <field name="tax_dest_id" ref="gst_purc_en" />
    </record>

    <record id="fiscal_position_tax_template_4_13_purc_en" model="account.fiscal.position.tax.template">
        <field name="position_id" ref="fiscal_position_template_4_en"  />
        <field name="tax_src_id" ref="hst13_purc_en" />
    </record>

    <!--  Nova Scotia Fiscal Position Tax Templates (default is hst15) -->

    <record id="fiscal_position_tax_template_21_15_purc_en" model="account.fiscal.position.tax.template">
        <field name="position_id" ref="fiscal_position_template_21_en"  />
        <field name="tax_src_id" ref="hst15_purc_en" />
        <field name="tax_dest_id" ref="hst12_purc_en" />
    </record>

    <record id="fiscal_position_tax_template_22_15_purc_en" model="account.fiscal.position.tax.template">
        <field name="position_id" ref="fiscal_position_template_22_en"  />
        <field name="tax_src_id" ref="hst15_purc_en" />
        <field name="tax_dest_id" ref="hst13_purc_en" />
    </record>

    <record id="fiscal_position_tax_template_23_15_purc_en" model="account.fiscal.position.tax.template">
        <field name="position_id" ref="fiscal_position_template_23_en"  />
        <field name="tax_src_id" ref="hst15_purc_en" />
        <field name="tax_dest_id" ref="hst135_purc_en" />
    </record>

    <record id="fiscal_position_tax_template_3_15_purc_en" model="account.fiscal.position.tax.template">
        <field name="position_id" ref="fiscal_position_template_3_en"  />
        <field name="tax_src_id" ref="hst15_purc_en" />
        <field name="tax_dest_id" ref="gst_purc_en" />
    </record>

    <record id="fiscal_position_tax_template_4_15_purc_en" model="account.fiscal.position.tax.template">
        <field name="position_id" ref="fiscal_position_template_4_en"  />
        <field name="tax_src_id" ref="hst15_purc_en" />
    </record>

    <!--  Prince Edward Island Fiscal Position Tax Templates (default is gstpst_pe)-->

    <record id="fiscal_position_tax_template_21_pe_purc_en" model="account.fiscal.position.tax.template">
        <field name="position_id" ref="fiscal_position_template_21_en"  />
        <field name="tax_src_id" ref="gstpst_pe_purc_en" />
        <field name="tax_dest_id" ref="hst12_purc_en" />
    </record>

    <record id="fiscal_position_tax_template_22_pe_purc_en" model="account.fiscal.position.tax.template">
        <field name="position_id" ref="fiscal_position_template_22_en"  />
        <field name="tax_src_id" ref="gstpst_pe_purc_en" />
        <field name="tax_dest_id" ref="hst13_purc_en" />
    </record>

    <record id="fiscal_position_tax_template_23_pe_purc_en" model="account.fiscal.position.tax.template">
        <field name="position_id" ref="fiscal_position_template_23_en"  />
        <field name="tax_src_id" ref="gstpst_pe_purc_en" />
        <field name="tax_dest_id" ref="hst135_purc_en" />
    </record>

    <record id="fiscal_position_tax_template_24_pe_purc_en" model="account.fiscal.position.tax.template">
        <field name="position_id" ref="fiscal_position_template_24_en"  />
        <field name="tax_src_id" ref="gstpst_pe_purc_en" />
        <field name="tax_dest_id" ref="hst15_purc_en" />
    </record>

    <record id="fiscal_position_tax_template_3_pe_purc_en" model="account.fiscal.position.tax.template">
        <field name="position_id" ref="fiscal_position_template_3_en"  />
        <field name="tax_src_id" ref="gstpst_pe_purc_en" />
        <field name="tax_dest_id" ref="gst_purc_en" />
    </record>

    <record id="fiscal_position_tax_template_4_qc_purc_en" model="account.fiscal.position.tax.template">
        <field name="position_id" ref="fiscal_position_template_4_en"  />
        <field name="tax_src_id" ref="gstpst_pe_purc_en" />
    </record>

    <!--  Quebec Fiscal Position Tax Templates (default is gsttvq)-->

    <record id="fiscal_position_tax_template_21_qc_purc_en" model="account.fiscal.position.tax.template">
        <field name="position_id" ref="fiscal_position_template_21_en"  />
        <field name="tax_src_id" ref="gsttvq_purc_en" />
        <field name="tax_dest_id" ref="hst12_purc_en" />
    </record>

    <record id="fiscal_position_tax_template_22_qc_purc_en" model="account.fiscal.position.tax.template">
        <field name="position_id" ref="fiscal_position_template_22_en"  />
        <field name="tax_src_id" ref="gsttvq_purc_en" />
        <field name="tax_dest_id" ref="hst13_purc_en" />
    </record>

    <record id="fiscal_position_tax_template_24_qc_purc_en" model="account.fiscal.position.tax.template">
        <field name="position_id" ref="fiscal_position_template_24_en"  />
        <field name="tax_src_id" ref="gsttvq_purc_en" />
        <field name="tax_dest_id" ref="hst15_purc_en" />
    </record>

    <record id="fiscal_position_tax_template_3_qc_purc_en" model="account.fiscal.position.tax.template">
        <field name="position_id" ref="fiscal_position_template_3_en"  />
        <field name="tax_src_id" ref="gsttvq_purc_en" />
        <field name="tax_dest_id" ref="gst_purc_en" />
    </record>

    <record id="fiscal_position_tax_template_4_qc_purc_en" model="account.fiscal.position.tax.template">
        <field name="position_id" ref="fiscal_position_template_4_en"  />
        <field name="tax_src_id" ref="gsttvq_purc_en" />
    </record>

    <!--  Saskatchewan Fiscal Position Tax Templates (default is gstpst_sk)-->

    <record id="fiscal_position_tax_template_21_sk_purc_en" model="account.fiscal.position.tax.template">
        <field name="position_id" ref="fiscal_position_template_21_en"  />
        <field name="tax_src_id" ref="gstpst_sk_purc_en" />
        <field name="tax_dest_id" ref="hst12_purc_en" />
    </record>

    <record id="fiscal_position_tax_template_22_sk_purc_en" model="account.fiscal.position.tax.template">
        <field name="position_id" ref="fiscal_position_template_22_en"  />
        <field name="tax_src_id" ref="gstpst_sk_purc_en" />
        <field name="tax_dest_id" ref="hst13_purc_en" />
    </record>

    <record id="fiscal_position_tax_template_23_sk_purc_en" model="account.fiscal.position.tax.template">
        <field name="position_id" ref="fiscal_position_template_23_en"  />
        <field name="tax_src_id" ref="gstpst_sk_purc_en" />
        <field name="tax_dest_id" ref="hst135_purc_en" />
    </record>

    <record id="fiscal_position_tax_template_24_sk_purc_en" model="account.fiscal.position.tax.template">
        <field name="position_id" ref="fiscal_position_template_24_en"  />
        <field name="tax_src_id" ref="gstpst_sk_purc_en" />
        <field name="tax_dest_id" ref="hst15_purc_en" />
    </record>

    <record id="fiscal_position_tax_template_3_sk_purc_en" model="account.fiscal.position.tax.template">
        <field name="position_id" ref="fiscal_position_template_3_en"  />
        <field name="tax_src_id" ref="gstpst_sk_purc_en" />
        <field name="tax_dest_id" ref="gst_purc_en" />
    </record>

    <record id="fiscal_position_tax_template_4_sk_purc_en" model="account.fiscal.position.tax.template">
        <field name="position_id" ref="fiscal_position_template_4_en"  />
        <field name="tax_src_id" ref="gstpst_sk_purc_en" />
    </record>


        <!-- SALES TAXES -->


    <!--  Alberta Fiscal Position Tax Templates (default is gst) -->

    <record id="fiscal_position_tax_template_21_ab_sale_en" model="account.fiscal.position.tax.template">
        <field name="position_id" ref="fiscal_position_template_21_en"  />
        <field name="tax_src_id" ref="gst_sale_en" />
        <field name="tax_dest_id" ref="hst12_sale_en" />
    </record>

    <record id="fiscal_position_tax_template_22_ab_sale_en" model="account.fiscal.position.tax.template">
        <field name="position_id" ref="fiscal_position_template_22_en"  />
        <field name="tax_src_id" ref="gst_sale_en" />
        <field name="tax_dest_id" ref="hst13_sale_en" />
    </record>

    <record id="fiscal_position_tax_template_23_ab_sale_en" model="account.fiscal.position.tax.template">
        <field name="position_id" ref="fiscal_position_template_23_en"  />
        <field name="tax_src_id" ref="gst_sale_en" />
        <field name="tax_dest_id" ref="hst135_sale_en" />
    </record>

    <record id="fiscal_position_tax_template_24_ab_sale_en" model="account.fiscal.position.tax.template">
        <field name="position_id" ref="fiscal_position_template_24_en"  />
        <field name="tax_src_id" ref="gst_sale_en" />
        <field name="tax_dest_id" ref="hst15_sale_en" />
    </record>

    <record id="fiscal_position_tax_template_4_ab_sale_en" model="account.fiscal.position.tax.template">
        <field name="position_id" ref="fiscal_position_template_4_en"  />
        <field name="tax_src_id" ref="gst_sale_en" />
>>>>>>> 55214947
    </record>

    <!--  British Columbia Fiscal Position Tax Templates (default is hst12) -->

<<<<<<< HEAD
    <record id="fiscal_position_tax_template_22_12c_en" model="account.fiscal.position.tax.template">
        <field name="position_id" ref="fiscal_position_template_22_en"/>
        <field name="tax_src_id" ref="hst12_en"/>
        <field name="tax_dest_id" ref="hst13_en"/>
    </record>

    <record id="fiscal_position_tax_template_23_12_en" model="account.fiscal.position.tax.template">
        <field name="position_id" ref="fiscal_position_template_23_en"/>
        <field name="tax_src_id" ref="hst12_en"/>
        <field name="tax_dest_id" ref="hst135_en"/>
    </record>

    <record id="fiscal_position_tax_template_24_12_en" model="account.fiscal.position.tax.template">
        <field name="position_id" ref="fiscal_position_template_24_en"/>
        <field name="tax_src_id" ref="hst12_en"/>
        <field name="tax_dest_id" ref="hst15_en"/>
    </record>

    <record id="fiscal_position_tax_template_3_12_en" model="account.fiscal.position.tax.template">
        <field name="position_id" ref="fiscal_position_template_3_en"/>
        <field name="tax_src_id" ref="hst12_en"/>
        <field name="tax_dest_id" ref="gst_en"/>
    </record>

    <record id="fiscal_position_tax_template_4_12_en" model="account.fiscal.position.tax.template">
        <field name="position_id" ref="fiscal_position_template_4_en"/>
        <field name="tax_src_id" ref="hst12_en"/>
        <field name="tax_dest_id" ref="notax_en"/>
=======
    <record id="fiscal_position_tax_template_22_12c_sale_en" model="account.fiscal.position.tax.template">
        <field name="position_id" ref="fiscal_position_template_22_en"  />
        <field name="tax_src_id" ref="hst12_sale_en" />
        <field name="tax_dest_id" ref="hst13_sale_en" />
    </record>

    <record id="fiscal_position_tax_template_23_12_sale_en" model="account.fiscal.position.tax.template">
        <field name="position_id" ref="fiscal_position_template_23_en"  />
        <field name="tax_src_id" ref="hst12_sale_en" />
        <field name="tax_dest_id" ref="hst135_sale_en" />
    </record>

    <record id="fiscal_position_tax_template_24_12_sale_en" model="account.fiscal.position.tax.template">
        <field name="position_id" ref="fiscal_position_template_24_en"  />
        <field name="tax_src_id" ref="hst12_sale_en" />
        <field name="tax_dest_id" ref="hst15_sale_en" />
    </record>

    <record id="fiscal_position_tax_template_3_12_sale_en" model="account.fiscal.position.tax.template">
        <field name="position_id" ref="fiscal_position_template_3_en"  />
        <field name="tax_src_id" ref="hst12_sale_en" />
        <field name="tax_dest_id" ref="gst_sale_en" />
    </record>

    <record id="fiscal_position_tax_template_4_12_sale_en" model="account.fiscal.position.tax.template">
        <field name="position_id" ref="fiscal_position_template_4_en"  />
        <field name="tax_src_id" ref="hst12_sale_en" />
>>>>>>> 55214947
    </record>

    <!--  Manitoba Fiscal Position Tax Templates (default is gstpst_mb) -->

<<<<<<< HEAD
    <record id="fiscal_position_tax_template_21_mb_en" model="account.fiscal.position.tax.template">
        <field name="position_id" ref="fiscal_position_template_21_en"/>
        <field name="tax_src_id" ref="gstpst_mb_en"/>
        <field name="tax_dest_id" ref="hst12_en"/>
    </record>

    <record id="fiscal_position_tax_template_22_mb_en" model="account.fiscal.position.tax.template">
        <field name="position_id" ref="fiscal_position_template_22_en"/>
        <field name="tax_src_id" ref="gstpst_mb_en"/>
        <field name="tax_dest_id" ref="hst13_en"/>
    </record>

    <record id="fiscal_position_tax_template_23_mb_en" model="account.fiscal.position.tax.template">
        <field name="position_id" ref="fiscal_position_template_23_en"/>
        <field name="tax_src_id" ref="gstpst_mb_en"/>
        <field name="tax_dest_id" ref="hst135_en"/>
    </record>

    <record id="fiscal_position_tax_template_24_mb_en" model="account.fiscal.position.tax.template">
        <field name="position_id" ref="fiscal_position_template_24_en"/>
        <field name="tax_src_id" ref="gstpst_mb_en"/>
        <field name="tax_dest_id" ref="hst15_en"/>
    </record>

    <record id="fiscal_position_tax_template_3_mb_en" model="account.fiscal.position.tax.template">
        <field name="position_id" ref="fiscal_position_template_3_en"/>
        <field name="tax_src_id" ref="gstpst_mb_en"/>
        <field name="tax_dest_id" ref="gst_en"/>
    </record>

    <record id="fiscal_position_tax_template_4_mb_en" model="account.fiscal.position.tax.template">
        <field name="position_id" ref="fiscal_position_template_4_en"/>
        <field name="tax_src_id" ref="gstpst_mb_en"/>
        <field name="tax_dest_id" ref="notax_en"/>
=======
    <record id="fiscal_position_tax_template_21_mb_sale_en" model="account.fiscal.position.tax.template">
        <field name="position_id" ref="fiscal_position_template_21_en"  />
        <field name="tax_src_id" ref="gstpst_mb_sale_en" />
        <field name="tax_dest_id" ref="hst12_sale_en" />
    </record>

    <record id="fiscal_position_tax_template_22_mb_sale_en" model="account.fiscal.position.tax.template">
        <field name="position_id" ref="fiscal_position_template_22_en"  />
        <field name="tax_src_id" ref="gstpst_mb_sale_en" />
        <field name="tax_dest_id" ref="hst13_sale_en" />
    </record>

    <record id="fiscal_position_tax_template_23_mb_sale_en" model="account.fiscal.position.tax.template">
        <field name="position_id" ref="fiscal_position_template_23_en"  />
        <field name="tax_src_id" ref="gstpst_mb_sale_en" />
        <field name="tax_dest_id" ref="hst135_sale_en" />
    </record>

    <record id="fiscal_position_tax_template_24_mb_sale_en" model="account.fiscal.position.tax.template">
        <field name="position_id" ref="fiscal_position_template_24_en"  />
        <field name="tax_src_id" ref="gstpst_mb_sale_en" />
        <field name="tax_dest_id" ref="hst15_sale_en" />
    </record>

    <record id="fiscal_position_tax_template_3_mb_sale_en" model="account.fiscal.position.tax.template">
        <field name="position_id" ref="fiscal_position_template_3_en"  />
        <field name="tax_src_id" ref="gstpst_mb_sale_en" />
        <field name="tax_dest_id" ref="gst_sale_en" />
    </record>

    <record id="fiscal_position_tax_template_4_mb_sale_en" model="account.fiscal.position.tax.template">
        <field name="position_id" ref="fiscal_position_template_4_en"  />
        <field name="tax_src_id" ref="gstpst_mb_sale_en" />
>>>>>>> 55214947
    </record>

    <!--  New Brunswick, Newfoundland and Labrador and Ontario Fiscal Position Tax Templates (default is hst13) -->

<<<<<<< HEAD
    <record id="fiscal_position_tax_template_21_13_en" model="account.fiscal.position.tax.template">
        <field name="position_id" ref="fiscal_position_template_21_en"/>
        <field name="tax_src_id" ref="hst13_en"/>
        <field name="tax_dest_id" ref="hst12_en"/>
    </record>

    <record id="fiscal_position_tax_template_23_13_en" model="account.fiscal.position.tax.template">
        <field name="position_id" ref="fiscal_position_template_23_en"/>
        <field name="tax_src_id" ref="hst13_en"/>
        <field name="tax_dest_id" ref="hst135_en"/>
    </record>

    <record id="fiscal_position_tax_template_24_13_en" model="account.fiscal.position.tax.template">
        <field name="position_id" ref="fiscal_position_template_24_en"/>
        <field name="tax_src_id" ref="hst13_en"/>
        <field name="tax_dest_id" ref="hst15_en"/>
    </record>

    <record id="fiscal_position_tax_template_3_13_en" model="account.fiscal.position.tax.template">
        <field name="position_id" ref="fiscal_position_template_3_en"/>
        <field name="tax_src_id" ref="hst13_en"/>
        <field name="tax_dest_id" ref="gst_en"/>
    </record>

    <record id="fiscal_position_tax_template_4_13_en" model="account.fiscal.position.tax.template">
        <field name="position_id" ref="fiscal_position_template_4_en"/>
        <field name="tax_src_id" ref="hst13_en"/>
        <field name="tax_dest_id" ref="notax_en"/>
=======
    <record id="fiscal_position_tax_template_21_13_sale_en" model="account.fiscal.position.tax.template">
        <field name="position_id" ref="fiscal_position_template_21_en"  />
        <field name="tax_src_id" ref="hst13_sale_en" />
        <field name="tax_dest_id" ref="hst12_sale_en" />
    </record>

    <record id="fiscal_position_tax_template_23_13_sale_en" model="account.fiscal.position.tax.template">
        <field name="position_id" ref="fiscal_position_template_23_en"  />
        <field name="tax_src_id" ref="hst13_sale_en" />
        <field name="tax_dest_id" ref="hst135_sale_en" />
    </record>

    <record id="fiscal_position_tax_template_24_13_sale_en" model="account.fiscal.position.tax.template">
        <field name="position_id" ref="fiscal_position_template_24_en"  />
        <field name="tax_src_id" ref="hst13_sale_en" />
        <field name="tax_dest_id" ref="hst15_sale_en" />
    </record>

    <record id="fiscal_position_tax_template_3_13_sale_en" model="account.fiscal.position.tax.template">
        <field name="position_id" ref="fiscal_position_template_3_en"  />
        <field name="tax_src_id" ref="hst13_sale_en" />
        <field name="tax_dest_id" ref="gst_sale_en" />
    </record>

    <record id="fiscal_position_tax_template_4_13_sale_en" model="account.fiscal.position.tax.template">
        <field name="position_id" ref="fiscal_position_template_4_en"  />
        <field name="tax_src_id" ref="hst13_sale_en" />
>>>>>>> 55214947
    </record>

    <!--  Nova Scotia Fiscal Position Tax Templates (default is hst15) -->

<<<<<<< HEAD
    <record id="fiscal_position_tax_template_21_15_en" model="account.fiscal.position.tax.template">
        <field name="position_id" ref="fiscal_position_template_21_en"/>
        <field name="tax_src_id" ref="hst15_en"/>
        <field name="tax_dest_id" ref="hst12_en"/>
    </record>

    <record id="fiscal_position_tax_template_22_15_en" model="account.fiscal.position.tax.template">
        <field name="position_id" ref="fiscal_position_template_22_en"/>
        <field name="tax_src_id" ref="hst15_en"/>
        <field name="tax_dest_id" ref="hst13_en"/>
    </record>

    <record id="fiscal_position_tax_template_23_15_en" model="account.fiscal.position.tax.template">
        <field name="position_id" ref="fiscal_position_template_23_en"/>
        <field name="tax_src_id" ref="hst15_en"/>
        <field name="tax_dest_id" ref="hst135_en"/>
    </record>

    <record id="fiscal_position_tax_template_3_15_en" model="account.fiscal.position.tax.template">
        <field name="position_id" ref="fiscal_position_template_3_en"/>
        <field name="tax_src_id" ref="hst15_en"/>
        <field name="tax_dest_id" ref="gst_en"/>
    </record>

    <record id="fiscal_position_tax_template_4_15_en" model="account.fiscal.position.tax.template">
        <field name="position_id" ref="fiscal_position_template_4_en"/>
        <field name="tax_src_id" ref="hst15_en"/>
        <field name="tax_dest_id" ref="notax_en"/>
=======
    <record id="fiscal_position_tax_template_21_15_sale_en" model="account.fiscal.position.tax.template">
        <field name="position_id" ref="fiscal_position_template_21_en"  />
        <field name="tax_src_id" ref="hst15_sale_en" />
        <field name="tax_dest_id" ref="hst12_sale_en" />
    </record>

    <record id="fiscal_position_tax_template_22_15_sale_en" model="account.fiscal.position.tax.template">
        <field name="position_id" ref="fiscal_position_template_22_en"  />
        <field name="tax_src_id" ref="hst15_sale_en" />
        <field name="tax_dest_id" ref="hst13_sale_en" />
    </record>

    <record id="fiscal_position_tax_template_23_15_sale_en" model="account.fiscal.position.tax.template">
        <field name="position_id" ref="fiscal_position_template_23_en"  />
        <field name="tax_src_id" ref="hst15_sale_en" />
        <field name="tax_dest_id" ref="hst135_sale_en" />
    </record>

    <record id="fiscal_position_tax_template_3_15_sale_en" model="account.fiscal.position.tax.template">
        <field name="position_id" ref="fiscal_position_template_3_en"  />
        <field name="tax_src_id" ref="hst15_sale_en" />
        <field name="tax_dest_id" ref="gst_sale_en" />
    </record>

    <record id="fiscal_position_tax_template_4_15_sale_en" model="account.fiscal.position.tax.template">
        <field name="position_id" ref="fiscal_position_template_4_en"  />
        <field name="tax_src_id" ref="hst15_sale_en" />
>>>>>>> 55214947
    </record>

    <!--  Prince Edward Island Fiscal Position Tax Templates (default is gstpst_pe)-->

<<<<<<< HEAD
    <record id="fiscal_position_tax_template_21_pe_en" model="account.fiscal.position.tax.template">
        <field name="position_id" ref="fiscal_position_template_21_en"/>
        <field name="tax_src_id" ref="gstpst_pe_en"/>
        <field name="tax_dest_id" ref="hst12_en"/>
    </record>

    <record id="fiscal_position_tax_template_22_pe_en" model="account.fiscal.position.tax.template">
        <field name="position_id" ref="fiscal_position_template_22_en"/>
        <field name="tax_src_id" ref="gstpst_pe_en"/>
        <field name="tax_dest_id" ref="hst13_en"/>
    </record>

    <record id="fiscal_position_tax_template_23_pe_en" model="account.fiscal.position.tax.template">
        <field name="position_id" ref="fiscal_position_template_23_en"/>
        <field name="tax_src_id" ref="gstpst_pe_en"/>
        <field name="tax_dest_id" ref="hst135_en"/>
    </record>

    <record id="fiscal_position_tax_template_24_pe_en" model="account.fiscal.position.tax.template">
        <field name="position_id" ref="fiscal_position_template_24_en"/>
        <field name="tax_src_id" ref="gstpst_pe_en"/>
        <field name="tax_dest_id" ref="hst15_en"/>
    </record>

    <record id="fiscal_position_tax_template_3_pe_en" model="account.fiscal.position.tax.template">
        <field name="position_id" ref="fiscal_position_template_3_en"/>
        <field name="tax_src_id" ref="gstpst_pe_en"/>
        <field name="tax_dest_id" ref="gst_en"/>
    </record>

    <record id="fiscal_position_tax_template_4_qc_en" model="account.fiscal.position.tax.template">
        <field name="position_id" ref="fiscal_position_template_4_en"/>
        <field name="tax_src_id" ref="gstpst_pe_en"/>
        <field name="tax_dest_id" ref="notax_en"/>
    </record>

    <!--  Quebec Fiscal Position Tax Templates (default is gstpst_qc)-->

    <record id="fiscal_position_tax_template_21_qc_en" model="account.fiscal.position.tax.template">
        <field name="position_id" ref="fiscal_position_template_21_en"/>
        <field name="tax_src_id" ref="gstpst_qc_en"/>
        <field name="tax_dest_id" ref="hst12_en"/>
    </record>

    <record id="fiscal_position_tax_template_22_qc_en" model="account.fiscal.position.tax.template">
        <field name="position_id" ref="fiscal_position_template_22_en"/>
        <field name="tax_src_id" ref="gstpst_qc_en"/>
        <field name="tax_dest_id" ref="hst13_en"/>
    </record>

    <record id="fiscal_position_tax_template_24_qc_en" model="account.fiscal.position.tax.template">
        <field name="position_id" ref="fiscal_position_template_24_en"/>
        <field name="tax_src_id" ref="gstpst_qc_en"/>
        <field name="tax_dest_id" ref="hst15_en"/>
    </record>

    <record id="fiscal_position_tax_template_3_qc_en" model="account.fiscal.position.tax.template">
        <field name="position_id" ref="fiscal_position_template_3_en"/>
        <field name="tax_src_id" ref="gstpst_qc_en"/>
        <field name="tax_dest_id" ref="gst_en"/>
    </record>

    <record id="fiscal_position_tax_template_4_qc_en" model="account.fiscal.position.tax.template">
        <field name="position_id" ref="fiscal_position_template_4_en"/>
        <field name="tax_src_id" ref="gstpst_qc_en"/>
        <field name="tax_dest_id" ref="notax_en"/>
=======
    <record id="fiscal_position_tax_template_21_pe_sale_en" model="account.fiscal.position.tax.template">
        <field name="position_id" ref="fiscal_position_template_21_en"  />
        <field name="tax_src_id" ref="gstpst_pe_sale_en" />
        <field name="tax_dest_id" ref="hst12_sale_en" />
    </record>

    <record id="fiscal_position_tax_template_22_pe_sale_en" model="account.fiscal.position.tax.template">
        <field name="position_id" ref="fiscal_position_template_22_en"  />
        <field name="tax_src_id" ref="gstpst_pe_sale_en" />
        <field name="tax_dest_id" ref="hst13_sale_en" />
    </record>

    <record id="fiscal_position_tax_template_23_pe_sale_en" model="account.fiscal.position.tax.template">
        <field name="position_id" ref="fiscal_position_template_23_en"  />
        <field name="tax_src_id" ref="gstpst_pe_sale_en" />
        <field name="tax_dest_id" ref="hst135_sale_en" />
    </record>

    <record id="fiscal_position_tax_template_24_pe_sale_en" model="account.fiscal.position.tax.template">
        <field name="position_id" ref="fiscal_position_template_24_en"  />
        <field name="tax_src_id" ref="gstpst_pe_sale_en" />
        <field name="tax_dest_id" ref="hst15_sale_en" />
    </record>

    <record id="fiscal_position_tax_template_3_pe_sale_en" model="account.fiscal.position.tax.template">
        <field name="position_id" ref="fiscal_position_template_3_en"  />
        <field name="tax_src_id" ref="gstpst_pe_sale_en" />
        <field name="tax_dest_id" ref="gst_sale_en" />
    </record>

    <record id="fiscal_position_tax_template_4_qc_sale_en" model="account.fiscal.position.tax.template">
        <field name="position_id" ref="fiscal_position_template_4_en"  />
        <field name="tax_src_id" ref="gstpst_pe_sale_en" />
    </record>

    <!--  Quebec Fiscal Position Tax Templates (default is gsttvq)-->

    <record id="fiscal_position_tax_template_21_qc_sale_en" model="account.fiscal.position.tax.template">
        <field name="position_id" ref="fiscal_position_template_21_en"  />
        <field name="tax_src_id" ref="gsttvq_sale_en" />
        <field name="tax_dest_id" ref="hst12_sale_en" />
    </record>

    <record id="fiscal_position_tax_template_22_qc_sale_en" model="account.fiscal.position.tax.template">
        <field name="position_id" ref="fiscal_position_template_22_en"  />
        <field name="tax_src_id" ref="gsttvq_sale_en" />
        <field name="tax_dest_id" ref="hst13_sale_en" />
    </record>

    <record id="fiscal_position_tax_template_24_qc_sale_en" model="account.fiscal.position.tax.template">
        <field name="position_id" ref="fiscal_position_template_24_en"  />
        <field name="tax_src_id" ref="gsttvq_sale_en" />
        <field name="tax_dest_id" ref="hst15_sale_en" />
    </record>

    <record id="fiscal_position_tax_template_3_qc_sale_en" model="account.fiscal.position.tax.template">
        <field name="position_id" ref="fiscal_position_template_3_en"  />
        <field name="tax_src_id" ref="gsttvq_sale_en" />
        <field name="tax_dest_id" ref="gst_sale_en" />
    </record>

    <record id="fiscal_position_tax_template_4_qc_sale_en" model="account.fiscal.position.tax.template">
        <field name="position_id" ref="fiscal_position_template_4_en"  />
        <field name="tax_src_id" ref="gsttvq_sale_en" />
>>>>>>> 55214947
    </record>

    <!--  Saskatchewan Fiscal Position Tax Templates (default is gstpst_sk)-->

<<<<<<< HEAD
    <record id="fiscal_position_tax_template_21_sk_en" model="account.fiscal.position.tax.template">
        <field name="position_id" ref="fiscal_position_template_21_en"/>
        <field name="tax_src_id" ref="gstpst_sk_en"/>
        <field name="tax_dest_id" ref="hst12_en"/>
    </record>

    <record id="fiscal_position_tax_template_22_sk_en" model="account.fiscal.position.tax.template">
        <field name="position_id" ref="fiscal_position_template_22_en"/>
        <field name="tax_src_id" ref="gstpst_sk_en"/>
        <field name="tax_dest_id" ref="hst13_en"/>
    </record>

    <record id="fiscal_position_tax_template_23_sk_en" model="account.fiscal.position.tax.template">
        <field name="position_id" ref="fiscal_position_template_23_en"/>
        <field name="tax_src_id" ref="gstpst_sk_en"/>
        <field name="tax_dest_id" ref="hst135_en"/>
    </record>

    <record id="fiscal_position_tax_template_24_sk_en" model="account.fiscal.position.tax.template">
        <field name="position_id" ref="fiscal_position_template_24_en"/>
        <field name="tax_src_id" ref="gstpst_sk_en"/>
        <field name="tax_dest_id" ref="hst15_en"/>
    </record>

    <record id="fiscal_position_tax_template_3_sk_en" model="account.fiscal.position.tax.template">
        <field name="position_id" ref="fiscal_position_template_3_en"/>
        <field name="tax_src_id" ref="gstpst_sk_en"/>
        <field name="tax_dest_id" ref="gst_en"/>
    </record>

    <record id="fiscal_position_tax_template_4_sk_en" model="account.fiscal.position.tax.template">
        <field name="position_id" ref="fiscal_position_template_4_en"/>
        <field name="tax_src_id" ref="gstpst_sk_en"/>
        <field name="tax_dest_id" ref="notax_en"/>
    </record>

    <!-- Fiscal Position Account Templates - Incomes -->

    <record id="fiscal_position_account_template_21_income_en" model="account.fiscal.position.account.template">
        <field name="position_id" ref="fiscal_position_template_21_en"/>
        <field name="account_src_id" ref="chart411_en"/>
        <field name="account_dest_id" ref="chart412_en"/>
    </record>

    <record id="fiscal_position_account_template_22_income_en" model="account.fiscal.position.account.template">
        <field name="position_id" ref="fiscal_position_template_22_en"/>
        <field name="account_src_id" ref="chart411_en"/>
        <field name="account_dest_id" ref="chart412_en"/>
    </record>

    <record id="fiscal_position_account_template_23_income_en" model="account.fiscal.position.account.template">
        <field name="position_id" ref="fiscal_position_template_23_en"/>
        <field name="account_src_id" ref="chart411_en"/>
        <field name="account_dest_id" ref="chart412_en"/>
    </record>

    <record id="fiscal_position_account_template_24_income_en" model="account.fiscal.position.account.template">
        <field name="position_id" ref="fiscal_position_template_24_en"/>
        <field name="account_src_id" ref="chart411_en"/>
        <field name="account_dest_id" ref="chart412_en"/>
    </record>

    <record id="fiscal_position_account_template_3_income_en" model="account.fiscal.position.account.template">
        <field name="position_id" ref="fiscal_position_template_3_en"/>
        <field name="account_src_id" ref="chart411_en"/>
        <field name="account_dest_id" ref="chart413_en"/>
    </record>

    <record id="fiscal_position_account_template_4_income_en" model="account.fiscal.position.account.template">
        <field name="position_id" ref="fiscal_position_template_4_en"/>
        <field name="account_src_id" ref="chart411_en"/>
        <field name="account_dest_id" ref="chart414_en"/>
    </record>

    <!-- Fiscal Position Account Templates - Expenses -->

    <record id="fiscal_position_account_template_21_expense_en" model="account.fiscal.position.account.template">
        <field name="position_id" ref="fiscal_position_template_21_en"/>
        <field name="account_src_id" ref="chart5111_en"/>
        <field name="account_dest_id" ref="chart5112_en"/>
    </record>

    <record id="fiscal_position_account_template_22_expense_en" model="account.fiscal.position.account.template">
        <field name="position_id" ref="fiscal_position_template_22_en"/>
        <field name="account_src_id" ref="chart5111_en"/>
        <field name="account_dest_id" ref="chart5112_en"/>
    </record>

    <record id="fiscal_position_account_template_23_expense_en" model="account.fiscal.position.account.template">
        <field name="position_id" ref="fiscal_position_template_23_en"/>
        <field name="account_src_id" ref="chart5111_en"/>
        <field name="account_dest_id" ref="chart5112_en"/>
    </record>

    <record id="fiscal_position_account_template_24_expense_en" model="account.fiscal.position.account.template">
        <field name="position_id" ref="fiscal_position_template_24_en"/>
        <field name="account_src_id" ref="chart5111_en"/>
        <field name="account_dest_id" ref="chart5112_en"/>
    </record>

    <record id="fiscal_position_account_template_3_expense_en" model="account.fiscal.position.account.template">
        <field name="position_id" ref="fiscal_position_template_3_en"/>
        <field name="account_src_id" ref="chart5111_en"/>
        <field name="account_dest_id" ref="chart5113_en"/>
    </record>

    <record id="fiscal_position_account_template_4_expense_en" model="account.fiscal.position.account.template">
        <field name="position_id" ref="fiscal_position_template_4_en"/>
        <field name="account_src_id" ref="chart5111_en"/>
        <field name="account_dest_id" ref="chart5114_en"/>
=======
    <record id="fiscal_position_tax_template_21_sk_sale_en" model="account.fiscal.position.tax.template">
        <field name="position_id" ref="fiscal_position_template_21_en"  />
        <field name="tax_src_id" ref="gstpst_sk_sale_en" />
        <field name="tax_dest_id" ref="hst12_sale_en" />
    </record>

    <record id="fiscal_position_tax_template_22_sk_sale_en" model="account.fiscal.position.tax.template">
        <field name="position_id" ref="fiscal_position_template_22_en"  />
        <field name="tax_src_id" ref="gstpst_sk_sale_en" />
        <field name="tax_dest_id" ref="hst13_sale_en" />
    </record>

    <record id="fiscal_position_tax_template_23_sk_sale_en" model="account.fiscal.position.tax.template">
        <field name="position_id" ref="fiscal_position_template_23_en"  />
        <field name="tax_src_id" ref="gstpst_sk_sale_en" />
        <field name="tax_dest_id" ref="hst135_sale_en" />
    </record>

    <record id="fiscal_position_tax_template_24_sk_sale_en" model="account.fiscal.position.tax.template">
        <field name="position_id" ref="fiscal_position_template_24_en"  />
        <field name="tax_src_id" ref="gstpst_sk_sale_en" />
        <field name="tax_dest_id" ref="hst15_sale_en" />
    </record>

    <record id="fiscal_position_tax_template_3_sk_sale_en" model="account.fiscal.position.tax.template">
        <field name="position_id" ref="fiscal_position_template_3_en"  />
        <field name="tax_src_id" ref="gstpst_sk_sale_en" />
        <field name="tax_dest_id" ref="gst_sale_en" />
    </record>

    <record id="fiscal_position_tax_template_4_sk_sale_en" model="account.fiscal.position.tax.template">
        <field name="position_id" ref="fiscal_position_template_4_en"  />
        <field name="tax_src_id" ref="gstpst_sk_sale_en" />
    </record>

    <!-- Fiscal Position Account Templates - Products -->

    <record id="fiscal_position_product_template_21_en" model="account.fiscal.position.account.template">
        <field name="position_id" ref="fiscal_position_template_21_en"  />
        <field name="account_src_id" ref="chart411_en" />
        <field name="account_dest_id" ref="chart412_en" />
    </record>

    <record id="fiscal_position_product_template_22_en" model="account.fiscal.position.account.template">
        <field name="position_id" ref="fiscal_position_template_22_en"  />
        <field name="account_src_id" ref="chart411_en" />
        <field name="account_dest_id" ref="chart412_en" />
    </record>

    <record id="fiscal_position_product_template_23_en" model="account.fiscal.position.account.template">
        <field name="position_id" ref="fiscal_position_template_23_en"  />
        <field name="account_src_id" ref="chart411_en" />
        <field name="account_dest_id" ref="chart412_en" />
    </record>

    <record id="fiscal_position_product_template_24_en" model="account.fiscal.position.account.template">
        <field name="position_id" ref="fiscal_position_template_24_en"  />
        <field name="account_src_id" ref="chart411_en" />
        <field name="account_dest_id" ref="chart412_en" />
    </record>

    <record id="fiscal_position_product_template_3_en" model="account.fiscal.position.account.template">
        <field name="position_id" ref="fiscal_position_template_3_en"  />
        <field name="account_src_id" ref="chart411_en" />
        <field name="account_dest_id" ref="chart413_en" />
    </record>

    <record id="fiscal_position_product_template_4_en" model="account.fiscal.position.account.template">
        <field name="position_id" ref="fiscal_position_template_4_en"  />
        <field name="account_src_id" ref="chart411_en" />
        <field name="account_dest_id" ref="chart414_en" />
    </record>

    <!-- Fiscal Position Account Templates - Charges -->

    <record id="fiscal_position_charge_template_21_en" model="account.fiscal.position.account.template">
        <field name="position_id" ref="fiscal_position_template_21_en"  />
        <field name="account_src_id" ref="chart5111_en" />
        <field name="account_dest_id" ref="chart5112_en" />
    </record>

    <record id="fiscal_position_charge_template_22_en" model="account.fiscal.position.account.template">
        <field name="position_id" ref="fiscal_position_template_22_en"  />
        <field name="account_src_id" ref="chart5111_en" />
        <field name="account_dest_id" ref="chart5112_en" />
    </record>

    <record id="fiscal_position_charge_template_23_en" model="account.fiscal.position.account.template">
        <field name="position_id" ref="fiscal_position_template_23_en"  />
        <field name="account_src_id" ref="chart5111_en" />
        <field name="account_dest_id" ref="chart5112_en" />
    </record>

    <record id="fiscal_position_charge_template_24_en" model="account.fiscal.position.account.template">
        <field name="position_id" ref="fiscal_position_template_24_en"  />
        <field name="account_src_id" ref="chart5111_en" />
        <field name="account_dest_id" ref="chart5112_en" />
    </record>

    <record id="fiscal_position_charge_template_3_en" model="account.fiscal.position.account.template">
        <field name="position_id" ref="fiscal_position_template_3_en"  />
        <field name="account_src_id" ref="chart5111_en" />
        <field name="account_dest_id" ref="chart5113_en" />
    </record>

    <record id="fiscal_position_charge_template_4_en" model="account.fiscal.position.account.template">
        <field name="position_id" ref="fiscal_position_template_4_en"  />
        <field name="account_src_id" ref="chart5111_en" />
        <field name="account_dest_id" ref="chart5114_en" />
>>>>>>> 55214947
    </record>

    </data>
</openerp>    <|MERGE_RESOLUTION|>--- conflicted
+++ resolved
@@ -39,38 +39,6 @@
         <field name="chart_template_id" ref="ca_en_chart_template_en"/>
     </record>
 
-<<<<<<< HEAD
-    <!--  Alberta Fiscal Position Tax Templates (default is gst) -->
-
-    <record id="fiscal_position_tax_template_21_ab_en" model="account.fiscal.position.tax.template">
-        <field name="position_id" ref="fiscal_position_template_21_en"/>
-        <field name="tax_src_id" ref="gst_en"/>
-        <field name="tax_dest_id" ref="hst12_en"/>
-    </record>
-
-    <record id="fiscal_position_tax_template_22_ab_en" model="account.fiscal.position.tax.template">
-        <field name="position_id" ref="fiscal_position_template_22_en"/>
-        <field name="tax_src_id" ref="gst_en"/>
-        <field name="tax_dest_id" ref="hst13_en"/>
-    </record>
-
-    <record id="fiscal_position_tax_template_23_ab_en" model="account.fiscal.position.tax.template">
-        <field name="position_id" ref="fiscal_position_template_23_en"/>
-        <field name="tax_src_id" ref="gst_en"/>
-        <field name="tax_dest_id" ref="hst135_en"/>
-    </record>
-
-    <record id="fiscal_position_tax_template_24_ab_en" model="account.fiscal.position.tax.template">
-        <field name="position_id" ref="fiscal_position_template_24_en"/>
-        <field name="tax_src_id" ref="gst_en"/>
-        <field name="tax_dest_id" ref="hst15_en"/>
-    </record>
-
-    <record id="fiscal_position_tax_template_4_ab_en" model="account.fiscal.position.tax.template">
-        <field name="position_id" ref="fiscal_position_template_4_en"/>
-        <field name="tax_src_id" ref="gst_en"/>
-        <field name="tax_dest_id" ref="notax_en"/>
-=======
         <!-- PURCHASES TAXES -->
 
     <!--  Alberta Fiscal Position Tax Templates (default is gst) -->
@@ -372,41 +340,10 @@
     <record id="fiscal_position_tax_template_4_ab_sale_en" model="account.fiscal.position.tax.template">
         <field name="position_id" ref="fiscal_position_template_4_en"  />
         <field name="tax_src_id" ref="gst_sale_en" />
->>>>>>> 55214947
     </record>
 
     <!--  British Columbia Fiscal Position Tax Templates (default is hst12) -->
 
-<<<<<<< HEAD
-    <record id="fiscal_position_tax_template_22_12c_en" model="account.fiscal.position.tax.template">
-        <field name="position_id" ref="fiscal_position_template_22_en"/>
-        <field name="tax_src_id" ref="hst12_en"/>
-        <field name="tax_dest_id" ref="hst13_en"/>
-    </record>
-
-    <record id="fiscal_position_tax_template_23_12_en" model="account.fiscal.position.tax.template">
-        <field name="position_id" ref="fiscal_position_template_23_en"/>
-        <field name="tax_src_id" ref="hst12_en"/>
-        <field name="tax_dest_id" ref="hst135_en"/>
-    </record>
-
-    <record id="fiscal_position_tax_template_24_12_en" model="account.fiscal.position.tax.template">
-        <field name="position_id" ref="fiscal_position_template_24_en"/>
-        <field name="tax_src_id" ref="hst12_en"/>
-        <field name="tax_dest_id" ref="hst15_en"/>
-    </record>
-
-    <record id="fiscal_position_tax_template_3_12_en" model="account.fiscal.position.tax.template">
-        <field name="position_id" ref="fiscal_position_template_3_en"/>
-        <field name="tax_src_id" ref="hst12_en"/>
-        <field name="tax_dest_id" ref="gst_en"/>
-    </record>
-
-    <record id="fiscal_position_tax_template_4_12_en" model="account.fiscal.position.tax.template">
-        <field name="position_id" ref="fiscal_position_template_4_en"/>
-        <field name="tax_src_id" ref="hst12_en"/>
-        <field name="tax_dest_id" ref="notax_en"/>
-=======
     <record id="fiscal_position_tax_template_22_12c_sale_en" model="account.fiscal.position.tax.template">
         <field name="position_id" ref="fiscal_position_template_22_en"  />
         <field name="tax_src_id" ref="hst12_sale_en" />
@@ -434,47 +371,10 @@
     <record id="fiscal_position_tax_template_4_12_sale_en" model="account.fiscal.position.tax.template">
         <field name="position_id" ref="fiscal_position_template_4_en"  />
         <field name="tax_src_id" ref="hst12_sale_en" />
->>>>>>> 55214947
     </record>
 
     <!--  Manitoba Fiscal Position Tax Templates (default is gstpst_mb) -->
 
-<<<<<<< HEAD
-    <record id="fiscal_position_tax_template_21_mb_en" model="account.fiscal.position.tax.template">
-        <field name="position_id" ref="fiscal_position_template_21_en"/>
-        <field name="tax_src_id" ref="gstpst_mb_en"/>
-        <field name="tax_dest_id" ref="hst12_en"/>
-    </record>
-
-    <record id="fiscal_position_tax_template_22_mb_en" model="account.fiscal.position.tax.template">
-        <field name="position_id" ref="fiscal_position_template_22_en"/>
-        <field name="tax_src_id" ref="gstpst_mb_en"/>
-        <field name="tax_dest_id" ref="hst13_en"/>
-    </record>
-
-    <record id="fiscal_position_tax_template_23_mb_en" model="account.fiscal.position.tax.template">
-        <field name="position_id" ref="fiscal_position_template_23_en"/>
-        <field name="tax_src_id" ref="gstpst_mb_en"/>
-        <field name="tax_dest_id" ref="hst135_en"/>
-    </record>
-
-    <record id="fiscal_position_tax_template_24_mb_en" model="account.fiscal.position.tax.template">
-        <field name="position_id" ref="fiscal_position_template_24_en"/>
-        <field name="tax_src_id" ref="gstpst_mb_en"/>
-        <field name="tax_dest_id" ref="hst15_en"/>
-    </record>
-
-    <record id="fiscal_position_tax_template_3_mb_en" model="account.fiscal.position.tax.template">
-        <field name="position_id" ref="fiscal_position_template_3_en"/>
-        <field name="tax_src_id" ref="gstpst_mb_en"/>
-        <field name="tax_dest_id" ref="gst_en"/>
-    </record>
-
-    <record id="fiscal_position_tax_template_4_mb_en" model="account.fiscal.position.tax.template">
-        <field name="position_id" ref="fiscal_position_template_4_en"/>
-        <field name="tax_src_id" ref="gstpst_mb_en"/>
-        <field name="tax_dest_id" ref="notax_en"/>
-=======
     <record id="fiscal_position_tax_template_21_mb_sale_en" model="account.fiscal.position.tax.template">
         <field name="position_id" ref="fiscal_position_template_21_en"  />
         <field name="tax_src_id" ref="gstpst_mb_sale_en" />
@@ -508,41 +408,10 @@
     <record id="fiscal_position_tax_template_4_mb_sale_en" model="account.fiscal.position.tax.template">
         <field name="position_id" ref="fiscal_position_template_4_en"  />
         <field name="tax_src_id" ref="gstpst_mb_sale_en" />
->>>>>>> 55214947
     </record>
 
     <!--  New Brunswick, Newfoundland and Labrador and Ontario Fiscal Position Tax Templates (default is hst13) -->
 
-<<<<<<< HEAD
-    <record id="fiscal_position_tax_template_21_13_en" model="account.fiscal.position.tax.template">
-        <field name="position_id" ref="fiscal_position_template_21_en"/>
-        <field name="tax_src_id" ref="hst13_en"/>
-        <field name="tax_dest_id" ref="hst12_en"/>
-    </record>
-
-    <record id="fiscal_position_tax_template_23_13_en" model="account.fiscal.position.tax.template">
-        <field name="position_id" ref="fiscal_position_template_23_en"/>
-        <field name="tax_src_id" ref="hst13_en"/>
-        <field name="tax_dest_id" ref="hst135_en"/>
-    </record>
-
-    <record id="fiscal_position_tax_template_24_13_en" model="account.fiscal.position.tax.template">
-        <field name="position_id" ref="fiscal_position_template_24_en"/>
-        <field name="tax_src_id" ref="hst13_en"/>
-        <field name="tax_dest_id" ref="hst15_en"/>
-    </record>
-
-    <record id="fiscal_position_tax_template_3_13_en" model="account.fiscal.position.tax.template">
-        <field name="position_id" ref="fiscal_position_template_3_en"/>
-        <field name="tax_src_id" ref="hst13_en"/>
-        <field name="tax_dest_id" ref="gst_en"/>
-    </record>
-
-    <record id="fiscal_position_tax_template_4_13_en" model="account.fiscal.position.tax.template">
-        <field name="position_id" ref="fiscal_position_template_4_en"/>
-        <field name="tax_src_id" ref="hst13_en"/>
-        <field name="tax_dest_id" ref="notax_en"/>
-=======
     <record id="fiscal_position_tax_template_21_13_sale_en" model="account.fiscal.position.tax.template">
         <field name="position_id" ref="fiscal_position_template_21_en"  />
         <field name="tax_src_id" ref="hst13_sale_en" />
@@ -570,41 +439,10 @@
     <record id="fiscal_position_tax_template_4_13_sale_en" model="account.fiscal.position.tax.template">
         <field name="position_id" ref="fiscal_position_template_4_en"  />
         <field name="tax_src_id" ref="hst13_sale_en" />
->>>>>>> 55214947
     </record>
 
     <!--  Nova Scotia Fiscal Position Tax Templates (default is hst15) -->
 
-<<<<<<< HEAD
-    <record id="fiscal_position_tax_template_21_15_en" model="account.fiscal.position.tax.template">
-        <field name="position_id" ref="fiscal_position_template_21_en"/>
-        <field name="tax_src_id" ref="hst15_en"/>
-        <field name="tax_dest_id" ref="hst12_en"/>
-    </record>
-
-    <record id="fiscal_position_tax_template_22_15_en" model="account.fiscal.position.tax.template">
-        <field name="position_id" ref="fiscal_position_template_22_en"/>
-        <field name="tax_src_id" ref="hst15_en"/>
-        <field name="tax_dest_id" ref="hst13_en"/>
-    </record>
-
-    <record id="fiscal_position_tax_template_23_15_en" model="account.fiscal.position.tax.template">
-        <field name="position_id" ref="fiscal_position_template_23_en"/>
-        <field name="tax_src_id" ref="hst15_en"/>
-        <field name="tax_dest_id" ref="hst135_en"/>
-    </record>
-
-    <record id="fiscal_position_tax_template_3_15_en" model="account.fiscal.position.tax.template">
-        <field name="position_id" ref="fiscal_position_template_3_en"/>
-        <field name="tax_src_id" ref="hst15_en"/>
-        <field name="tax_dest_id" ref="gst_en"/>
-    </record>
-
-    <record id="fiscal_position_tax_template_4_15_en" model="account.fiscal.position.tax.template">
-        <field name="position_id" ref="fiscal_position_template_4_en"/>
-        <field name="tax_src_id" ref="hst15_en"/>
-        <field name="tax_dest_id" ref="notax_en"/>
-=======
     <record id="fiscal_position_tax_template_21_15_sale_en" model="account.fiscal.position.tax.template">
         <field name="position_id" ref="fiscal_position_template_21_en"  />
         <field name="tax_src_id" ref="hst15_sale_en" />
@@ -632,79 +470,10 @@
     <record id="fiscal_position_tax_template_4_15_sale_en" model="account.fiscal.position.tax.template">
         <field name="position_id" ref="fiscal_position_template_4_en"  />
         <field name="tax_src_id" ref="hst15_sale_en" />
->>>>>>> 55214947
     </record>
 
     <!--  Prince Edward Island Fiscal Position Tax Templates (default is gstpst_pe)-->
 
-<<<<<<< HEAD
-    <record id="fiscal_position_tax_template_21_pe_en" model="account.fiscal.position.tax.template">
-        <field name="position_id" ref="fiscal_position_template_21_en"/>
-        <field name="tax_src_id" ref="gstpst_pe_en"/>
-        <field name="tax_dest_id" ref="hst12_en"/>
-    </record>
-
-    <record id="fiscal_position_tax_template_22_pe_en" model="account.fiscal.position.tax.template">
-        <field name="position_id" ref="fiscal_position_template_22_en"/>
-        <field name="tax_src_id" ref="gstpst_pe_en"/>
-        <field name="tax_dest_id" ref="hst13_en"/>
-    </record>
-
-    <record id="fiscal_position_tax_template_23_pe_en" model="account.fiscal.position.tax.template">
-        <field name="position_id" ref="fiscal_position_template_23_en"/>
-        <field name="tax_src_id" ref="gstpst_pe_en"/>
-        <field name="tax_dest_id" ref="hst135_en"/>
-    </record>
-
-    <record id="fiscal_position_tax_template_24_pe_en" model="account.fiscal.position.tax.template">
-        <field name="position_id" ref="fiscal_position_template_24_en"/>
-        <field name="tax_src_id" ref="gstpst_pe_en"/>
-        <field name="tax_dest_id" ref="hst15_en"/>
-    </record>
-
-    <record id="fiscal_position_tax_template_3_pe_en" model="account.fiscal.position.tax.template">
-        <field name="position_id" ref="fiscal_position_template_3_en"/>
-        <field name="tax_src_id" ref="gstpst_pe_en"/>
-        <field name="tax_dest_id" ref="gst_en"/>
-    </record>
-
-    <record id="fiscal_position_tax_template_4_qc_en" model="account.fiscal.position.tax.template">
-        <field name="position_id" ref="fiscal_position_template_4_en"/>
-        <field name="tax_src_id" ref="gstpst_pe_en"/>
-        <field name="tax_dest_id" ref="notax_en"/>
-    </record>
-
-    <!--  Quebec Fiscal Position Tax Templates (default is gstpst_qc)-->
-
-    <record id="fiscal_position_tax_template_21_qc_en" model="account.fiscal.position.tax.template">
-        <field name="position_id" ref="fiscal_position_template_21_en"/>
-        <field name="tax_src_id" ref="gstpst_qc_en"/>
-        <field name="tax_dest_id" ref="hst12_en"/>
-    </record>
-
-    <record id="fiscal_position_tax_template_22_qc_en" model="account.fiscal.position.tax.template">
-        <field name="position_id" ref="fiscal_position_template_22_en"/>
-        <field name="tax_src_id" ref="gstpst_qc_en"/>
-        <field name="tax_dest_id" ref="hst13_en"/>
-    </record>
-
-    <record id="fiscal_position_tax_template_24_qc_en" model="account.fiscal.position.tax.template">
-        <field name="position_id" ref="fiscal_position_template_24_en"/>
-        <field name="tax_src_id" ref="gstpst_qc_en"/>
-        <field name="tax_dest_id" ref="hst15_en"/>
-    </record>
-
-    <record id="fiscal_position_tax_template_3_qc_en" model="account.fiscal.position.tax.template">
-        <field name="position_id" ref="fiscal_position_template_3_en"/>
-        <field name="tax_src_id" ref="gstpst_qc_en"/>
-        <field name="tax_dest_id" ref="gst_en"/>
-    </record>
-
-    <record id="fiscal_position_tax_template_4_qc_en" model="account.fiscal.position.tax.template">
-        <field name="position_id" ref="fiscal_position_template_4_en"/>
-        <field name="tax_src_id" ref="gstpst_qc_en"/>
-        <field name="tax_dest_id" ref="notax_en"/>
-=======
     <record id="fiscal_position_tax_template_21_pe_sale_en" model="account.fiscal.position.tax.template">
         <field name="position_id" ref="fiscal_position_template_21_en"  />
         <field name="tax_src_id" ref="gstpst_pe_sale_en" />
@@ -769,123 +538,10 @@
     <record id="fiscal_position_tax_template_4_qc_sale_en" model="account.fiscal.position.tax.template">
         <field name="position_id" ref="fiscal_position_template_4_en"  />
         <field name="tax_src_id" ref="gsttvq_sale_en" />
->>>>>>> 55214947
     </record>
 
     <!--  Saskatchewan Fiscal Position Tax Templates (default is gstpst_sk)-->
 
-<<<<<<< HEAD
-    <record id="fiscal_position_tax_template_21_sk_en" model="account.fiscal.position.tax.template">
-        <field name="position_id" ref="fiscal_position_template_21_en"/>
-        <field name="tax_src_id" ref="gstpst_sk_en"/>
-        <field name="tax_dest_id" ref="hst12_en"/>
-    </record>
-
-    <record id="fiscal_position_tax_template_22_sk_en" model="account.fiscal.position.tax.template">
-        <field name="position_id" ref="fiscal_position_template_22_en"/>
-        <field name="tax_src_id" ref="gstpst_sk_en"/>
-        <field name="tax_dest_id" ref="hst13_en"/>
-    </record>
-
-    <record id="fiscal_position_tax_template_23_sk_en" model="account.fiscal.position.tax.template">
-        <field name="position_id" ref="fiscal_position_template_23_en"/>
-        <field name="tax_src_id" ref="gstpst_sk_en"/>
-        <field name="tax_dest_id" ref="hst135_en"/>
-    </record>
-
-    <record id="fiscal_position_tax_template_24_sk_en" model="account.fiscal.position.tax.template">
-        <field name="position_id" ref="fiscal_position_template_24_en"/>
-        <field name="tax_src_id" ref="gstpst_sk_en"/>
-        <field name="tax_dest_id" ref="hst15_en"/>
-    </record>
-
-    <record id="fiscal_position_tax_template_3_sk_en" model="account.fiscal.position.tax.template">
-        <field name="position_id" ref="fiscal_position_template_3_en"/>
-        <field name="tax_src_id" ref="gstpst_sk_en"/>
-        <field name="tax_dest_id" ref="gst_en"/>
-    </record>
-
-    <record id="fiscal_position_tax_template_4_sk_en" model="account.fiscal.position.tax.template">
-        <field name="position_id" ref="fiscal_position_template_4_en"/>
-        <field name="tax_src_id" ref="gstpst_sk_en"/>
-        <field name="tax_dest_id" ref="notax_en"/>
-    </record>
-
-    <!-- Fiscal Position Account Templates - Incomes -->
-
-    <record id="fiscal_position_account_template_21_income_en" model="account.fiscal.position.account.template">
-        <field name="position_id" ref="fiscal_position_template_21_en"/>
-        <field name="account_src_id" ref="chart411_en"/>
-        <field name="account_dest_id" ref="chart412_en"/>
-    </record>
-
-    <record id="fiscal_position_account_template_22_income_en" model="account.fiscal.position.account.template">
-        <field name="position_id" ref="fiscal_position_template_22_en"/>
-        <field name="account_src_id" ref="chart411_en"/>
-        <field name="account_dest_id" ref="chart412_en"/>
-    </record>
-
-    <record id="fiscal_position_account_template_23_income_en" model="account.fiscal.position.account.template">
-        <field name="position_id" ref="fiscal_position_template_23_en"/>
-        <field name="account_src_id" ref="chart411_en"/>
-        <field name="account_dest_id" ref="chart412_en"/>
-    </record>
-
-    <record id="fiscal_position_account_template_24_income_en" model="account.fiscal.position.account.template">
-        <field name="position_id" ref="fiscal_position_template_24_en"/>
-        <field name="account_src_id" ref="chart411_en"/>
-        <field name="account_dest_id" ref="chart412_en"/>
-    </record>
-
-    <record id="fiscal_position_account_template_3_income_en" model="account.fiscal.position.account.template">
-        <field name="position_id" ref="fiscal_position_template_3_en"/>
-        <field name="account_src_id" ref="chart411_en"/>
-        <field name="account_dest_id" ref="chart413_en"/>
-    </record>
-
-    <record id="fiscal_position_account_template_4_income_en" model="account.fiscal.position.account.template">
-        <field name="position_id" ref="fiscal_position_template_4_en"/>
-        <field name="account_src_id" ref="chart411_en"/>
-        <field name="account_dest_id" ref="chart414_en"/>
-    </record>
-
-    <!-- Fiscal Position Account Templates - Expenses -->
-
-    <record id="fiscal_position_account_template_21_expense_en" model="account.fiscal.position.account.template">
-        <field name="position_id" ref="fiscal_position_template_21_en"/>
-        <field name="account_src_id" ref="chart5111_en"/>
-        <field name="account_dest_id" ref="chart5112_en"/>
-    </record>
-
-    <record id="fiscal_position_account_template_22_expense_en" model="account.fiscal.position.account.template">
-        <field name="position_id" ref="fiscal_position_template_22_en"/>
-        <field name="account_src_id" ref="chart5111_en"/>
-        <field name="account_dest_id" ref="chart5112_en"/>
-    </record>
-
-    <record id="fiscal_position_account_template_23_expense_en" model="account.fiscal.position.account.template">
-        <field name="position_id" ref="fiscal_position_template_23_en"/>
-        <field name="account_src_id" ref="chart5111_en"/>
-        <field name="account_dest_id" ref="chart5112_en"/>
-    </record>
-
-    <record id="fiscal_position_account_template_24_expense_en" model="account.fiscal.position.account.template">
-        <field name="position_id" ref="fiscal_position_template_24_en"/>
-        <field name="account_src_id" ref="chart5111_en"/>
-        <field name="account_dest_id" ref="chart5112_en"/>
-    </record>
-
-    <record id="fiscal_position_account_template_3_expense_en" model="account.fiscal.position.account.template">
-        <field name="position_id" ref="fiscal_position_template_3_en"/>
-        <field name="account_src_id" ref="chart5111_en"/>
-        <field name="account_dest_id" ref="chart5113_en"/>
-    </record>
-
-    <record id="fiscal_position_account_template_4_expense_en" model="account.fiscal.position.account.template">
-        <field name="position_id" ref="fiscal_position_template_4_en"/>
-        <field name="account_src_id" ref="chart5111_en"/>
-        <field name="account_dest_id" ref="chart5114_en"/>
-=======
     <record id="fiscal_position_tax_template_21_sk_sale_en" model="account.fiscal.position.tax.template">
         <field name="position_id" ref="fiscal_position_template_21_en"  />
         <field name="tax_src_id" ref="gstpst_sk_sale_en" />
@@ -995,7 +651,6 @@
         <field name="position_id" ref="fiscal_position_template_4_en"  />
         <field name="account_src_id" ref="chart5111_en" />
         <field name="account_dest_id" ref="chart5114_en" />
->>>>>>> 55214947
     </record>
 
     </data>
