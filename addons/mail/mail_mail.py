--- conflicted
+++ resolved
@@ -235,7 +235,6 @@
             is to be inherited by Portal, to add modify the link for signing in, in
             each notification email a partner receives.
         """
-<<<<<<< HEAD
         body_footer = ""
         # partner is a user, link to a related document (incentive to install portal)
         if partner and partner.user_ids and mail.model and mail.res_id \
@@ -256,27 +255,24 @@
             except except_orm, e:
                 pass
         return body_footer
-=======
+
+    def send_get_mail_body(self, cr, uid, mail, partner=None, context=None):
+        """ Return a specific ir_email body. The main purpose of this method
+            is to be inherited to add custom content depending on some module.
+
+            :param browse_record mail: mail.mail browse_record
+            :param browse_record partner: specific recipient partner
+        """
         body = mail.body_html
+
+        # add footer
+        body_footer = self.send_get_mail_body_footer(cr, uid, mail, partner=partner, context=context)
+        body = tools.append_content_to_html(body, body_footer, plaintext=False, container_tag='div')
+
         # generate footer
         link = self._get_partner_access_link(cr, uid, mail, partner, context=context)
         if link:
             body = tools.append_content_to_html(body, link, plaintext=False, container_tag='div')
-        return body
->>>>>>> a75cc235
-
-    def send_get_mail_body(self, cr, uid, mail, partner=None, context=None):
-        """ Return a specific ir_email body. The main purpose of this method
-            is to be inherited to add custom content depending on some module.
-
-            :param browse_record mail: mail.mail browse_record
-            :param browse_record partner: specific recipient partner
-        """
-        body = mail.body_html
-
-        # add footer
-        body_footer = self.send_get_mail_body_footer(cr, uid, mail, partner=partner, context=context)
-        body = tools.append_content_to_html(body, body_footer, plaintext=False, container_tag='div')
         return body
 
     def send_get_email_dict(self, cr, uid, mail, partner=None, context=None):
