--- conflicted
+++ resolved
@@ -20,6 +20,8 @@
 ##############################################################################
 
 import logging
+import re
+
 from openerp import tools
 
 from email.header import decode_header
@@ -27,6 +29,7 @@
 from openerp.osv import osv, orm, fields, api
 from openerp.tools import html_email_clean
 from openerp.tools.translate import _
+from HTMLParser import HTMLParser
 
 _logger = logging.getLogger(__name__)
 
@@ -43,6 +46,19 @@
         text = decode_header(text.replace('\r', ''))
         return ''.join([tools.ustr(x[0], x[1]) for x in text])
 
+class MLStripper(HTMLParser):
+    def __init__(self):
+        self.reset()
+        self.fed = []
+    def handle_data(self, d):
+        self.fed.append(d)
+    def get_data(self):
+        return ''.join(self.fed)
+
+def strip_tags(html):
+    s = MLStripper()
+    s.feed(html)
+    return s.get_data()
 
 class mail_message(osv.Model):
     """ Messages model: system notification (replacing res.log notifications),
@@ -65,26 +81,10 @@
             context = dict(context, default_type=None)
         return super(mail_message, self).default_get(cr, uid, fields, context=context)
 
-    def _shorten_name(self, name):
-        if len(name) <= (self._message_record_name_length + 3):
-            return name
-        return name[:self._message_record_name_length] + '...'
-
-    def _get_record_name(self, cr, uid, ids, name, arg, context=None):
-        """ Return the related document name, using name_get. It is done using
-            SUPERUSER_ID, to be sure to have the record name correctly stored. """
-        # TDE note: regroup by model/ids, to have less queries to perform
-        result = dict.fromkeys(ids, False)
-        for message in self.read(cr, uid, ids, ['model', 'res_id'], context=context):
-            if not message.get('model') or not message.get('res_id') or not self.pool.get(message['model']):
-                continue
-            result[message['id']] = self._shorten_name(self.pool.get(message['model']).name_get(cr, SUPERUSER_ID, [message['res_id']], context=context)[0][1])
-        return result
-
     def _get_to_read(self, cr, uid, ids, name, arg, context=None):
         """ Compute if the message is unread by the current user. """
         res = dict((id, False) for id in ids)
-        partner_id = self.pool.get('res.users').read(cr, uid, uid, ['partner_id'], context=context)['partner_id'][0]
+        partner_id = self.pool['res.users'].browse(cr, SUPERUSER_ID, uid, context=context).partner_id.id
         notif_obj = self.pool.get('mail.notification')
         notif_ids = notif_obj.search(cr, uid, [
             ('partner_id', 'in', [partner_id]),
@@ -103,7 +103,7 @@
     def _get_starred(self, cr, uid, ids, name, arg, context=None):
         """ Compute if the message is unread by the current user. """
         res = dict((id, False) for id in ids)
-        partner_id = self.pool.get('res.users').read(cr, uid, uid, ['partner_id'], context=context)['partner_id'][0]
+        partner_id = self.pool['res.users'].browse(cr, SUPERUSER_ID, uid, context=context).partner_id.id
         notif_obj = self.pool.get('mail.notification')
         notif_ids = notif_obj.search(cr, uid, [
             ('partner_id', 'in', [partner_id]),
@@ -118,16 +118,6 @@
         """ Search for messages to read by the current user. Condition is
             inversed because we search unread message on a read column. """
         return ['&', ('notification_ids.partner_id.user_ids', 'in', [uid]), ('notification_ids.starred', '=', domain[0][2])]
-
-    def name_get(self, cr, uid, ids, context=None):
-        # name_get may receive int id instead of an id list
-        if isinstance(ids, (int, long)):
-            ids = [ids]
-        res = []
-        for message in self.browse(cr, uid, ids, context=context):
-            name = '%s: %s' % (message.subject or '', message.body or '')
-            res.append((message.id, self._shorten_name(name.lstrip(' :'))))
-        return res
 
     _columns = {
         'type': fields.selection([
@@ -139,9 +129,12 @@
                  "message, comment for other messages such as user replies"),
         'email_from': fields.char('From',
             help="Email address of the sender. This field is set when no matching partner is found for incoming emails."),
+        'reply_to': fields.char('Reply-To',
+            help='Reply email address. Setting the reply_to bypasses the automatic thread creation.'),
         'author_id': fields.many2one('res.partner', 'Author', select=1,
             ondelete='set null',
             help="Author of the message. If not set, email_from may hold an email address that did not match any partner."),
+        'author_avatar': fields.related('author_id', 'image_small', type="binary", string="Author's Avatar"),
         'partner_ids': fields.many2many('res.partner', string='Recipients'),
         'notified_partner_ids': fields.many2many('res.partner', 'mail_notification',
             'message_id', 'partner_id', 'Notified partners',
@@ -153,9 +146,7 @@
         'child_ids': fields.one2many('mail.message', 'parent_id', 'Child Messages'),
         'model': fields.char('Related Document Model', size=128, select=1),
         'res_id': fields.integer('Related Document ID', select=1),
-        'record_name': fields.function(_get_record_name, type='char',
-            store=True, string='Message Record Name',
-            help="Name get of the related document."),
+        'record_name': fields.char('Message Record Name', help="Name get of the related document."),
         'notification_ids': fields.one2many('mail.notification', 'message_id',
             string='Notifications', auto_join=True,
             help='Technical field holding the message notifications. Use notified_partner_ids to access notified partners.'),
@@ -174,19 +165,29 @@
         'vote_user_ids': fields.many2many('res.users', 'mail_vote',
             'message_id', 'user_id', string='Votes',
             help='Users that voted for this message'),
+        'mail_server_id': fields.many2one('ir.mail_server', 'Outgoing mail server', readonly=1),
     }
 
     def _needaction_domain_get(self, cr, uid, context=None):
         return [('to_read', '=', True)]
 
+    def _get_default_from(self, cr, uid, context=None):
+        this = self.pool.get('res.users').browse(cr, SUPERUSER_ID, uid, context=context)
+        if this.alias_name and this.alias_domain:
+            return '%s <%s@%s>' % (this.name, this.alias_name, this.alias_domain)
+        elif this.email:
+            return '%s <%s>' % (this.name, this.email)
+        raise osv.except_osv(_('Invalid Action!'), _("Unable to send email, please configure the sender's email address or alias."))
+
     def _get_default_author(self, cr, uid, context=None):
-        return self.pool.get('res.users').read(cr, uid, uid, ['partner_id'], context=context)['partner_id'][0]
+        return self.pool.get('res.users').browse(cr, SUPERUSER_ID, uid, context=context).partner_id.id
 
     _defaults = {
         'type': 'email',
-        'date': lambda *a: fields.datetime.now(),
-        'author_id': lambda self, cr, uid, ctx={}: self._get_default_author(cr, uid, ctx),
+        'date': fields.datetime.now,
+        'author_id': lambda self, cr, uid, ctx=None: self._get_default_author(cr, uid, ctx),
         'body': '',
+        'email_from': lambda self, cr, uid, ctx=None: self._get_default_from(cr, uid, ctx),
     }
 
     #------------------------------------------------------
@@ -235,9 +236,11 @@
             :param bool read: set notification as (un)read
             :param bool create_missing: create notifications for missing entries
                 (i.e. when acting on displayed messages not notified)
+
+            :return number of message mark as read
         """
         notification_obj = self.pool.get('mail.notification')
-        user_pid = self.pool.get('res.users').read(cr, uid, uid, ['partner_id'], context=context)['partner_id'][0]
+        user_pid = self.pool['res.users'].browse(cr, SUPERUSER_ID, uid, context=context).partner_id.id
         domain = [('partner_id', '=', user_pid), ('message_id', 'in', msg_ids)]
         if not create_missing:
             domain += [('read', '=', not read)]
@@ -245,14 +248,16 @@
 
         # all message have notifications: already set them as (un)read
         if len(notif_ids) == len(msg_ids) or not create_missing:
-            return notification_obj.write(cr, uid, notif_ids, {'read': read}, context=context)
+            notification_obj.write(cr, uid, notif_ids, {'read': read}, context=context)
+            return len(notif_ids)
 
         # some messages do not have notifications: find which one, create notification, update read status
         notified_msg_ids = [notification.message_id.id for notification in notification_obj.browse(cr, uid, notif_ids, context=context)]
         to_create_msg_ids = list(set(msg_ids) - set(notified_msg_ids))
         for msg_id in to_create_msg_ids:
             notification_obj.create(cr, uid, {'partner_id': user_pid, 'read': read, 'message_id': msg_id}, context=context)
-        return notification_obj.write(cr, uid, notif_ids, {'read': read}, context=context)
+        notification_obj.write(cr, uid, notif_ids, {'read': read}, context=context)
+        return len(notif_ids)
 
     @api.cr_uid_ids_context
     def set_message_starred(self, cr, uid, msg_ids, starred, create_missing=True, context=None):
@@ -264,23 +269,29 @@
                 (i.e. when acting on displayed messages not notified)
         """
         notification_obj = self.pool.get('mail.notification')
-        user_pid = self.pool.get('res.users').read(cr, uid, uid, ['partner_id'], context=context)['partner_id'][0]
+        user_pid = self.pool['res.users'].browse(cr, SUPERUSER_ID, uid, context=context).partner_id.id
         domain = [('partner_id', '=', user_pid), ('message_id', 'in', msg_ids)]
         if not create_missing:
             domain += [('starred', '=', not starred)]
+        values = {
+            'starred': starred
+        }
+        if starred:
+            values['read'] = False
+
         notif_ids = notification_obj.search(cr, uid, domain, context=context)
 
         # all message have notifications: already set them as (un)starred
         if len(notif_ids) == len(msg_ids) or not create_missing:
-            notification_obj.write(cr, uid, notif_ids, {'starred': starred}, context=context)
+            notification_obj.write(cr, uid, notif_ids, values, context=context)
             return starred
 
         # some messages do not have notifications: find which one, create notification, update starred status
         notified_msg_ids = [notification.message_id.id for notification in notification_obj.browse(cr, uid, notif_ids, context=context)]
         to_create_msg_ids = list(set(msg_ids) - set(notified_msg_ids))
         for msg_id in to_create_msg_ids:
-            notification_obj.create(cr, uid, {'partner_id': user_pid, 'starred': starred, 'message_id': msg_id}, context=context)
-        notification_obj.write(cr, uid, notif_ids, {'starred': starred}, context=context)
+            notification_obj.create(cr, uid, dict(values, partner_id=user_pid, message_id=msg_id), context=context)
+        notification_obj.write(cr, uid, notif_ids, values, context=context)
         return starred
 
     #------------------------------------------------------
@@ -296,7 +307,7 @@
         """
         res_partner_obj = self.pool.get('res.partner')
         ir_attachment_obj = self.pool.get('ir.attachment')
-        pid = self.pool.get('res.users').read(cr, uid, uid, ['partner_id'], context=None)['partner_id'][0]
+        pid = self.pool['res.users'].browse(cr, SUPERUSER_ID, uid, context=context).partner_id.id
 
         # 1. Aggregate partners (author_id and partner_ids) and attachments
         partner_ids = set()
@@ -304,7 +315,9 @@
         for key, message in message_tree.iteritems():
             if message.author_id:
                 partner_ids |= set([message.author_id.id])
-            if message.partner_ids:
+            if message.subtype_id and message.notified_partner_ids:  # take notified people of message with a subtype
+                partner_ids |= set([partner.id for partner in message.notified_partner_ids])
+            elif not message.subtype_id and message.partner_ids:  # take specified people of message without a subtype (log)
                 partner_ids |= set([partner.id for partner in message.partner_ids])
             if message.attachment_ids:
                 attachment_ids |= set([attachment.id for attachment in message.attachment_ids])
@@ -313,8 +326,13 @@
         partner_tree = dict((partner[0], partner) for partner in partners)
 
         # 2. Attachments as SUPERUSER, because could receive msg and attachments for doc uid cannot see
-        attachments = ir_attachment_obj.read(cr, SUPERUSER_ID, list(attachment_ids), ['id', 'datas_fname'], context=context)
-        attachments_tree = dict((attachment['id'], {'id': attachment['id'], 'filename': attachment['datas_fname']}) for attachment in attachments)
+        attachments = ir_attachment_obj.read(cr, SUPERUSER_ID, list(attachment_ids), ['id', 'datas_fname', 'name', 'file_type_icon'], context=context)
+        attachments_tree = dict((attachment['id'], {
+            'id': attachment['id'],
+            'filename': attachment['datas_fname'],
+            'name': attachment['name'],
+            'file_type_icon': attachment['file_type_icon'],
+        }) for attachment in attachments)
 
         # 3. Update message dictionaries
         for message_dict in messages:
@@ -325,9 +343,12 @@
             else:
                 author = (0, message.email_from)
             partner_ids = []
-            for partner in message.partner_ids:
-                if partner.id in partner_tree:
-                    partner_ids.append(partner_tree[partner.id])
+            if message.subtype_id:
+                partner_ids = [partner_tree[partner.id] for partner in message.notified_partner_ids
+                                if partner.id in partner_tree]
+            else:
+                partner_ids = [partner_tree[partner.id] for partner in message.partner_ids
+                                if partner.id in partner_tree]
             attachment_ids = []
             for attachment in message.attachment_ids:
                 if attachment.id in attachments_tree:
@@ -337,6 +358,7 @@
                 'author_id': author,
                 'partner_ids': partner_ids,
                 'attachment_ids': attachment_ids,
+                'user_pid': pid
                 })
         return True
 
@@ -356,14 +378,21 @@
         has_voted = uid in [user.id for user in message.vote_user_ids]
 
         try:
-            body_html = html_email_clean(message.body)
+            if parent_id:
+                max_length = 300
+            else:
+                max_length = 100
+            body_short = html_email_clean(message.body, remove=False, shorten=True, max_length=max_length)
+
         except Exception:
-            body_html = '<p><b>Encoding Error : </b><br/>Unable to convert this message (id: %s).</p>' % message.id
+            body_short = '<p><b>Encoding Error : </b><br/>Unable to convert this message (id: %s).</p>' % message.id
             _logger.exception(Exception)
 
         return {'id': message.id,
                 'type': message.type,
-                'body': body_html,
+                'subtype': message.subtype_id.name if message.subtype_id else False,
+                'body': message.body,
+                'body_short': body_short,
                 'model': message.model,
                 'res_id': message.res_id,
                 'record_name': message.record_name,
@@ -373,6 +402,7 @@
                 'parent_id': parent_id,
                 'is_private': is_private,
                 'author_id': False,
+                'author_avatar': message.author_avatar,
                 'is_author': False,
                 'partner_ids': [],
                 'vote_nb': vote_nb,
@@ -504,7 +534,6 @@
         message_unload_ids = message_unload_ids if message_unload_ids is not None else []
         if message_unload_ids:
             domain += [('id', 'not in', message_unload_ids)]
-        notification_obj = self.pool.get('mail.notification')
         limit = limit or self._message_read_limit
         message_tree = {}
         message_list = []
@@ -564,7 +593,7 @@
 
     def _find_allowed_model_wise(self, cr, uid, doc_model, doc_dict, context=None):
         doc_ids = doc_dict.keys()
-        allowed_doc_ids = self.pool.get(doc_model).search(cr, uid, [('id', 'in', doc_ids)], context=context)
+        allowed_doc_ids = self.pool[doc_model].search(cr, uid, [('id', 'in', doc_ids)], context=context)
         return set([message_id for allowed_doc_id in allowed_doc_ids for message_id in doc_dict[allowed_doc_id]])
 
     def _find_allowed_doc_ids(self, cr, uid, model_ids, context=None):
@@ -600,7 +629,7 @@
         elif not ids:
             return ids
 
-        pid = self.pool.get('res.users').read(cr, uid, uid, ['partner_id'])['partner_id'][0]
+        pid = self.pool['res.users'].browse(cr, SUPERUSER_ID, uid, context=context).partner_id.id
         author_ids, partner_ids, allowed_ids = set([]), set([]), set([])
         model_ids = {}
 
@@ -634,14 +663,14 @@
                 - no model, no res_id, I create a private message OR
                 - pid in message_follower_ids if model, res_id OR
                 - mail_notification (parent_id.id, pid) exists, uid has been notified of the parent, OR
-                - uid have write access on the related document if model, res_id, OR
+                - uid have write or create access on the related document if model, res_id, OR
                 - otherwise: raise
             - write: if
                 - author_id == pid, uid is the author, OR
-                - uid has write access on the related document if model, res_id
+                - uid has write or create access on the related document if model, res_id
                 - otherwise: raise
             - unlink: if
-                - uid has write access on the related document if model, res_id
+                - uid has write or create access on the related document if model, res_id
                 - otherwise: raise
         """
         def _generate_model_record_ids(msg_val, msg_ids):
@@ -650,8 +679,9 @@
             """
             model_record_ids = {}
             for id in msg_ids:
-                if msg_val[id]['model'] and msg_val[id]['res_id']:
-                    model_record_ids.setdefault(msg_val[id]['model'], dict()).setdefault(msg_val[id]['res_id'], set()).add(msg_val[id]['res_id'])
+                vals = msg_val.get(id, {})
+                if vals.get('model') and vals.get('res_id'):
+                    model_record_ids.setdefault(vals['model'], set()).add(vals['res_id'])
             return model_record_ids
 
         if uid == SUPERUSER_ID:
@@ -660,10 +690,10 @@
             ids = [ids]
         not_obj = self.pool.get('mail.notification')
         fol_obj = self.pool.get('mail.followers')
-        partner_id = self.pool.get('res.users').read(cr, uid, uid, ['partner_id'], context=None)['partner_id'][0]
+        partner_id = self.pool['res.users'].browse(cr, SUPERUSER_ID, uid, context=None).partner_id.id
 
         # Read mail_message.ids to have their values
-        message_values = dict.fromkeys(ids)
+        message_values = dict.fromkeys(ids, {})
         cr.execute('SELECT DISTINCT id, model, res_id, author_id, parent_id FROM "%s" WHERE id = ANY (%%s)' % self._table, (ids,))
         for id, rmod, rid, author_id, parent_id in cr.fetchall():
             message_values[id] = {'model': rmod, 'res_id': rid, 'author_id': author_id, 'parent_id': parent_id}
@@ -697,10 +727,10 @@
             ], context=context)
             notified_ids = [notification.message_id.id for notification in not_obj.browse(cr, SUPERUSER_ID, not_ids, context=context)]
         elif operation == 'create':
-            for doc_model, doc_dict in model_record_ids.items():
+            for doc_model, doc_ids in model_record_ids.items():
                 fol_ids = fol_obj.search(cr, SUPERUSER_ID, [
                     ('res_model', '=', doc_model),
-                    ('res_id', 'in', list(doc_dict.keys())),
+                    ('res_id', 'in', list(doc_ids)),
                     ('partner_id', '=', partner_id),
                     ], context=context)
                 fol_mids = [follower.res_id for follower in fol_obj.browse(cr, SUPERUSER_ID, fol_ids, context=context)]
@@ -711,15 +741,13 @@
         other_ids = other_ids.difference(set(notified_ids))
         model_record_ids = _generate_model_record_ids(message_values, other_ids)
         document_related_ids = []
-        for model, doc_dict in model_record_ids.items():
-            model_obj = self.pool.get(model)
-            mids = model_obj.exists(cr, uid, doc_dict.keys())
-            if operation in ['create', 'write', 'unlink']:
-                model_obj.check_access_rights(cr, uid, 'write')
-                model_obj.check_access_rule(cr, uid, mids, 'write', context=context)
+        for model, doc_ids in model_record_ids.items():
+            model_obj = self.pool[model]
+            mids = model_obj.exists(cr, uid, list(doc_ids))
+            if hasattr(model_obj, 'check_mail_message_access'):
+                model_obj.check_mail_message_access(cr, uid, mids, operation, context=context)
             else:
-                model_obj.check_access_rights(cr, uid, operation)
-                model_obj.check_access_rule(cr, uid, mids, operation, context=context)
+                self.pool['mail.thread'].check_mail_message_access(cr, uid, mids, operation, model_obj=model_obj, context=context)
             document_related_ids += [mid for mid, message in message_values.iteritems()
                 if message.get('model') == model and message.get('res_id') in mids]
 
@@ -731,8 +759,6 @@
                             _('The requested operation cannot be completed due to security restrictions. Please contact your system administrator.\n\n(Document type: %s, Operation: %s)') % \
                             (self._description, operation))
 
-<<<<<<< HEAD
-=======
     def _get_record_name(self, cr, uid, values, context=None):
         """ Return the related document name, using name_get. It is done using
             SUPERUSER_ID, to be sure to have the record name correctly stored. """
@@ -787,16 +813,24 @@
             message_id = tools.generate_tracking_message_id('private')
         return message_id
 
->>>>>>> d08651d2
     def create(self, cr, uid, values, context=None):
         context = dict(context or {})
         default_starred = context.pop('default_starred', False)
-        if not values.get('message_id') and values.get('res_id') and values.get('model'):
-            values['message_id'] = tools.generate_tracking_message_id('%(res_id)s-%(model)s' % values)
-        elif not values.get('message_id'):
-            values['message_id'] = tools.generate_tracking_message_id('private')
+
+        if 'email_from' not in values:  # needed to compute reply_to
+            values['email_from'] = self._get_default_from(cr, uid, context=context)
+        if 'message_id' not in values:
+            values['message_id'] = self._get_message_id(cr, uid, values, context=context)
+        if 'reply_to' not in values:
+            values['reply_to'] = self._get_reply_to(cr, uid, values, context=context)
+        if 'record_name' not in values and 'default_record_name' not in context:
+            values['record_name'] = self._get_record_name(cr, uid, values, context=context)
+
         newid = super(mail_message, self).create(cr, uid, values, context)
-        self._notify(cr, uid, newid, context=context)
+
+        self._notify(cr, uid, newid, context=context,
+                     force_send=context.get('mail_notify_force_send', True),
+                     user_signature=context.get('mail_notify_user_signature', True))
         # TDE FIXME: handle default_starred. Why not setting an inv on starred ?
         # Because starred will call set_message_starred, that looks for notifications.
         # When creating a new mail_message, it will create a notification to a message
@@ -821,7 +855,7 @@
         attachments_to_delete = []
         for message in self.browse(cr, uid, ids, context=context):
             for attach in message.attachment_ids:
-                if attach.res_model == self._name and attach.res_id == message.id:
+                if attach.res_model == self._name and (attach.res_id == message.id or attach.res_id == 0):
                     attachments_to_delete.append(attach.id)
         if attachments_to_delete:
             self.pool.get('ir.attachment').unlink(cr, uid, attachments_to_delete, context=context)
@@ -838,114 +872,42 @@
     # Messaging API
     #------------------------------------------------------
 
-    # TDE note: this code is not used currently, will be improved in a future merge, when quoted context
-    # will be added to email send for notifications. Currently only WIP.
-    MAIL_TEMPLATE = """<div>
-    % if message:
-        ${display_message(message)}
-    % endif
-    % for ctx_msg in context_messages:
-        ${display_message(ctx_msg)}
-    % endfor
-    % if add_expandable:
-        ${display_expandable()}
-    % endif
-    ${display_message(header_message)}
-    </div>
-
-    <%def name="display_message(message)">
-        <div>
-            Subject: ${message.subject}<br />
-            Body: ${message.body}
-        </div>
-    </%def>
-
-    <%def name="display_expandable()">
-        <div>This is an expandable.</div>
-    </%def>
-    """
-
-    def message_quote_context(self, cr, uid, id, context=None, limit=3, add_original=False):
-        """
-            1. message.parent_id = False: new thread, no quote_context
-            2. get the lasts messages in the thread before message
-            3. get the message header
-            4. add an expandable between them
-
-            :param dict quote_context: options for quoting
-            :return string: html quote
-        """
-        add_expandable = False
-
-        message = self.browse(cr, uid, id, context=context)
-        if not message.parent_id:
-            return ''
-        context_ids = self.search(cr, uid, [
-            ('parent_id', '=', message.parent_id.id),
-            ('id', '<', message.id),
-            ], limit=limit, context=context)
-
-        if len(context_ids) >= limit:
-            add_expandable = True
-            context_ids = context_ids[0:-1]
-
-        context_ids.append(message.parent_id.id)
-        context_messages = self.browse(cr, uid, context_ids, context=context)
-        header_message = context_messages.pop()
-
-        try:
-            if not add_original:
-                message = False
-            result = MakoTemplate(self.MAIL_TEMPLATE).render_unicode(message=message,
-                                                        context_messages=context_messages,
-                                                        header_message=header_message,
-                                                        add_expandable=add_expandable,
-                                                        # context kw would clash with mako internals
-                                                        ctx=context,
-                                                        format_exceptions=True)
-            result = result.strip()
-            return result
-        except Exception:
-            _logger.exception("failed to render mako template for quoting message")
-            return ''
-        return result
-
-    def _notify(self, cr, uid, newid, context=None):
+    def _notify(self, cr, uid, newid, context=None, force_send=False, user_signature=True):
         """ Add the related record followers to the destination partner_ids if is not a private message.
             Call mail_notification.notify to manage the email sending
         """
         notification_obj = self.pool.get('mail.notification')
         message = self.browse(cr, uid, newid, context=context)
-
         partners_to_notify = set([])
-        # message has no subtype_id: pure log message -> no partners, no one notified
-        if not message.subtype_id:
-            return True
-            
-        # all followers of the mail.message document have to be added as partners and notified
-        if message.model and message.res_id:
+
+        # all followers of the mail.message document have to be added as partners and notified if a subtype is defined (otherwise: log message)
+        if message.subtype_id and message.model and message.res_id:
             fol_obj = self.pool.get("mail.followers")
             # browse as SUPERUSER because rules could restrict the search results
-            fol_ids = fol_obj.search(cr, SUPERUSER_ID, [
-                ('res_model', '=', message.model),
-                ('res_id', '=', message.res_id),
-                ('subtype_ids', 'in', message.subtype_id.id)
+            fol_ids = fol_obj.search(
+                cr, SUPERUSER_ID, [
+                    ('res_model', '=', message.model),
+                    ('res_id', '=', message.res_id),
                 ], context=context)
-            partners_to_notify |= set(fo.partner_id for fo in fol_obj.browse(cr, SUPERUSER_ID, fol_ids, context=context))
+            partners_to_notify |= set(
+                fo.partner_id.id for fo in fol_obj.browse(cr, SUPERUSER_ID, fol_ids, context=context)
+                if message.subtype_id.id in [st.id for st in fo.subtype_ids]
+            )
         # remove me from notified partners, unless the message is written on my own wall
-        if message.author_id and message.model == "res.partner" and message.res_id == message.author_id.id:
-            partners_to_notify |= set([message.author_id])
+        if message.subtype_id and message.author_id and message.model == "res.partner" and message.res_id == message.author_id.id:
+            partners_to_notify |= set([message.author_id.id])
         elif message.author_id:
-            partners_to_notify -= set([message.author_id])
+            partners_to_notify -= set([message.author_id.id])
 
         # all partner_ids of the mail.message have to be notified regardless of the above (even the author if explicitly added!)
         if message.partner_ids:
-            partners_to_notify |= set(message.partner_ids)
+            partners_to_notify |= set([p.id for p in message.partner_ids])
 
         # notify
-        if partners_to_notify:
-            self.write(cr, SUPERUSER_ID, [newid], {'notified_partner_ids': [(4, p.id) for p in partners_to_notify]}, context=context)
-        notification_obj._notify(cr, uid, newid, context=context)
+        notification_obj._notify(
+            cr, uid, newid, partners_to_notify=list(partners_to_notify), context=context,
+            force_send=force_send, user_signature=user_signature
+        )
         message.refresh()
 
         # An error appear when a user receive a notification without notifying
@@ -958,26 +920,4 @@
                         'message_id': message.parent_id.id,
                         'partner_id': partner.id,
                         'read': True,
-                    }, context=context)
-
-    #------------------------------------------------------
-    # Tools
-    #------------------------------------------------------
-
-    def check_partners_email(self, cr, uid, partner_ids, context=None):
-        """ Verify that selected partner_ids have an email_address defined.
-            Otherwise throw a warning. """
-        partner_wo_email_lst = []
-        for partner in self.pool.get('res.partner').browse(cr, uid, partner_ids, context=context):
-            if not partner.email:
-                partner_wo_email_lst.append(partner)
-        if not partner_wo_email_lst:
-            return {}
-        warning_msg = _('The following partners chosen as recipients for the email have no email address linked :')
-        for partner in partner_wo_email_lst:
-            warning_msg += '\n- %s' % (partner.name)
-        return {'warning': {
-                    'title': _('Partners email addresses not found'),
-                    'message': warning_msg,
-                    }
-                }+                    }, context=context)