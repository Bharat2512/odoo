<?xml version="1.0" encoding="UTF-8"?>
<template>

    <!-- 
        wall main template
        Template used to display the communication history in the wall.
        -->
    <div t-name="mail.wall" class="oe_view_manager oe_mail_wall oe_view_manager_current">
        <table class="oe_view_manager_header">
          <colgroup>
            <col width="33%"/>
            <col width="33%"/>
            <col width="34%"/>
          </colgroup>
          <tbody>
            <tr class="oe_header_row oe_header_row_top">
                <td colspan="2">
                    <h2 class="oe_view_title">
                        <span class="oe_view_title_text">
                            <t t-if="! widget.params.res_model">News Feeds</t>
                            <t t-if="widget.params.res_model" t-esc="widget.params.res_model"/>
                        </span>
                    </h2>
                </td>
                <td><div class="oe_view_manager_view_search" t-opentag="true"/></td>
            </tr>
          </tbody>
        </table>
        <div class="oe_mail_wall_main">
            <div class="oe_mail_wall_action">
                <!-- call the composition form -->
                <t t-call ="mail.compose_message"/>
            </div>
            <div class="oe_clear"/>
            <ul class="oe_mail_wall_threads">
                <!-- contains threads -->
            </ul>
            <div class="oe_mail_wall_more">
                <button class="oe_mail_wall_button_more" type="button">See more...</button>
            </div>
        </div>
        <div class="oe_mail_wall_aside">
                <!-- contains currently nothing -->
        </div>
    </div>

    <!--
        wall_thread_container template for the wall
        Each discussion thread is contained inside this template
        -->
    <t t-name="mail.wall_thread_container">
    </t>

    <!--
        record_thread main template
        Template used to display the communication history in documents
        form view.
        -->
    <div t-name="mail.record_thread" class="oe_mail_recthread">
        <!-- <h4>History and Comments</h4> -->
        <div class="oe_mail_recthread_main">
            <!-- contains the document thread -->
        </div>
<<<<<<< HEAD
=======
        <div class="oe_mail_recthread_aside">
            <div class="oe_mail_recthread_actions">
                <button type="button" class="oe_mail_button_follow">Follow</button>
                <button type="button" class="oe_mail_button_unfollow oe_mail_button_mouseout">Following</button>
                <button type="button" class="oe_mail_button_followers">Show followers</button>
            </div>
            <div class="oe_mail_recthread_followers">
                <h4>Followers</h4>
                <ul class="oe_mail_followers_display"></ul>
            </div>
        </div>
>>>>>>> 687e25a7
    </div>

    <!--
        mail.compose_message template
        This template holds the composition form to write a note or send
        an e-mail. It contains by default a textarea, that will be replaced
        by another composition form in the main wall composition form, or
        for main thread composition form in document form view.
        -->
    <t t-name="mail.compose_message">
        <div>
            <img class="oe_mail_icon oe_mail_frame oe_left" alt="User img"/>
            <div class="oe_mail_msg_content">
                <!-- contains the composition form -->
                <!-- default content: old basic textarea -->
                <textarea class="oe_mail_compose_textarea" placeholder="Add your comment here..." onfocus="this.value = '';"/>
            </div>
            <div class="oe_clear"/>
        </div>
    </t>

    <!--
        thread template
        This template holds a thread of comments. It begins with an actions
        container, holding the composition form. Then come the various
        messages. Then comes the 'more' button.
        -->
    <ul t-name="mail.thread" class="oe_mail oe_mail_thread">
        <div class="oe_mail_thread_action">
            <!-- contains the composition box (form + image) -->
            <t t-call="mail.compose_message"/>
        </div>
        <div class="oe_mail_thread_display">
            <!-- contains the threads -->
        </div>
        <div class="oe_mail_thread_more">
            <button class="oe_mail_button_more" type="button">Load more messages</button>
        </div>
    </ul>

    <!-- default layout -->
    <li t-name="mail.thread.message" class="oe_mail oe_mail_thread_msg">
        <div t-attf-class="oe_mail_msg_#{record.type}">
            <img class="oe_mail_icon oe_mail_frame oe_left" t-att-src="record.mini_url"/>
            <div class="oe_mail_msg_content">
                <!-- dropdown menu with message options and actions -->
                <span class="oe_dropdown_toggle oe_dropdown_arrow">
                    <ul class="oe_dropdown_menu">
                        <t t-if="display['show_delete']">
                                <li t-if="record.is_author"><a href="#" class="oe_mail_msg_delete" t-attf-data-id='{record.id}'>Delete</a></li>
                        </t>
                        <li t-if="display['show_hide']"><a href="#" class="oe_mail_msg_hide" t-attf-data-id='{record.id}'>Hide</a></li>
<!--                    Uncomment when adding subtype hiding
                        <li t-if="display['show_hide']">
                            <a href="#" class="oe_mail_msg_hide_type" t-attf-data-subtype='{record.subtype}'>Hide '<t t-esc="record.subtype"/>' for this document</a>
                        </li> -->
                        <li><a href="#" t-attf-data-msg_id="{record.id}" t-attf-data-type="{record.type}" t-attf-data-formatting="{record.content_subtype}" class="oe_mail_msg_reply_by_email">Reply by email</a></li>
                        <li t-if="record.type == 'email'"><a t-attf-href="#model=mail.message&amp;id=#{record.id}" class="oe_mail_msg_details">Details</a></li>
                    </ul>
                </span>
                <!-- message itself -->
                <div class="oe_mail_msg">
                    <h1 t-if="record.subject" class="oe_mail_msg_title">
                        <t t-raw="record.subject"/>
                    </h1>
                    <div class="oe_mail_msg_body">
                        
                        <div class="oe_mail_msg_record_body">
                            <a t-attf-href="#model=#{params.res_model}&amp;id=#{params.res_id}" t-if="(params.thread_level > 0) &amp; (!record.subject)"><t t-raw="record.record_name"/></a>
                            <t t-raw="record.body"/>
                        </div>
                    </div>
                    <div class="oe_clear"/>
                    <ul class="oe_mail_msg_footer">
                      <li t-if="record.subject &amp; params.thread_level > 0"><a t-attf-href="#model=#{params.res_model}&amp;id=#{params.res_id}"><t t-raw="record.record_name"/></a></li>
                      <li><a t-attf-href="#model=res.users&amp;id=#{record.user_id[0]}"><t t-raw="record.user_id[1]"/></a></li>
                      <li><span t-att-title="record.date"><t t-raw="record.timerelative"/></span></li>
                      <li t-if="display['show_reply']"><a href="#" class="oe_mail_msg_reply">Reply</a></li>
                      <!-- uncomment when merging vote
                      <li><a href="#">Like</a></li>
                      -->
                      <li t-if="record.attachment_ids.length > 0">
                          <a href="#" class="oe_mail_msg_view_attachments">
                              <t t-if="record.attachment_ids.length == 1">1 Attachment</t>
                              <t t-if="record.attachment_ids.length > 1"><t t-raw="record.attachment_ids.length"/> Attachments</t>
                          </a>
                      </li>
                    </ul>
                    <t t-if="record.attachment_ids.length > 0">
                        <div class="oe_clear"></div>
                        <ul class="oe_mail_msg_attachments">
                            <t t-foreach="record.attachments" t-as="attachment">
                                <li> <a t-att-href="attachment.url"><t t-raw="attachment.name"/></a> </li>
                            </t>
                        </ul>
                    </t>
                </div>
            </div>
        </div>
    </li>

</template><|MERGE_RESOLUTION|>--- conflicted
+++ resolved
@@ -61,8 +61,6 @@
         <div class="oe_mail_recthread_main">
             <!-- contains the document thread -->
         </div>
-<<<<<<< HEAD
-=======
         <div class="oe_mail_recthread_aside">
             <div class="oe_mail_recthread_actions">
                 <button type="button" class="oe_mail_button_follow">Follow</button>
@@ -74,7 +72,6 @@
                 <ul class="oe_mail_followers_display"></ul>
             </div>
         </div>
->>>>>>> 687e25a7
     </div>
 
     <!--
