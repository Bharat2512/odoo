# -*- coding: utf-8 -*-

import socket

from openerp.tests import common


class TestMail(common.SavepointCase):

<<<<<<< HEAD
    def _init_mock_build_email(self):
        self._mails_args = []
        self._mails = []

    def format_and_process(self, template, to='groups@example.com, other@gmail.com', subject='Frogs',
                           extra='', email_from='Sylvie Lelitre <test.sylvie.lelitre@agrolait.com>',
                           cc='', msg_id='<1198923581.41972151344608186760.JavaMail@agrolait.com>',
                           model=None, target_model='mail.group', target_field='name'):
        self.assertFalse(self.env[target_model].search([(target_field, '=', subject)]))
        mail = template.format(to=to, subject=subject, cc=cc, extra=extra, email_from=email_from, msg_id=msg_id)
        self.env['mail.thread'].message_process(model, mail)
        return self.env[target_model].search([(target_field, '=', subject)])

    def setUp(self):
        super(TestMail, self).setUp()
        Test = self

        def build_email(self, *args, **kwargs):
            Test._mails_args.append(args)
            Test._mails.append(kwargs)
=======
    @classmethod
    def _init_mock_build_email(cls):
        cls._build_email_args_list = []
        cls._build_email_kwargs_list = []

    def setUp(self):
        super(TestMail, self).setUp()
        self._build_email_args_list[:] = []
        self._build_email_kwargs_list[:] = []

    @classmethod
    def setUpClass(cls):
        super(TestMail, cls).setUpClass()
        cr, uid = cls.cr, cls.uid

        def build_email(self, *args, **kwargs):
            cls._build_email_args_list.append(args)
            cls._build_email_kwargs_list.append(kwargs)
>>>>>>> 81b5c601
            return build_email.origin(self, *args, **kwargs)

        def send_email(self, cr, uid, message, *args, **kwargs):
            return message['Message-Id']

<<<<<<< HEAD
        self.env['ir.mail_server']._patch_method('build_email', build_email)
        self.env['ir.mail_server']._patch_method('send_email', send_email)

        # User groups
        user_group_employee = self.env.ref('base.group_user')
        user_group_portal = self.env.ref('base.group_portal')
        user_group_public = self.env.ref('base.group_public')

        # User Data: employee, noone
        Users = self.env['res.users'].with_context({'no_reset_password': True})
        self.user_employee = Users.create({
=======
        cls._init_mock_build_email()
        cls.registry('ir.mail_server')._patch_method('build_email', build_email)
        cls.registry('ir.mail_server')._patch_method('send_email', send_email)

        # Usefull models
        cls.ir_model = cls.registry('ir.model')
        cls.ir_model_data = cls.registry('ir.model.data')
        cls.ir_attachment = cls.registry('ir.attachment')
        cls.mail_alias = cls.registry('mail.alias')
        cls.mail_thread = cls.registry('mail.thread')
        cls.mail_group = cls.registry('mail.group')
        cls.mail_mail = cls.registry('mail.mail')
        cls.mail_message = cls.registry('mail.message')
        cls.mail_notification = cls.registry('mail.notification')
        cls.mail_followers = cls.registry('mail.followers')
        cls.mail_message_subtype = cls.registry('mail.message.subtype')
        cls.res_users = cls.registry('res.users')
        cls.res_partner = cls.registry('res.partner')

        # Find Employee group
        cls.group_employee_id = cls.env.ref('base.group_user').id or False

        # Partner Data

        # User Data: employee, noone
        cls.user_employee_id = cls.res_users.create(cr, uid, {
>>>>>>> 81b5c601
            'name': 'Ernest Employee',
            'login': 'ernest',
            'alias_name': 'ernest',
            'email': 'e.e@example.com',
            'signature': '--\nErnest',
            'notify_email': 'always',
<<<<<<< HEAD
            'groups_id': [(6, 0, [user_group_employee.id])]})
        self.user_employee_2 = Users.create({
            'name': 'Raoul Grosbedon',
            'login': 'raoul',
            'alias_name': 'raoul',
            'email': 'r.g@example.com',
            'signature': 'SignRaoul',
            'notify_email': 'always',
            'groups_id': [(6, 0, [user_group_employee.id])]})
        self.user_noone = Users.create({
=======
            'groups_id': [(6, 0, [cls.group_employee_id])]
        }, {'no_reset_password': True})
        cls.user_noone_id = cls.res_users.create(cr, uid, {
>>>>>>> 81b5c601
            'name': 'Noemie NoOne',
            'login': 'noemie',
            'alias_name': 'noemie',
            'email': 'n.n@example.com',
            'signature': '--\nNoemie',
            'notify_email': 'always',
<<<<<<< HEAD
            'groups_id': [(6, 0, [])]})
        self.user_public = Users.create({
=======
            'groups_id': [(6, 0, [])]
        }, {'no_reset_password': True})

        # Test users to use through the various tests
        cls.res_users.write(cr, uid, [uid], {'name': 'Administrator'})
        cls.user_raoul_id = cls.res_users.create(cr, uid, {
            'name': 'Raoul Grosbedon',
            'signature': 'SignRaoul',
            'email': 'raoul@raoul.fr',
            'login': 'raoul',
            'alias_name': 'raoul',
            'groups_id': [(6, 0, [cls.group_employee_id])]
        })
        cls.user_bert_id = cls.res_users.create(cr, uid, {
>>>>>>> 81b5c601
            'name': 'Bert Tartignole',
            'login': 'bert',
            'alias_name': 'bert',
            'email': 'b.t@example.com',
            'signature': 'SignBert',
            'notify_email': 'always',
            'groups_id': [(6, 0, [user_group_public.id])]})
        self.user_portal = Users.create({
            'name': 'Chell Gladys',
            'login': 'chell',
            'alias_name': 'chell',
            'email': 'chell@gladys.portal',
            'signature': 'SignChell',
            'notify_email': 'always',
            'groups_id': [(6, 0, [user_group_portal.id])]})
        self.user_admin = self.env.user
        # Update admin
        # Set an email address for the user running the tests, used as Sender for outgoing mails
        self._company_name = 'TestCompany'
        self._admin_name = 'Administrator'
        self._admin_email = 'test@localhost'
        self.user_admin.write({
            'email': self._admin_email,
            'name': self._admin_name,
            'signature': 'SignAdmin',
            'notify_email': 'always',
        })
<<<<<<< HEAD
        self.user_admin.company_id.write({
            'name': self._company_name,
        })

        # Test Data for Partners
        self.partner_1 = self.env['res.partner'].create({
            'name': 'Valid Lelitre',
            'email': 'valid.lelitre@agrolait.com',
            'notify_email': 'always'})
        self.partner_2 = self.env['res.partner'].create({
            'name': 'Valid Poilvache',
            'email': 'valid.other@gmail.com',
            'notify_email': 'always'})

        # Create test groups without followers and messages by default
        TestMailGroup = self.env['mail.group'].with_context({
            'mail_create_nolog': True,
            'mail_create_nosubscribe': True
        })
        # Pigs: base group for tests
        self.group_pigs = TestMailGroup.create({
            'name': 'Pigs',
            'description': 'Fans of Pigs, unite !',
            'public': 'groups',
            'group_public_id': user_group_employee.id,
            'alias_name': 'pigs',
            'alias_contact': 'followers'}
        ).with_context({'mail_create_nosubscribe': False})
        # Jobs: public group
        self.group_public = TestMailGroup.create({
            'name': 'Jobs',
            'description': 'NotFalse',
            'public': 'public',
            'alias_name': 'public',
            'alias_contact': 'everyone'}
        ).with_context({'mail_create_nosubscribe': False})
        # Private: private group
        self.group_private = TestMailGroup.create({
            'name': 'Private',
            'public': 'private'}
        ).with_context({'mail_create_nosubscribe': False})
        # Portal: group-based group using portal group
        self.group_portal = TestMailGroup.create({
            'name': 'PigsPortal',
            'public': 'groups',
            'group_public_id': user_group_portal.id}
        ).with_context({'mail_create_nosubscribe': False})

        # groups@.. will cause the creation of new mail groups
        self.mail_group_model = self.env['ir.model'].search([('model', '=', 'mail.group')], limit=1)
        self.alias = self.env['mail.alias'].create({
            'alias_name': 'groups',
            'alias_user_id': False,
            'alias_model_id': self.mail_group_model.id,
            'alias_contact': 'everyone'})

        # Set a first message on public group to test update and hierarchy
        self.fake_email = self.env['mail.message'].create({
            'model': 'mail.group',
            'res_id': self.group_public.id,
            'subject': 'Public Discussion',
            'message_type': 'email',
            'author_id': self.partner_1.id,
            'message_id': '<123456-openerp-%s-mail.group@%s>' % (self.group_public.id, socket.gethostname()),
        })

        self._init_mock_build_email()
=======
        cls.user_raoul = cls.res_users.browse(cr, uid, cls.user_raoul_id)
        cls.user_bert = cls.res_users.browse(cr, uid, cls.user_bert_id)
        cls.user_admin = cls.res_users.browse(cr, uid, uid)
        cls.partner_admin_id = cls.user_admin.partner_id.id
        cls.partner_raoul_id = cls.user_raoul.partner_id.id
        cls.partner_bert_id = cls.user_bert.partner_id.id

        # Test 'pigs' group to use through the various tests
        cls.group_pigs_id = cls.mail_group.create(
            cr, uid,
            {'name': 'Pigs', 'description': 'Fans of Pigs, unite !', 'alias_name': 'group+pigs'},
            {'mail_create_nolog': True}
        )
        cls.group_pigs = cls.mail_group.browse(cr, uid, cls.group_pigs_id)
        # Test mail.group: public to provide access to everyone
        cls.group_jobs_id = cls.mail_group.create(cr, uid, {'name': 'Jobs', 'public': 'public'})
        # Test mail.group: private to restrict access
        cls.group_priv_id = cls.mail_group.create(cr, uid, {'name': 'Private', 'public': 'private'})
>>>>>>> 81b5c601

    @classmethod
    def tearDownClass(cls):
        # Remove mocks
<<<<<<< HEAD
        self.env['ir.mail_server']._revert_method('build_email')
        self.env['ir.mail_server']._revert_method('send_email')
        super(TestMail, self).tearDown()
=======
        cls.registry('ir.mail_server')._revert_method('build_email')
        cls.registry('ir.mail_server')._revert_method('send_email')
        super(TestMail, cls).tearDownClass()
>>>>>>> 81b5c601
<|MERGE_RESOLUTION|>--- conflicted
+++ resolved
@@ -7,10 +7,10 @@
 
 class TestMail(common.SavepointCase):
 
-<<<<<<< HEAD
-    def _init_mock_build_email(self):
-        self._mails_args = []
-        self._mails = []
+    @classmethod
+    def _init_mock_build_email(cls):
+        cls._mails_args = []
+        cls._mails = []
 
     def format_and_process(self, template, to='groups@example.com, other@gmail.com', subject='Frogs',
                            extra='', email_from='Sylvie Lelitre <test.sylvie.lelitre@agrolait.com>',
@@ -23,85 +23,40 @@
 
     def setUp(self):
         super(TestMail, self).setUp()
-        Test = self
-
-        def build_email(self, *args, **kwargs):
-            Test._mails_args.append(args)
-            Test._mails.append(kwargs)
-=======
-    @classmethod
-    def _init_mock_build_email(cls):
-        cls._build_email_args_list = []
-        cls._build_email_kwargs_list = []
-
-    def setUp(self):
-        super(TestMail, self).setUp()
-        self._build_email_args_list[:] = []
-        self._build_email_kwargs_list[:] = []
-
+        self._mails_args[:] = []
+        self._mails[:] = []
     @classmethod
     def setUpClass(cls):
         super(TestMail, cls).setUpClass()
         cr, uid = cls.cr, cls.uid
 
         def build_email(self, *args, **kwargs):
-            cls._build_email_args_list.append(args)
-            cls._build_email_kwargs_list.append(kwargs)
->>>>>>> 81b5c601
+            cls._mails_args.append(args)
+            cls._mails.append(kwargs)
             return build_email.origin(self, *args, **kwargs)
 
         def send_email(self, cr, uid, message, *args, **kwargs):
             return message['Message-Id']
 
-<<<<<<< HEAD
-        self.env['ir.mail_server']._patch_method('build_email', build_email)
-        self.env['ir.mail_server']._patch_method('send_email', send_email)
+        cls.env['ir.mail_server']._patch_method('build_email', build_email)
+        cls.env['ir.mail_server']._patch_method('send_email', send_email)
 
         # User groups
-        user_group_employee = self.env.ref('base.group_user')
-        user_group_portal = self.env.ref('base.group_portal')
-        user_group_public = self.env.ref('base.group_public')
+        user_group_employee = cls.env.ref('base.group_user')
+        user_group_portal = cls.env.ref('base.group_portal')
+        user_group_public = cls.env.ref('base.group_public')
 
         # User Data: employee, noone
-        Users = self.env['res.users'].with_context({'no_reset_password': True})
-        self.user_employee = Users.create({
-=======
-        cls._init_mock_build_email()
-        cls.registry('ir.mail_server')._patch_method('build_email', build_email)
-        cls.registry('ir.mail_server')._patch_method('send_email', send_email)
-
-        # Usefull models
-        cls.ir_model = cls.registry('ir.model')
-        cls.ir_model_data = cls.registry('ir.model.data')
-        cls.ir_attachment = cls.registry('ir.attachment')
-        cls.mail_alias = cls.registry('mail.alias')
-        cls.mail_thread = cls.registry('mail.thread')
-        cls.mail_group = cls.registry('mail.group')
-        cls.mail_mail = cls.registry('mail.mail')
-        cls.mail_message = cls.registry('mail.message')
-        cls.mail_notification = cls.registry('mail.notification')
-        cls.mail_followers = cls.registry('mail.followers')
-        cls.mail_message_subtype = cls.registry('mail.message.subtype')
-        cls.res_users = cls.registry('res.users')
-        cls.res_partner = cls.registry('res.partner')
-
-        # Find Employee group
-        cls.group_employee_id = cls.env.ref('base.group_user').id or False
-
-        # Partner Data
-
-        # User Data: employee, noone
-        cls.user_employee_id = cls.res_users.create(cr, uid, {
->>>>>>> 81b5c601
+        Users = cls.env['res.users'].with_context({'no_reset_password': True})
+        cls.user_employee = Users.create({
             'name': 'Ernest Employee',
             'login': 'ernest',
             'alias_name': 'ernest',
             'email': 'e.e@example.com',
             'signature': '--\nErnest',
             'notify_email': 'always',
-<<<<<<< HEAD
             'groups_id': [(6, 0, [user_group_employee.id])]})
-        self.user_employee_2 = Users.create({
+        cls.user_employee_2 = Users.create({
             'name': 'Raoul Grosbedon',
             'login': 'raoul',
             'alias_name': 'raoul',
@@ -109,37 +64,15 @@
             'signature': 'SignRaoul',
             'notify_email': 'always',
             'groups_id': [(6, 0, [user_group_employee.id])]})
-        self.user_noone = Users.create({
-=======
-            'groups_id': [(6, 0, [cls.group_employee_id])]
-        }, {'no_reset_password': True})
-        cls.user_noone_id = cls.res_users.create(cr, uid, {
->>>>>>> 81b5c601
+        cls.user_noone = Users.create({
             'name': 'Noemie NoOne',
             'login': 'noemie',
             'alias_name': 'noemie',
             'email': 'n.n@example.com',
             'signature': '--\nNoemie',
             'notify_email': 'always',
-<<<<<<< HEAD
             'groups_id': [(6, 0, [])]})
-        self.user_public = Users.create({
-=======
-            'groups_id': [(6, 0, [])]
-        }, {'no_reset_password': True})
-
-        # Test users to use through the various tests
-        cls.res_users.write(cr, uid, [uid], {'name': 'Administrator'})
-        cls.user_raoul_id = cls.res_users.create(cr, uid, {
-            'name': 'Raoul Grosbedon',
-            'signature': 'SignRaoul',
-            'email': 'raoul@raoul.fr',
-            'login': 'raoul',
-            'alias_name': 'raoul',
-            'groups_id': [(6, 0, [cls.group_employee_id])]
-        })
-        cls.user_bert_id = cls.res_users.create(cr, uid, {
->>>>>>> 81b5c601
+        cls.user_public = Users.create({
             'name': 'Bert Tartignole',
             'login': 'bert',
             'alias_name': 'bert',
@@ -147,7 +80,7 @@
             'signature': 'SignBert',
             'notify_email': 'always',
             'groups_id': [(6, 0, [user_group_public.id])]})
-        self.user_portal = Users.create({
+        cls.user_portal = Users.create({
             'name': 'Chell Gladys',
             'login': 'chell',
             'alias_name': 'chell',
@@ -155,40 +88,39 @@
             'signature': 'SignChell',
             'notify_email': 'always',
             'groups_id': [(6, 0, [user_group_portal.id])]})
-        self.user_admin = self.env.user
+        cls.user_admin = cls.env.user
         # Update admin
         # Set an email address for the user running the tests, used as Sender for outgoing mails
-        self._company_name = 'TestCompany'
-        self._admin_name = 'Administrator'
-        self._admin_email = 'test@localhost'
-        self.user_admin.write({
-            'email': self._admin_email,
-            'name': self._admin_name,
+        cls._company_name = 'TestCompany'
+        cls._admin_name = 'Administrator'
+        cls._admin_email = 'test@localhost'
+        cls.user_admin.write({
+            'email': cls._admin_email,
+            'name': cls._admin_name,
             'signature': 'SignAdmin',
             'notify_email': 'always',
         })
-<<<<<<< HEAD
-        self.user_admin.company_id.write({
-            'name': self._company_name,
+        cls.user_admin.company_id.write({
+            'name': cls._company_name,
         })
 
         # Test Data for Partners
-        self.partner_1 = self.env['res.partner'].create({
+        cls.partner_1 = cls.env['res.partner'].create({
             'name': 'Valid Lelitre',
             'email': 'valid.lelitre@agrolait.com',
             'notify_email': 'always'})
-        self.partner_2 = self.env['res.partner'].create({
+        cls.partner_2 = cls.env['res.partner'].create({
             'name': 'Valid Poilvache',
             'email': 'valid.other@gmail.com',
             'notify_email': 'always'})
 
         # Create test groups without followers and messages by default
-        TestMailGroup = self.env['mail.group'].with_context({
+        TestMailGroup = cls.env['mail.group'].with_context({
             'mail_create_nolog': True,
             'mail_create_nosubscribe': True
         })
         # Pigs: base group for tests
-        self.group_pigs = TestMailGroup.create({
+        cls.group_pigs = TestMailGroup.create({
             'name': 'Pigs',
             'description': 'Fans of Pigs, unite !',
             'public': 'groups',
@@ -197,7 +129,7 @@
             'alias_contact': 'followers'}
         ).with_context({'mail_create_nosubscribe': False})
         # Jobs: public group
-        self.group_public = TestMailGroup.create({
+        cls.group_public = TestMailGroup.create({
             'name': 'Jobs',
             'description': 'NotFalse',
             'public': 'public',
@@ -205,66 +137,40 @@
             'alias_contact': 'everyone'}
         ).with_context({'mail_create_nosubscribe': False})
         # Private: private group
-        self.group_private = TestMailGroup.create({
+        cls.group_private = TestMailGroup.create({
             'name': 'Private',
             'public': 'private'}
         ).with_context({'mail_create_nosubscribe': False})
         # Portal: group-based group using portal group
-        self.group_portal = TestMailGroup.create({
+        cls.group_portal = TestMailGroup.create({
             'name': 'PigsPortal',
             'public': 'groups',
             'group_public_id': user_group_portal.id}
         ).with_context({'mail_create_nosubscribe': False})
 
         # groups@.. will cause the creation of new mail groups
-        self.mail_group_model = self.env['ir.model'].search([('model', '=', 'mail.group')], limit=1)
-        self.alias = self.env['mail.alias'].create({
+        cls.mail_group_model = cls.env['ir.model'].search([('model', '=', 'mail.group')], limit=1)
+        cls.alias = cls.env['mail.alias'].create({
             'alias_name': 'groups',
             'alias_user_id': False,
-            'alias_model_id': self.mail_group_model.id,
+            'alias_model_id': cls.mail_group_model.id,
             'alias_contact': 'everyone'})
 
         # Set a first message on public group to test update and hierarchy
-        self.fake_email = self.env['mail.message'].create({
+        cls.fake_email = cls.env['mail.message'].create({
             'model': 'mail.group',
-            'res_id': self.group_public.id,
+            'res_id': cls.group_public.id,
             'subject': 'Public Discussion',
             'message_type': 'email',
-            'author_id': self.partner_1.id,
-            'message_id': '<123456-openerp-%s-mail.group@%s>' % (self.group_public.id, socket.gethostname()),
+            'author_id': cls.partner_1.id,
+            'message_id': '<123456-openerp-%s-mail.group@%s>' % (cls.group_public.id, socket.gethostname()),
         })
 
-        self._init_mock_build_email()
-=======
-        cls.user_raoul = cls.res_users.browse(cr, uid, cls.user_raoul_id)
-        cls.user_bert = cls.res_users.browse(cr, uid, cls.user_bert_id)
-        cls.user_admin = cls.res_users.browse(cr, uid, uid)
-        cls.partner_admin_id = cls.user_admin.partner_id.id
-        cls.partner_raoul_id = cls.user_raoul.partner_id.id
-        cls.partner_bert_id = cls.user_bert.partner_id.id
-
-        # Test 'pigs' group to use through the various tests
-        cls.group_pigs_id = cls.mail_group.create(
-            cr, uid,
-            {'name': 'Pigs', 'description': 'Fans of Pigs, unite !', 'alias_name': 'group+pigs'},
-            {'mail_create_nolog': True}
-        )
-        cls.group_pigs = cls.mail_group.browse(cr, uid, cls.group_pigs_id)
-        # Test mail.group: public to provide access to everyone
-        cls.group_jobs_id = cls.mail_group.create(cr, uid, {'name': 'Jobs', 'public': 'public'})
-        # Test mail.group: private to restrict access
-        cls.group_priv_id = cls.mail_group.create(cr, uid, {'name': 'Private', 'public': 'private'})
->>>>>>> 81b5c601
+        cls._init_mock_build_email()
 
     @classmethod
     def tearDownClass(cls):
         # Remove mocks
-<<<<<<< HEAD
-        self.env['ir.mail_server']._revert_method('build_email')
-        self.env['ir.mail_server']._revert_method('send_email')
-        super(TestMail, self).tearDown()
-=======
-        cls.registry('ir.mail_server')._revert_method('build_email')
-        cls.registry('ir.mail_server')._revert_method('send_email')
-        super(TestMail, cls).tearDownClass()
->>>>>>> 81b5c601
+        cls.env['ir.mail_server']._revert_method('build_email')
+        cls.env['ir.mail_server']._revert_method('send_email')
+        super(TestMail, cls).tearDownClass()