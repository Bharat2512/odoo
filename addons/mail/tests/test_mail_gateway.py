--- conflicted
+++ resolved
@@ -465,33 +465,18 @@
         # --------------------------------------------------
 
         # Do: incoming email with model that does not accepts incoming emails must raise
-<<<<<<< HEAD
-        self.assertRaises(AssertionError,
+        self.assertRaises(ValueError,
                           format_and_process,
                           MAIL_TEMPLATE,
                           to='noone@example.com', subject='spam', extra='', model='res.country',
                           msg_id='<1198923581.41972151344608186760.JavaMail.new4@agrolait.com>')
 
         # Do: incoming email without model and without alias must raise
-        self.assertRaises(AssertionError,
+        self.assertRaises(ValueError,
                           format_and_process,
                           MAIL_TEMPLATE,
                           to='noone@example.com', subject='spam', extra='',
                           msg_id='<1198923581.41972151344608186760.JavaMail.new5@agrolait.com>')
-=======
-        self.assertRaises(ValueError,
-                            format_and_process,
-                            MAIL_TEMPLATE,
-                            to='noone@example.com', subject='spam', extra='', model='res.country',
-                            msg_id='<1198923581.41972151344608186760.JavaMail.new4@agrolait.com>')
-
-        # Do: incoming email without model and without alias must raise
-        self.assertRaises(ValueError,
-                            format_and_process,
-                            MAIL_TEMPLATE,
-                            to='noone@example.com', subject='spam', extra='',
-                            msg_id='<1198923581.41972151344608186760.JavaMail.new5@agrolait.com>')
->>>>>>> c4339e0c
 
         # Do: incoming email with model that accepting incoming emails as fallback
         frog_groups = format_and_process(MAIL_TEMPLATE,
