--- conflicted
+++ resolved
@@ -24,62 +24,6 @@
 from openerp.tools import mute_logger
 
 
-<<<<<<< HEAD
-class test_mail_access_rights(TestMailBase):
-
-    def setUp(self):
-        super(test_mail_access_rights, self).setUp()
-        cr, uid = self.cr, self.uid
-
-        # Test mail.group: public to provide access to everyone
-        self.group_jobs_id = self.mail_group.create(cr, uid, {'name': 'Jobs', 'public': 'public'})
-        # Test mail.group: private to restrict access
-        self.group_priv_id = self.mail_group.create(cr, uid, {'name': 'Private', 'public': 'private'})
-
-    @mute_logger('openerp.addons.base.ir.ir_model', 'openerp.osv.orm')
-    def test_00_mail_group_access_rights(self):
-        """ Testing mail_group access rights and basic mail_thread features """
-        cr, uid, user_bert_id, user_raoul_id = self.cr, self.uid, self.user_bert_id, self.user_raoul_id
-
-        # Do: Bert reads Jobs -> ok, public
-        self.mail_group.read(cr, user_bert_id, [self.group_jobs_id])
-        # Do: Bert read Pigs -> ko, restricted to employees
-        with self.assertRaises(except_orm):
-            self.mail_group.read(cr, user_bert_id, [self.group_pigs_id])
-        # Do: Raoul read Pigs -> ok, belong to employees
-        self.mail_group.read(cr, user_raoul_id, [self.group_pigs_id])
-
-        # Do: Bert creates a group -> ko, no access rights
-        with self.assertRaises(except_orm):
-            self.mail_group.create(cr, user_bert_id, {'name': 'Test'})
-        # Do: Raoul creates a restricted group -> ok
-        new_group_id = self.mail_group.create(cr, user_raoul_id, {'name': 'Test'})
-        # Do: Bert added in followers, read -> ok, in followers
-        self.mail_group.message_subscribe_users(cr, uid, [new_group_id], [user_bert_id])
-        self.mail_group.read(cr, user_bert_id, [new_group_id])
-
-        # Do: Raoul reads Priv -> ko, private
-        with self.assertRaises(except_orm):
-            self.mail_group.read(cr, user_raoul_id, [self.group_priv_id])
-        # Do: Raoul added in follower, read -> ok, in followers
-        self.mail_group.message_subscribe_users(cr, uid, [self.group_priv_id], [user_raoul_id])
-        self.mail_group.read(cr, user_raoul_id, [self.group_priv_id])
-
-        # Do: Raoul write on Jobs -> ok
-        self.mail_group.write(cr, user_raoul_id, [self.group_priv_id], {'name': 'modified'})
-        # Do: Bert cannot write on Private -> ko (read but no write)
-        with self.assertRaises(except_orm):
-            self.mail_group.write(cr, user_bert_id, [self.group_priv_id], {'name': 're-modified'})
-        # Test: Bert cannot unlink the group
-        with self.assertRaises(except_orm):
-            self.mail_group.unlink(cr, user_bert_id, [self.group_priv_id])
-        # Do: Raoul unlinks the group, there are no followers and messages left
-        self.mail_group.unlink(cr, user_raoul_id, [self.group_priv_id])
-        fol_ids = self.mail_followers.search(cr, uid, [('res_model', '=', 'mail.group'), ('res_id', '=', self.group_priv_id)])
-        self.assertFalse(fol_ids, 'unlinked document should not have any followers left')
-        msg_ids = self.mail_message.search(cr, uid, [('model', '=', 'mail.group'), ('res_id', '=', self.group_priv_id)])
-        self.assertFalse(msg_ids, 'unlinked document should not have any followers left')
-=======
 class TestMailMail(TestMail):
 
     def test_00_partner_find_from_email(self):
@@ -216,7 +160,6 @@
         # Test: mail_mail content
         self.assertEqual(mail.reply_to, 'someone@example.com',
                          'mail_mail: reply_to should equal the rpely_to given to create')
->>>>>>> 13f6d590
 
     @mute_logger('openerp.addons.base.ir.ir_model', 'openerp.osv.orm')
     def test_10_mail_message_search_access_rights(self):
