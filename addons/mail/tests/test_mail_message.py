--- conflicted
+++ resolved
@@ -19,66 +19,148 @@
 #
 ##############################################################################
 
-from openerp.addons.mail.tests.test_mail_base import TestMailBase
+from openerp.addons.mail.tests.common import TestMail
+from openerp.exceptions import AccessError
 from openerp.osv.orm import except_orm
 from openerp.tools import mute_logger
 
 
-class test_mail_access_rights(TestMailBase):
-
-    def setUp(self):
-        super(test_mail_access_rights, self).setUp()
-        cr, uid = self.cr, self.uid
-
-        # Test mail.group: public to provide access to everyone
-        self.group_jobs_id = self.mail_group.create(cr, uid, {'name': 'Jobs', 'public': 'public'})
-        # Test mail.group: private to restrict access
-        self.group_priv_id = self.mail_group.create(cr, uid, {'name': 'Private', 'public': 'private'})
-
-    @mute_logger('openerp.addons.base.ir.ir_model', 'openerp.osv.orm')
-    def test_00_mail_group_access_rights(self):
-        """ Testing mail_group access rights and basic mail_thread features """
-        cr, uid, user_bert_id, user_raoul_id = self.cr, self.uid, self.user_bert_id, self.user_raoul_id
-
-        # Do: Bert reads Jobs -> ok, public
-        self.mail_group.read(cr, user_bert_id, [self.group_jobs_id])
-        # Do: Bert read Pigs -> ko, restricted to employees
-        self.assertRaises(except_orm, self.mail_group.read,
-            cr, user_bert_id, [self.group_pigs_id])
-        # Do: Raoul read Pigs -> ok, belong to employees
-        self.mail_group.read(cr, user_raoul_id, [self.group_pigs_id])
-
-        # Do: Bert creates a group -> ko, no access rights
-        self.assertRaises(except_orm, self.mail_group.create,
-            cr, user_bert_id, {'name': 'Test'})
-        # Do: Raoul creates a restricted group -> ok
-        new_group_id = self.mail_group.create(cr, user_raoul_id, {'name': 'Test'})
-        # Do: Bert added in followers, read -> ok, in followers
-        self.mail_group.message_subscribe_users(cr, uid, [new_group_id], [user_bert_id])
-        self.mail_group.read(cr, user_bert_id, [new_group_id])
-
-        # Do: Raoul reads Priv -> ko, private
-        self.assertRaises(except_orm, self.mail_group.read,
-            cr, user_raoul_id, [self.group_priv_id])
-        # Do: Raoul added in follower, read -> ok, in followers
-        self.mail_group.message_subscribe_users(cr, uid, [self.group_priv_id], [user_raoul_id])
-        self.mail_group.read(cr, user_raoul_id, [self.group_priv_id])
-
-        # Do: Raoul write on Jobs -> ok
-        self.mail_group.write(cr, user_raoul_id, [self.group_priv_id], {'name': 'modified'})
-        # Do: Bert cannot write on Private -> ko (read but no write)
-        self.assertRaises(except_orm, self.mail_group.write,
-            cr, user_bert_id, [self.group_priv_id], {'name': 're-modified'})
-        # Test: Bert cannot unlink the group
-        self.assertRaises(except_orm,
-            self.mail_group.unlink,
-            cr, user_bert_id, [self.group_priv_id])
-        # Do: Raoul unlinks the group, there are no followers and messages left
-        self.mail_group.unlink(cr, user_raoul_id, [self.group_priv_id])
-        fol_ids = self.mail_followers.search(cr, uid, [('res_model', '=', 'mail.group'), ('res_id', '=', self.group_priv_id)])
-        self.assertFalse(fol_ids, 'unlinked document should not have any followers left')
-        msg_ids = self.mail_message.search(cr, uid, [('model', '=', 'mail.group'), ('res_id', '=', self.group_priv_id)])
-        self.assertFalse(msg_ids, 'unlinked document should not have any followers left')
+class TestMailMail(TestMail):
+
+    def test_00_partner_find_from_email(self):
+        """ Tests designed for partner fetch based on emails. """
+        cr, uid, user_raoul, group_pigs = self.cr, self.uid, self.user_raoul, self.group_pigs
+
+        # --------------------------------------------------
+        # Data creation
+        # --------------------------------------------------
+        # 1 - Partner ARaoul
+        p_a_id = self.res_partner.create(cr, uid, {'name': 'ARaoul', 'email': 'test@test.fr'})
+
+        # --------------------------------------------------
+        # CASE1: without object
+        # --------------------------------------------------
+
+        # Do: find partner with email -> first partner should be found
+        partner_info = self.mail_thread.message_partner_info_from_emails(cr, uid, None, ['Maybe Raoul <test@test.fr>'], link_mail=False)[0]
+        self.assertEqual(partner_info['full_name'], 'Maybe Raoul <test@test.fr>',
+                         'mail_thread: message_partner_info_from_emails did not handle email')
+        self.assertEqual(partner_info['partner_id'], p_a_id,
+                         'mail_thread: message_partner_info_from_emails wrong partner found')
+
+        # Data: add some data about partners
+        # 2 - User BRaoul
+        p_b_id = self.res_partner.create(cr, uid, {'name': 'BRaoul', 'email': 'test@test.fr', 'user_ids': [(4, user_raoul.id)]})
+
+        # Do: find partner with email -> first user should be found
+        partner_info = self.mail_thread.message_partner_info_from_emails(cr, uid, None, ['Maybe Raoul <test@test.fr>'], link_mail=False)[0]
+        self.assertEqual(partner_info['partner_id'], p_b_id,
+                         'mail_thread: message_partner_info_from_emails wrong partner found')
+
+        # --------------------------------------------------
+        # CASE1: with object
+        # --------------------------------------------------
+
+        # Do: find partner in group where there is a follower with the email -> should be taken
+        self.mail_group.message_subscribe(cr, uid, [group_pigs.id], [p_b_id])
+        partner_info = self.mail_group.message_partner_info_from_emails(cr, uid, group_pigs.id, ['Maybe Raoul <test@test.fr>'], link_mail=False)[0]
+        self.assertEqual(partner_info['partner_id'], p_b_id,
+                         'mail_thread: message_partner_info_from_emails wrong partner found')
+
+
+class TestMailMessage(TestMail):
+
+    def test_00_mail_message_values(self):
+        """ Tests designed for testing email values based on mail.message, aliases, ... """
+        cr, uid, user_raoul_id = self.cr, self.uid, self.user_raoul_id
+
+        # Data: update + generic variables
+        reply_to1 = '_reply_to1@example.com'
+        reply_to2 = '_reply_to2@example.com'
+        email_from1 = 'from@example.com'
+        alias_domain = 'schlouby.fr'
+        raoul_from = 'Raoul Grosbedon <raoul@raoul.fr>'
+        raoul_from_alias = 'Raoul Grosbedon <raoul@schlouby.fr>'
+        raoul_reply = '"Followers of Pigs" <raoul@raoul.fr>'
+        raoul_reply_alias = '"Followers of Pigs" <group+pigs@schlouby.fr>'
+
+        # --------------------------------------------------
+        # Case1: without alias_domain
+        # --------------------------------------------------
+        param_ids = self.registry('ir.config_parameter').search(cr, uid, [('key', '=', 'mail.catchall.domain')])
+        self.registry('ir.config_parameter').unlink(cr, uid, param_ids)
+
+        # Do: free message; specified values > default values
+        msg_id = self.mail_message.create(cr, user_raoul_id, {'reply_to': reply_to1, 'email_from': email_from1})
+        msg = self.mail_message.browse(cr, user_raoul_id, msg_id)
+        # Test: message content
+        self.assertIn('reply_to', msg.message_id,
+                      'mail_message: message_id should be specific to a mail_message with a given reply_to')
+        self.assertEqual(msg.reply_to, reply_to1,
+                         'mail_message: incorrect reply_to: should come from values')
+        self.assertEqual(msg.email_from, email_from1,
+                         'mail_message: incorrect email_from: should come from values')
+
+        # Do: create a mail_mail with the previous mail_message + specified reply_to
+        mail_id = self.mail_mail.create(cr, user_raoul_id, {'mail_message_id': msg_id, 'state': 'cancel', 'reply_to': reply_to2})
+        mail = self.mail_mail.browse(cr, user_raoul_id, mail_id)
+        # Test: mail_mail content
+        self.assertEqual(mail.reply_to, reply_to2,
+                         'mail_mail: incorrect reply_to: should come from values')
+        self.assertEqual(mail.email_from, email_from1,
+                         'mail_mail: incorrect email_from: should come from mail.message')
+
+        # Do: mail_message attached to a document
+        msg_id = self.mail_message.create(cr, user_raoul_id, {'model': 'mail.group', 'res_id': self.group_pigs_id})
+        msg = self.mail_message.browse(cr, user_raoul_id, msg_id)
+        # Test: message content
+        self.assertIn('mail.group', msg.message_id,
+                      'mail_message: message_id should contain model')
+        self.assertIn('%s' % self.group_pigs_id, msg.message_id,
+                      'mail_message: message_id should contain res_id')
+        self.assertEqual(msg.reply_to, raoul_reply,
+                         'mail_message: incorrect reply_to: should be Raoul')
+        self.assertEqual(msg.email_from, raoul_from,
+                         'mail_message: incorrect email_from: should be Raoul')
+
+        # --------------------------------------------------
+        # Case2: with alias_domain, without catchall alias
+        # --------------------------------------------------
+        self.registry('ir.config_parameter').set_param(cr, uid, 'mail.catchall.domain', alias_domain)
+        self.registry('ir.config_parameter').unlink(cr, uid, self.registry('ir.config_parameter').search(cr, uid, [('key', '=', 'mail.catchall.alias')]))
+
+        # Update message
+        msg_id = self.mail_message.create(cr, user_raoul_id, {'model': 'mail.group', 'res_id': self.group_pigs_id})
+        msg = self.mail_message.browse(cr, user_raoul_id, msg_id)
+        # Test: generated reply_to
+        self.assertEqual(msg.reply_to, raoul_reply_alias,
+                         'mail_mail: incorrect reply_to: should be Pigs alias')
+
+        # Update message: test alias on email_from
+        msg_id = self.mail_message.create(cr, user_raoul_id, {})
+        msg = self.mail_message.browse(cr, user_raoul_id, msg_id)
+        # Test: generated reply_to
+        self.assertEqual(msg.reply_to, raoul_from_alias,
+                         'mail_mail: incorrect reply_to: should be message email_from using Raoul alias')
+
+        # --------------------------------------------------
+        # Case2: with alias_domain and  catchall alias
+        # --------------------------------------------------
+        self.registry('ir.config_parameter').set_param(self.cr, self.uid, 'mail.catchall.alias', 'gateway')
+
+        # Update message
+        msg_id = self.mail_message.create(cr, user_raoul_id, {})
+        msg = self.mail_message.browse(cr, user_raoul_id, msg_id)
+        # Test: generated reply_to
+        self.assertEqual(msg.reply_to, 'gateway@schlouby.fr',
+                         'mail_mail: reply_to should equal the catchall email alias')
+
+        # Do: create a mail_mail
+        mail_id = self.mail_mail.create(cr, uid, {'state': 'cancel', 'reply_to': 'someone@example.com'})
+        mail = self.mail_mail.browse(cr, uid, mail_id)
+        # Test: mail_mail content
+        self.assertEqual(mail.reply_to, 'someone@example.com',
+                         'mail_mail: reply_to should equal the rpely_to given to create')
 
     @mute_logger('openerp.addons.base.ir.ir_model', 'openerp.osv.orm')
     def test_10_mail_message_search_access_rights(self):
@@ -177,16 +259,6 @@
         # ----------------------------------------
 
         # Do: Bert creates a message on Pigs -> ko, no creation rights
-<<<<<<< HEAD
-        self.assertRaises(except_orm, self.mail_message.create,
-            cr, user_bert_id, {'model': 'mail.group', 'res_id': self.group_pigs_id, 'body': 'Test'})
-        # Do: Bert create a message on Jobs -> ko, no creation rights
-        self.assertRaises(except_orm, self.mail_message.create,
-            cr, user_bert_id, {'model': 'mail.group', 'res_id': self.group_jobs_id, 'body': 'Test'})
-        # Do: Bert create a private message -> ko, no creation rights
-        self.assertRaises(except_orm, self.mail_message.create,
-            cr, user_bert_id, {'body': 'Test'})
-=======
         with self.assertRaises(AccessError):
             self.mail_message.create(cr, user_bert_id, {'model': 'mail.group', 'res_id': self.group_pigs_id, 'body': 'Test'})
         # Do: Bert create a message on Jobs -> ko, no creation rights
@@ -195,7 +267,6 @@
         # Do: Bert create a private message -> ko, no creation rights
         with self.assertRaises(AccessError):
             self.mail_message.create(cr, user_bert_id, {'body': 'Test'})
->>>>>>> d08651d2
 
         # Do: Raoul creates a message on Jobs -> ok, write access to the related document
         self.mail_message.create(cr, user_raoul_id, {'model': 'mail.group', 'res_id': self.group_jobs_id, 'body': 'Test'})
@@ -322,8 +393,8 @@
         user_bert_id, user_raoul_id = self.user_bert_id, self.user_raoul_id
 
         # Prepare groups: Pigs (employee), Jobs (public)
-        pigs_msg_id = self.mail_group.message_post(cr, uid, self.group_pigs_id, body='Message', partner_ids=[(4, self.partner_admin_id)])
-        jobs_msg_id = self.mail_group.message_post(cr, uid, self.group_jobs_id, body='Message', partner_ids=[(4, self.partner_admin_id)])
+        pigs_msg_id = self.mail_group.message_post(cr, uid, self.group_pigs_id, body='Message', partner_ids=[self.partner_admin_id])
+        jobs_msg_id = self.mail_group.message_post(cr, uid, self.group_jobs_id, body='Message', partner_ids=[self.partner_admin_id])
 
         # ----------------------------------------
         # CASE1: Bert, without groups
@@ -340,20 +411,14 @@
         for message in bert_jobs.message_ids:
             trigger_read = message.subject
         for partner in bert_jobs.message_follower_ids:
-            with self.assertRaises(except_orm):
+            with self.assertRaises(AccessError):
                 trigger_read = partner.name
         # Do: Bert comments Jobs, ko because no creation right
-<<<<<<< HEAD
-        self.assertRaises(except_orm,
-                          self.mail_group.message_post,
-                          cr, user_bert_id, self.group_jobs_id, body='I love Pigs')
-=======
         with self.assertRaises(AccessError):
             self.mail_group.message_post(cr, user_bert_id, self.group_jobs_id, body='I love Pigs')
->>>>>>> d08651d2
 
         # Do: Bert writes on its own profile, ko because no message create access
-        with self.assertRaises(except_orm):
+        with self.assertRaises(AccessError):
             self.res_users.message_post(cr, user_bert_id, user_bert_id, body='I love Bert')
             self.res_partner.message_post(cr, user_bert_id, partner_bert_id, body='I love Bert')
 
@@ -379,17 +444,5 @@
         # Do: Raoul replies to a Jobs message using the composer
         compose_id = mail_compose.create(cr, user_raoul_id,
             {'subject': 'Subject', 'body': 'Body text'},
-<<<<<<< HEAD
-            {'default_composition_mode': 'reply', 'default_parent_id': pigs_msg_id})
-        mail_compose.send_mail(cr, user_raoul_id, [compose_id])
-
-        # Do: Raoul writes on its own profile, ok because follower of its partner
-        self.res_users.message_post(cr, user_raoul_id, user_raoul_id, body='I love Raoul')
-        self.res_partner.message_post(cr, user_raoul_id, partner_raoul_id, body='I love Raoul')
-        compose_id = mail_compose.create(cr, user_raoul_id,
-            {'subject': 'Subject', 'body': 'Body text', 'partner_ids': []},
-            {'default_composition_mode': 'comment', 'default_model': 'res.users', 'default_res_id': self.user_raoul_id})
-=======
             {'default_composition_mode': 'comment', 'default_parent_id': pigs_msg_id})
->>>>>>> d08651d2
         mail_compose.send_mail(cr, user_raoul_id, [compose_id])