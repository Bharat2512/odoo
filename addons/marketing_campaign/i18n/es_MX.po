--- conflicted
+++ resolved
@@ -1,108 +1,22 @@
-# Spanish translation for openobject-addons
-# Copyright (c) 2010 Rosetta Contributors and Canonical Ltd 2010
-# This file is distributed under the same license as the openobject-addons package.
-# FIRST AUTHOR <EMAIL@ADDRESS>, 2010.
-#
-msgid ""
-msgstr ""
-<<<<<<< HEAD
-"Project-Id-Version: openobject-addons\n"
-"Report-Msgid-Bugs-To: FULL NAME <EMAIL@ADDRESS>\n"
-"POT-Creation-Date: 2011-01-11 11:15+0000\n"
-"PO-Revision-Date: 2011-01-13 17:20+0000\n"
-"Last-Translator: Jordi Esteve (www.zikzakmedia.com) "
-"<jesteve@zikzakmedia.com>\n"
-"Language-Team: Spanish <es@li.org>\n"
-=======
+# Translation of Odoo Server.
+# This file contains the translation of the following modules:
+# * marketing_campaign
+# 
+# Translators:
+# FIRST AUTHOR <EMAIL@ADDRESS>, 2010
+msgid ""
+msgstr ""
 "Project-Id-Version: Odoo 8.0\n"
 "Report-Msgid-Bugs-To: \n"
 "POT-Creation-Date: 2015-01-21 14:08+0000\n"
 "PO-Revision-Date: 2016-01-15 23:27+0000\n"
 "Last-Translator: Martin Trigaux\n"
 "Language-Team: Spanish (Mexico) (http://www.transifex.com/odoo/odoo-8/language/es_MX/)\n"
->>>>>>> 1812b8f3
 "MIME-Version: 1.0\n"
 "Content-Type: text/plain; charset=UTF-8\n"
-"Content-Transfer-Encoding: 8bit\n"
-"X-Launchpad-Export-Date: 2011-09-05 05:53+0000\n"
-"X-Generator: Launchpad (build 13830)\n"
-
-#. module: marketing_campaign
-#: view:marketing.campaign:0
-msgid "Manual Mode"
-msgstr "Modo manual"
-
-#. module: marketing_campaign
-#: field:marketing.campaign.transition,activity_from_id:0
-msgid "Previous Activity"
-msgstr "Actividad previa"
-
-#. module: marketing_campaign
-#: code:addons/marketing_campaign/marketing_campaign.py:772
-#, python-format
-msgid "The current step for this item has no email or report to preview."
-msgstr ""
-"La etapa actual para este elemento no tiene email o informe para "
-"previsualizar"
-
-#. module: marketing_campaign
-#: constraint:marketing.campaign.transition:0
-msgid "The To/From Activity of transition must be of the same Campaign "
-msgstr ""
-"La actividad hacia / desde de la transición debe de ser de la misma campaña "
-
-#. module: marketing_campaign
-#: code:addons/marketing_campaign/marketing_campaign.py:144
-#, python-format
-msgid ""
-"The campaign cannot be started: it doesn't have any starting activity (or "
-"any activity with a signal and no previous activity)"
-msgstr ""
-"La campaña no puede ser iniciada: No tiene ninguna actividad de inicio (o "
-"alguna actividad con una señal y sin actividad previa)"
-
-#. module: marketing_campaign
-#: selection:marketing.campaign.transition,trigger:0
-msgid "Time"
-msgstr "Tiempo"
-
-#. module: marketing_campaign
-#: selection:marketing.campaign.activity,type:0
-msgid "Custom Action"
-msgstr "Acción personalizada"
-
-#. module: marketing_campaign
-#: code:addons/marketing_campaign/marketing_campaign.py:139
-#, python-format
-msgid ""
-"The campaign cannot be started: the email account is missing in email "
-"activity '%s'"
-msgstr ""
-"La campaña no puede ser iniciada: falta el email en la actividad email '%s'"
-
-#. module: marketing_campaign
-#: view:campaign.analysis:0
-#: view:marketing.campaign:0
-#: view:marketing.campaign.segment:0
-#: view:marketing.campaign.workitem:0
-msgid "Group By..."
-msgstr "Agrupar por..."
-
-#. module: marketing_campaign
-#: help:marketing.campaign.activity,revenue:0
-msgid ""
-"Set an expected revenue if you consider that every campaign item that has "
-"reached this point has generated a certain revenue. You can get revenue "
-"statistics in the Reporting section"
-msgstr ""
-"Especifique un ingreso previsto si considera que cada elemento de la campaña "
-"que ha alcanzado este punto ha generado un cierto ingreso. Puede obtener "
-"estadísticas sobre ingresos en la sección de informes"
-
-#. module: marketing_campaign
-#: field:marketing.campaign.transition,trigger:0
-msgid "Trigger"
-msgstr "Disparador"
+"Content-Transfer-Encoding: \n"
+"Language: es_MX\n"
+"Plural-Forms: nplurals=2; plural=(n != 1);\n"
 
 #. module: marketing_campaign
 #: field:campaign.analysis,count:0
@@ -110,97 +24,163 @@
 msgstr "nº de acciones"
 
 #. module: marketing_campaign
-#: view:marketing.campaign:0
+#: model:ir.actions.act_window,help:marketing_campaign.action_marketing_campaign_form
+msgid ""
+"<p class=\"oe_view_nocontent_create\">\n"
+"            Click to create a marketing campaign.\n"
+"          </p><p>\n"
+"            Odoo's marketing campaign allows you to automate communication\n"
+"            to your prospects. You can define a segment (set of conditions) on\n"
+"            your leads and partners to fullfil the campaign.\n"
+"          </p><p>\n"
+"            A campaign can have many activities like sending an email, printing\n"
+"            a letter, assigning to a team, etc. These activities are triggered\n"
+"            from specific situations; contact form, 10 days after first\n"
+"            contact, if a lead is not closed yet, etc.\n"
+"          </p>\n"
+"        "
+msgstr ""
+
+#. module: marketing_campaign
+#: field:marketing.campaign.activity,server_action_id:0
+msgid "Action"
+msgstr "Acción"
+
+#. module: marketing_campaign
+#: view:marketing.campaign:marketing_campaign.view_marketing_campaign_form
+#: field:marketing.campaign,activity_ids:0
+#: view:marketing.campaign.activity:marketing_campaign.view_marketing_campaign_activity_form
+#: view:marketing.campaign.activity:marketing_campaign.view_marketing_campaign_activity_tree
+msgid "Activities"
+msgstr "Actividades"
+
+#. module: marketing_campaign
+#: view:campaign.analysis:marketing_campaign.view_campaign_analysis_search
+#: field:campaign.analysis,activity_id:0
+#: view:marketing.campaign.workitem:marketing_campaign.view_marketing_campaign_workitem_search
+#: field:marketing.campaign.workitem,activity_id:0
+msgid "Activity"
+msgstr "Actividad"
+
+#. module: marketing_campaign
+#: code:addons/marketing_campaign/marketing_campaign.py:501
+#, python-format
+msgid "After %(interval_nbr)d %(interval_type)s"
+msgstr "Después %(interval_nbr)d %(interval_type)s"
+
+#. module: marketing_campaign
+#: view:marketing.campaign.segment:marketing_campaign.view_marketing_campaign_segment_search
+msgid "All"
+msgstr "Todos"
+
+#. module: marketing_campaign
+#: selection:marketing.campaign.segment,sync_mode:0
+msgid "All records (no duplicates)"
+msgstr "Todos los registros (si duplicados)"
+
+#. module: marketing_campaign
+#: help:marketing.campaign.activity,signal:0
+msgid ""
+"An activity with a signal can be called programmatically. Be careful, the "
+"workitem is always created when a signal is sent"
+msgstr "Una actividad con una señal puede ser llamada mediante programación. Tenga cuidado, el elemento siempre se crea cuando se envía una señal."
+
+#. module: marketing_campaign
+#: selection:campaign.analysis,month:0
+msgid "April"
+msgstr "Abril"
+
+#. module: marketing_campaign
+#: selection:campaign.analysis,month:0
+msgid "August"
+msgstr "Agosto"
+
+#. module: marketing_campaign
+#: selection:marketing.campaign.transition,trigger:0
+msgid "Automatic"
+msgstr "Automático"
+
+#. module: marketing_campaign
+#: code:addons/marketing_campaign/marketing_campaign.py:500
+#, python-format
+msgid "Automatic transition"
+msgstr "Transición automática"
+
+#. module: marketing_campaign
+#: help:marketing.campaign.activity,keep_if_condition_not_met:0
+msgid ""
+"By activating this option, workitems that aren't executed because the "
+"condition is not met are marked as cancelled instead of being deleted."
+msgstr "Al activar esta opción, los elementos de trabajo que no se han ejecutado debido a que la condición no se cumple, se marcan como cancelados en lugar de ser eliminados."
+
+#. module: marketing_campaign
+#: view:campaign.analysis:marketing_campaign.view_campaign_analysis_search
+#: field:campaign.analysis,campaign_id:0
+#: view:marketing.campaign:marketing_campaign.view_marketing_campaign_form
+#: view:marketing.campaign:marketing_campaign.view_marketing_campaign_search
+#: field:marketing.campaign.activity,campaign_id:0
+#: view:marketing.campaign.segment:marketing_campaign.view_marketing_campaign_segment_search
+#: field:marketing.campaign.segment,campaign_id:0
+#: view:marketing.campaign.workitem:marketing_campaign.view_marketing_campaign_workitem_search
+#: field:marketing.campaign.workitem,campaign_id:0
+msgid "Campaign"
+msgstr "Campaña"
+
+#. module: marketing_campaign
+#: model:ir.model,name:marketing_campaign.model_marketing_campaign_activity
+msgid "Campaign Activity"
+msgstr "Actividad campaña"
+
+#. module: marketing_campaign
+#: view:campaign.analysis:marketing_campaign.view_campaign_analysis_search
+#: model:ir.actions.act_window,name:marketing_campaign.action_campaign_analysis_all
+#: model:ir.model,name:marketing_campaign.model_campaign_analysis
+#: model:ir.ui.menu,name:marketing_campaign.menu_action_campaign_analysis_all
+msgid "Campaign Analysis"
+msgstr "Análisis campaña"
+
+#. module: marketing_campaign
+#: view:marketing.campaign:marketing_campaign.view_marketing_campaign_diagram
 msgid "Campaign Editor"
 msgstr "Editor de campañas"
 
 #. module: marketing_campaign
-#: view:campaign.analysis:0
-#: view:marketing.campaign.workitem:0
-msgid "Today"
-msgstr "Hoy"
-
-#. module: marketing_campaign
-#: selection:campaign.analysis,month:0
-msgid "March"
-msgstr "Marzo"
-
-#. module: marketing_campaign
-#: help:marketing.campaign.segment,sync_mode:0
-msgid ""
-"Determines an additional criterion to add to the filter when selecting new "
-"records to inject in the campaign."
-msgstr ""
-"Determina un criterio adicional para añadir al filtro al seleccionar nuevos "
-"registros para inyectar en la campaña."
-
-#. module: marketing_campaign
-#: field:marketing.campaign.activity,object_id:0
-msgid "Object"
-msgstr "Objeto"
-
-#. module: marketing_campaign
-#: help:marketing.campaign.activity,condition:0
-msgid ""
-"Python expression to decide whether the activity can be executed, otherwise "
-"it will be deleted or cancelled.The expression may use the following "
-"[browsable] variables:\n"
-"   - activity: the campaign activity\n"
-"   - workitem: the campaign workitem\n"
-"   - resource: the resource object this campaign item represents\n"
-"   - transitions: list of campaign transitions outgoing from this activity\n"
-"...- re: Python regular expression module"
-msgstr ""
-"Expresión de Python para decidir si la actividad se puede ejecutar, de lo "
-"contrario será eliminada o cancelada.La expresión puede utilizar las "
-"siguientes variables [navegables]:\n"
-"   - actividad: la actividad de la campaña\n"
-"   - trabajo: el elemento de trabajo de la campaña\n"
-"   - recurso: el recurso que representa esta campaña\n"
-"   - transiciones: lista de las transiciones de la campaña salientes desde "
-"esta actividad\n"
-"...- re: Expresión regular de Python"
-
-#. module: marketing_campaign
-#: view:marketing.campaign:0
-#: view:marketing.campaign.segment:0
-msgid "Set to Draft"
-msgstr "Cambiar a borrador"
-
-#. module: marketing_campaign
-#: field:marketing.campaign.activity,to_ids:0
-msgid "Next Activities"
-msgstr "Siguientes actividades"
-
-#. module: marketing_campaign
-#: view:marketing.campaign.segment:0
-msgid "Synchronization"
-msgstr "Sincronización"
-
-#. module: marketing_campaign
-#: view:campaign.analysis:0
-msgid "This Year"
-msgstr "Este año"
-
-#. module: marketing_campaign
-#: code:addons/marketing_campaign/marketing_campaign.py:772
-#, python-format
-msgid "No preview"
-msgstr "Sin vista previa"
-
-#. module: marketing_campaign
-<<<<<<< HEAD
-#: view:marketing.campaign.segment:0
-#: field:marketing.campaign.segment,date_run:0
-msgid "Launch Date"
-msgstr "Fecha de lanzamiento"
-
-#. module: marketing_campaign
-#: view:campaign.analysis:0
-#: field:campaign.analysis,day:0
-msgid "Day"
-msgstr "Día"
-=======
+#: model:ir.actions.act_window,name:marketing_campaign.act_marketing_campaing_stat
+#: model:ir.actions.act_window,name:marketing_campaign.action_marketing_campaign_workitem
+#: model:ir.ui.menu,name:marketing_campaign.menu_action_marketing_campaign_workitem
+msgid "Campaign Follow-up"
+msgstr "Seguimiento campaña"
+
+#. module: marketing_campaign
+#: model:ir.model,name:marketing_campaign.model_marketing_campaign_segment
+msgid "Campaign Segment"
+msgstr "Segmento de campaña"
+
+#. module: marketing_campaign
+#: model:ir.model,name:marketing_campaign.model_marketing_campaign_transition
+msgid "Campaign Transition"
+msgstr "Transición campaña"
+
+#. module: marketing_campaign
+#: model:ir.model,name:marketing_campaign.model_marketing_campaign_workitem
+msgid "Campaign Workitem"
+msgstr "Elemento de trabajo de campaña"
+
+#. module: marketing_campaign
+#: model:ir.actions.act_window,name:marketing_campaign.action_marketing_campaign_form
+#: model:ir.ui.menu,name:marketing_campaign.menu_marketing_campaign
+#: model:ir.ui.menu,name:marketing_campaign.menu_marketing_campaign_form
+#: view:marketing.campaign:marketing_campaign.view_marketing_campaign_search
+#: view:marketing.campaign:marketing_campaign.view_marketing_campaign_tree
+msgid "Campaigns"
+msgstr "Campañas"
+
+#. module: marketing_campaign
+#: view:marketing.campaign.workitem:marketing_campaign.view_marketing_campaign_workitem_tree
+msgid "Cancel"
+msgstr "Cancelar"
+
+#. module: marketing_campaign
 #: view:marketing.campaign:marketing_campaign.view_marketing_campaign_form
 msgid "Cancel Campaign"
 msgstr "Campaña Cancelada"
@@ -209,161 +189,120 @@
 #: view:marketing.campaign.segment:marketing_campaign.view_marketing_campaign_segment_form
 msgid "Cancel Segment"
 msgstr "Cancelar Segmento"
->>>>>>> 1812b8f3
-
-#. module: marketing_campaign
-#: view:marketing.campaign.activity:0
-msgid "Outgoing Transitions"
-msgstr "Transiciones salientes"
-
-#. module: marketing_campaign
-#: view:marketing.campaign.workitem:0
-msgid "Reset"
-msgstr "Reiniciar"
-
-#. module: marketing_campaign
-#: help:marketing.campaign,object_id:0
-msgid "Choose the resource on which you want this campaign to be run"
-msgstr "Escoja el recurso sobre el que desea lanzar esta campaña"
-
-#. module: marketing_campaign
-#: field:marketing.campaign.segment,sync_last_date:0
-msgid "Last Synchronization"
-msgstr "Última sincronización"
-
-#. module: marketing_campaign
-#: selection:marketing.campaign.transition,interval_type:0
-msgid "Year(s)"
-msgstr "Año(s)"
-
-#. module: marketing_campaign
-<<<<<<< HEAD
-#: code:addons/marketing_campaign/marketing_campaign.py:209
-#, python-format
-msgid "Sorry, campaign duplication is not supported at the moment."
-msgstr "Disculpe, la duplicación de campañas no está soportada actualmente."
-
-#. module: marketing_campaign
-#: help:marketing.campaign.segment,sync_last_date:0
-msgid ""
-"Date on which this segment was synchronized last time (automatically or "
-"manually)"
-msgstr ""
-"Fecha en la que este segmento se sincronizó por última vez (de forma "
-"automática o manualmente)."
-=======
-#: model:email.template,subject:marketing_campaign.email_template_2
-msgid "Congratulations! You are now a Silver Partner!"
-msgstr "¡Felicitaciones! ¡Tu eres ahora un Socio Plata!"
-
-#. module: marketing_campaign
-#: model:email.template,subject:marketing_campaign.email_template_3
-msgid "Congratulations! You are now one of our Gold Partners!"
-msgstr "¡Felicidades! ¡Tú eres ahora un de nuestros Socio de Oro!"
->>>>>>> 1812b8f3
-
-#. module: marketing_campaign
-#: selection:campaign.analysis,state:0
-#: selection:marketing.campaign,state:0
+
+#. module: marketing_campaign
+#: view:marketing.campaign.workitem:marketing_campaign.view_marketing_campaign_workitem_form
+msgid "Cancel Workitem"
+msgstr ""
+
+#. module: marketing_campaign
+#: selection:campaign.analysis,state:0 selection:marketing.campaign,state:0
 #: selection:marketing.campaign.segment,state:0
 #: selection:marketing.campaign.workitem,state:0
 msgid "Cancelled"
 msgstr "Cancelado"
 
 #. module: marketing_campaign
+#: help:marketing.campaign,object_id:0
+msgid "Choose the resource on which you want this campaign to be run"
+msgstr "Escoja el recurso sobre el que desea lanzar esta campaña"
+
+#. module: marketing_campaign
+#: view:marketing.campaign.segment:marketing_campaign.view_marketing_campaign_segment_form
+msgid "Close"
+msgstr "Cerrar"
+
+#. module: marketing_campaign
+#: field:marketing.campaign.activity,condition:0
+msgid "Condition"
+msgstr "Condición"
+
+#. module: marketing_campaign
+#: model:email.template,subject:marketing_campaign.email_template_2
+msgid "Congratulations! You are now a Silver Partner!"
+msgstr "¡Felicitaciones! ¡Tu eres ahora un Socio Plata!"
+
+#. module: marketing_campaign
+#: model:email.template,subject:marketing_campaign.email_template_3
+msgid "Congratulations! You are now one of our Gold Partners!"
+msgstr "¡Felicidades! ¡Tú eres ahora un de nuestros Socio de Oro!"
+
+#. module: marketing_campaign
+#: code:addons/marketing_campaign/marketing_campaign.py:502
 #: selection:marketing.campaign.transition,trigger:0
-msgid "Automatic"
-msgstr "Automático"
-
-#. module: marketing_campaign
-#: help:marketing.campaign,mode:0
-msgid ""
-"Test - It creates and process all the activities directly (without waiting "
-"for the delay on transitions) but does not send emails or produce reports.\n"
-"Test in Realtime - It creates and processes all the activities directly but "
-"does not send emails or produce reports.\n"
-"With Manual Confirmation - the campaigns runs normally, but the user has to "
-"validate all workitem manually.\n"
-"Normal - the campaign runs normally and automatically sends all emails and "
-"reports (be very careful with this mode, you're live!)"
-msgstr ""
-"Test - Crea y procesa todas las actividades directamente (sin esperar por el "
-"retardo de las transiciones) pero no se envían correos ni se crean "
-"informes.\n"
-"Test en tiempo real - Crea y procesa todas las actividades directamente pero "
-"no envían correos ni se crean informes.\n"
-"Confirmación manual - La campaña se ejecuta normalidad, pero el usuario "
-"tiene que validar todos los elementos de trabajo manualmente.\n"
-"Normal - La campaña se ejecuta con normalidad y automáticamente envía todos "
-"los correos correos e informes (tenga cuidado con este modo, ¡trabaja \"en "
-"vivo\"!)"
-
-#. module: marketing_campaign
-#: help:marketing.campaign.segment,date_run:0
-msgid "Initial start date of this segment."
-msgstr "Primera fecha de inicio de este segmento"
-
-#. module: marketing_campaign
-#: view:campaign.analysis:0
-#: field:campaign.analysis,campaign_id:0
-#: view:marketing.campaign:0
-#: field:marketing.campaign.activity,campaign_id:0
-#: view:marketing.campaign.segment:0
-#: field:marketing.campaign.segment,campaign_id:0
-#: view:marketing.campaign.workitem:0
-#: field:marketing.campaign.workitem,campaign_id:0
-msgid "Campaign"
-msgstr "Campaña"
-
-#. module: marketing_campaign
-#: field:marketing.campaign.activity,start:0
-msgid "Start"
-msgstr "Inicio"
-
-#. module: marketing_campaign
-#: help:marketing.campaign,partner_field_id:0
-msgid ""
-"The generated workitems will be linked to the partner related to the record. "
-"If the record is the partner itself leave this field empty."
-msgstr ""
-"Los elementos de trabajo generados serán enlazados a la empresa relacionada "
-"con el registro. Si el registro es la propia empresa deje vacío este campo."
-
-#. module: marketing_campaign
-#: view:campaign.analysis:0
-#: field:campaign.analysis,segment_id:0
-#: view:marketing.campaign.segment:0
-#: view:marketing.campaign.workitem:0
-#: field:marketing.campaign.workitem,segment_id:0
-msgid "Segment"
-msgstr "Segmento"
-
-#. module: marketing_campaign
-#: view:marketing.campaign.activity:0
-msgid "Cost / Revenue"
-msgstr "Coste / ingreso"
-
-#. module: marketing_campaign
-#: help:marketing.campaign.activity,type:0
-msgid ""
-<<<<<<< HEAD
-"The type of action to execute when an item enters this activity, such as:\n"
-"   - Email: send an email using a predefined email template\n"
-"   - Report: print an existing Report defined on the resource item and save "
-"it into a specific directory\n"
-"   - Custom Action: execute a predefined action, e.g. to modify the fields "
-"of the resource record\n"
-"  "
-msgstr ""
-"El tipo de acción a ejecutar cuando se introduce un registro en esta "
-"actividad, como:\n"
-"   - Correo: envía un correo usando una plantilla predeterminada de correo\n"
-"   - Informe: imprime un informe existente definido en el recurso y lo "
-"guarda en el directorio especificado\n"
-"   - Acción personalizada: ejecuta una acción predeterminada, por ejemplo "
-"para modificar los campos del recurso\n"
-"  "
-=======
+#, python-format
+msgid "Cosmetic"
+msgstr "Cosmético"
+
+#. module: marketing_campaign
+#: view:campaign.analysis:marketing_campaign.view_campaign_analysis_tree
+#: field:campaign.analysis,total_cost:0
+msgid "Cost"
+msgstr "Coste"
+
+#. module: marketing_campaign
+#: field:campaign.analysis,country_id:0
+msgid "Country"
+msgstr "País"
+
+#. module: marketing_campaign
+#: field:marketing.campaign,create_uid:0
+#: field:marketing.campaign.activity,create_uid:0
+#: field:marketing.campaign.segment,create_uid:0
+#: field:marketing.campaign.transition,create_uid:0
+#: field:marketing.campaign.workitem,create_uid:0
+msgid "Created by"
+msgstr "Creado por"
+
+#. module: marketing_campaign
+#: field:marketing.campaign,create_date:0
+#: field:marketing.campaign.activity,create_date:0
+#: field:marketing.campaign.segment,create_date:0
+#: field:marketing.campaign.transition,create_date:0
+#: field:marketing.campaign.workitem,create_date:0
+msgid "Created on"
+msgstr "Creado en"
+
+#. module: marketing_campaign
+#: selection:marketing.campaign.activity,type:0
+msgid "Custom Action"
+msgstr "Acción personalizada"
+
+#. module: marketing_campaign
+#: field:campaign.analysis,date:0
+msgid "Date"
+msgstr "Fecha"
+
+#. module: marketing_campaign
+#: help:marketing.campaign.segment,sync_last_date:0
+msgid ""
+"Date on which this segment was synchronized last time (automatically or "
+"manually)"
+msgstr "Fecha en la que este segmento se sincronizó por última vez (de forma automática o manualmente)."
+
+#. module: marketing_campaign
+#: help:marketing.campaign.segment,date_done:0
+msgid "Date this segment was last closed or cancelled."
+msgstr "Fecha en la cual este segmento fue cerrado o cancelado por última vez"
+
+#. module: marketing_campaign
+#: field:campaign.analysis,day:0
+msgid "Day"
+msgstr "Día"
+
+#. module: marketing_campaign
+#: selection:marketing.campaign.transition,interval_type:0
+msgid "Day(s)"
+msgstr "Día(s)"
+
+#. module: marketing_campaign
+#: selection:campaign.analysis,month:0
+msgid "December"
+msgstr "Diciembre"
+
+#. module: marketing_campaign
+#: help:marketing.campaign.segment,sync_mode:0
+msgid ""
 "Determines an additional criterion to add to the filter when selecting new "
 "records to inject in the campaign. \"No duplicates\" prevents selecting "
 "records which have already entered the campaign previously.If the campaign "
@@ -371,315 +310,6 @@
 "records which have the same value for the unique field as other records that"
 " already entered the campaign."
 msgstr "Determina un criterio adicional para agregar al filtro al seleccionar nuevos registros para inyectar en la campaña. \"No hay duplicados\" impide seleccionar los registros que ya han entrado en la campaña anterior. Si la campaña tiene un \"campo único\" en conjunto, \"sin duplicados\" también evitarán que la selección de registros que tienen el mismo valor para el campo único como otros registros que ya entró la campaña."
->>>>>>> 1812b8f3
-
-#. module: marketing_campaign
-#: help:marketing.campaign.segment,date_next_sync:0
-msgid "Next time the synchronization job is scheduled to run automatically"
-msgstr ""
-"Próxima vez que el trabajo de sincronización está programado para ejecutarse "
-"automáticamente."
-
-#. module: marketing_campaign
-#: selection:marketing.campaign.transition,interval_type:0
-msgid "Month(s)"
-msgstr "Mes(es)"
-
-#. module: marketing_campaign
-#: view:campaign.analysis:0
-#: field:campaign.analysis,partner_id:0
-#: model:ir.model,name:marketing_campaign.model_res_partner
-#: field:marketing.campaign.workitem,partner_id:0
-msgid "Partner"
-msgstr "Empresa"
-
-#. module: marketing_campaign
-#: view:marketing.campaign.activity:0
-msgid "Transitions"
-msgstr "Transiciones"
-
-#. module: marketing_campaign
-#: field:marketing.campaign.activity,keep_if_condition_not_met:0
-msgid "Don't delete workitems"
-msgstr "No eliminar elementos de trabajo"
-
-#. module: marketing_campaign
-#: view:campaign.analysis:0
-#: field:campaign.analysis,state:0
-#: view:marketing.campaign:0
-#: field:marketing.campaign,state:0
-#: view:marketing.campaign.segment:0
-#: field:marketing.campaign.segment,state:0
-#: view:marketing.campaign.workitem:0
-#: field:marketing.campaign.workitem,state:0
-msgid "State"
-msgstr "Estado"
-
-#. module: marketing_campaign
-#: view:campaign.analysis:0
-msgid "Marketing Reports"
-msgstr "Informes de marketing"
-
-#. module: marketing_campaign
-#: field:marketing.campaign.activity,type:0
-msgid "Type"
-msgstr "Tipo"
-
-#. module: marketing_campaign
-#: view:marketing.campaign.workitem:0
-msgid "Related Resource"
-msgstr "Recurso relacionado"
-
-#. module: marketing_campaign
-#: field:marketing.campaign,name:0
-#: field:marketing.campaign.activity,name:0
-#: field:marketing.campaign.segment,name:0
-#: field:marketing.campaign.transition,name:0
-msgid "Name"
-msgstr "Nombre"
-
-#. module: marketing_campaign
-#: field:marketing.campaign.workitem,res_name:0
-msgid "Resource Name"
-msgstr "Nombre del recurso"
-
-#. module: marketing_campaign
-#: field:marketing.campaign.segment,sync_mode:0
-msgid "Synchronization mode"
-msgstr "Modo de sincronización"
-
-#. module: marketing_campaign
-#: view:marketing.campaign:0
-#: view:marketing.campaign.segment:0
-msgid "Run"
-msgstr "Ejecutar"
-
-#. module: marketing_campaign
-<<<<<<< HEAD
-#: field:marketing.campaign.activity,from_ids:0
-msgid "Previous Activities"
-msgstr "Actividades previas"
-=======
-#: view:marketing.campaign.workitem:marketing_campaign.view_marketing_campaign_workitem_search
-msgid "Execution Month"
-msgstr "Ejecución Mensual"
->>>>>>> 1812b8f3
-
-#. module: marketing_campaign
-#: help:marketing.campaign.segment,date_done:0
-msgid "Date this segment was last closed or cancelled."
-msgstr ""
-"Fecha en la cual este segmento fue cerrado o cancelado por última vez"
-
-#. module: marketing_campaign
-#: view:marketing.campaign.workitem:0
-msgid "Marketing Campaign Activities"
-msgstr "Actividades campaña de marketing"
-
-#. module: marketing_campaign
-#: view:marketing.campaign.workitem:0
-#: field:marketing.campaign.workitem,error_msg:0
-msgid "Error Message"
-msgstr "Mensaje de error"
-
-#. module: marketing_campaign
-#: model:ir.actions.act_window,name:marketing_campaign.action_marketing_campaign_form
-#: model:ir.ui.menu,name:marketing_campaign.menu_marketing_campaign
-#: model:ir.ui.menu,name:marketing_campaign.menu_marketing_campaign_form
-#: view:marketing.campaign:0
-msgid "Campaigns"
-msgstr "Campañas"
-
-#. module: marketing_campaign
-#: field:marketing.campaign.transition,interval_type:0
-msgid "Interval Unit"
-msgstr "Unidad de intervalo"
-
-#. module: marketing_campaign
-#: field:campaign.analysis,country_id:0
-msgid "Country"
-msgstr "País"
-
-#. module: marketing_campaign
-#: field:marketing.campaign.activity,report_id:0
-#: selection:marketing.campaign.activity,type:0
-msgid "Report"
-msgstr "Informe"
-
-#. module: marketing_campaign
-#: selection:campaign.analysis,month:0
-msgid "July"
-msgstr "Julio"
-
-#. module: marketing_campaign
-#: model:ir.ui.menu,name:marketing_campaign.menu_marketing_configuration
-msgid "Configuration"
-msgstr "Configuración"
-
-#. module: marketing_campaign
-#: help:marketing.campaign.activity,variable_cost:0
-msgid ""
-"Set a variable cost if you consider that every campaign item that has "
-"reached this point has entailed a certain cost. You can get cost statistics "
-"in the Reporting section"
-msgstr ""
-"Indique un coste variable si considera que cada elemento de campaña que ha "
-"llegado a este punto ha supuesto un coste determinado. Puede obtener "
-"estadísticas de los costes en la sección de informes."
-
-#. module: marketing_campaign
-#: selection:marketing.campaign.transition,interval_type:0
-msgid "Hour(s)"
-msgstr "Hora(s)"
-
-#. module: marketing_campaign
-#: model:ir.model,name:marketing_campaign.model_marketing_campaign_segment
-msgid "Campaign Segment"
-msgstr "Segmento de campaña"
-
-#. module: marketing_campaign
-#: view:marketing.campaign:0
-#: view:marketing.campaign.segment:0
-#: view:marketing.campaign.workitem:0
-msgid "Cancel"
-msgstr "Cancelar"
-
-#. module: marketing_campaign
-#: help:marketing.campaign.activity,keep_if_condition_not_met:0
-msgid ""
-"By activating this option, workitems that aren't executed because the "
-"condition is not met are marked as cancelled instead of being deleted."
-msgstr ""
-"Al activar esta opción, los elementos de trabajo que no se han ejecutado "
-"debido a que la condición no se cumple, se marcan como cancelados en lugar "
-"de ser eliminados."
-
-#. module: marketing_campaign
-#: view:campaign.analysis:0
-msgid "Exceptions"
-msgstr "Excepciones"
-
-#. module: marketing_campaign
-#: field:res.partner,workitem_ids:0
-msgid "Workitems"
-msgstr "Elementos de trabajo"
-
-#. module: marketing_campaign
-#: field:marketing.campaign,fixed_cost:0
-msgid "Fixed Cost"
-msgstr "Coste fijo"
-
-#. module: marketing_campaign
-#: view:marketing.campaign.segment:0
-msgid "Newly Modified"
-msgstr "Recientemente modificado"
-
-#. module: marketing_campaign
-#: field:marketing.campaign.transition,interval_nbr:0
-msgid "Interval Value"
-msgstr "Valor intervalo"
-
-#. module: marketing_campaign
-#: field:campaign.analysis,revenue:0
-#: field:marketing.campaign.activity,revenue:0
-msgid "Revenue"
-msgstr "Ingreso"
-
-#. module: marketing_campaign
-#: selection:campaign.analysis,month:0
-msgid "September"
-msgstr "Septiembre"
-
-#. module: marketing_campaign
-#: selection:campaign.analysis,month:0
-msgid "December"
-msgstr "Diciembre"
-
-#. module: marketing_campaign
-#: view:campaign.analysis:0
-#: field:campaign.analysis,month:0
-msgid "Month"
-msgstr "Mes"
-
-#. module: marketing_campaign
-#: field:marketing.campaign.transition,activity_to_id:0
-msgid "Next Activity"
-msgstr "Actividad sigiuiente"
-
-#. module: marketing_campaign
-#: model:ir.actions.act_window,name:marketing_campaign.act_marketing_campaing_followup
-msgid "Campaign Follow-up"
-msgstr "Seguimiento campaña"
-
-#. module: marketing_campaign
-#: help:marketing.campaign.activity,email_template_id:0
-msgid "The e-mail to send when this activity is activated"
-msgstr "El email a enviar cuando la actividad es activada"
-
-#. module: marketing_campaign
-#: view:campaign.analysis:0
-msgid "This Month"
-msgstr "Este mes"
-
-#. module: marketing_campaign
-#: view:marketing.campaign:0
-msgid "Test Mode"
-msgstr "Modo Test"
-
-#. module: marketing_campaign
-#: selection:marketing.campaign.segment,sync_mode:0
-msgid "Only records modified after last sync (no duplicates)"
-msgstr ""
-"Solo registros actualizados después de la útlima sincronización (sin "
-"duplicados)"
-
-#. module: marketing_campaign
-#: model:ir.model,name:marketing_campaign.model_ir_actions_report_xml
-msgid "ir.actions.report.xml"
-msgstr "ir.acciones.informe.xml"
-
-#. module: marketing_campaign
-#: model:ir.actions.act_window,name:marketing_campaign.act_marketing_campaing_stat
-msgid "Campaign Statistics"
-msgstr "Estadísticas de la campaña"
-
-#. module: marketing_campaign
-#: help:marketing.campaign.activity,server_action_id:0
-msgid "The action to perform when this activity is activated"
-msgstr "La acción a realizar cuando la actividad es activada"
-
-#. module: marketing_campaign
-#: field:marketing.campaign,partner_field_id:0
-msgid "Partner Field"
-msgstr "Campo empresa"
-
-#. module: marketing_campaign
-#: view:campaign.analysis:0
-#: model:ir.actions.act_window,name:marketing_campaign.action_campaign_analysis_all
-#: model:ir.model,name:marketing_campaign.model_campaign_analysis
-#: model:ir.ui.menu,name:marketing_campaign.menu_action_campaign_analysis_all
-msgid "Campaign Analysis"
-msgstr "Análisis campaña"
-
-#. module: marketing_campaign
-#: sql_constraint:marketing.campaign.transition:0
-msgid "The interval must be positive or zero"
-msgstr "El intervalo debe ser positivo o cero"
-
-#. module: marketing_campaign
-#: selection:marketing.campaign,mode:0
-msgid "Test in Realtime"
-msgstr "Test en tiempo real"
-
-#. module: marketing_campaign
-#: sql_constraint:email.template:0
-msgid "The template name must be unique !"
-msgstr "¡El nombre de la plantilla debe ser único!"
-
-#. module: marketing_campaign
-#: selection:marketing.campaign,mode:0
-msgid "Test Directly"
-msgstr "Test directamente"
 
 #. module: marketing_campaign
 #: field:marketing.campaign.activity,report_directory_id:0
@@ -687,257 +317,14 @@
 msgstr "Directorio"
 
 #. module: marketing_campaign
-#: constraint:res.partner:0
-msgid "Error ! You can not create recursive associated members."
-msgstr "¡Error! No puede crear miembros asociados recursivos."
-
-#. module: marketing_campaign
-#: view:marketing.campaign:0
-#: selection:marketing.campaign,state:0
-#: view:marketing.campaign.segment:0
-#: selection:marketing.campaign.segment,state:0
-msgid "Draft"
-msgstr "Borrador"
-
-#. module: marketing_campaign
-#: view:marketing.campaign.workitem:0
-msgid "Preview"
-msgstr "Vista previa"
-
-#. module: marketing_campaign
-#: model:ir.module.module,description:marketing_campaign.module_meta_information
-msgid ""
-"\n"
-"This module provides leads automation through marketing campaigns (campaigns "
-"can in fact be defined on any resource, not just CRM Leads).\n"
-"         The campaigns are dynamic and multi-channels. The process is as "
-"follows:\n"
-"          * Design marketing campaigns like workflows, including email "
-"templates to send, reports to print and send by email, custom actions, etc.\n"
-"          * Define input segments that will select the items that should "
-"enter the campaign (e.g leads from certain countries, etc.)\n"
-"          * Run you campaign in simulation mode to test it real-time or "
-"accelerated, and fine-tune it\n"
-"          * You may also start the real campaign in manual mode, where each "
-"action requires manual validation\n"
-"          * Finally launch your campaign live, and watch the statistics as "
-"the campaign does everything fully automatically. \n"
-"          While the campaign runs you can of course continue to fine-tune "
-"the parameters, input segments, workflow, etc.\n"
-"          \n"
-"          Note: If you need demo data, you can install the "
-"marketing_campaign_crm_demo module, but this will also install the CRM "
-"application as it depends on CRM Leads.\n"
-"    "
-msgstr ""
-"\n"
-"Este módulo provee automatización de iniciativas (clientes potenciales) a "
-"través de campañas de marketing (campañas que, en realidad, pueden ser "
-"definidas sobre cualquier recurso, no sólo contactos del CRM).\n"
-"         Las campañas son dinámicas y multicanal. El proceso es el "
-"siguiente:\n"
-"          * Diseñe las campañas de marketing como flujos de trabajo, "
-"incluyendo plantillas de correo electrónico a enviar, informes a imprimir y "
-"enviar por correo, acciones personalizadas, etc.\n"
-"          * Defina los segmentos de entrada que seleccionarán los elementos "
-"a introducir en la campaña (por ejemplo iniciativas de ciertos países, "
-"etc.)\n"
-"          * Lance su campaña en modo simulación para probarla en tiempo real "
-"o acelerada, y ajústela.\n"
-"          * Tambien puede iniciar la campaña real en modo manual, donde cada "
-"acción necesita validación manual.\n"
-"          * Finalmente lance su campaña en vivo, y observe las estadísticas "
-"mientras la campaña hace todo de forma completamente automatizada.\n"
-"          Por supuesto, mientras se ejecuta la campaña puede continuar "
-"ajustando los parámetros, segmentos de entrada, flujo, etc.\n"
-"          \n"
-"          Nota: Si necesita datos de prueba, puede instalar el módulo "
-"marketing_campaign_crm_demo, pero esto también instalará la aplicación de "
-"CRM dado que depende de las iniciativas del CRM.\n"
-"    "
-
-#. module: marketing_campaign
-#: selection:campaign.analysis,month:0
-msgid "August"
-msgstr "Agosto"
-
-#. module: marketing_campaign
-#: selection:marketing.campaign,mode:0
-msgid "Normal"
-msgstr "Normal"
-
-#. module: marketing_campaign
-#: help:marketing.campaign.activity,start:0
-msgid "This activity is launched when the campaign starts."
-msgstr "Esta actividad es lanzada cuando la campaña empieza"
-
-#. module: marketing_campaign
-#: help:marketing.campaign.activity,signal:0
-msgid ""
-"An activity with a signal can be called programmatically. Be careful, the "
-"workitem is always created when a signal is sent"
-msgstr ""
-"Una actividad con una señal puede ser llamada mediante programación. Tenga "
-"cuidado, el elemento siempre se crea cuando se envía una señal."
-
-#. module: marketing_campaign
-#: selection:campaign.analysis,month:0
-msgid "June"
-msgstr "Junio"
-
-#. module: marketing_campaign
-#: selection:marketing.campaign.segment,sync_mode:0
-msgid "All records (no duplicates)"
-msgstr "Todos los registros (si duplicados)"
-
-#. module: marketing_campaign
-#: view:marketing.campaign.segment:0
-msgid "Newly Created"
-msgstr "Creado nuevamente"
-
-#. module: marketing_campaign
-#: field:campaign.analysis,date:0
-#: view:marketing.campaign.workitem:0
-msgid "Date"
-msgstr "Fecha"
-
-#. module: marketing_campaign
-#: selection:campaign.analysis,month:0
-msgid "November"
-msgstr "Noviembre"
-
-#. module: marketing_campaign
-#: view:marketing.campaign.activity:0
-#: field:marketing.campaign.activity,condition:0
-msgid "Condition"
-msgstr "Condición"
-
-#. module: marketing_campaign
-#: help:marketing.campaign.activity,report_id:0
-msgid "The report to generate when this activity is activated"
-msgstr "El informe a generar cuando la actividad es activada"
-
-#. module: marketing_campaign
+#: field:marketing.campaign.activity,keep_if_condition_not_met:0
+msgid "Don't Delete Workitems"
+msgstr ""
+
+#. module: marketing_campaign
+#: view:campaign.analysis:marketing_campaign.view_campaign_analysis_search
 #: selection:campaign.analysis,state:0
-#: view:marketing.campaign.workitem:0
-#: selection:marketing.campaign.workitem,state:0
-msgid "Exception"
-msgstr "Excepción"
-
-#. module: marketing_campaign
-#: selection:campaign.analysis,month:0
-msgid "October"
-msgstr "Octubre"
-
-#. module: marketing_campaign
-#: code:addons/marketing_campaign/marketing_campaign.py:141
-#, python-format
-msgid ""
-"The campaign cannot be started: the email account is not approved in email "
-"activity '%s'"
-msgstr ""
-"La campaña no puede ser iniciada: el email no está aprobado en la actividad "
-"email '%s'"
-
-#. module: marketing_campaign
-#: field:marketing.campaign.activity,email_template_id:0
-msgid "Email Template"
-msgstr "Plantilla email"
-
-#. module: marketing_campaign
-#: selection:campaign.analysis,month:0
-msgid "January"
-msgstr "Enero"
-
-#. module: marketing_campaign
-#: view:marketing.campaign.workitem:0
-#: field:marketing.campaign.workitem,date:0
-msgid "Execution Date"
-msgstr "Fecha de ejecución"
-
-#. module: marketing_campaign
-#: model:ir.model,name:marketing_campaign.model_marketing_campaign_workitem
-msgid "Campaign Workitem"
-msgstr "Elemento de trabajo de campaña"
-
-#. module: marketing_campaign
-#: model:ir.model,name:marketing_campaign.model_marketing_campaign_activity
-msgid "Campaign Activity"
-msgstr "Actividad campaña"
-
-#. module: marketing_campaign
-#: help:marketing.campaign.activity,report_directory_id:0
-msgid "This folder is used to store the generated reports"
-msgstr "Esta carpeta se utilza para guardar los informes generados"
-
-#. module: marketing_campaign
-#: code:addons/marketing_campaign/marketing_campaign.py:125
-#: code:addons/marketing_campaign/marketing_campaign.py:139
-#: code:addons/marketing_campaign/marketing_campaign.py:141
-#: code:addons/marketing_campaign/marketing_campaign.py:144
-#: code:addons/marketing_campaign/marketing_campaign.py:154
-#, python-format
-msgid "Error"
-msgstr "Error"
-
-#. module: marketing_campaign
-#: view:marketing.campaign.activity:0
-#: field:marketing.campaign.activity,server_action_id:0
-msgid "Action"
-msgstr "Acción"
-
-#. module: marketing_campaign
-#: code:addons/marketing_campaign/marketing_campaign.py:488
-#, python-format
-msgid "Automatic transition"
-msgstr "Transición automática"
-
-#. module: marketing_campaign
-#: view:marketing.campaign.segment:0
-#: view:res.partner:0
-msgid "History"
-msgstr "Histórico"
-
-#. module: marketing_campaign
-#: model:ir.module.module,shortdesc:marketing_campaign.module_meta_information
-msgid "marketing_campaign"
-msgstr "Campaña marketing"
-
-#. module: marketing_campaign
-#: view:marketing.campaign.workitem:0
-msgid "Process"
-msgstr "Proceso"
-
-#. module: marketing_campaign
-#: code:addons/marketing_campaign/marketing_campaign.py:490
-#: selection:marketing.campaign.transition,trigger:0
-#, python-format
-msgid "Cosmetic"
-msgstr "Cosmético"
-
-#. module: marketing_campaign
-#: help:marketing.campaign.transition,trigger:0
-msgid "How is the destination workitem triggered"
-msgstr "Como se dispara el elemento de trabajo destino."
-
-#. module: marketing_campaign
-#: model:ir.actions.act_window,help:marketing_campaign.action_marketing_campaign_form
-msgid ""
-"A marketing campaign is an event or activity that will help you manage and "
-"reach your partners with specific messages. A campaign can have many "
-"activities that will be triggered from a specific situation. One action "
-"could be sending an email template that has previously been created in the "
-"system."
-msgstr ""
-"Una campaña de marketing es un evento o actividad que le ayudará a gestionar "
-"y hacer llegar mensajes específicos a sus empresas. Una campaña puede tener "
-"muchas actividades que se activarán a partir de una situación concreta. Una "
-"acción podría ser el envío de una plantilla de correo electrónico "
-"previamente creada en el sistema."
-
-#. module: marketing_campaign
-#: view:campaign.analysis:0
-#: selection:campaign.analysis,state:0
+#: view:marketing.campaign:marketing_campaign.view_marketing_campaign_form
 #: selection:marketing.campaign,state:0
 #: selection:marketing.campaign.segment,state:0
 #: selection:marketing.campaign.workitem,state:0
@@ -945,122 +332,31 @@
 msgstr "Realizada"
 
 #. module: marketing_campaign
-#: code:addons/marketing_campaign/marketing_campaign.py:209
+#: view:marketing.campaign:marketing_campaign.view_marketing_campaign_search
+#: view:marketing.campaign.segment:marketing_campaign.view_marketing_campaign_segment_search
+msgid "Draft"
+msgstr "Borrador"
+
+#. module: marketing_campaign
+#: selection:marketing.campaign.activity,type:0
+msgid "Email"
+msgstr "Email"
+
+#. module: marketing_campaign
+#: code:addons/marketing_campaign/marketing_campaign.py:774
 #, python-format
-msgid "Operation not supported"
-msgstr "La operación no está soportada"
+msgid "Email Preview"
+msgstr "Vista previa email"
+
+#. module: marketing_campaign
+#: field:marketing.campaign.activity,email_template_id:0
+msgid "Email Template"
+msgstr "Plantilla email"
 
 #. module: marketing_campaign
 #: model:ir.model,name:marketing_campaign.model_email_template
-msgid "Email Templates for Models"
-msgstr "Plantillas email para modelos"
-
-#. module: marketing_campaign
-#: view:marketing.campaign:0
-#: view:marketing.campaign.segment:0
-msgid "Close"
-msgstr "Cerrar"
-
-#. module: marketing_campaign
-#: constraint:marketing.campaign.segment:0
-msgid "Model of filter must be same as resource model of Campaign "
-msgstr ""
-"El modelo del filtro debe ser el mismo que el modelo del recurso de la "
-"campaña "
-
-#. module: marketing_campaign
-#: view:marketing.campaign.segment:0
-msgid "Synchronize Manually"
-msgstr "Sincronizar manualmente"
-
-#. module: marketing_campaign
-#: code:addons/marketing_campaign/marketing_campaign.py:154
-#, python-format
-msgid "The campaign cannot be marked as done before all segments are done"
-msgstr ""
-"La campaña no puede ser finalizada antes de que todos sus segmentos estén "
-"realizados"
-
-#. module: marketing_campaign
-#: view:marketing.campaign.workitem:0
-#: field:marketing.campaign.workitem,res_id:0
-msgid "Resource ID"
-msgstr "ID del registro"
-
-#. module: marketing_campaign
-#: model:ir.model,name:marketing_campaign.model_marketing_campaign_transition
-msgid "Campaign Transition"
-msgstr "Transición campaña"
-
-#. module: marketing_campaign
-#: view:campaign.analysis:0
-#: selection:campaign.analysis,state:0
-#: view:marketing.campaign.workitem:0
-#: selection:marketing.campaign.workitem,state:0
-msgid "To Do"
-msgstr "Para hacer"
-
-#. module: marketing_campaign
-#: view:marketing.campaign.workitem:0
-msgid "Campaign Step"
-msgstr "Etapa campaña"
-
-#. module: marketing_campaign
-#: model:ir.actions.act_window,name:marketing_campaign.action_marketing_campaign_segment_form
-#: model:ir.ui.menu,name:marketing_campaign.menu_marketing_campaign_segment_form
-#: view:marketing.campaign.segment:0
-msgid "Segments"
-msgstr "Segmentos"
-
-#. module: marketing_campaign
-#: model:ir.actions.act_window,name:marketing_campaign.act_marketing_campaing_segment_opened
-msgid "All Segments"
-msgstr "Todos los segmentos"
-
-#. module: marketing_campaign
-#: view:marketing.campaign.activity:0
-msgid "Incoming Transitions"
-msgstr "Transicions entrantes"
-
-#. module: marketing_campaign
-#: selection:marketing.campaign.activity,type:0
-msgid "E-mail"
-msgstr "E-mail"
-
-#. module: marketing_campaign
-#: selection:marketing.campaign.transition,interval_type:0
-msgid "Day(s)"
-msgstr "Día(s)"
-
-#. module: marketing_campaign
-#: field:marketing.campaign,activity_ids:0
-#: view:marketing.campaign.activity:0
-msgid "Activities"
-msgstr "Actividades"
-
-#. module: marketing_campaign
-#: selection:campaign.analysis,month:0
-msgid "May"
-msgstr "Mayo"
-
-#. module: marketing_campaign
-#: view:marketing.campaign:0
-#: selection:marketing.campaign,state:0
-#: view:marketing.campaign.segment:0
-#: selection:marketing.campaign.segment,state:0
-msgid "Running"
-msgstr "En progreso"
-
-#. module: marketing_campaign
-#: code:addons/marketing_campaign/marketing_campaign.py:489
-#, python-format
-msgid "After %(interval_nbr)d %(interval_type)s"
-msgstr "Después %(interval_nbr)d %(interval_type)s"
-
-#. module: marketing_campaign
-#: model:ir.model,name:marketing_campaign.model_marketing_campaign
-msgid "Marketing Campaign"
-msgstr "Campaña de marketing"
+msgid "Email Templates"
+msgstr "Plantillas de correo electrónico"
 
 #. module: marketing_campaign
 #: field:marketing.campaign.segment,date_done:0
@@ -1068,75 +364,50 @@
 msgstr "Fecha final"
 
 #. module: marketing_campaign
+#: code:addons/marketing_campaign/marketing_campaign.py:111
+#: code:addons/marketing_campaign/marketing_campaign.py:123
+#: code:addons/marketing_campaign/marketing_campaign.py:133
+#, python-format
+msgid "Error"
+msgstr "Error"
+
+#. module: marketing_campaign
+#: view:marketing.campaign.workitem:marketing_campaign.view_marketing_campaign_workitem_form
+#: field:marketing.campaign.workitem,error_msg:0
+msgid "Error Message"
+msgstr "Mensaje de error"
+
+#. module: marketing_campaign
+#: selection:campaign.analysis,state:0
+#: view:marketing.campaign.workitem:marketing_campaign.view_marketing_campaign_workitem_search
+#: selection:marketing.campaign.workitem,state:0
+msgid "Exception"
+msgstr "Excepción"
+
+#. module: marketing_campaign
+#: view:campaign.analysis:marketing_campaign.view_campaign_analysis_search
+msgid "Exceptions"
+msgstr "Excepciones"
+
+#. module: marketing_campaign
+#: field:marketing.campaign.workitem,date:0
+msgid "Execution Date"
+msgstr "Fecha de ejecución"
+
+#. module: marketing_campaign
+#: view:marketing.campaign.workitem:marketing_campaign.view_marketing_campaign_workitem_search
+msgid "Execution Month"
+msgstr "Ejecución Mensual"
+
+#. module: marketing_campaign
 #: selection:campaign.analysis,month:0
 msgid "February"
 msgstr "Febrero"
 
 #. module: marketing_campaign
-#: view:campaign.analysis:0
-#: field:campaign.analysis,res_id:0
-#: view:marketing.campaign:0
-#: field:marketing.campaign,object_id:0
-#: field:marketing.campaign.segment,object_id:0
-#: view:marketing.campaign.workitem:0
-#: field:marketing.campaign.workitem,object_id:0
-msgid "Resource"
-msgstr "Recurso"
-
-#. module: marketing_campaign
-#: help:marketing.campaign,fixed_cost:0
-msgid ""
-"Fixed cost for running this campaign. You may also specify variable cost and "
-"revenue on each campaign activity. Cost and Revenue statistics are included "
-"in Campaign Reporting."
-msgstr ""
-"Coste fijo para el funcionamiento de esta campaña. También puede especificar "
-"los costes variables y los ingresos en cada actividad de la campaña. Se "
-"incluyen estadísticas de costes e ingresos en los informes de la campaña."
-
-#. module: marketing_campaign
-#: code:addons/marketing_campaign/marketing_campaign.py:746
-#, python-format
-msgid "Email Preview"
-msgstr "Vista previa email"
-
-#. module: marketing_campaign
-#: field:marketing.campaign.activity,signal:0
-msgid "Signal"
-msgstr "Señal"
-
-#. module: marketing_campaign
-#: code:addons/marketing_campaign/marketing_campaign.py:125
-#, python-format
-msgid "The campaign cannot be started: there are no activities in it"
-msgstr "La campaña no puede ser iniciada: no contiene actividades"
-
-#. module: marketing_campaign
-#: help:marketing.campaign.workitem,date:0
-msgid "If date is not set, this workitem has to be run manually"
-msgstr ""
-"Si no se indica la fecha, este elemento de trabajo debe ser ejecutado "
-"manualmente."
-
-#. module: marketing_campaign
-#: selection:campaign.analysis,month:0
-msgid "April"
-msgstr "Abril"
-
-#. module: marketing_campaign
-#: view:marketing.campaign:0
-#: field:marketing.campaign,mode:0
-msgid "Mode"
-msgstr "Modo"
-
-#. module: marketing_campaign
-#: view:campaign.analysis:0
-#: field:campaign.analysis,activity_id:0
-#: view:marketing.campaign.activity:0
-#: view:marketing.campaign.workitem:0
-#: field:marketing.campaign.workitem,activity_id:0
-msgid "Activity"
-msgstr "Actividad"
+#: field:marketing.campaign.segment,ir_filter_id:0
+msgid "Filter"
+msgstr "Filtro"
 
 #. module: marketing_campaign
 #: help:marketing.campaign.segment,ir_filter_id:0
@@ -1145,18 +416,261 @@
 "New filters can be created and saved using the advanced search on the list "
 "view of the Resource. If no filter is set, all records are selected without "
 "filtering. The synchronization mode may also add a criterion to the filter."
-msgstr ""
-"Filtro para seleccionar los registros de recursos que pertenecen a este "
-"segmento. Se pueden crear y guardar nuevos filtros con la búsqueda avanzada "
-"en la vista de lista de los recursos. Si no hay ningún filtro establecido, "
-"se seleccionan todos los registros sin filtrar. El modo de sincronización "
-"también puede añadir un criterio para el filtro."
-
-#. module: marketing_campaign
-#: model:ir.actions.act_window,name:marketing_campaign.action_marketing_campaign_workitem
-#: model:ir.ui.menu,name:marketing_campaign.menu_action_marketing_campaign_workitem
-msgid "Campaign Followup"
-msgstr "Seguimiento campaña"
+msgstr "Filtro para seleccionar los registros de recursos que pertenecen a este segmento. Se pueden crear y guardar nuevos filtros con la búsqueda avanzada en la vista de lista de los recursos. Si no hay ningún filtro establecido, se seleccionan todos los registros sin filtrar. El modo de sincronización también puede añadir un criterio para el filtro."
+
+#. module: marketing_campaign
+#: field:marketing.campaign,fixed_cost:0
+msgid "Fixed Cost"
+msgstr "Coste fijo"
+
+#. module: marketing_campaign
+#: help:marketing.campaign,fixed_cost:0
+msgid ""
+"Fixed cost for running this campaign. You may also specify variable cost and"
+" revenue on each campaign activity. Cost and Revenue statistics are included"
+" in Campaign Reporting."
+msgstr "Coste fijo para el funcionamiento de esta campaña. También puede especificar los costes variables y los ingresos en cada actividad de la campaña. Se incluyen estadísticas de costes e ingresos en los informes de la campaña."
+
+#. module: marketing_campaign
+#: view:marketing.campaign:marketing_campaign.view_marketing_campaign_form
+msgid "Follow-Up"
+msgstr "Seguimiento"
+
+#. module: marketing_campaign
+#: view:campaign.analysis:marketing_campaign.view_campaign_analysis_search
+#: view:marketing.campaign:marketing_campaign.view_marketing_campaign_search
+#: view:marketing.campaign.segment:marketing_campaign.view_marketing_campaign_segment_search
+#: view:marketing.campaign.workitem:marketing_campaign.view_marketing_campaign_workitem_search
+msgid "Group By"
+msgstr "Agrupar por"
+
+#. module: marketing_campaign
+#: model:email.template,body_html:marketing_campaign.email_template_1
+msgid "Hello, you will receive your welcome pack via email shortly."
+msgstr ""
+
+#. module: marketing_campaign
+#: model:email.template,body_html:marketing_campaign.email_template_3
+msgid ""
+"Hi, we are delighted to let you know that you have entered the select circle"
+" of our Gold Partners"
+msgstr ""
+
+#. module: marketing_campaign
+#: model:email.template,body_html:marketing_campaign.email_template_2
+msgid ""
+"Hi, we are delighted to welcome you among our Silver Partners as of today!"
+msgstr ""
+
+#. module: marketing_campaign
+#: selection:marketing.campaign.transition,interval_type:0
+msgid "Hour(s)"
+msgstr "Hora(s)"
+
+#. module: marketing_campaign
+#: help:marketing.campaign.transition,trigger:0
+msgid "How is the destination workitem triggered"
+msgstr "Como se dispara el elemento de trabajo destino."
+
+#. module: marketing_campaign
+#: field:campaign.analysis,id:0 field:marketing.campaign,id:0
+#: field:marketing.campaign.activity,id:0
+#: field:marketing.campaign.segment,id:0
+#: field:marketing.campaign.transition,id:0
+#: field:marketing.campaign.workitem,id:0
+msgid "ID"
+msgstr "ID"
+
+#. module: marketing_campaign
+#: help:marketing.campaign.workitem,date:0
+msgid "If date is not set, this workitem has to be run manually"
+msgstr "Si no se indica la fecha, este elemento de trabajo debe ser ejecutado manualmente."
+
+#. module: marketing_campaign
+#: help:marketing.campaign,unique_field_id:0
+msgid ""
+"If set, this field will help segments that work in \"no duplicates\" mode to"
+" avoid selecting similar records twice. Similar records are records that "
+"have the same value for this unique field. For example by choosing the "
+"\"email_from\" field for CRM Leads you would prevent sending the same "
+"campaign to the same email address again. If not set, the \"no duplicates\" "
+"segments will only avoid selecting the same record again if it entered the "
+"campaign previously. Only easily comparable fields like textfields, "
+"integers, selections or single relationships may be used."
+msgstr ""
+
+#. module: marketing_campaign
+#: view:marketing.campaign.activity:marketing_campaign.view_marketing_campaign_activity_form
+msgid "Incoming Transitions"
+msgstr "Transicions entrantes"
+
+#. module: marketing_campaign
+#: help:marketing.campaign.segment,date_run:0
+msgid "Initial start date of this segment."
+msgstr "Primera fecha de inicio de este segmento"
+
+#. module: marketing_campaign
+#: field:marketing.campaign.transition,interval_type:0
+msgid "Interval Unit"
+msgstr "Unidad de intervalo"
+
+#. module: marketing_campaign
+#: field:marketing.campaign.transition,interval_nbr:0
+msgid "Interval Value"
+msgstr "Valor intervalo"
+
+#. module: marketing_campaign
+#: selection:campaign.analysis,month:0
+msgid "January"
+msgstr "Enero"
+
+#. module: marketing_campaign
+#: selection:campaign.analysis,month:0
+msgid "July"
+msgstr "Julio"
+
+#. module: marketing_campaign
+#: selection:campaign.analysis,month:0
+msgid "June"
+msgstr "Junio"
+
+#. module: marketing_campaign
+#: field:marketing.campaign.segment,sync_last_date:0
+msgid "Last Synchronization"
+msgstr "Última sincronización"
+
+#. module: marketing_campaign
+#: field:marketing.campaign,write_uid:0
+#: field:marketing.campaign.activity,write_uid:0
+#: field:marketing.campaign.segment,write_uid:0
+#: field:marketing.campaign.transition,write_uid:0
+#: field:marketing.campaign.workitem,write_uid:0
+msgid "Last Updated by"
+msgstr "Ultima actualizacion por"
+
+#. module: marketing_campaign
+#: field:marketing.campaign,write_date:0
+#: field:marketing.campaign.activity,write_date:0
+#: field:marketing.campaign.segment,write_date:0
+#: field:marketing.campaign.transition,write_date:0
+#: field:marketing.campaign.workitem,write_date:0
+msgid "Last Updated on"
+msgstr "Ultima actualización realizada"
+
+#. module: marketing_campaign
+#: field:marketing.campaign.segment,date_run:0
+msgid "Launch Date"
+msgstr "Fecha de lanzamiento"
+
+#. module: marketing_campaign
+#: view:marketing.campaign.segment:marketing_campaign.view_marketing_campaign_segment_search
+msgid "Launch Month"
+msgstr ""
+
+#. module: marketing_campaign
+#: view:marketing.campaign:marketing_campaign.view_marketing_campaign_search
+msgid "Manual Mode"
+msgstr "Modo manual"
+
+#. module: marketing_campaign
+#: selection:campaign.analysis,month:0
+msgid "March"
+msgstr "Marzo"
+
+#. module: marketing_campaign
+#: model:ir.model,name:marketing_campaign.model_marketing_campaign
+#: view:marketing.campaign:marketing_campaign.view_marketing_campaign_form
+msgid "Marketing Campaign"
+msgstr "Campaña de marketing"
+
+#. module: marketing_campaign
+#: view:marketing.campaign.workitem:marketing_campaign.view_marketing_campaign_workitem_form
+#: view:marketing.campaign.workitem:marketing_campaign.view_marketing_campaign_workitem_search
+#: view:marketing.campaign.workitem:marketing_campaign.view_marketing_campaign_workitem_tree
+msgid "Marketing Campaign Activities"
+msgstr "Actividades campaña de marketing"
+
+#. module: marketing_campaign
+#: view:marketing.campaign.workitem:marketing_campaign.view_marketing_campaign_workitem_search
+msgid "Marketing Campaign Activity"
+msgstr ""
+
+#. module: marketing_campaign
+#: view:marketing.campaign.segment:marketing_campaign.view_marketing_campaign_segment_form
+msgid "Marketing Campaign Segment"
+msgstr ""
+
+#. module: marketing_campaign
+#: view:marketing.campaign:marketing_campaign.view_marketing_campaign_form
+msgid "Marketing Campaign Statistics"
+msgstr ""
+
+#. module: marketing_campaign
+#: view:campaign.analysis:marketing_campaign.view_campaign_analysis_tree
+#: view:campaign.analysis:marketing_campaign.view_report_campaign_analysis_graph
+msgid "Marketing Reports"
+msgstr "Informes de marketing"
+
+#. module: marketing_campaign
+#: selection:campaign.analysis,month:0
+msgid "May"
+msgstr "Mayo"
+
+#. module: marketing_campaign
+#: view:marketing.campaign:marketing_campaign.view_marketing_campaign_search
+#: field:marketing.campaign,mode:0
+msgid "Mode"
+msgstr "Modo"
+
+#. module: marketing_campaign
+#: constraint:marketing.campaign.segment:0
+msgid "Model of filter must be same as resource model of Campaign "
+msgstr "El modelo del filtro debe ser el mismo que el modelo del recurso de la campaña "
+
+#. module: marketing_campaign
+#: view:campaign.analysis:marketing_campaign.view_campaign_analysis_search
+#: field:campaign.analysis,month:0
+msgid "Month"
+msgstr "Mes"
+
+#. module: marketing_campaign
+#: selection:marketing.campaign.transition,interval_type:0
+msgid "Month(s)"
+msgstr "Mes(es)"
+
+#. module: marketing_campaign
+#: field:marketing.campaign,name:0 field:marketing.campaign.activity,name:0
+#: field:marketing.campaign.segment,name:0
+#: field:marketing.campaign.transition,name:0
+msgid "Name"
+msgstr "Nombre"
+
+#. module: marketing_campaign
+#: selection:marketing.campaign,state:0
+#: selection:marketing.campaign.segment,state:0
+msgid "New"
+msgstr "Nuevo"
+
+#. module: marketing_campaign
+#: view:marketing.campaign.segment:marketing_campaign.view_marketing_campaign_segment_search
+msgid "Newly Created"
+msgstr "Creado nuevamente"
+
+#. module: marketing_campaign
+#: view:marketing.campaign.segment:marketing_campaign.view_marketing_campaign_segment_search
+msgid "Newly Modified"
+msgstr "Recientemente modificado"
+
+#. module: marketing_campaign
+#: view:marketing.campaign.activity:marketing_campaign.view_marketing_campaign_activity_form
+#: field:marketing.campaign.activity,to_ids:0
+msgid "Next Activities"
+msgstr "Siguientes actividades"
+
+#. module: marketing_campaign
+#: field:marketing.campaign.transition,activity_to_id:0
+msgid "Next Activity"
+msgstr "Actividad sigiuiente"
 
 #. module: marketing_campaign
 #: field:marketing.campaign.segment,date_next_sync:0
@@ -1164,15 +678,35 @@
 msgstr "Siguiente sincronización"
 
 #. module: marketing_campaign
-#: view:marketing.campaign.segment:0
-#: field:marketing.campaign.segment,ir_filter_id:0
-msgid "Filter"
-msgstr "Filtro"
-
-#. module: marketing_campaign
-#: view:marketing.campaign.segment:0
-msgid "All"
-msgstr "Todos"
+#: help:marketing.campaign.segment,date_next_sync:0
+msgid "Next time the synchronization job is scheduled to run automatically"
+msgstr "Próxima vez que el trabajo de sincronización está programado para ejecutarse automáticamente."
+
+#. module: marketing_campaign
+#: code:addons/marketing_campaign/marketing_campaign.py:800
+#, python-format
+msgid "No preview"
+msgstr "Sin vista previa"
+
+#. module: marketing_campaign
+#: selection:marketing.campaign,mode:0
+msgid "Normal"
+msgstr "Normal"
+
+#. module: marketing_campaign
+#: selection:campaign.analysis,month:0
+msgid "November"
+msgstr "Noviembre"
+
+#. module: marketing_campaign
+#: field:marketing.campaign.activity,object_id:0
+msgid "Object"
+msgstr "Objeto"
+
+#. module: marketing_campaign
+#: selection:campaign.analysis,month:0
+msgid "October"
+msgstr "Octubre"
 
 #. module: marketing_campaign
 #: selection:marketing.campaign.segment,sync_mode:0
@@ -1180,24 +714,393 @@
 msgstr "Solo registros creados después de la última sincronización"
 
 #. module: marketing_campaign
+#: selection:marketing.campaign.segment,sync_mode:0
+msgid "Only records modified after last sync (no duplicates)"
+msgstr "Solo registros actualizados después de la útlima sincronización (sin duplicados)"
+
+#. module: marketing_campaign
+#: model:ir.actions.client,name:marketing_campaign.action_client_marketing_menu
+msgid "Open Marketing Menu"
+msgstr ""
+
+#. module: marketing_campaign
+#: code:addons/marketing_campaign/marketing_campaign.py:189
+#, python-format
+msgid "Operation not supported"
+msgstr "La operación no está soportada"
+
+#. module: marketing_campaign
+#: view:marketing.campaign.activity:marketing_campaign.view_marketing_campaign_activity_form
+msgid "Outgoing Transitions"
+msgstr "Transiciones salientes"
+
+#. module: marketing_campaign
+#: field:campaign.analysis,partner_id:0
+#: field:marketing.campaign.workitem,partner_id:0
+msgid "Partner"
+msgstr "Empresa"
+
+#. module: marketing_campaign
+#: field:marketing.campaign,partner_field_id:0
+msgid "Partner Field"
+msgstr "Campo empresa"
+
+#. module: marketing_campaign
+#: model:ir.filters,name:marketing_campaign.filter0
+msgid "Partners"
+msgstr "Empresas"
+
+#. module: marketing_campaign
+#: view:marketing.campaign.workitem:marketing_campaign.view_marketing_campaign_workitem_form
+#: view:marketing.campaign.workitem:marketing_campaign.view_marketing_campaign_workitem_tree
+msgid "Preview"
+msgstr "Vista previa"
+
+#. module: marketing_campaign
+#: view:marketing.campaign.activity:marketing_campaign.view_marketing_campaign_activity_form
+#: field:marketing.campaign.activity,from_ids:0
+msgid "Previous Activities"
+msgstr "Actividades previas"
+
+#. module: marketing_campaign
+#: field:marketing.campaign.transition,activity_from_id:0
+msgid "Previous Activity"
+msgstr "Actividad previa"
+
+#. module: marketing_campaign
+#: view:marketing.campaign.workitem:marketing_campaign.view_marketing_campaign_workitem_form
+#: view:marketing.campaign.workitem:marketing_campaign.view_marketing_campaign_workitem_tree
+msgid "Process"
+msgstr "Proceso"
+
+#. module: marketing_campaign
+#: help:marketing.campaign.activity,condition:0
+msgid ""
+"Python expression to decide whether the activity can be executed, otherwise it will be deleted or cancelled.The expression may use the following [browsable] variables:\n"
+"   - activity: the campaign activity\n"
+"   - workitem: the campaign workitem\n"
+"   - resource: the resource object this campaign item represents\n"
+"   - transitions: list of campaign transitions outgoing from this activity\n"
+"...- re: Python regular expression module"
+msgstr "Expresión de Python para decidir si la actividad se puede ejecutar, de lo contrario será eliminada o cancelada.La expresión puede utilizar las siguientes variables [navegables]:\n   - actividad: la actividad de la campaña\n   - trabajo: el elemento de trabajo de la campaña\n   - recurso: el recurso que representa esta campaña\n   - transiciones: lista de las transiciones de la campaña salientes desde esta actividad\n...- re: Expresión regular de Python"
+
+#. module: marketing_campaign
+#: field:marketing.campaign.activity,report_id:0
+#: selection:marketing.campaign.activity,type:0
+msgid "Report"
+msgstr "Informe"
+
+#. module: marketing_campaign
+#: view:marketing.campaign.workitem:marketing_campaign.view_marketing_campaign_workitem_form
+msgid "Reset"
+msgstr "Reiniciar"
+
+#. module: marketing_campaign
+#: field:campaign.analysis,res_id:0
+#: view:marketing.campaign:marketing_campaign.view_marketing_campaign_search
+#: field:marketing.campaign,object_id:0
+#: field:marketing.campaign.segment,object_id:0
+#: view:marketing.campaign.workitem:marketing_campaign.view_marketing_campaign_workitem_search
+#: field:marketing.campaign.workitem,object_id:0
+msgid "Resource"
+msgstr "Recurso"
+
+#. module: marketing_campaign
+#: view:marketing.campaign.workitem:marketing_campaign.view_marketing_campaign_workitem_search
+#: field:marketing.campaign.workitem,res_id:0
+msgid "Resource ID"
+msgstr "ID del registro"
+
+#. module: marketing_campaign
+#: field:marketing.campaign.workitem,res_name:0
+msgid "Resource Name"
+msgstr "Nombre del recurso"
+
+#. module: marketing_campaign
+#: field:campaign.analysis,revenue:0
+#: field:marketing.campaign.activity,revenue:0
+msgid "Revenue"
+msgstr "Ingreso"
+
+#. module: marketing_campaign
+#: view:marketing.campaign:marketing_campaign.view_marketing_campaign_form
+#: view:marketing.campaign.segment:marketing_campaign.view_marketing_campaign_segment_form
+msgid "Run"
+msgstr "Ejecutar"
+
+#. module: marketing_campaign
+#: view:marketing.campaign:marketing_campaign.view_marketing_campaign_search
+#: selection:marketing.campaign,state:0
+#: view:marketing.campaign.segment:marketing_campaign.view_marketing_campaign_segment_search
+#: selection:marketing.campaign.segment,state:0
+msgid "Running"
+msgstr "En progreso"
+
+#. module: marketing_campaign
+#: view:campaign.analysis:marketing_campaign.view_campaign_analysis_search
+#: field:campaign.analysis,segment_id:0
+#: view:marketing.campaign.segment:marketing_campaign.view_marketing_campaign_segment_search
+#: view:marketing.campaign.workitem:marketing_campaign.view_marketing_campaign_workitem_search
+#: field:marketing.campaign.workitem,segment_id:0
+msgid "Segment"
+msgstr "Segmento"
+
+#. module: marketing_campaign
+#: model:ir.actions.act_window,name:marketing_campaign.act_marketing_campaing_segment_opened
+#: model:ir.actions.act_window,name:marketing_campaign.action_marketing_campaign_segment_form
+#: model:ir.ui.menu,name:marketing_campaign.menu_marketing_campaign_segment_form
+#: view:marketing.campaign:marketing_campaign.view_marketing_campaign_form
+#: field:marketing.campaign,segment_ids:0
+#: field:marketing.campaign,segments_count:0
+#: view:marketing.campaign.segment:marketing_campaign.view_marketing_campaign_segment_form
+#: view:marketing.campaign.segment:marketing_campaign.view_marketing_campaign_segment_search
+#: view:marketing.campaign.segment:marketing_campaign.view_marketing_campaign_segment_tree
+msgid "Segments"
+msgstr "Segmentos"
+
+#. module: marketing_campaign
+#: selection:campaign.analysis,month:0
+msgid "September"
+msgstr "Septiembre"
+
+#. module: marketing_campaign
+#: help:marketing.campaign.activity,variable_cost:0
+msgid ""
+"Set a variable cost if you consider that every campaign item that has "
+"reached this point has entailed a certain cost. You can get cost statistics "
+"in the Reporting section"
+msgstr "Indique un coste variable si considera que cada elemento de campaña que ha llegado a este punto ha supuesto un coste determinado. Puede obtener estadísticas de los costes en la sección de informes."
+
+#. module: marketing_campaign
+#: help:marketing.campaign.activity,revenue:0
+msgid ""
+"Set an expected revenue if you consider that every campaign item that has "
+"reached this point has generated a certain revenue. You can get revenue "
+"statistics in the Reporting section"
+msgstr "Especifique un ingreso previsto si considera que cada elemento de la campaña que ha alcanzado este punto ha generado un cierto ingreso. Puede obtener estadísticas sobre ingresos en la sección de informes"
+
+#. module: marketing_campaign
+#: view:marketing.campaign:marketing_campaign.view_marketing_campaign_form
+#: view:marketing.campaign.segment:marketing_campaign.view_marketing_campaign_segment_form
+msgid "Set to Draft"
+msgstr "Cambiar a borrador"
+
+#. module: marketing_campaign
+#: field:marketing.campaign.activity,signal:0
+msgid "Signal"
+msgstr "Señal"
+
+#. module: marketing_campaign
+#: field:marketing.campaign.activity,start:0
+msgid "Start"
+msgstr "Inicio"
+
+#. module: marketing_campaign
+#: view:marketing.campaign:marketing_campaign.view_marketing_campaign_form
+msgid "Statistics"
+msgstr "Estadísticas"
+
+#. module: marketing_campaign
+#: view:campaign.analysis:marketing_campaign.view_campaign_analysis_search
+#: field:campaign.analysis,state:0
+#: view:marketing.campaign:marketing_campaign.view_marketing_campaign_search
+#: field:marketing.campaign,state:0
+#: view:marketing.campaign.segment:marketing_campaign.view_marketing_campaign_segment_search
+#: field:marketing.campaign.segment,state:0
+#: view:marketing.campaign.workitem:marketing_campaign.view_marketing_campaign_workitem_search
+#: field:marketing.campaign.workitem,state:0
+msgid "Status"
+msgstr "Estado"
+
+#. module: marketing_campaign
+#: view:marketing.campaign.segment:marketing_campaign.view_marketing_campaign_segment_search
+msgid "Sync mode: all records"
+msgstr ""
+
+#. module: marketing_campaign
+#: view:marketing.campaign.segment:marketing_campaign.view_marketing_campaign_segment_search
+msgid "Sync mode: only records created after last sync"
+msgstr ""
+
+#. module: marketing_campaign
+#: view:marketing.campaign.segment:marketing_campaign.view_marketing_campaign_segment_search
+msgid "Sync mode: only records updated after last sync"
+msgstr ""
+
+#. module: marketing_campaign
+#: field:marketing.campaign.segment,sync_mode:0
+msgid "Synchronization mode"
+msgstr "Modo de sincronización"
+
+#. module: marketing_campaign
+#: view:marketing.campaign.segment:marketing_campaign.view_marketing_campaign_segment_form
+msgid "Synchronize Manually"
+msgstr "Sincronizar manualmente"
+
+#. module: marketing_campaign
+#: help:marketing.campaign,mode:0
+msgid ""
+"Test - It creates and process all the activities directly (without waiting for the delay on transitions) but does not send emails or produce reports.\n"
+"Test in Realtime - It creates and processes all the activities directly but does not send emails or produce reports.\n"
+"With Manual Confirmation - the campaigns runs normally, but the user has to validate all workitem manually.\n"
+"Normal - the campaign runs normally and automatically sends all emails and reports (be very careful with this mode, you're live!)"
+msgstr "Test - Crea y procesa todas las actividades directamente (sin esperar por el retardo de las transiciones) pero no se envían correos ni se crean informes.\nTest en tiempo real - Crea y procesa todas las actividades directamente pero no envían correos ni se crean informes.\nConfirmación manual - La campaña se ejecuta normalidad, pero el usuario tiene que validar todos los elementos de trabajo manualmente.\nNormal - La campaña se ejecuta con normalidad y automáticamente envía todos los correos correos e informes (tenga cuidado con este modo, ¡trabaja \"en vivo\"!)"
+
+#. module: marketing_campaign
+#: selection:marketing.campaign,mode:0
+msgid "Test Directly"
+msgstr "Test directamente"
+
+#. module: marketing_campaign
+#: view:marketing.campaign:marketing_campaign.view_marketing_campaign_search
+msgid "Test Mode"
+msgstr "Modo Test"
+
+#. module: marketing_campaign
+#: selection:marketing.campaign,mode:0
+msgid "Test in Realtime"
+msgstr "Test en tiempo real"
+
+#. module: marketing_campaign
+#: constraint:marketing.campaign.transition:0
+msgid "The To/From Activity of transition must be of the same Campaign "
+msgstr "La actividad hacia / desde de la transición debe de ser de la misma campaña "
+
+#. module: marketing_campaign
+#: help:marketing.campaign.activity,server_action_id:0
+msgid "The action to perform when this activity is activated"
+msgstr "La acción a realizar cuando la actividad es activada"
+
+#. module: marketing_campaign
+#: code:addons/marketing_campaign/marketing_campaign.py:133
+#, python-format
+msgid "The campaign cannot be marked as done before all segments are closed."
+msgstr ""
+
+#. module: marketing_campaign
+#: code:addons/marketing_campaign/marketing_campaign.py:123
+#, python-format
+msgid ""
+"The campaign cannot be started. It does not have any starting activity. "
+"Modify campaign's activities to mark one as the starting point."
+msgstr ""
+
+#. module: marketing_campaign
+#: code:addons/marketing_campaign/marketing_campaign.py:111
+#, python-format
+msgid "The campaign cannot be started. There are no activities in it."
+msgstr ""
+
+#. module: marketing_campaign
+#: code:addons/marketing_campaign/marketing_campaign.py:800
+#, python-format
+msgid "The current step for this item has no email or report to preview."
+msgstr "La etapa actual para este elemento no tiene email o informe para previsualizar"
+
+#. module: marketing_campaign
+#: help:marketing.campaign.activity,email_template_id:0
+msgid "The email to send when this activity is activated"
+msgstr ""
+
+#. module: marketing_campaign
+#: help:marketing.campaign,partner_field_id:0
+msgid ""
+"The generated workitems will be linked to the partner related to the record."
+" If the record is the partner itself leave this field empty. This is useful "
+"for reporting purposes, via the Campaign Analysis or Campaign Follow-up "
+"views."
+msgstr ""
+
+#. module: marketing_campaign
+#: sql_constraint:marketing.campaign.transition:0
+msgid "The interval must be positive or zero"
+msgstr "El intervalo debe ser positivo o cero"
+
+#. module: marketing_campaign
+#: help:marketing.campaign.activity,report_id:0
+msgid "The report to generate when this activity is activated"
+msgstr "El informe a generar cuando la actividad es activada"
+
+#. module: marketing_campaign
+#: help:marketing.campaign.activity,type:0
+msgid ""
+"The type of action to execute when an item enters this activity, such as:\n"
+"   - Email: send an email using a predefined email template\n"
+"   - Report: print an existing Report defined on the resource item and save it into a specific directory\n"
+"   - Custom Action: execute a predefined action, e.g. to modify the fields of the resource record\n"
+"  "
+msgstr "El tipo de acción a ejecutar cuando se introduce un registro en esta actividad, como:\n   - Correo: envía un correo usando una plantilla predeterminada de correo\n   - Informe: imprime un informe existente definido en el recurso y lo guarda en el directorio especificado\n   - Acción personalizada: ejecuta una acción predeterminada, por ejemplo para modificar los campos del recurso\n  "
+
+#. module: marketing_campaign
+#: help:marketing.campaign.activity,start:0
+msgid "This activity is launched when the campaign starts."
+msgstr "Esta actividad es lanzada cuando la campaña empieza"
+
+#. module: marketing_campaign
+#: help:marketing.campaign.activity,report_directory_id:0
+msgid "This folder is used to store the generated reports"
+msgstr "Esta carpeta se utilza para guardar los informes generados"
+
+#. module: marketing_campaign
+#: selection:marketing.campaign.transition,trigger:0
+msgid "Time"
+msgstr "Tiempo"
+
+#. module: marketing_campaign
+#: view:campaign.analysis:marketing_campaign.view_campaign_analysis_search
+#: selection:campaign.analysis,state:0
+#: view:marketing.campaign.workitem:marketing_campaign.view_marketing_campaign_workitem_search
+#: selection:marketing.campaign.workitem,state:0
+msgid "To Do"
+msgstr "Para hacer"
+
+#. module: marketing_campaign
+#: field:marketing.campaign.transition,trigger:0
+msgid "Trigger"
+msgstr "Disparador"
+
+#. module: marketing_campaign
+#: field:marketing.campaign.activity,type:0
+msgid "Type"
+msgstr "Tipo"
+
+#. module: marketing_campaign
+#: field:marketing.campaign,unique_field_id:0
+msgid "Unique Field"
+msgstr ""
+
+#. module: marketing_campaign
 #: field:marketing.campaign.activity,variable_cost:0
 msgid "Variable Cost"
 msgstr "Coste variable"
 
 #. module: marketing_campaign
+#: model:email.template,subject:marketing_campaign.email_template_1
+msgid "Welcome to the Odoo Partner Channel!"
+msgstr ""
+
+#. module: marketing_campaign
 #: selection:marketing.campaign,mode:0
 msgid "With Manual Confirmation"
 msgstr "Con configuración manual"
 
 #. module: marketing_campaign
-#: view:campaign.analysis:0
-#: field:campaign.analysis,total_cost:0
-#: view:marketing.campaign:0
-msgid "Cost"
-msgstr "Coste"
-
-#. module: marketing_campaign
-#: view:campaign.analysis:0
+#: model:ir.actions.act_window,name:marketing_campaign.act_marketing_campaing_followup
+msgid "Workitems"
+msgstr "Elementos de trabajo"
+
+#. module: marketing_campaign
 #: field:campaign.analysis,year:0
 msgid "Year"
-msgstr "Año"+msgstr "Año"
+
+#. module: marketing_campaign
+#: selection:marketing.campaign.transition,interval_type:0
+msgid "Year(s)"
+msgstr "Año(s)"
+
+#. module: marketing_campaign
+#: code:addons/marketing_campaign/marketing_campaign.py:189
+#, python-format
+msgid "You cannot duplicate a campaign, Not supported yet."
+msgstr ""