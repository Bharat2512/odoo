# German translation for openobject-addons
# Copyright (c) 2010 Rosetta Contributors and Canonical Ltd 2010
# This file is distributed under the same license as the openobject-addons package.
# FIRST AUTHOR <EMAIL@ADDRESS>, 2010.
#
msgid ""
msgstr ""
"Project-Id-Version: openobject-addons\n"
"Report-Msgid-Bugs-To: FULL NAME <EMAIL@ADDRESS>\n"
"POT-Creation-Date: 2010-10-18 17:46+0000\n"
<<<<<<< HEAD
"PO-Revision-Date: 2010-10-05 13:30+0000\n"
"Last-Translator: FULL NAME <EMAIL@ADDRESS>\n"
=======
"PO-Revision-Date: 2010-11-02 07:21+0000\n"
"Last-Translator: Thorsten Vocks (OpenBig.org) <thorsten.vocks@big-"
"consulting.net>\n"
>>>>>>> 945a1d16
"Language-Team: German <de@li.org>\n"
"MIME-Version: 1.0\n"
"Content-Type: text/plain; charset=UTF-8\n"
"Content-Transfer-Encoding: 8bit\n"
<<<<<<< HEAD
"X-Launchpad-Export-Date: 2010-10-30 05:54+0000\n"
=======
"X-Launchpad-Export-Date: 2010-11-03 05:00+0000\n"
>>>>>>> 945a1d16
"X-Generator: Launchpad (build Unknown)\n"

#. module: marketing_campaign_crm_demo
#: model:ir.actions.report.xml,name:marketing_campaign_crm_demo.mc_crm_lead_demo_report
msgid "Marketing campaign demo report"
msgstr ""

#. module: marketing_campaign_crm_demo
#: model:email.template,def_body_text:marketing_campaign_crm_demo.email_template_1
msgid ""
"Hello,Thanks for generous interest you have shown in the "
"openERP.Regards,OpenERP Team,"
msgstr ""

#. module: marketing_campaign_crm_demo
#: constraint:document.directory:0
msgid "Error! You can not create recursive Directories."
msgstr ""

#. module: marketing_campaign_crm_demo
#: model:ir.module.module,description:marketing_campaign_crm_demo.module_meta_information
msgid "Demo data for the module marketing_campaign."
msgstr ""

#. module: marketing_campaign_crm_demo
#: model:email.template,def_body_text:marketing_campaign_crm_demo.email_template_4
msgid ""
"Hello,Thanks for showing intrest and buying the OpenERP book.\n"
"            If any further information required kindly revert back.\n"
"            I really appreciate your co-operation on this.\n"
"            Regards,OpenERP Team,"
msgstr ""

#. module: marketing_campaign_crm_demo
#: model:email.template,def_subject:marketing_campaign_crm_demo.email_template_2
msgid "Propose to subscribe to the OpenERP Discovery Day on May 2010"
msgstr ""

#. module: marketing_campaign_crm_demo
#: model:email.template,def_subject:marketing_campaign_crm_demo.email_template_6
msgid "Propose paid training to Silver partners"
msgstr ""

#. module: marketing_campaign_crm_demo
#: model:email.template,def_subject:marketing_campaign_crm_demo.email_template_1
msgid "Thanks for showing interest in OpenERP"
msgstr ""

#. module: marketing_campaign_crm_demo
#: model:email.template,def_subject:marketing_campaign_crm_demo.email_template_4
msgid "Thanks for buying the OpenERP book"
msgstr ""

#. module: marketing_campaign_crm_demo
#: constraint:marketing.campaign.transition:0
msgid "The To/From Activity of transition must be of the same Campaign "
msgstr ""

#. module: marketing_campaign_crm_demo
#: model:email.template,def_subject:marketing_campaign_crm_demo.email_template_5
msgid "Propose a free technical training to Gold partners"
msgstr ""

#. module: marketing_campaign_crm_demo
#: model:email.template,def_body_text:marketing_campaign_crm_demo.email_template_7
msgid ""
"Hello, We have very good offer that might suit you.\n"
"            For our silver partners,We are  offering Gold partnership.\n"
"            If any further information required kindly revert back.\n"
"            I really appreciate your co-operation on this.\n"
"            Regards,OpenERP Team,"
msgstr ""

#. module: marketing_campaign_crm_demo
#: report:crm.lead.demo:0
msgid "Partner :"
msgstr ""

#. module: marketing_campaign_crm_demo
#: model:email.template,def_body_text:marketing_campaign_crm_demo.email_template_8
msgid ""
"Hello, Thanks for showing intrest and for subscribing to technical "
"training.If any further information required kindly revert back.I really "
"appreciate your co-operation on this.\n"
"            Regards,OpenERP Team,"
msgstr ""

#. module: marketing_campaign_crm_demo
#: model:email.template,def_subject:marketing_campaign_crm_demo.email_template_8
msgid "Thanks for subscribing to technical training"
msgstr ""

#. module: marketing_campaign_crm_demo
#: model:email.template,def_subject:marketing_campaign_crm_demo.email_template_3
msgid "Thanks for subscribing to the OpenERP Discovery Day"
msgstr ""

#. module: marketing_campaign_crm_demo
#: model:email.template,def_body_text:marketing_campaign_crm_demo.email_template_5
msgid ""
"Hello, We have very good offer that might suit you.\n"
"            For our gold partners,We are arranging free technical training "
"on june,2010.\n"
"            If any further information required kindly revert back.\n"
"            I really appreciate your co-operation on this.\n"
"            Regards,OpenERP Team,"
msgstr ""

#. module: marketing_campaign_crm_demo
#: model:email.template,def_body_text:marketing_campaign_crm_demo.email_template_3
msgid ""
"Hello,Thanks for showing intrest and for subscribing to the OpenERP "
"Discovery Day.\n"
"             If any further information required kindly revert back.\n"
"             I really appreciate your co-operation on this.\n"
"             Regards,OpenERP Team,"
msgstr ""

#. module: marketing_campaign_crm_demo
#: model:email.template,def_body_text:marketing_campaign_crm_demo.email_template_2
msgid ""
"Hello,We have very good offer that might suit you.\n"
"            We propose you to subscribe to the OpenERP Discovery Day on May "
"2010.\n"
"            If any further information required kindly revert back.\n"
"            We really appreciate your co-operation on this.\n"
"            Regards,OpenERP Team,"
msgstr ""

#. module: marketing_campaign_crm_demo
#: model:email.template,def_body_text:marketing_campaign_crm_demo.email_template_6
msgid ""
"Hello, We have very good offer that might suit you.\n"
"            For our silver partners,We are  paid technical training on "
"june,2010.\n"
"            If any further information required kindly revert back.\n"
"            I really appreciate your co-operation on this.\n"
"            Regards,OpenERP Team,"
msgstr ""

#. module: marketing_campaign_crm_demo
#: model:ir.actions.server,name:marketing_campaign_crm_demo.action_dummy
msgid "Dummy Action"
msgstr ""

#. module: marketing_campaign_crm_demo
#: model:ir.module.module,shortdesc:marketing_campaign_crm_demo.module_meta_information
msgid "marketing_campaign_crm_demo"
msgstr ""

#. module: marketing_campaign_crm_demo
#: model:email.template,def_subject:marketing_campaign_crm_demo.email_template_7
msgid "Propose gold partnership to silver partners"
msgstr ""

#. module: marketing_campaign_crm_demo
#: constraint:marketing.campaign.segment:0
msgid "Model of filter must be same as resource model of Campaign "
msgstr ""<|MERGE_RESOLUTION|>--- conflicted
+++ resolved
@@ -1,36 +1,26 @@
-# German translation for openobject-addons
-# Copyright (c) 2010 Rosetta Contributors and Canonical Ltd 2010
-# This file is distributed under the same license as the openobject-addons package.
-# FIRST AUTHOR <EMAIL@ADDRESS>, 2010.
+# Translation of OpenERP Server.
+# This file contains the translation of the following modules:
+#	* marketing_campaign_crm_demo
 #
 msgid ""
 msgstr ""
-"Project-Id-Version: openobject-addons\n"
-"Report-Msgid-Bugs-To: FULL NAME <EMAIL@ADDRESS>\n"
+"Project-Id-Version: OpenERP Server 6.0dev\n"
+"Report-Msgid-Bugs-To: support@openerp.com\n"
 "POT-Creation-Date: 2010-10-18 17:46+0000\n"
-<<<<<<< HEAD
-"PO-Revision-Date: 2010-10-05 13:30+0000\n"
-"Last-Translator: FULL NAME <EMAIL@ADDRESS>\n"
-=======
 "PO-Revision-Date: 2010-11-02 07:21+0000\n"
 "Last-Translator: Thorsten Vocks (OpenBig.org) <thorsten.vocks@big-"
 "consulting.net>\n"
->>>>>>> 945a1d16
 "Language-Team: German <de@li.org>\n"
 "MIME-Version: 1.0\n"
 "Content-Type: text/plain; charset=UTF-8\n"
 "Content-Transfer-Encoding: 8bit\n"
-<<<<<<< HEAD
-"X-Launchpad-Export-Date: 2010-10-30 05:54+0000\n"
-=======
 "X-Launchpad-Export-Date: 2010-11-03 05:00+0000\n"
->>>>>>> 945a1d16
 "X-Generator: Launchpad (build Unknown)\n"
 
 #. module: marketing_campaign_crm_demo
 #: model:ir.actions.report.xml,name:marketing_campaign_crm_demo.mc_crm_lead_demo_report
 msgid "Marketing campaign demo report"
-msgstr ""
+msgstr "Marketing Kampagne Beispielbericht"
 
 #. module: marketing_campaign_crm_demo
 #: model:email.template,def_body_text:marketing_campaign_crm_demo.email_template_1
@@ -38,16 +28,18 @@
 "Hello,Thanks for generous interest you have shown in the "
 "openERP.Regards,OpenERP Team,"
 msgstr ""
+"Hallo, wir bedanken usn für Ihr Interesse an unserem Unternehmen und unseren "
+"Produkten. Viele Grüsse , Ihr OpenERP Team"
 
 #. module: marketing_campaign_crm_demo
 #: constraint:document.directory:0
 msgid "Error! You can not create recursive Directories."
-msgstr ""
+msgstr "Fehler ! Sie können keine rekursiven Verzeichnisse anlegen."
 
 #. module: marketing_campaign_crm_demo
 #: model:ir.module.module,description:marketing_campaign_crm_demo.module_meta_information
 msgid "Demo data for the module marketing_campaign."
-msgstr ""
+msgstr "Demodaten für das Modul marketing_campaign"
 
 #. module: marketing_campaign_crm_demo
 #: model:email.template,def_body_text:marketing_campaign_crm_demo.email_template_4
@@ -57,26 +49,33 @@
 "            I really appreciate your co-operation on this.\n"
 "            Regards,OpenERP Team,"
 msgstr ""
+"Hallo, Danke für Ihre Interesse an unserem Produkt und den Kauf des OpenERP "
+"Buchs.\n"
+"            Wir stehen zu Ihrer Verfügung bei weiteren Anfragen Ihrerseits.\n"
+"            Wir würden uns freuen weitere Services zum Produkt anbieten zu "
+"dürfen.\n"
+"            Viele Grüsse , Ihr OpenERP Team"
 
 #. module: marketing_campaign_crm_demo
 #: model:email.template,def_subject:marketing_campaign_crm_demo.email_template_2
 msgid "Propose to subscribe to the OpenERP Discovery Day on May 2010"
-msgstr ""
+msgstr "Vorschlag zur Anmeldung an OpenERP Tag der offenen Tür im Mai 2010"
 
 #. module: marketing_campaign_crm_demo
 #: model:email.template,def_subject:marketing_campaign_crm_demo.email_template_6
 msgid "Propose paid training to Silver partners"
 msgstr ""
+"Vorschlag für Trainingsprogramm zur Erlangung des Status Silber Partner"
 
 #. module: marketing_campaign_crm_demo
 #: model:email.template,def_subject:marketing_campaign_crm_demo.email_template_1
 msgid "Thanks for showing interest in OpenERP"
-msgstr ""
+msgstr "Danke für Ihr gezeigtes Interesse an OpenERP"
 
 #. module: marketing_campaign_crm_demo
 #: model:email.template,def_subject:marketing_campaign_crm_demo.email_template_4
 msgid "Thanks for buying the OpenERP book"
-msgstr ""
+msgstr "Danke für den Einkauf des OpenERP Buchs"
 
 #. module: marketing_campaign_crm_demo
 #: constraint:marketing.campaign.transition:0
@@ -86,7 +85,7 @@
 #. module: marketing_campaign_crm_demo
 #: model:email.template,def_subject:marketing_campaign_crm_demo.email_template_5
 msgid "Propose a free technical training to Gold partners"
-msgstr ""
+msgstr "Vorschlag für ein technisches Training zur Erlangung des Gold Status"
 
 #. module: marketing_campaign_crm_demo
 #: model:email.template,def_body_text:marketing_campaign_crm_demo.email_template_7
@@ -97,11 +96,18 @@
 "            I really appreciate your co-operation on this.\n"
 "            Regards,OpenERP Team,"
 msgstr ""
+"Hallo, wir können Ihnen ein exklusives Angebot unterbreiten.\n"
+"            Für alle Silberpartner bieten wir die Möglichkeit Gold Partner "
+"zu werden.\n"
+"            Wir würden uns freuen weitere Informationen diesbezüglich "
+"mitzuteilen.\n"
+"            Wir würden uns über Interesse Ihrerseits freuen.            "
+"Viele Grüsse , Ihr OpenERP Team"
 
 #. module: marketing_campaign_crm_demo
 #: report:crm.lead.demo:0
 msgid "Partner :"
-msgstr ""
+msgstr "Partner :"
 
 #. module: marketing_campaign_crm_demo
 #: model:email.template,def_body_text:marketing_campaign_crm_demo.email_template_8
@@ -111,16 +117,20 @@
 "appreciate your co-operation on this.\n"
 "            Regards,OpenERP Team,"
 msgstr ""
+"Hallo, vielen Dank für Ihre Anfrage und Ihre Anmeldung zum technischen "
+"Training. Bei Rückfragen kommen Sie bitte auf uns zu. Wir freuen uns auf "
+"eine erfolgreiche Zusammenarbeit mit Ihrem Unternehmen.\n"
+"            Viele Grüsse ,Ihr OpenERP Team"
 
 #. module: marketing_campaign_crm_demo
 #: model:email.template,def_subject:marketing_campaign_crm_demo.email_template_8
 msgid "Thanks for subscribing to technical training"
-msgstr ""
+msgstr "Danke für Ihre Anmeldung zum technischen Training"
 
 #. module: marketing_campaign_crm_demo
 #: model:email.template,def_subject:marketing_campaign_crm_demo.email_template_3
 msgid "Thanks for subscribing to the OpenERP Discovery Day"
-msgstr ""
+msgstr "Danke für Ihre Anmeldung zum Tag der offenen Tür"
 
 #. module: marketing_campaign_crm_demo
 #: model:email.template,def_body_text:marketing_campaign_crm_demo.email_template_5
@@ -132,6 +142,13 @@
 "            I really appreciate your co-operation on this.\n"
 "            Regards,OpenERP Team,"
 msgstr ""
+"Hallo, wir können Ihnen ein interessantes Angebot unterbreiten.\n"
+"            Für unsere Goldpartner bieten wir ein kostenfreies Tagesseminar "
+"im Juni 2010.\n"
+"            Wir würden uns freuen weitere Informationen diesbezüglich "
+"mitzuteilen.\n"
+"            Wir würden uns des weiteren über Interesse Ihrerseits freuen.    "
+"        Viele Grüsse , Ihr OpenERP Team"
 
 #. module: marketing_campaign_crm_demo
 #: model:email.template,def_body_text:marketing_campaign_crm_demo.email_template_3
@@ -142,6 +159,11 @@
 "             I really appreciate your co-operation on this.\n"
 "             Regards,OpenERP Team,"
 msgstr ""
+"Hallo, vielen Dank für Ihre Anfrage und Ihre Anmeldung zum Tag der offenen "
+"Tür.\n"
+"             Bei Rückfragen kommen Sie bitte auf uns zu. Wir freuen uns      "
+"        auf eine erfolgreiche Zusammenarbeit mit Ihrem Unternehmen.\n"
+"             Viele Grüsse ,Ihr OpenERP Team"
 
 #. module: marketing_campaign_crm_demo
 #: model:email.template,def_body_text:marketing_campaign_crm_demo.email_template_2
@@ -153,6 +175,11 @@
 "            We really appreciate your co-operation on this.\n"
 "            Regards,OpenERP Team,"
 msgstr ""
+"Hallo, wir können Ihnen erneut ein interessantes Angebot unterbreiten.\n"
+"            Wir empfehlen Ihnen unseren Tag der offenen Tür im Mai2010.\n"
+"            Wir würden uns über eine Anmeldung von Ihnen freuen.\n"
+"            Des weiteren freuen wir uns bereits auf ein persönliches "
+"Gespräch.            Viele Grüsse , Ihr OpenERP Team"
 
 #. module: marketing_campaign_crm_demo
 #: model:email.template,def_body_text:marketing_campaign_crm_demo.email_template_6
@@ -164,11 +191,18 @@
 "            I really appreciate your co-operation on this.\n"
 "            Regards,OpenERP Team,"
 msgstr ""
+"Hallo, wir können Ihnen ein exklusives Angebot unterbreiten.\n"
+"            Für alle Silberpartner bieten wir ein technisches Training "
+"imJuni 2010.\n"
+"            Wir würden uns freuen weitere Informationen diesbezüglich "
+"mitzuteilen.\n"
+"            Wir würden uns über Interesse Ihrerseits freuen.            "
+"Viele Grüsse , Ihr OpenERP Team"
 
 #. module: marketing_campaign_crm_demo
 #: model:ir.actions.server,name:marketing_campaign_crm_demo.action_dummy
 msgid "Dummy Action"
-msgstr ""
+msgstr "Dummy Aktion"
 
 #. module: marketing_campaign_crm_demo
 #: model:ir.module.module,shortdesc:marketing_campaign_crm_demo.module_meta_information
@@ -178,7 +212,7 @@
 #. module: marketing_campaign_crm_demo
 #: model:email.template,def_subject:marketing_campaign_crm_demo.email_template_7
 msgid "Propose gold partnership to silver partners"
-msgstr ""
+msgstr "Vorschlag der Gold Partnerschaft für Silber Partner"
 
 #. module: marketing_campaign_crm_demo
 #: constraint:marketing.campaign.segment:0
