--- conflicted
+++ resolved
@@ -40,9 +40,6 @@
                     <field name="quantity" type="measure"/>
                     <field name="num_paid" type="measure"/>
                     <field name="num_invoiced" type="measure"/>
-<<<<<<< HEAD
-                    <field name="tot_earned" type="measure" widget="monetary"/>
-=======
                     <field name="tot_earned" type="measure"/>
                 </pivot>
             </field>
@@ -56,7 +53,6 @@
                     <field name="membership_id" type="row"/>
                     <field name="start_date" interval="month" type="col"/>
                     <field name="quantity" type="measure"/>
->>>>>>> 704de944
                 </graph>
             </field>
         </record>
