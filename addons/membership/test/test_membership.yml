- |
  In Order to test the Membership in OpenERP, which allows us to manage all operations for managing memberships.
- |
  I'm creating "Gold Membership" which has Membership fee 80 EURO and It's started from 1st June to 31st Dec.
-
  !record {model: product.product, id: product_product_membershipproduct0}:
    categ_id: product.product_category_1
    membership: 1
    membership_date_from: !eval datetime.today().strftime("%Y-%m-%d")
    membership_date_to: !eval "(datetime.now() + timedelta(6*31)).strftime('%Y-%m-%d')" 
    name: Gold Membership
    type: service
    list_price: 80.00

- |
  "Seagate" want to join "Gold Membership", so I'm checking  "Current Membership State" of "Seagate". It is an "Non Member" or not.
-
  !assert {model: res.partner, id: base.res_partner_19}:
      - membership_state == 'none', 'Member should be has "Current Membership State" in "Non Member".'
- |
  I'm doing to make membership invoice for "Seagate" on joining "Gold Membership".
-
  !python {model: res.partner}: |
    self.create_membership_invoice(cr, uid, [ref("base.res_partner_19")], product_id=ref("product_product_membershipproduct0"), datas={"amount":80.00})
- |
  I'm checking  "Current Membership State" of "Seagate". It is an "Waiting Member" or not.
-
  !assert {model: res.partner, id: base.res_partner_19}:
      - membership_state == 'waiting', 'Member should be has "Current Membership State" in "Waiting Member".'
- |
  I'm Opening that Invoice which is created for "Seagate".
-
  !python {model: res.partner}: |
        import netsvc
        from tools.translate import _
        invoice_pool = self.pool.get('account.invoice')
        partner_pool = self.pool.get('res.partner')
        membership_line_pool = self.pool.get('membership.membership_line')
        membership_pool = self.pool.get('product.product')

        membership_line_ids = membership_line_pool.search(cr, uid, [('membership_id','=',ref('product_product_membershipproduct0')),('partner','=',ref('base.res_partner_19'))])
        membership_lines = membership_line_pool.browse(cr, uid, membership_line_ids)
        assert membership_lines, _('Membership is not registrated.')
        membership_line = membership_lines[0]
<<<<<<< HEAD
        wf_service = netsvc.LocalService("workflow")
        wf_service.trg_validate(uid, 'account.invoice', membership_line.account_invoice_id.id, 'invoice_open', cr)
=======
        membership_line.account_invoice_id.signal_workflow('invoice_open')

>>>>>>> d08651d2
- |
  I'm checking "Current membership state" of "Seagate". It is an "Invoiced Member" or not.
-
  !assert {model: res.partner, id: base.res_partner_19}:
     - membership_state == 'invoiced', 'Member should be has "Current Membership State" in "Invoiced Member".'

- |
  I'm creating free member "Ms. Johnson" of "Gold Membership".
-
  !record {model: res.partner, id: res_partner_msjohnson0}:
        name: Ms. Johnson
        city: paris
        country_id: base.fr
        name: Ms. Johnson
        street: 1 rue Rockfeller
        type: invoice
        zip: '75016'
        free_member: True

- |
  I'm checking "Current membership state" of "Ms. Johnson". It is an "Free Member" or not.
-
  !assert {model: res.partner, id: res_partner_msjohnson0}:
     - membership_state == 'free', 'Member should be has "Current Membership State" in "Free Member".'

- |
  I'm set "Seagate" as a associated member of "Ms. Johnson" and also set Non free member.
-
  !python {model: res.partner}: |
    self.write(cr, uid, [ref("res_partner_msjohnson0")], {'free_member': False, 'associate_member': ref("base.res_partner_19")})

- |
  I'm checking "Current membership state" of "Ms. Johnson". It is an "Paid Member" or not.
-
  !assert {model: res.partner, id: res_partner_msjohnson0}:
     - membership_state == 'paid', 'Member should be has "Current Membership State" in "Paid Member".'

- |
  I'm creating new "Regular Membership" which has Membership fee 50 EURO and It's started from 1st June to 31st Dec.
-
  !record {model: product.product, id: product_product_membershipproduct1}:
    categ_id: product.product_category_1
    membership: 1
    membership_date_from: !eval datetime.today().strftime("%Y-%m-%d")
    membership_date_to: !eval "(datetime.now() + timedelta(6*31)).strftime('%Y-%m-%d')" 
    name: Regular Membership
    type: service
    list_price: 50.00
- |
  I'm making invoice of "Seagate" member on joining new membership "Regular Membership".
-
  !python {model: res.partner}: |
    self.create_membership_invoice(cr, uid, [ref("base.res_partner_19")], product_id=ref("product_product_membershipproduct1"), datas={"amount":50.00})
- |
  I'm checking "Current membership state" of "Seagate". It is an "Old Member" or not.
-
  !assert {model: res.partner, id: base.res_partner_19}:
      - membership_state == 'old', 'Member should be has "Current Membership State" in "Old Member".'
- |
  I'm doing to make credit note of invoice which is paid by "Seagate" to cancel membership.
-
  !python {model: account.invoice}: |
        from tools.translate import _
        invoice_pool = self.pool.get('account.invoice')
        partner_pool = self.pool.get('res.partner')
        membership_line_pool = self.pool.get('membership.membership_line')
        membership_pool = self.pool.get('product.product')
        invoice_refund_pool = self.pool.get('account.invoice.refund')

        membership_line_ids = membership_line_pool.search(cr, uid, [('membership_id','=',ref('product_product_membershipproduct0')),('partner','=',ref('base.res_partner_19'))])
        membership_lines = membership_line_pool.browse(cr, uid, membership_line_ids)
        assert membership_lines, _('Membership is not registrated.')
        membership_line = membership_lines[0]
        refund_id = invoice_refund_pool.create(cr, uid, {'description': 'Refund of Membership', 'filter_refund': 'refund'}, {'active_id': membership_line.account_invoice_id.id})
        invoice_refund_pool.invoice_refund(cr, uid, [refund_id], {'active_id': membership_line.account_invoice_id.id, 'active_ids': [membership_line.account_invoice_id.id]})
- |
  I'm checking "Current membership state" of "Seagate". It is an "Cancelled Member" or not.
-
  !assert {model: res.partner, id: base.res_partner_19}:
      - membership_state == 'canceled', 'Member should be has "Current Membership State" in "Cancelled Member".'
<|MERGE_RESOLUTION|>--- conflicted
+++ resolved
@@ -31,8 +31,6 @@
   I'm Opening that Invoice which is created for "Seagate".
 -
   !python {model: res.partner}: |
-        import netsvc
-        from tools.translate import _
         invoice_pool = self.pool.get('account.invoice')
         partner_pool = self.pool.get('res.partner')
         membership_line_pool = self.pool.get('membership.membership_line')
@@ -40,15 +38,10 @@
 
         membership_line_ids = membership_line_pool.search(cr, uid, [('membership_id','=',ref('product_product_membershipproduct0')),('partner','=',ref('base.res_partner_19'))])
         membership_lines = membership_line_pool.browse(cr, uid, membership_line_ids)
-        assert membership_lines, _('Membership is not registrated.')
+        assert membership_lines, 'Membership is not registrated.'
         membership_line = membership_lines[0]
-<<<<<<< HEAD
-        wf_service = netsvc.LocalService("workflow")
-        wf_service.trg_validate(uid, 'account.invoice', membership_line.account_invoice_id.id, 'invoice_open', cr)
-=======
         membership_line.account_invoice_id.signal_workflow('invoice_open')
 
->>>>>>> d08651d2
 - |
   I'm checking "Current membership state" of "Seagate". It is an "Invoiced Member" or not.
 -
@@ -111,7 +104,6 @@
   I'm doing to make credit note of invoice which is paid by "Seagate" to cancel membership.
 -
   !python {model: account.invoice}: |
-        from tools.translate import _
         invoice_pool = self.pool.get('account.invoice')
         partner_pool = self.pool.get('res.partner')
         membership_line_pool = self.pool.get('membership.membership_line')
@@ -120,7 +112,7 @@
 
         membership_line_ids = membership_line_pool.search(cr, uid, [('membership_id','=',ref('product_product_membershipproduct0')),('partner','=',ref('base.res_partner_19'))])
         membership_lines = membership_line_pool.browse(cr, uid, membership_line_ids)
-        assert membership_lines, _('Membership is not registrated.')
+        assert membership_lines, 'Membership is not registrated.'
         membership_line = membership_lines[0]
         refund_id = invoice_refund_pool.create(cr, uid, {'description': 'Refund of Membership', 'filter_refund': 'refund'}, {'active_id': membership_line.account_invoice_id.id})
         invoice_refund_pool.invoice_refund(cr, uid, [refund_id], {'active_id': membership_line.account_invoice_id.id, 'active_ids': [membership_line.account_invoice_id.id]})
