--- conflicted
+++ resolved
@@ -644,15 +644,7 @@
                 move_obj.write(cr, uid, [production.move_prod_id.id],
                         {'location_id': production.location_dest_id.id})
 
-<<<<<<< HEAD
-            message = ("Manufacturing Order '%s' for %s %s is Ready to produce.") % (
-                                    name,
-                                    production.product_qty,
-                                    production.product_id.name,
-                                   )
-=======
             message = _("Manufacturing order '%s' is ready to produce.") % ( name,)
->>>>>>> 97068895
             self.log(cr, uid, production_id, message)
         return True
 
@@ -930,23 +922,10 @@
                 proc_ids.append(proc_id)
             wf_service.trg_validate(uid, 'stock.picking', picking_id, 'button_confirm', cr)
             self.write(cr, uid, [production.id], {'picking_id': picking_id, 'move_lines': [(6,0,moves)], 'state':'confirmed'})
-<<<<<<< HEAD
-            message = ("%s '%s' %s %s %s %s %s %s.") % (
-                                    _('Manufacturing Order'),
-                                    production.name,
-                                    _('for'),
-                                    production.product_qty,
-                                    production.product_id.name,
-                                    _('scheduled for date '),
-                                    datetime.strptime(production.date_planned,'%Y-%m-%d %H:%M:%S').strftime('%Y-%m-%d'),
-                                    _('is waiting')
-                                   )
-=======
             message = _("Manufacturing order '%s' is scheduled for the %s.") % (
                 production.name,
                 datetime.strptime(production.date_planned,'%Y-%m-%d %H:%M:%S').strftime('%m/%d/%Y'),
             )
->>>>>>> 97068895
             self.log(cr, uid, production.id, message)
         return picking_id
 
