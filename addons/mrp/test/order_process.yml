-
  I compute the production order.
-
  !python {model: mrp.production}: |
    order = self.browse(cr, uid, ref("mrp_production_pc_assemble_twogbram"), context=context)
    order.action_compute(context=context)
-
  I check production lines after compute.
-
  !python {model: mrp.production}: |
    order = self.browse(cr, uid, ref("mrp_production_pc_assemble_twogbram"), context=context)
    assert len(order.product_lines) == 5, "Production lines are not generated proper."
<<<<<<< HEAD
=======
    factor = 12.0*5.0
    sidepanel = False
    woodlintelm = False
    woodmm0 = False
    woodmm10 = False
    metalcleats = False
    for line in order.product_lines:
        if line.product_id.id == ref('product.product_product_41'):                         #SIDEPAN 	 2 	    Unit
            assert not sidepanel, "Production line is already generated for SIDEPAN."
            assert line.product_qty == (2.0*factor), "Qty is not correspond."
            assert line.product_uom.id == ref('product.product_uom_unit'), "UOM is not correspond"
            sidepanel = True
        elif line.product_id.id == ref('product.product_product_45'):                     #LIN40 	     4*0.25 Meter
            assert not woodlintelm, "Production line is already generated for LIN40."
            assert line.product_qty == (4*0.25*factor), "Qty is not correspond."
            assert line.product_uom.id == ref('product.product_uom_meter'), "UOM is not correspond"
            woodlintelm = True
        elif line.product_id.id == ref('product.product_product_32'):                          #WOOD002 	 0.25 	    m
            assert not woodmm0, "Production line is already generated for WOOD002."
            assert line.product_qty == (0.25*factor), "Qty is not correspond."
            assert line.product_uom.id == ref('product.product_uom_meter'), "UOM is not correspond"
            woodmm0 = True
        elif line.product_id.id == ref('product.product_product_46'):                     #METC000      4*3      Unit
            assert not metalcleats, "Production line is already generated for METC000."
            assert line.product_qty == (4*3*factor), "Qty is not correspond."
            assert line.product_uom.id == ref('product.product_uom_unit'), "UOM is not correspond"
            metalcleats = True
        elif line.product_id.id == ref('product.product_product_34'):                         #WOOD010 	 0.083*3 	m
            assert not woodmm10, "Production line is already generated for WOOD010."
            assert line.product_qty == (0.083*3*factor), "Qty is not correspond."
            assert line.product_uom.id == ref('product.product_uom_meter'), "UOM is not correspond"
            woodmm10 = True
        else:
            raise AssertionError('unknown order line: %s' % line)
    assert sidepanel, "Production line is not generated for SIDEPAN."
    assert woodlintelm, "Production line is not generated for LIN40."
    assert woodmm0, "Production line is not generated for WOOD002."
    assert metalcleats, "Production line is not generated for METC000."
    assert woodmm10, "Production line is not generated for WOOD010."

>>>>>>> 5324bfd5
-
  Now I check workcenter lines.
-
  !python {model: mrp.production}: |
    from tools import float_compare
    def assert_equals(value1, value2, msg, float_compare=float_compare):
        assert float_compare(value1, value2, precision_digits=2) == 0, msg
    order = self.browse(cr, uid, ref("mrp_production_pc_assemble_twogbram"), context=context)
    assert len(order.workcenter_lines), "Workcenter lines are not generated proper."
-
  I confirm the Production Order.
-
  !workflow {model: mrp.production, action: button_confirm, ref: mrp_production_pc_assemble_twogbram}
-
  I check details of Produce Move of Production Order to trace Final Product.
-
  !python {model: mrp.production}: |
    order = self.browse(cr, uid, ref("mrp_production_pc_assemble_twogbram"))
    assert order.state == 'confirmed', "Production order should be confirmed."
    assert order.move_created_ids, "Trace Record is not created for Final Product."
    move = order.move_created_ids[0]
    source_location_id = order.product_id.product_tmpl_id.property_stock_production.id
    assert move.date == order.date_planned, "Planned date is not correspond."
    assert move.product_id.id == order.product_id.id, "Product is not correspond."
    assert move.product_uom.id == order.product_uom.id, "UOM is not correspond."
    assert move.product_qty == order.product_qty, "Qty is not correspond."
    assert move.product_uos_qty == order.product_uos and order.product_uos_qty or order.product_qty, "UOS qty is not correspond."
    if order.product_uos:
        assert move.product_uos.id == order.product_uos.id, "UOS is not correspond."
    assert move.location_id.id == source_location_id, "Source Location is not correspond."
    assert move.location_dest_id.id == order.location_dest_id.id, "Destination Location is not correspond."
    routing_loc = None
    if order.bom_id.routing_id and order.bom_id.routing_id.location_id:
        routing_loc = order.bom_id.routing_id.location_id.id
    date_planned = order.date_planned
    for move_line in order.move_lines:
        for order_line in order.product_lines:
            if move_line.product_id.type not in ('product', 'consu'):
                continue
            if move_line.product_id.id == order_line.product_id.id:
                assert move_line.date == date_planned, "Planned date is not correspond in 'To consume line'."
                assert move_line.product_qty == order_line.product_qty, "Qty is not correspond in 'To consume line'."
                assert move_line.product_uom.id == order_line.product_uom.id, "UOM is not correspond in 'To consume line'."
                assert move_line.product_uos_qty == order_line.product_uos and order_line.product_uos_qty or order_line.product_qty, "UOS qty is not correspond in 'To consume line'."
                if order_line.product_uos:
                    assert move_line.product_uos.id == order_line.product_uos.id, "UOS is not correspond in 'To consume line'."
                assert move_line.location_id.id == routing_loc or order.location_src_id.id, "Source location is not correspond in 'To consume line'."
                assert move_line.location_dest_id.id == source_location_id, "Destination Location is not correspond in 'To consume line'."
-
  I check details of an Internal Shipment after confirmed production order to bring components in Raw Materials Location.
-
  !python {model: mrp.production}: |
    procurement = self.pool.get('procurement.order')
    order = self.browse(cr, uid, ref("mrp_production_pc_assemble_twogbram"))
    assert order.picking_id, 'Internal Shipment should be created!'

    routing_loc = None
    pick_type = 'internal'
    partner_id = False
    if order.bom_id.routing_id and order.bom_id.routing_id.location_id:
        routing_loc = order.bom_id.routing_id.location_id
        if routing_loc.usage <> 'internal':
            pick_type = 'out'
        partner_id = routing_loc.partner_id and routing_loc.partner_id.id or False
        routing_loc = routing_loc.id
    assert order.picking_id.type == pick_type, "Shipment should be Internal."
    assert order.picking_id.partner_id.id ==  partner_id, "Shipment Address is not correspond with Adderss of Routing Location."
    date_planned = order.date_planned
    for move_line in order.picking_id.move_lines:
        for order_line in order.product_lines:
            if move_line.product_id.type not in ('product', 'consu'):
                continue
            if move_line.product_id.id == order_line.product_id.id:
                assert move_line.date == date_planned, "Planned date is not correspond."
                assert move_line.product_qty == order_line.product_qty, "Qty is not correspond."
                assert move_line.product_uom.id == order_line.product_uom.id, "UOM is not correspond."
                assert move_line.product_uos_qty == order_line.product_uos and order_line.product_uos_qty or order_line.product_qty, "UOS qty is not correspond."
                if order_line.product_uos:
                    assert move_line.product_uos.id == order_line.product_uos.id, "UOS is not correspond."
                assert move_line.location_id.id == order.location_src_id.id, "Source location is not correspond."
                assert move_line.location_dest_id.id == routing_loc or order.location_src_id.id, "Destination Location is not correspond."
                procurement_ids = procurement.search(cr, uid, [('move_id','=',move_line.id)])
                assert procurement_ids, "Procurement should be created for shipment line of raw materials."
                shipment_procurement = procurement.browse(cr, uid, procurement_ids[0], context=context)
                assert shipment_procurement.date_planned == date_planned, "Planned date is not correspond in procurement."
                assert shipment_procurement.product_id.id == order_line.product_id.id, "Product is not correspond in procurement."
                assert shipment_procurement.product_qty == order_line.product_qty, "Qty is not correspond in procurement."
                assert shipment_procurement.product_uom.id == order_line.product_uom.id, "UOM is not correspond in procurement."
                assert shipment_procurement.product_uos_qty == order_line.product_uos and order_line.product_uos_qty or order_line.product_qty, "UOS qty is not correspond in procurement."
                if order_line.product_uos:
                    assert shipment_procurement.product_uos.id == order_line.product_uos.id, "UOS is not correspond in procurement."
                assert shipment_procurement.location_id.id == order.location_src_id.id, "Location is not correspond in procurement."
                assert shipment_procurement.procure_method == order_line.product_id.procure_method, "Procure method is not correspond in procurement."
-
  I change production qty with 3 PC Assemble + 2GB RAM.
-
  !python {model: change.production.qty}: |
    context.update({'active_id': ref('mrp_production_pc_assemble_twogbram')})
-
  !record {model: change.production.qty, id: mrp_production_qty}:
    product_qty: 3.0
-
  !python {model: change.production.qty}: |
    self.change_prod_qty(cr, uid, [ref("mrp_production_qty")], context=context)
-
  I check qty after changed in production order.
-
  !python {model: mrp.production}: |
    order = self.browse(cr, uid, ref("mrp_production_pc_assemble_twogbram"))
    assert order.product_qty == 3, "Qty is not changed in order."
    move = order.move_created_ids[0]
    assert move.product_qty == order.product_qty, "Qty is not changed in move line."
-
  I run scheduler.
-
  !python {model: procurement.order}: |
    self.run_scheduler(cr, uid)
-
  The production order is Waiting Goods, I forcefully done internal shipment.
-
  !python {model: mrp.production}: |
    self.force_production(cr, uid, [ref("mrp_production_pc_assemble_twogbram")])
-
  I check that production order in ready state after forcefully done internal shipment.
-
  !python {model: mrp.production}: |
    order = self.browse(cr, uid, ref("mrp_production_pc_assemble_twogbram"))
    assert order.state == 'ready', 'Production order should be in Ready State.'
    assert order.picking_id.state == 'done', 'Internal shipment should be done.'
-
  Now I start production.
-
  !workflow {model: mrp.production, action: button_produce, ref: mrp_production_pc_assemble_twogbram}
-
  I check that production order in production state after start production.
-
  !python {model: mrp.production}: |
    order = self.browse(cr, uid, ref("mrp_production_pc_assemble_twogbram"))
    assert order.state == 'in_production', 'Production order should be in production State.'
-
  I consume raw materials and put one material in scrap location due to waste it.
-
  !python {model: mrp.production}: |
    scrap_location_ids = self.pool.get('stock.location').search(cr, uid, [('scrap_location','=',True)])
    scrap_location_id = scrap_location_ids[0]
    order = self.browse(cr, uid, ref("mrp_production_pc_assemble_twogbram"))
    for move in order.move_lines:
        move.action_consume(move.product_qty)
<<<<<<< HEAD
        if move.product_id.id == ref("product.product_product_6"):
=======
        if move.product_id.id == ref("product.product_product_46"):
>>>>>>> 5324bfd5
            move.action_scrap(5.0, scrap_location_id)
-
  I produce product.
-
  !python {model: mrp.product.produce}: |
    context.update({'active_id': ref('mrp_production_pc_assemble_twogbram')})
-
  !record {model: mrp.product.produce, id: mrp_product_produce1}:
    mode: 'consume_produce'
-
  !python {model: mrp.product.produce}: |
    self.do_produce(cr, uid, [ref('mrp_product_produce1')], context=context)
-
  I check production order after produced.
-
  !python {model: mrp.production}: |
    order = self.browse(cr, uid, ref("mrp_production_pc_assemble_twogbram"))
    assert order.state == 'done', "Production order should be closed."
-
  I check Total Costs at End of Production.
-
  !python {model: mrp.production}: |
    order = self.browse(cr, uid, ref("mrp_production_pc_assemble_twogbram"))
    account_analytic_line = self.pool.get('account.analytic.line')
    def rounding(f, r):
        import math
        if not r:
            return f
        return math.ceil(f / r) * r

    for wc_line in order.workcenter_lines:
        wc = wc_line.workcenter_id
        accounts = [wc.costs_hour_account_id, wc.costs_cycle_account_id]
        cost_per_cyle = wc_line.cycle * wc.costs_cycle
        cost_per_hours = wc_line.hour * wc.costs_hour
        if accounts and wc.costs_journal_id and wc.costs_general_account_id and (cost_per_cyle or cost_per_hours):
            line_ids = account_analytic_line.search(cr, uid, [('name','ilike',wc_line.name)])
            assert line_ids, 'Costs lines are not generated.'
            for line in account_analytic_line.browse(cr, uid, line_ids, context=context):
                if wc.costs_hour_account_id and line.account_id.id == wc.costs_hour_account_id.id:
                    assert rounding(line.unit_amount, 3) == rounding(wc_line.hour, 3), "Cost Unit Amount is not correspond."
                    assert rounding(line.amount, 3) == rounding(cost_per_hours, 3), "Cost amount is not correspond."
                elif wc.costs_cycle_account_id and line.account_id.id == wc.costs_cycle_account_id.id:
                    assert rounding(line.unit_amount, 3) == rounding(wc_line.cycle, 3), "Cost Unit Amount is not correspond."
                    assert rounding(line.amount, 3) == rounding(cost_per_cyle, 3), "Cost Amount is not correspond."
                else:
                    raise AssertionError('unknown cost line: %s' % line)
                assert line.general_account_id.id == wc.costs_general_account_id.id, "General Account is not correspond."
                assert line.journal_id.id == wc.costs_journal_id.id, "Account Journal is not correspond."
                assert line.product_id.id == wc.product_id.id, "Product is not correspond."
                assert line.product_uom_id.id == wc.product_id.uom_id.id, "UOM is not correspond."
-
  I print a "BOM Structure".
-
  !python {model: mrp.production}: |
    import netsvc, tools, os
    order = self.browse(cr, uid, ref("mrp_production_pc_assemble_twogbram"))
    (data, format) = netsvc.LocalService('report.bom.structure').create(cr, uid, [order.bom_id.id], {}, {})
    if tools.config['test_report_directory']:
        file(os.path.join(tools.config['test_report_directory'], 'mrp-bom_structure_report.'+format), 'wb+').write(data)
-
  I print "Production Order".
-
  !python {model: mrp.production}: |
    import netsvc, tools, os
    (data, format) = netsvc.LocalService('report.mrp.production.order').create(cr, uid, [ref("mrp_production_pc_assemble_twogbram")], {}, {})
    if tools.config['test_report_directory']:
        file(os.path.join(tools.config['test_report_directory'], 'mrp-production_order_report.'+format), 'wb+').write(data)
-
  I print "Work Center Load Report".
-
  !python {model: mrp.workcenter}: |
    ctx = context.copy()
    ctx.update({'model': 'mrp.workcenter','active_ids': [ref('mrp_workcenter_0'),ref('mrp_workcenter_1')]})
    data_dict = {'time_unit': 'day', 'measure_unit': 'hours'}
    from tools import test_reports
    test_reports.try_report_action(cr, uid, 'action_mrp_workcenter_load_wizard',wiz_data=data_dict, context=ctx, our_module='mrp')
    <|MERGE_RESOLUTION|>--- conflicted
+++ resolved
@@ -2,57 +2,14 @@
   I compute the production order.
 -
   !python {model: mrp.production}: |
-    order = self.browse(cr, uid, ref("mrp_production_pc_assemble_twogbram"), context=context)
+    order = self.browse(cr, uid, ref("mrp_production_test1"), context=context)
     order.action_compute(context=context)
 -
   I check production lines after compute.
 -
   !python {model: mrp.production}: |
-    order = self.browse(cr, uid, ref("mrp_production_pc_assemble_twogbram"), context=context)
+    order = self.browse(cr, uid, ref("mrp_production_test1"), context=context)
     assert len(order.product_lines) == 5, "Production lines are not generated proper."
-<<<<<<< HEAD
-=======
-    factor = 12.0*5.0
-    sidepanel = False
-    woodlintelm = False
-    woodmm0 = False
-    woodmm10 = False
-    metalcleats = False
-    for line in order.product_lines:
-        if line.product_id.id == ref('product.product_product_41'):                         #SIDEPAN 	 2 	    Unit
-            assert not sidepanel, "Production line is already generated for SIDEPAN."
-            assert line.product_qty == (2.0*factor), "Qty is not correspond."
-            assert line.product_uom.id == ref('product.product_uom_unit'), "UOM is not correspond"
-            sidepanel = True
-        elif line.product_id.id == ref('product.product_product_45'):                     #LIN40 	     4*0.25 Meter
-            assert not woodlintelm, "Production line is already generated for LIN40."
-            assert line.product_qty == (4*0.25*factor), "Qty is not correspond."
-            assert line.product_uom.id == ref('product.product_uom_meter'), "UOM is not correspond"
-            woodlintelm = True
-        elif line.product_id.id == ref('product.product_product_32'):                          #WOOD002 	 0.25 	    m
-            assert not woodmm0, "Production line is already generated for WOOD002."
-            assert line.product_qty == (0.25*factor), "Qty is not correspond."
-            assert line.product_uom.id == ref('product.product_uom_meter'), "UOM is not correspond"
-            woodmm0 = True
-        elif line.product_id.id == ref('product.product_product_46'):                     #METC000      4*3      Unit
-            assert not metalcleats, "Production line is already generated for METC000."
-            assert line.product_qty == (4*3*factor), "Qty is not correspond."
-            assert line.product_uom.id == ref('product.product_uom_unit'), "UOM is not correspond"
-            metalcleats = True
-        elif line.product_id.id == ref('product.product_product_34'):                         #WOOD010 	 0.083*3 	m
-            assert not woodmm10, "Production line is already generated for WOOD010."
-            assert line.product_qty == (0.083*3*factor), "Qty is not correspond."
-            assert line.product_uom.id == ref('product.product_uom_meter'), "UOM is not correspond"
-            woodmm10 = True
-        else:
-            raise AssertionError('unknown order line: %s' % line)
-    assert sidepanel, "Production line is not generated for SIDEPAN."
-    assert woodlintelm, "Production line is not generated for LIN40."
-    assert woodmm0, "Production line is not generated for WOOD002."
-    assert metalcleats, "Production line is not generated for METC000."
-    assert woodmm10, "Production line is not generated for WOOD010."
-
->>>>>>> 5324bfd5
 -
   Now I check workcenter lines.
 -
@@ -60,17 +17,17 @@
     from tools import float_compare
     def assert_equals(value1, value2, msg, float_compare=float_compare):
         assert float_compare(value1, value2, precision_digits=2) == 0, msg
-    order = self.browse(cr, uid, ref("mrp_production_pc_assemble_twogbram"), context=context)
+    order = self.browse(cr, uid, ref("mrp_production_test1"), context=context)
     assert len(order.workcenter_lines), "Workcenter lines are not generated proper."
 -
   I confirm the Production Order.
 -
-  !workflow {model: mrp.production, action: button_confirm, ref: mrp_production_pc_assemble_twogbram}
+  !workflow {model: mrp.production, action: button_confirm, ref: mrp_production_test1}
 -
   I check details of Produce Move of Production Order to trace Final Product.
 -
   !python {model: mrp.production}: |
-    order = self.browse(cr, uid, ref("mrp_production_pc_assemble_twogbram"))
+    order = self.browse(cr, uid, ref("mrp_production_test1"))
     assert order.state == 'confirmed', "Production order should be confirmed."
     assert order.move_created_ids, "Trace Record is not created for Final Product."
     move = order.move_created_ids[0]
@@ -106,7 +63,7 @@
 -
   !python {model: mrp.production}: |
     procurement = self.pool.get('procurement.order')
-    order = self.browse(cr, uid, ref("mrp_production_pc_assemble_twogbram"))
+    order = self.browse(cr, uid, ref("mrp_production_test1"))
     assert order.picking_id, 'Internal Shipment should be created!'
 
     routing_loc = None
@@ -150,7 +107,7 @@
   I change production qty with 3 PC Assemble + 2GB RAM.
 -
   !python {model: change.production.qty}: |
-    context.update({'active_id': ref('mrp_production_pc_assemble_twogbram')})
+    context.update({'active_id': ref('mrp_production_test1')})
 -
   !record {model: change.production.qty, id: mrp_production_qty}:
     product_qty: 3.0
@@ -161,7 +118,7 @@
   I check qty after changed in production order.
 -
   !python {model: mrp.production}: |
-    order = self.browse(cr, uid, ref("mrp_production_pc_assemble_twogbram"))
+    order = self.browse(cr, uid, ref("mrp_production_test1"))
     assert order.product_qty == 3, "Qty is not changed in order."
     move = order.move_created_ids[0]
     assert move.product_qty == order.product_qty, "Qty is not changed in move line."
@@ -174,23 +131,23 @@
   The production order is Waiting Goods, I forcefully done internal shipment.
 -
   !python {model: mrp.production}: |
-    self.force_production(cr, uid, [ref("mrp_production_pc_assemble_twogbram")])
+    self.force_production(cr, uid, [ref("mrp_production_test1")])
 -
   I check that production order in ready state after forcefully done internal shipment.
 -
   !python {model: mrp.production}: |
-    order = self.browse(cr, uid, ref("mrp_production_pc_assemble_twogbram"))
+    order = self.browse(cr, uid, ref("mrp_production_test1"))
     assert order.state == 'ready', 'Production order should be in Ready State.'
     assert order.picking_id.state == 'done', 'Internal shipment should be done.'
 -
   Now I start production.
 -
-  !workflow {model: mrp.production, action: button_produce, ref: mrp_production_pc_assemble_twogbram}
+  !workflow {model: mrp.production, action: button_produce, ref: mrp_production_test1}
 -
   I check that production order in production state after start production.
 -
   !python {model: mrp.production}: |
-    order = self.browse(cr, uid, ref("mrp_production_pc_assemble_twogbram"))
+    order = self.browse(cr, uid, ref("mrp_production_test1"))
     assert order.state == 'in_production', 'Production order should be in production State.'
 -
   I consume raw materials and put one material in scrap location due to waste it.
@@ -198,20 +155,16 @@
   !python {model: mrp.production}: |
     scrap_location_ids = self.pool.get('stock.location').search(cr, uid, [('scrap_location','=',True)])
     scrap_location_id = scrap_location_ids[0]
-    order = self.browse(cr, uid, ref("mrp_production_pc_assemble_twogbram"))
+    order = self.browse(cr, uid, ref("mrp_production_test1"))
     for move in order.move_lines:
         move.action_consume(move.product_qty)
-<<<<<<< HEAD
         if move.product_id.id == ref("product.product_product_6"):
-=======
-        if move.product_id.id == ref("product.product_product_46"):
->>>>>>> 5324bfd5
             move.action_scrap(5.0, scrap_location_id)
 -
   I produce product.
 -
   !python {model: mrp.product.produce}: |
-    context.update({'active_id': ref('mrp_production_pc_assemble_twogbram')})
+    context.update({'active_id': ref('mrp_production_test1')})
 -
   !record {model: mrp.product.produce, id: mrp_product_produce1}:
     mode: 'consume_produce'
@@ -222,13 +175,13 @@
   I check production order after produced.
 -
   !python {model: mrp.production}: |
-    order = self.browse(cr, uid, ref("mrp_production_pc_assemble_twogbram"))
+    order = self.browse(cr, uid, ref("mrp_production_test1"))
     assert order.state == 'done', "Production order should be closed."
 -
   I check Total Costs at End of Production.
 -
   !python {model: mrp.production}: |
-    order = self.browse(cr, uid, ref("mrp_production_pc_assemble_twogbram"))
+    order = self.browse(cr, uid, ref("mrp_production_test1"))
     account_analytic_line = self.pool.get('account.analytic.line')
     def rounding(f, r):
         import math
@@ -262,7 +215,7 @@
 -
   !python {model: mrp.production}: |
     import netsvc, tools, os
-    order = self.browse(cr, uid, ref("mrp_production_pc_assemble_twogbram"))
+    order = self.browse(cr, uid, ref("mrp_production_test1"))
     (data, format) = netsvc.LocalService('report.bom.structure').create(cr, uid, [order.bom_id.id], {}, {})
     if tools.config['test_report_directory']:
         file(os.path.join(tools.config['test_report_directory'], 'mrp-bom_structure_report.'+format), 'wb+').write(data)
@@ -271,7 +224,7 @@
 -
   !python {model: mrp.production}: |
     import netsvc, tools, os
-    (data, format) = netsvc.LocalService('report.mrp.production.order').create(cr, uid, [ref("mrp_production_pc_assemble_twogbram")], {}, {})
+    (data, format) = netsvc.LocalService('report.mrp.production.order').create(cr, uid, [ref("mrp_production_test1")], {}, {})
     if tools.config['test_report_directory']:
         file(os.path.join(tools.config['test_report_directory'], 'mrp-production_order_report.'+format), 'wb+').write(data)
 -
