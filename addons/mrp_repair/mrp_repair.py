# -*- coding: utf-8 -*-
##############################################################################
#
#    OpenERP, Open Source Management Solution
#    Copyright (C) 2004-2010 Tiny SPRL (<http://tiny.be>).
#
#    This program is free software: you can redistribute it and/or modify
#    it under the terms of the GNU Affero General Public License as
#    published by the Free Software Foundation, either version 3 of the
#    License, or (at your option) any later version.
#
#    This program is distributed in the hope that it will be useful,
#    but WITHOUT ANY WARRANTY; without even the implied warranty of
#    MERCHANTABILITY or FITNESS FOR A PARTICULAR PURPOSE.  See the
#    GNU Affero General Public License for more details.
#
#    You should have received a copy of the GNU Affero General Public License
#    along with this program.  If not, see <http://www.gnu.org/licenses/>.
#
##############################################################################

from openerp.osv import fields, osv
from datetime import datetime
from openerp.tools.translate import _
import openerp.addons.decimal_precision as dp

class mrp_repair(osv.osv):
    _name = 'mrp.repair'
    _inherit = 'mail.thread'
    _description = 'Repair Order'

    def _amount_untaxed(self, cr, uid, ids, field_name, arg, context=None):
        """ Calculates untaxed amount.
        @param self: The object pointer
        @param cr: The current row, from the database cursor,
        @param uid: The current user ID for security checks
        @param ids: List of selected IDs
        @param field_name: Name of field.
        @param arg: Argument
        @param context: A standard dictionary for contextual values
        @return: Dictionary of values.
        """
        res = {}
        cur_obj = self.pool.get('res.currency')

        for repair in self.browse(cr, uid, ids, context=context):
            res[repair.id] = 0.0
            for line in repair.operations:
                res[repair.id] += line.price_subtotal
            for line in repair.fees_lines:
                res[repair.id] += line.price_subtotal
            cur = repair.pricelist_id.currency_id
            res[repair.id] = cur_obj.round(cr, uid, cur, res[repair.id])
        return res

    def _amount_tax(self, cr, uid, ids, field_name, arg, context=None):
        """ Calculates taxed amount.
        @param field_name: Name of field.
        @param arg: Argument
        @return: Dictionary of values.
        """
        res = {}
        #return {}.fromkeys(ids, 0)
        cur_obj = self.pool.get('res.currency')
        tax_obj = self.pool.get('account.tax')
        for repair in self.browse(cr, uid, ids, context=context):
            val = 0.0
            cur = repair.pricelist_id.currency_id
            for line in repair.operations:
                #manage prices with tax included use compute_all instead of compute
                if line.to_invoice:
                    tax_calculate = tax_obj.compute_all(cr, uid, line.tax_id, line.price_unit, line.product_uom_qty, line.product_id, repair.partner_id)
                    for c in tax_calculate['taxes']:
                        val += c['amount']
            for line in repair.fees_lines:
                if line.to_invoice:
                    tax_calculate = tax_obj.compute_all(cr, uid, line.tax_id, line.price_unit, line.product_uom_qty, line.product_id, repair.partner_id)
                    for c in tax_calculate['taxes']:
                        val += c['amount']
            res[repair.id] = cur_obj.round(cr, uid, cur, val)
        return res

    def _amount_total(self, cr, uid, ids, field_name, arg, context=None):
        """ Calculates total amount.
        @param field_name: Name of field.
        @param arg: Argument
        @return: Dictionary of values.
        """
        res = {}
        untax = self._amount_untaxed(cr, uid, ids, field_name, arg, context=context)
        tax = self._amount_tax(cr, uid, ids, field_name, arg, context=context)
        cur_obj = self.pool.get('res.currency')
        for id in ids:
            repair = self.browse(cr, uid, id, context=context)
            cur = repair.pricelist_id.currency_id
            res[id] = cur_obj.round(cr, uid, cur, untax.get(id, 0.0) + tax.get(id, 0.0))
        return res

    def _get_default_address(self, cr, uid, ids, field_name, arg, context=None):
        res = {}
        partner_obj = self.pool.get('res.partner')
        for data in self.browse(cr, uid, ids, context=context):
            adr_id = False
            if data.partner_id:
                adr_id = partner_obj.address_get(cr, uid, [data.partner_id.id], ['default'])['default']
            res[data.id] = adr_id
        return res

    def _get_lines(self, cr, uid, ids, context=None):
        return self.pool['mrp.repair'].search(cr, uid, [('operations', 'in', ids)], context=context)

    def _get_fee_lines(self, cr, uid, ids, context=None):
        return self.pool['mrp.repair'].search(cr, uid, [('fees_lines', 'in', ids)], context=context)

    _columns = {
        'name': fields.char('Repair Reference', size=24, required=True, states={'confirmed': [('readonly', True)]}),
        'product_id': fields.many2one('product.product', string='Product to Repair', required=True, readonly=True, states={'draft': [('readonly', False)]}),
        'product_qty': fields.float('Product Quantity', digits_compute=dp.get_precision('Product Unit of Measure'),
                                    required=True, readonly=True, states={'draft': [('readonly', False)]}),
        'product_uom': fields.many2one('product.uom', 'Product Unit of Measure', required=True, readonly=True, states={'draft': [('readonly', False)]}),
        'partner_id': fields.many2one('res.partner', 'Partner', select=True, help='Choose partner for whom the order will be invoiced and delivered.', states={'confirmed': [('readonly', True)]}),
        'address_id': fields.many2one('res.partner', 'Delivery Address', domain="[('parent_id','=',partner_id)]", states={'confirmed': [('readonly', True)]}),
        'default_address_id': fields.function(_get_default_address, type="many2one", relation="res.partner"),
        'state': fields.selection([
            ('draft', 'Quotation'),
            ('cancel', 'Cancelled'),
            ('confirmed', 'Confirmed'),
            ('under_repair', 'Under Repair'),
            ('ready', 'Ready to Repair'),
            ('2binvoiced', 'To be Invoiced'),
            ('invoice_except', 'Invoice Exception'),
            ('done', 'Repaired')
            ], 'Status', readonly=True, track_visibility='onchange',
            help=' * The \'Draft\' status is used when a user is encoding a new and unconfirmed repair order. \
            \n* The \'Confirmed\' status is used when a user confirms the repair order. \
            \n* The \'Ready to Repair\' status is used to start to repairing, user can start repairing only after repair order is confirmed. \
            \n* The \'To be Invoiced\' status is used to generate the invoice before or after repairing done. \
            \n* The \'Done\' status is set when repairing is completed.\
            \n* The \'Cancelled\' status is used when user cancel repair order.'),
        'location_id': fields.many2one('stock.location', 'Current Location', select=True, required=True, readonly=True, states={'draft': [('readonly', False)], 'confirmed': [('readonly', True)]}),
        'location_dest_id': fields.many2one('stock.location', 'Delivery Location', readonly=True, required=True, states={'draft': [('readonly', False)], 'confirmed': [('readonly', True)]}),
        'lot_id': fields.many2one('stock.production.lot', 'Repaired Lot', domain="[('product_id','=', product_id)]", help="Products repaired are all belonging to this lot"),
        'guarantee_limit': fields.date('Warranty Expiration', help="The warranty expiration limit is computed as: last move date + warranty defined on selected product. If the current date is below the warranty expiration limit, each operation and fee you will add will be set as 'not to invoiced' by default. Note that you can change manually afterwards.", states={'confirmed': [('readonly', True)]}),
        'operations': fields.one2many('mrp.repair.line', 'repair_id', 'Operation Lines', readonly=True, states={'draft': [('readonly', False)]}),
        'pricelist_id': fields.many2one('product.pricelist', 'Pricelist', help='Pricelist of the selected partner.'),
        'partner_invoice_id': fields.many2one('res.partner', 'Invoicing Address'),
        'invoice_method': fields.selection([
            ("none", "No Invoice"),
            ("b4repair", "Before Repair"),
            ("after_repair", "After Repair")
           ], "Invoice Method",
            select=True, required=True, states={'draft': [('readonly', False)]}, readonly=True, help='Selecting \'Before Repair\' or \'After Repair\' will allow you to generate invoice before or after the repair is done respectively. \'No invoice\' means you don\'t want to generate invoice for this repair order.'),
        'invoice_id': fields.many2one('account.invoice', 'Invoice', readonly=True, track_visibility="onchange"),
        'move_id': fields.many2one('stock.move', 'Move', readonly=True, help="Move created by the repair order", track_visibility="onchange"),
        'fees_lines': fields.one2many('mrp.repair.fee', 'repair_id', 'Fees', readonly=True, states={'draft': [('readonly', False)]}),
        'internal_notes': fields.text('Internal Notes'),
        'quotation_notes': fields.text('Quotation Notes'),
        'company_id': fields.many2one('res.company', 'Company'),
        'invoiced': fields.boolean('Invoiced', readonly=True),
        'repaired': fields.boolean('Repaired', readonly=True),
        'amount_untaxed': fields.function(_amount_untaxed, string='Untaxed Amount',
            store={
                'mrp.repair': (lambda self, cr, uid, ids, c={}: ids, ['operations', 'fees_lines'], 10),
                'mrp.repair.line': (_get_lines, ['price_unit', 'price_subtotal', 'product_id', 'tax_id', 'product_uom_qty', 'product_uom'], 10),
                'mrp.repair.fee': (_get_fee_lines, ['price_unit', 'price_subtotal', 'product_id', 'tax_id', 'product_uom_qty', 'product_uom'], 10),
            }),
        'amount_tax': fields.function(_amount_tax, string='Taxes',
            store={
                'mrp.repair': (lambda self, cr, uid, ids, c={}: ids, ['operations', 'fees_lines'], 10),
                'mrp.repair.line': (_get_lines, ['price_unit', 'price_subtotal', 'product_id', 'tax_id', 'product_uom_qty', 'product_uom'], 10),
                'mrp.repair.fee': (_get_fee_lines, ['price_unit', 'price_subtotal', 'product_id', 'tax_id', 'product_uom_qty', 'product_uom'], 10),
            }),
        'amount_total': fields.function(_amount_total, string='Total',
            store={
                'mrp.repair': (lambda self, cr, uid, ids, c={}: ids, ['operations', 'fees_lines'], 10),
                'mrp.repair.line': (_get_lines, ['price_unit', 'price_subtotal', 'product_id', 'tax_id', 'product_uom_qty', 'product_uom'], 10),
                'mrp.repair.fee': (_get_fee_lines, ['price_unit', 'price_subtotal', 'product_id', 'tax_id', 'product_uom_qty', 'product_uom'], 10),
            }),
    }

    def _default_stock_location(self, cr, uid, context=None):
        try:
            warehouse = self.pool.get('ir.model.data').get_object(cr, uid, 'stock', 'warehouse0')
            return warehouse.lot_stock_id.id
        except:
            return False

    _defaults = {
        'state': lambda *a: 'draft',
        'name': lambda obj, cr, uid, context: obj.pool.get('ir.sequence').get(cr, uid, 'mrp.repair'),
        'invoice_method': lambda *a: 'none',
        'company_id': lambda self, cr, uid, context: self.pool.get('res.company')._company_default_get(cr, uid, 'mrp.repair', context=context),
        'pricelist_id': lambda self, cr, uid, context: self.pool.get('product.pricelist').search(cr, uid, [('type', '=', 'sale')])[0],
        'product_qty': 1.0,
        'location_id': _default_stock_location,
    }

    _sql_constraints = [
        ('name', 'unique (name)', 'The name of the Repair Order must be unique!'),
    ]

    def copy(self, cr, uid, id, default=None, context=None):
        if not default:
            default = {}
        default.update({
            'state': 'draft',
            'repaired': False,
            'invoiced': False,
            'invoice_id': False,
            'move_id': False,
            'name': self.pool.get('ir.sequence').get(cr, uid, 'mrp.repair'),
        })
        return super(mrp_repair, self).copy(cr, uid, id, default, context)

    def onchange_product_id(self, cr, uid, ids, product_id=None):
        """ On change of product sets some values.
        @param product_id: Changed product
        @return: Dictionary of values.
        """
        product = False
        if product_id:
            product = self.pool.get("product.product").browse(cr, uid, product_id)
        return {'value': {
                    'guarantee_limit': False,
                    'lot_id': False,
                    'product_uom': product and product.uom_id.id or False,
                }
        }

    def onchange_product_uom(self, cr, uid, ids, product_id, product_uom, context=None):
        res = {'value': {}}
        if not product_uom or not product_id:
            return res
        product = self.pool.get('product.product').browse(cr, uid, product_id, context=context)
        uom = self.pool.get('product.uom').browse(cr, uid, product_uom, context=context)
        if uom.category_id.id != product.uom_id.category_id.id:
            res['warning'] = {'title': _('Warning'), 'message': _('The Product Unit of Measure you chose has a different category than in the product form.')}
            res['value'].update({'product_uom': product.uom_id.id})
        return res

    def onchange_location_id(self, cr, uid, ids, location_id=None):
        """ On change of location
        """
        return {'value': {'location_dest_id': location_id}}

    def button_dummy(self, cr, uid, ids, context=None):
        return True

    def onchange_partner_id(self, cr, uid, ids, part, address_id):
        """ On change of partner sets the values of partner address,
        partner invoice address and pricelist.
        @param part: Changed id of partner.
        @param address_id: Address id from current record.
        @return: Dictionary of values.
        """
        part_obj = self.pool.get('res.partner')
        pricelist_obj = self.pool.get('product.pricelist')
        if not part:
            return {'value': {
                        'address_id': False,
                        'partner_invoice_id': False,
                        'pricelist_id': pricelist_obj.search(cr, uid, [('type', '=', 'sale')])[0]
                    }
            }
        addr = part_obj.address_get(cr, uid, [part], ['delivery', 'invoice', 'default'])
        partner = part_obj.browse(cr, uid, part)
        pricelist = partner.property_product_pricelist and partner.property_product_pricelist.id or False
        return {'value': {
                    'address_id': addr['delivery'] or addr['default'],
                    'partner_invoice_id': addr['invoice'],
                    'pricelist_id': pricelist
                }
        }

    def action_cancel_draft(self, cr, uid, ids, *args):
        """ Cancels repair order when it is in 'Draft' state.
        @param *arg: Arguments
        @return: True
        """
        if not len(ids):
            return False
        mrp_line_obj = self.pool.get('mrp.repair.line')
        for repair in self.browse(cr, uid, ids):
            mrp_line_obj.write(cr, uid, [l.id for l in repair.operations], {'state': 'draft'})
        self.write(cr, uid, ids, {'state': 'draft'})
        return self.create_workflow(cr, uid, ids)

    def action_confirm(self, cr, uid, ids, *args):
        """ Repair order state is set to 'To be invoiced' when invoice method
        is 'Before repair' else state becomes 'Confirmed'.
        @param *arg: Arguments
        @return: True
        """
        mrp_line_obj = self.pool.get('mrp.repair.line')
        for o in self.browse(cr, uid, ids):
            if (o.invoice_method == 'b4repair'):
                self.write(cr, uid, [o.id], {'state': '2binvoiced'})
            else:
                self.write(cr, uid, [o.id], {'state': 'confirmed'})
                for line in o.operations:
                    if line.product_id.track_production:
                        raise osv.except_osv(_('Warning!'), _("Serial number is required for operation line with product '%s'") % (line.product_id.name))
                mrp_line_obj.write(cr, uid, [l.id for l in o.operations], {'state': 'confirmed'})
        return True

    def action_cancel(self, cr, uid, ids, context=None):
        """ Cancels repair order.
        @return: True
        """
        mrp_line_obj = self.pool.get('mrp.repair.line')
        for repair in self.browse(cr, uid, ids, context=context):
            if not repair.invoiced:
                mrp_line_obj.write(cr, uid, [l.id for l in repair.operations], {'state': 'cancel'}, context=context)
            else:
                raise osv.except_osv(_('Warning!'), _('Repair order is already invoiced.'))
        return self.write(cr, uid, ids, {'state': 'cancel'})

    def wkf_invoice_create(self, cr, uid, ids, *args):
        self.action_invoice_create(cr, uid, ids)
        return True

    def action_invoice_create(self, cr, uid, ids, group=False, context=None):
        """ Creates invoice(s) for repair order.
        @param group: It is set to true when group invoice is to be generated.
        @return: Invoice Ids.
        """
        res = {}
        invoices_group = {}
        inv_line_obj = self.pool.get('account.invoice.line')
        inv_obj = self.pool.get('account.invoice')
        repair_line_obj = self.pool.get('mrp.repair.line')
        repair_fee_obj = self.pool.get('mrp.repair.fee')
        for repair in self.browse(cr, uid, ids, context=context):
            res[repair.id] = False
            if repair.state in ('draft', 'cancel') or repair.invoice_id:
                continue
            if not (repair.partner_id.id and repair.partner_invoice_id.id):
                raise osv.except_osv(_('No partner!'), _('You have to select a Partner Invoice Address in the repair form!'))
            comment = repair.quotation_notes
            if (repair.invoice_method != 'none'):
                if group and repair.partner_invoice_id.id in invoices_group:
                    inv_id = invoices_group[repair.partner_invoice_id.id]
                    invoice = inv_obj.browse(cr, uid, inv_id)
                    invoice_vals = {
                        'name': invoice.name + ', ' + repair.name,
                        'origin': invoice.origin + ', ' + repair.name,
                        'comment': (comment and (invoice.comment and invoice.comment + "\n" + comment or comment)) or (invoice.comment and invoice.comment or ''),
                    }
                    inv_obj.write(cr, uid, [inv_id], invoice_vals, context=context)
                else:
                    if not repair.partner_id.property_account_receivable:
                        raise osv.except_osv(_('Error!'), _('No account defined for partner "%s".') % repair.partner_id.name)
                    account_id = repair.partner_id.property_account_receivable.id
                    inv = {
                        'name': repair.name,
                        'origin': repair.name,
                        'type': 'out_invoice',
                        'account_id': account_id,
                        'partner_id': repair.partner_id.id,
                        'currency_id': repair.pricelist_id.currency_id.id,
                        'comment': repair.quotation_notes,
                        'fiscal_position': repair.partner_id.property_account_position.id
                    }
                    inv_id = inv_obj.create(cr, uid, inv)
                    invoices_group[repair.partner_invoice_id.id] = inv_id
                self.write(cr, uid, repair.id, {'invoiced': True, 'invoice_id': inv_id})

                for operation in repair.operations:
                    if operation.to_invoice:
                        if group:
                            name = repair.name + '-' + operation.name
                        else:
                            name = operation.name

                        if operation.product_id.property_account_income:
                            account_id = operation.product_id.property_account_income.id
                        elif operation.product_id.categ_id.property_account_income_categ:
                            account_id = operation.product_id.categ_id.property_account_income_categ.id
                        else:
                            raise osv.except_osv(_('Error!'), _('No account defined for product "%s".') % operation.product_id.name)

                        invoice_line_id = inv_line_obj.create(cr, uid, {
                            'invoice_id': inv_id,
                            'name': name,
                            'origin': repair.name,
                            'account_id': account_id,
                            'quantity': operation.product_uom_qty,
                            'invoice_line_tax_id': [(6, 0, [x.id for x in operation.tax_id])],
                            'uos_id': operation.product_uom.id,
                            'price_unit': operation.price_unit,
                            'price_subtotal': operation.product_uom_qty * operation.price_unit,
                            'product_id': operation.product_id and operation.product_id.id or False
                        })
                        repair_line_obj.write(cr, uid, [operation.id], {'invoiced': True, 'invoice_line_id': invoice_line_id})
                for fee in repair.fees_lines:
                    if fee.to_invoice:
                        if group:
                            name = repair.name + '-' + fee.name
                        else:
                            name = fee.name
                        if not fee.product_id:
                            raise osv.except_osv(_('Warning!'), _('No product defined on Fees!'))

                        if fee.product_id.property_account_income:
                            account_id = fee.product_id.property_account_income.id
                        elif fee.product_id.categ_id.property_account_income_categ:
                            account_id = fee.product_id.categ_id.property_account_income_categ.id
                        else:
                            raise osv.except_osv(_('Error!'), _('No account defined for product "%s".') % fee.product_id.name)

                        invoice_fee_id = inv_line_obj.create(cr, uid, {
                            'invoice_id': inv_id,
                            'name': name,
                            'origin': repair.name,
                            'account_id': account_id,
                            'quantity': fee.product_uom_qty,
                            'invoice_line_tax_id': [(6, 0, [x.id for x in fee.tax_id])],
                            'uos_id': fee.product_uom.id,
                            'product_id': fee.product_id and fee.product_id.id or False,
                            'price_unit': fee.price_unit,
                            'price_subtotal': fee.product_uom_qty * fee.price_unit
                        })
                        repair_fee_obj.write(cr, uid, [fee.id], {'invoiced': True, 'invoice_line_id': invoice_fee_id})
                res[repair.id] = inv_id
        return res

    def action_repair_ready(self, cr, uid, ids, context=None):
        """ Writes repair order state to 'Ready'
        @return: True
        """
        for repair in self.browse(cr, uid, ids, context=context):
            self.pool.get('mrp.repair.line').write(cr, uid, [l.id for
                    l in repair.operations], {'state': 'confirmed'}, context=context)
            self.write(cr, uid, [repair.id], {'state': 'ready'})
        return True

    def action_repair_start(self, cr, uid, ids, context=None):
        """ Writes repair order state to 'Under Repair'
        @return: True
        """
        repair_line = self.pool.get('mrp.repair.line')
        for repair in self.browse(cr, uid, ids, context=context):
            repair_line.write(cr, uid, [l.id for
                    l in repair.operations], {'state': 'confirmed'}, context=context)
            repair.write({'state': 'under_repair'})
        return True

    def action_repair_end(self, cr, uid, ids, context=None):
        """ Writes repair order state to 'To be invoiced' if invoice method is
        After repair else state is set to 'Ready'.
        @return: True
        """
        for order in self.browse(cr, uid, ids, context=context):
            val = {}
            val['repaired'] = True
            if (not order.invoiced and order.invoice_method == 'after_repair'):
                val['state'] = '2binvoiced'
            elif (not order.invoiced and order.invoice_method == 'b4repair'):
                val['state'] = 'ready'
            else:
                pass
            self.write(cr, uid, [order.id], val)
        return True

    def wkf_repair_done(self, cr, uid, ids, *args):
        self.action_repair_done(cr, uid, ids)
        return True

    def action_repair_done(self, cr, uid, ids, context=None):
        """ Creates stock move for operation and stock move for final product of repair order.
        @return: Move ids of final products
        """
        res = {}
        move_obj = self.pool.get('stock.move')
        repair_line_obj = self.pool.get('mrp.repair.line')
        for repair in self.browse(cr, uid, ids, context=context):
            move_ids = []
            for move in repair.operations:
                move_id = move_obj.create(cr, uid, {
                    'name': move.name,
                    'product_id': move.product_id.id,
                    'restrict_lot_id': move.lot_id.id,
                    'product_uom_qty': move.product_uom_qty,
                    'product_uom': move.product_uom.id,
                    'partner_id': repair.address_id and repair.address_id.id or False,
                    'location_id': move.location_id.id,
                    'location_dest_id': move.location_dest_id.id,
                    'state': 'assigned',
                })
                move_ids.append(move_id)
                repair_line_obj.write(cr, uid, [move.id], {'move_id': move_id, 'state': 'done'}, context=context)
<<<<<<< HEAD
            if repair.deliver_bool:
                pick_name = seq_obj.get(cr, uid, 'stock.picking.out')
                picking = pick_obj.create(cr, uid, {
                    'name': pick_name,
                    'origin': repair.name,
                    'state': 'draft',
                    'move_type': 'one',
                    'partner_id': repair.address_id and repair.address_id.id or False,
                    'note': repair.internal_notes,
                    'invoice_state': 'none',
                    'type': 'out',
                })
                move_id = move_obj.create(cr, uid, {
                    'name': repair.name,
                    'picking_id': picking,
                    'product_id': repair.product_id.id,
                    'product_uom': repair.product_id.uom_id.id,
                    'prodlot_id': repair.prodlot_id and repair.prodlot_id.id or False,
                    'partner_id': repair.address_id and repair.address_id.id or False,
                    'location_id': repair.location_id.id,
                    'location_dest_id': repair.location_dest_id.id,
                    'tracking_id': False,
                    'state': 'assigned',
                })
                pick_obj.signal_workflow(cr, uid, [picking], 'button_confirm')
                self.write(cr, uid, [repair.id], {'state': 'done', 'picking_id': picking})
                res[repair.id] = picking
            else:
                self.write(cr, uid, [repair.id], {'state': 'done'})
=======
            move_id = move_obj.create(cr, uid, {
                'name': repair.name,
                'product_id': repair.product_id.id,
                'product_uom': repair.product_uom.id or repair.product_id.uom_id.id,
                'product_uom_qty': repair.product_qty,
                'partner_id': repair.address_id and repair.address_id.id or False,
                'location_id': repair.location_id.id,
                'location_dest_id': repair.location_dest_id.id,
                'restrict_lot_id': repair.lot_id.id,
            })
            move_ids.append(move_id)
            move_obj.action_done(cr, uid, move_ids, context=context)
            self.write(cr, uid, [repair.id], {'state': 'done', 'move_id': move_id}, context=context)
            res[repair.id] = move_id
>>>>>>> 106abb64
        return res


class ProductChangeMixin(object):
    def product_id_change(self, cr, uid, ids, pricelist, product, uom=False,
                          product_uom_qty=0, partner_id=False, guarantee_limit=False):
        """ On change of product it sets product quantity, tax account, name,
        uom of product, unit price and price subtotal.
        @param pricelist: Pricelist of current record.
        @param product: Changed id of product.
        @param uom: UoM of current record.
        @param product_uom_qty: Quantity of current record.
        @param partner_id: Partner of current record.
        @param guarantee_limit: Guarantee limit of current record.
        @return: Dictionary of values and warning message.
        """
        result = {}
        warning = {}

        if not product_uom_qty:
            product_uom_qty = 1
        result['product_uom_qty'] = product_uom_qty

        if product:
            product_obj = self.pool.get('product.product').browse(cr, uid, product)
            if partner_id:
                partner = self.pool.get('res.partner').browse(cr, uid, partner_id)
                result['tax_id'] = self.pool.get('account.fiscal.position').map_tax(cr, uid, partner.property_account_position, product_obj.taxes_id)

            result['name'] = product_obj.partner_ref
            result['product_uom'] = product_obj.uom_id and product_obj.uom_id.id or False
            if not pricelist:
                warning = {
                    'title': _('No Pricelist!'),
                    'message':
                        _('You have to select a pricelist in the Repair form !\n'
                        'Please set one before choosing a product.')
                }
            else:
                price = self.pool.get('product.pricelist').price_get(cr, uid, [pricelist],
                            product, product_uom_qty, partner_id, {'uom': uom})[pricelist]

                if price is False:
                    warning = {
                        'title': _('No valid pricelist line found !'),
                        'message':
                            _("Couldn't find a pricelist line matching this product and quantity.\n"
                            "You have to change either the product, the quantity or the pricelist.")
                     }
                else:
                    result.update({'price_unit': price, 'price_subtotal': price * product_uom_qty})

        return {'value': result, 'warning': warning}


class mrp_repair_line(osv.osv, ProductChangeMixin):
    _name = 'mrp.repair.line'
    _description = 'Repair Line'

    def copy_data(self, cr, uid, id, default=None, context=None):
        if not default:
            default = {}
        default.update({'invoice_line_id': False, 'move_id': False, 'invoiced': False, 'state': 'draft'})
        return super(mrp_repair_line, self).copy_data(cr, uid, id, default, context)

    def _amount_line(self, cr, uid, ids, field_name, arg, context=None):
        """ Calculates amount.
        @param field_name: Name of field.
        @param arg: Argument
        @return: Dictionary of values.
        """
        res = {}
        cur_obj = self.pool.get('res.currency')
        for line in self.browse(cr, uid, ids, context=context):
            res[line.id] = line.to_invoice and line.price_unit * line.product_uom_qty or 0
            cur = line.repair_id.pricelist_id.currency_id
            res[line.id] = cur_obj.round(cr, uid, cur, res[line.id])
        return res

    _columns = {
        'name': fields.char('Description', size=64, required=True),
        'repair_id': fields.many2one('mrp.repair', 'Repair Order Reference', ondelete='cascade', select=True),
        'type': fields.selection([('add', 'Add'), ('remove', 'Remove')], 'Type', required=True),
        'to_invoice': fields.boolean('To Invoice'),
        'product_id': fields.many2one('product.product', 'Product', required=True),
        'invoiced': fields.boolean('Invoiced', readonly=True),
        'price_unit': fields.float('Unit Price', required=True, digits_compute=dp.get_precision('Product Price')),
        'price_subtotal': fields.function(_amount_line, string='Subtotal', digits_compute=dp.get_precision('Account')),
        'tax_id': fields.many2many('account.tax', 'repair_operation_line_tax', 'repair_operation_line_id', 'tax_id', 'Taxes'),
        'product_uom_qty': fields.float('Quantity', digits_compute=dp.get_precision('Product Unit of Measure'), required=True),
        'product_uom': fields.many2one('product.uom', 'Product Unit of Measure', required=True),
        'invoice_line_id': fields.many2one('account.invoice.line', 'Invoice Line', readonly=True),
        'location_id': fields.many2one('stock.location', 'Source Location', required=True, select=True),
        'location_dest_id': fields.many2one('stock.location', 'Dest. Location', required=True, select=True),
        'move_id': fields.many2one('stock.move', 'Inventory Move', readonly=True),
        'lot_id': fields.many2one('stock.production.lot', 'Lot'),
        'state': fields.selection([
                    ('draft', 'Draft'),
                    ('confirmed', 'Confirmed'),
                    ('done', 'Done'),
                    ('cancel', 'Cancelled')], 'Status', required=True, readonly=True,
                    help=' * The \'Draft\' status is set automatically as draft when repair order in draft status. \
                        \n* The \'Confirmed\' status is set automatically as confirm when repair order in confirm status. \
                        \n* The \'Done\' status is set automatically when repair order is completed.\
                        \n* The \'Cancelled\' status is set automatically when user cancel repair order.'),
    }
    _defaults = {
        'state': lambda *a: 'draft',
        'product_uom_qty': lambda *a: 1,
    }

    def onchange_operation_type(self, cr, uid, ids, type, guarantee_limit, company_id=False, context=None):
        """ On change of operation type it sets source location, destination location
        and to invoice field.
        @param product: Changed operation type.
        @param guarantee_limit: Guarantee limit of current record.
        @return: Dictionary of values.
        """
        if not type:
            return {'value': {
                'location_id': False,
                'location_dest_id': False
                }}
        location_obj = self.pool.get('stock.location')
        warehouse_obj = self.pool.get('stock.warehouse')
        location_id = location_obj.search(cr, uid, [('usage', '=', 'production')], context=context)
        location_id = location_id and location_id[0] or False

        if type == 'add':
            # TOCHECK: Find stock location for user's company warehouse or
            # repair order's company's warehouse (company_id field is added in fix of lp:831583)
            args = company_id and [('company_id', '=', company_id)] or []
            warehouse_ids = warehouse_obj.search(cr, uid, args, context=context)
            stock_id = False
            if warehouse_ids:
                stock_id = warehouse_obj.browse(cr, uid, warehouse_ids[0], context=context).lot_stock_id.id
            to_invoice = (guarantee_limit and datetime.strptime(guarantee_limit, '%Y-%m-%d') < datetime.now())

            return {'value': {
                'to_invoice': to_invoice,
                'location_id': stock_id,
                'location_dest_id': location_id
                }}
        scrap_location_ids = location_obj.search(cr, uid, [('scrap_location', '=', True)], context=context)

        return {'value': {
                'to_invoice': False,
                'location_id': location_id,
                'location_dest_id': scrap_location_ids and scrap_location_ids[0] or False,
                }}


class mrp_repair_fee(osv.osv, ProductChangeMixin):
    _name = 'mrp.repair.fee'
    _description = 'Repair Fees Line'

    def copy_data(self, cr, uid, id, default=None, context=None):
        if not default:
            default = {}
        default.update({'invoice_line_id': False, 'invoiced': False})
        return super(mrp_repair_fee, self).copy_data(cr, uid, id, default, context)

    def _amount_line(self, cr, uid, ids, field_name, arg, context=None):
        """ Calculates amount.
        @param field_name: Name of field.
        @param arg: Argument
        @return: Dictionary of values.
        """
        res = {}
        cur_obj = self.pool.get('res.currency')
        for line in self.browse(cr, uid, ids, context=context):
            res[line.id] = line.to_invoice and line.price_unit * line.product_uom_qty or 0
            cur = line.repair_id.pricelist_id.currency_id
            res[line.id] = cur_obj.round(cr, uid, cur, res[line.id])
        return res

    _columns = {
        'repair_id': fields.many2one('mrp.repair', 'Repair Order Reference', required=True, ondelete='cascade', select=True),
        'name': fields.char('Description', size=64, select=True, required=True),
        'product_id': fields.many2one('product.product', 'Product'),
        'product_uom_qty': fields.float('Quantity', digits_compute=dp.get_precision('Product Unit of Measure'), required=True),
        'price_unit': fields.float('Unit Price', required=True),
        'product_uom': fields.many2one('product.uom', 'Product Unit of Measure', required=True),
        'price_subtotal': fields.function(_amount_line, string='Subtotal', digits_compute=dp.get_precision('Account')),
        'tax_id': fields.many2many('account.tax', 'repair_fee_line_tax', 'repair_fee_line_id', 'tax_id', 'Taxes'),
        'invoice_line_id': fields.many2one('account.invoice.line', 'Invoice Line', readonly=True),
        'to_invoice': fields.boolean('To Invoice'),
        'invoiced': fields.boolean('Invoiced', readonly=True),
    }

    _defaults = {
        'to_invoice': lambda *a: True,
    }

# vim:expandtab:smartindent:tabstop=4:softtabstop=4:shiftwidth=4:<|MERGE_RESOLUTION|>--- conflicted
+++ resolved
@@ -489,37 +489,6 @@
                 })
                 move_ids.append(move_id)
                 repair_line_obj.write(cr, uid, [move.id], {'move_id': move_id, 'state': 'done'}, context=context)
-<<<<<<< HEAD
-            if repair.deliver_bool:
-                pick_name = seq_obj.get(cr, uid, 'stock.picking.out')
-                picking = pick_obj.create(cr, uid, {
-                    'name': pick_name,
-                    'origin': repair.name,
-                    'state': 'draft',
-                    'move_type': 'one',
-                    'partner_id': repair.address_id and repair.address_id.id or False,
-                    'note': repair.internal_notes,
-                    'invoice_state': 'none',
-                    'type': 'out',
-                })
-                move_id = move_obj.create(cr, uid, {
-                    'name': repair.name,
-                    'picking_id': picking,
-                    'product_id': repair.product_id.id,
-                    'product_uom': repair.product_id.uom_id.id,
-                    'prodlot_id': repair.prodlot_id and repair.prodlot_id.id or False,
-                    'partner_id': repair.address_id and repair.address_id.id or False,
-                    'location_id': repair.location_id.id,
-                    'location_dest_id': repair.location_dest_id.id,
-                    'tracking_id': False,
-                    'state': 'assigned',
-                })
-                pick_obj.signal_workflow(cr, uid, [picking], 'button_confirm')
-                self.write(cr, uid, [repair.id], {'state': 'done', 'picking_id': picking})
-                res[repair.id] = picking
-            else:
-                self.write(cr, uid, [repair.id], {'state': 'done'})
-=======
             move_id = move_obj.create(cr, uid, {
                 'name': repair.name,
                 'product_id': repair.product_id.id,
@@ -534,7 +503,6 @@
             move_obj.action_done(cr, uid, move_ids, context=context)
             self.write(cr, uid, [repair.id], {'state': 'done', 'move_id': move_id}, context=context)
             res[repair.id] = move_id
->>>>>>> 106abb64
         return res
 
 
