# -*- coding: utf-8 -*-
##############################################################################
#
#    OpenERP, Open Source Management Solution
#    Copyright (C) 2004-2010 Tiny SPRL (<http://tiny.be>).
#
#    This program is free software: you can redistribute it and/or modify
#    it under the terms of the GNU Affero General Public License as
#    published by the Free Software Foundation, either version 3 of the
#    License, or (at your option) any later version.
#
#    This program is distributed in the hope that it will be useful,
#    but WITHOUT ANY WARRANTY; without even the implied warranty of
#    MERCHANTABILITY or FITNESS FOR A PARTICULAR PURPOSE.  See the
#    GNU Affero General Public License for more details.
#
#    You should have received a copy of the GNU Affero General Public License
#    along with this program.  If not, see <http://www.gnu.org/licenses/>.
#
##############################################################################

from openerp import SUPERUSER_ID
from openerp.osv import osv, fields
from openerp.tools import html2plaintext

class note_stage(osv.osv):
    """ Category of Note """
    _name = "note.stage"
    _description = "Note Stage"
    _columns = {
        'name': fields.char('Stage Name', translate=True, required=True),
        'sequence': fields.integer('Sequence', help="Used to order the note stages"),
        'user_id': fields.many2one('res.users', 'Owner', help="Owner of the note stage.", required=True, ondelete='cascade'),
        'fold': fields.boolean('Folded by Default'),
    }
    _order = 'sequence asc'
    _defaults = {
        'fold': 0,
        'user_id': lambda self, cr, uid, ctx: uid,
        'sequence' : 1,
    }

class note_tag(osv.osv):
    _name = "note.tag"
    _description = "Note Tag"
    _columns = {
        'name' : fields.char('Tag Name', required=True),
    }

class note_note(osv.osv):
    """ Note """
    _name = 'note.note'
    _inherit = ['mail.thread']
    _description = "Note"

    #writing method (no modification of values)
    def name_create(self, cr, uid, name, context=None):
        rec_id = self.create(cr, uid, {'memo': name}, context=context)
        return self.name_get(cr, uid, [rec_id], context)[0]

    #read the first line (convert hml into text)
    def _get_note_first_line(self, cr, uid, ids, name="", args={}, context=None):
        res = {}
        for note in self.browse(cr, uid, ids, context=context):
            res[note.id] = (note.memo and html2plaintext(note.memo) or "").strip().replace('*','').split("\n")[0]

        return res

    def onclick_note_is_done(self, cr, uid, ids, context=None):
        return self.write(cr, uid, ids, {'open': False, 'date_done': fields.date.today()}, context=context)

    def onclick_note_not_done(self, cr, uid, ids, context=None):
        return self.write(cr, uid, ids, {'open': True}, context=context)

    #return the default stage for the uid user
    def _get_default_stage_id(self,cr,uid,context=None):
        ids = self.pool.get('note.stage').search(cr,uid,[('user_id','=',uid)], context=context)
        return ids and ids[0] or False

    def _set_stage_per_user(self, cr, uid, id, name, value, args=None, context=None):
        note = self.browse(cr, uid, id, context=context)
        if not value: return False
        stage_ids = [value] + [stage.id for stage in note.stage_ids if stage.user_id.id != uid ]
        return self.write(cr, uid, [id], {'stage_ids': [(6, 0, set(stage_ids))]}, context=context)

    def _get_stage_per_user(self, cr, uid, ids, name, args, context=None):
        result = dict.fromkeys(ids, False)
        for record in self.browse(cr, uid, ids, context=context):
            for stage in record.stage_ids:
                if stage.user_id.id == uid:
                    result[record.id] = stage.id
        return result

    _columns = {
        'name': fields.function(_get_note_first_line, 
            string='Note Summary', 
            type='text', store=True),
        'user_id': fields.many2one('res.users', 'Owner'),
        'memo': fields.html('Note Content'),
        'sequence': fields.integer('Sequence'),
        'stage_id': fields.function(_get_stage_per_user, 
            fnct_inv=_set_stage_per_user, 
            string='Stage', 
            type='many2one', 
            relation='note.stage'),
        'stage_ids': fields.many2many('note.stage','note_stage_rel','note_id','stage_id','Stages of Users'),
        'open': fields.boolean('Active', track_visibility='onchange'),
        'date_done': fields.date('Date done'),
        'color': fields.integer('Color Index'),
        'tag_ids' : fields.many2many('note.tag','note_tags_rel','note_id','tag_id','Tags'),
    }
    _defaults = {
        'user_id': lambda self, cr, uid, ctx=None: uid,
        'open' : 1,
        'stage_id' : _get_default_stage_id,
    }
    _order = 'sequence'

    def read_group(self, cr, uid, domain, fields, groupby, offset=0, limit=None, context=None, orderby=False, lazy=True):
        if groupby and groupby[0]=="stage_id":

            #search all stages
            current_stage_ids = self.pool.get('note.stage').search(cr,uid,[('user_id','=',uid)], context=context)

            if current_stage_ids: #if the user have some stages
                stages = self.pool['note.stage'].browse(cr, uid, current_stage_ids, context=context)

                result = [{ #notes by stage for stages user
                        '__context': {'group_by': groupby[1:]},
                        '__domain': domain + [('stage_ids.id', '=', stage.id)],
                        'stage_id': (stage.id, stage.name),
                        'stage_id_count': self.search(cr,uid, domain+[('stage_ids', '=', stage.id)], context=context, count=True),
                        '__fold': stage.fold,
                    } for stage in stages]

                #note without user's stage
                nb_notes_ws = self.search(cr,uid, domain+[('stage_ids', 'not in', current_stage_ids)], context=context, count=True)
                if nb_notes_ws:
                    # add note to the first column if it's the first stage
                    dom_not_in = ('stage_ids', 'not in', current_stage_ids)
                    if result and result[0]['stage_id'][0] == current_stage_ids[0]:
                        dom_in = result[0]['__domain'].pop()
                        result[0]['__domain'] = domain + ['|', dom_in, dom_not_in]
                        result[0]['stage_id_count'] += nb_notes_ws
                    else:
                        # add the first stage column
                        result = [{
                            '__context': {'group_by': groupby[1:]},
                            '__domain': domain + [dom_not_in],
                            'stage_id': (stages[0].id, stages[0].name),
                            'stage_id_count':nb_notes_ws,
                            '__fold': stages[0].name,
                        }] + result

            else: # if stage_ids is empty

                #note without user's stage
                nb_notes_ws = self.search(cr,uid, domain, context=context, count=True)
                if nb_notes_ws:
                    result = [{ #notes for unknown stage
                        '__context': {'group_by': groupby[1:]},
                        '__domain': domain,
                        'stage_id': False,
                        'stage_id_count':nb_notes_ws
                    }]
                else:
                    result = []
            return result

        else:
<<<<<<< HEAD
            return super(note_note, self).read_group(self, cr, uid, domain, fields, groupby, 
                offset=offset, limit=limit, context=context, orderby=orderby,lazy=lazy)
=======
            return super(note_note, self).read_group(cr, uid, domain, fields, groupby,
                offset=offset, limit=limit, context=context, orderby=orderby)
>>>>>>> e552e098


#upgrade config setting page to configure pad, fancy and tags mode
class note_base_config_settings(osv.osv_memory):
    _inherit = 'base.config.settings'
    _columns = {
        'module_note_pad': fields.boolean('Use collaborative pads (etherpad)'),
        'group_note_fancy': fields.boolean('Use fancy layouts for notes', implied_group='note.group_note_fancy'),
    }

class res_users(osv.Model):
    _name = 'res.users'
    _inherit = ['res.users']
    def create(self, cr, uid, data, context=None):
        user_id = super(res_users, self).create(cr, uid, data, context=context)
        note_obj = self.pool['note.stage']
        data_obj = self.pool['ir.model.data']
        is_employee = self.has_group(cr, user_id, 'base.group_user')
        if is_employee:
            for n in range(5):
                xmlid = 'note_stage_%02d' % (n,)
                try:
                    _model, stage_id = data_obj.get_object_reference(cr, SUPERUSER_ID, 'note', xmlid)
                except ValueError:
                    continue
                note_obj.copy(cr, SUPERUSER_ID, stage_id, default={'user_id': user_id}, context=context)
        return user_id<|MERGE_RESOLUTION|>--- conflicted
+++ resolved
@@ -168,13 +168,8 @@
             return result
 
         else:
-<<<<<<< HEAD
-            return super(note_note, self).read_group(self, cr, uid, domain, fields, groupby, 
+            return super(note_note, self).read_group(cr, uid, domain, fields, groupby,
                 offset=offset, limit=limit, context=context, orderby=orderby,lazy=lazy)
-=======
-            return super(note_note, self).read_group(cr, uid, domain, fields, groupby,
-                offset=offset, limit=limit, context=context, orderby=orderby)
->>>>>>> e552e098
 
 
 #upgrade config setting page to configure pad, fancy and tags mode
