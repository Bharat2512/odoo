--- conflicted
+++ resolved
@@ -560,15 +560,11 @@
                     'journal': cash_journal.id,
                 }, context=context)
             order_ids.append(order_id)
-<<<<<<< HEAD
-            self.signal_workflow(cr, uid, [order_id], 'paid')
-=======
 
             try:
-                self.signal_paid(cr, uid, [order_id])
+                self.signal_workflow(cr, uid, [order_id], 'paid')
             except Exception as e:
                 _logger.error('Could not mark POS Order as Paid: %s', tools.ustr(e))
->>>>>>> fd43cecb
 
             if to_invoice:
                 self.action_invoice(cr, uid, [order_id], context)
