# -*- coding: utf-8 -*-
##############################################################################
#
#    OpenERP, Open Source Management Solution
#    Copyright (C) 2004-2010 Tiny SPRL (<http://tiny.be>).
#
#    This program is free software: you can redistribute it and/or modify
#    it under the terms of the GNU Affero General Public License as
#    published by the Free Software Foundation, either version 3 of the
#    License, or (at your option) any later version.
#
#    This program is distributed in the hope that it will be useful,
#    but WITHOUT ANY WARRANTY; without even the implied warranty of
#    MERCHANTABILITY or FITNESS FOR A PARTICULAR PURPOSE.  See the
#    GNU Affero General Public License for more details.
#
#    You should have received a copy of the GNU Affero General Public License
#    along with this program.  If not, see <http://www.gnu.org/licenses/>.
#
##############################################################################

import logging
import time
import uuid
import sets

from openerp import tools, models
from openerp.osv import fields, osv
from openerp.tools.translate import _
from openerp.exceptions import UserError

import openerp.addons.decimal_precision as dp
import openerp.addons.product.product

_logger = logging.getLogger(__name__)

class pos_config(osv.osv):
    _name = 'pos.config'

    POS_CONFIG_STATE = [
        ('active', 'Active'),
        ('inactive', 'Inactive'),
        ('deprecated', 'Deprecated')
    ]

    def _get_currency(self, cr, uid, ids, fieldnames, args, context=None):
        result = dict.fromkeys(ids, False)
        for pos_config in self.browse(cr, uid, ids, context=context):
            if pos_config.journal_id:
                currency_id = pos_config.journal_id.currency.id or pos_config.journal_id.company_id.currency_id.id
            else:
                currency_id = self.pool['res.users'].browse(cr, uid, uid, context=context).company_id.currency_id.id
            result[pos_config.id] = currency_id
        return result

    _columns = {
        'name' : fields.char('Point of Sale Name', select=1,
             required=True, help="An internal identification of the point of sale"),
        'journal_ids' : fields.many2many('account.journal', 'pos_config_journal_rel', 
             'pos_config_id', 'journal_id', 'Available Payment Methods',
             domain="[('journal_user', '=', True ), ('type', 'in', ['bank', 'cash'])]",),
        'picking_type_id': fields.many2one('stock.picking.type', 'Picking Type'),
        'stock_location_id': fields.many2one('stock.location', 'Stock Location', domain=[('usage', '=', 'internal')], required=True),
        'journal_id' : fields.many2one('account.journal', 'Sale Journal',
             domain=[('type', '=', 'sale')],
             help="Accounting journal used to post sales entries."),
        'currency_id' : fields.function(_get_currency, type="many2one", string="Currency", relation="res.currency"),
        'iface_cashdrawer' : fields.boolean('Cashdrawer', help="Automatically open the cashdrawer"),
        'iface_payment_terminal' : fields.boolean('Payment Terminal', help="Enables Payment Terminal integration"),
        'iface_electronic_scale' : fields.boolean('Electronic Scale', help="Enables Electronic Scale integration"),
        'iface_vkeyboard' : fields.boolean('Virtual KeyBoard', help="Enables an integrated Virtual Keyboard"),
        'iface_print_via_proxy' : fields.boolean('Print via Proxy', help="Bypass browser printing and prints via the hardware proxy"),
        'iface_scan_via_proxy' : fields.boolean('Scan via Proxy', help="Enable barcode scanning with a remotely connected barcode scanner"),
        'iface_invoicing': fields.boolean('Invoicing',help='Enables invoice generation from the Point of Sale'),
        'iface_big_scrollbars': fields.boolean('Large Scrollbars',help='For imprecise industrial touchscreens'),
        'iface_fullscreen':     fields.boolean('Fullscreen', help='Display the Point of Sale in full screen mode'),
        'iface_print_auto': fields.boolean('Automatic Receipt Printing', help='The receipt will automatically be printed at the end of each order'),
        'iface_precompute_cash': fields.boolean('Prefill Cash Payment',  help='The payment input will behave similarily to bank payment input, and will be prefilled with the exact due amount'),
        'iface_tax_included':   fields.boolean('Include Taxes in Prices', help='The displayed prices will always include all taxes, even if the taxes have been setup differently'),
        'receipt_header': fields.text('Receipt Header',help="A short text that will be inserted as a header in the printed receipt"),
        'receipt_footer': fields.text('Receipt Footer',help="A short text that will be inserted as a footer in the printed receipt"),
        'proxy_ip':       fields.char('IP Address', help='The hostname or ip address of the hardware proxy, Will be autodetected if left empty', size=45),

        'state' : fields.selection(POS_CONFIG_STATE, 'Status', required=True, readonly=True, copy=False),
        'uuid'  : fields.char('uuid', readonly=True, help='A globally unique identifier for this pos configuration, used to prevent conflicts in client-generated data'),
        'sequence_id' : fields.many2one('ir.sequence', 'Order IDs Sequence', readonly=True,
            help="This sequence is automatically created by Odoo but you can change it "\
                "to customize the reference numbers of your orders.", copy=False),
        'session_ids': fields.one2many('pos.session', 'config_id', 'Sessions'),
        'group_by' : fields.boolean('Group Journal Items', help="Check this if you want to group the Journal Items by Product while closing a Session"),
        'pricelist_id': fields.many2one('product.pricelist','Pricelist', required=True),
        'company_id': fields.many2one('res.company', 'Company', required=True),
        'barcode_nomenclature_id':  fields.many2one('barcode.nomenclature','Barcodes', help='Defines what kind of barcodes are available and how they are assigned to products, customers and cashiers', required=True),
        'group_pos_manager_id': fields.many2one('res.groups','Point of Sale Manager Group', help='This field is there to pass the id of the pos manager group to the point of sale client'),
        'group_pos_user_id':    fields.many2one('res.groups','Point of Sale User Group', help='This field is there to pass the id of the pos user group to the point of sale client'),
    }

    def _check_company_location(self, cr, uid, ids, context=None):
        for config in self.browse(cr, uid, ids, context=context):
            if config.stock_location_id.company_id and config.stock_location_id.company_id.id != config.company_id.id:
                return False
        return True

    def _check_company_journal(self, cr, uid, ids, context=None):
        for config in self.browse(cr, uid, ids, context=context):
            if config.journal_id and config.journal_id.company_id.id != config.company_id.id:
                return False
        return True

    def _check_company_payment(self, cr, uid, ids, context=None):
        for config in self.browse(cr, uid, ids, context=context):
            journal_ids = [j.id for j in config.journal_ids]
            if self.pool['account.journal'].search(cr, uid, [
                    ('id', 'in', journal_ids),
                    ('company_id', '!=', config.company_id.id)
                ], count=True, context=context):
                return False
        return True

    _constraints = [
        (_check_company_location, "The company of the stock location is different than the one of point of sale", ['company_id', 'stock_location_id']),
        (_check_company_journal, "The company of the sale journal is different than the one of point of sale", ['company_id', 'journal_id']),
        (_check_company_payment, "The company of a payment method is different than the one of point of sale", ['company_id', 'journal_ids']),
    ]

    def name_get(self, cr, uid, ids, context=None):
        result = []
        states = {
            'opening_control': _('Opening Control'),
            'opened': _('In Progress'),
            'closing_control': _('Closing Control'),
            'closed': _('Closed & Posted'),
        }
        for record in self.browse(cr, uid, ids, context=context):
            if (not record.session_ids) or (record.session_ids[0].state=='closed'):
                result.append((record.id, record.name+' ('+_('not used')+')'))
                continue
            session = record.session_ids[0]
            result.append((record.id, record.name + ' ('+session.user_id.name+')')) #, '+states[session.state]+')'))
        return result

    def _default_sale_journal(self, cr, uid, context=None):
        company_id = self.pool.get('res.users').browse(cr, uid, uid, context=context).company_id.id
        res = self.pool.get('account.journal').search(cr, uid, [('type', '=', 'sale'), ('company_id', '=', company_id)], limit=1, context=context)
        return res and res[0] or False

    def _default_pricelist(self, cr, uid, context=None):
        res = self.pool.get('product.pricelist').search(cr, uid, [('type', '=', 'sale')], limit=1, context=context)
        return res and res[0] or False

    def _get_default_location(self, cr, uid, context=None):
        wh_obj = self.pool.get('stock.warehouse')
        user = self.pool.get('res.users').browse(cr, uid, uid, context)
        res = wh_obj.search(cr, uid, [('company_id', '=', user.company_id.id)], limit=1, context=context)
        if res and res[0]:
            return wh_obj.browse(cr, uid, res[0], context=context).lot_stock_id.id
        return False

    def _get_default_company(self, cr, uid, context=None):
        company_id = self.pool.get('res.users')._get_company(cr, uid, context=context)
        print company_id
        return company_id

    def _get_default_nomenclature(self, cr, uid, context=None):
        nom_obj = self.pool.get('barcode.nomenclature')
        res = nom_obj.search(cr, uid, [], limit=1, context=context)
        return res and res[0] or False

    def _get_group_pos_manager(self, cr, uid, context=None):
        group = self.pool.get('ir.model.data').get_object_reference(cr,uid,'point_of_sale','group_pos_manager')
        if group:
            return group[1]
        else:
            return False

    def _get_group_pos_user(self, cr, uid, context=None):
        group = self.pool.get('ir.model.data').get_object_reference(cr,uid,'point_of_sale','group_pos_user')
        if group:
            return group[1]
        else:
            return False

    _defaults = {
        'uuid'  : lambda self, cr, uid, context={}: str(uuid.uuid4()),
        'state' : POS_CONFIG_STATE[0][0],
        'journal_id': _default_sale_journal,
        'group_by' : True,
        'pricelist_id': _default_pricelist,
        'iface_invoicing': True,
        'iface_print_auto': True,
        'stock_location_id': _get_default_location,
        'company_id': _get_default_company,
        'barcode_nomenclature_id': _get_default_nomenclature,
        'group_pos_manager_id': _get_group_pos_manager,
        'group_pos_user_id': _get_group_pos_user,
    }

    def onchange_picking_type_id(self, cr, uid, ids, picking_type_id, context=None):
        p_type_obj = self.pool.get("stock.picking.type")
        p_type = p_type_obj.browse(cr, uid, picking_type_id, context=context)
        if p_type.default_location_src_id and p_type.default_location_src_id.usage == 'internal' and p_type.default_location_dest_id and p_type.default_location_dest_id.usage == 'customer':
            return {'value': {'stock_location_id': p_type.default_location_src_id.id}}
        return False

    def set_active(self, cr, uid, ids, context=None):
        return self.write(cr, uid, ids, {'state' : 'active'}, context=context)

    def set_inactive(self, cr, uid, ids, context=None):
        return self.write(cr, uid, ids, {'state' : 'inactive'}, context=context)

    def set_deprecate(self, cr, uid, ids, context=None):
        return self.write(cr, uid, ids, {'state' : 'deprecated'}, context=context)

    def create(self, cr, uid, values, context=None):
        ir_sequence = self.pool.get('ir.sequence')
        # force sequence_id field to new pos.order sequence
        values['sequence_id'] = ir_sequence.create(cr, uid, {
            'name': 'POS Order %s' % values['name'],
            'padding': 4,
            'prefix': "%s/"  % values['name'],
            'code': "pos.order",
            'company_id': values.get('company_id', False),
        }, context=context)

        # TODO master: add field sequence_line_id on model
        # this make sure we always have one available per company
        ir_sequence.create(cr, uid, {
            'name': 'POS order line %s' % values['name'],
            'padding': 4,
            'prefix': "%s/"  % values['name'],
            'code': "pos.order.line",
            'company_id': values.get('company_id', False),
        }, context=context)

        return super(pos_config, self).create(cr, uid, values, context=context)

    def unlink(self, cr, uid, ids, context=None):
        for obj in self.browse(cr, uid, ids, context=context):
            if obj.sequence_id:
                obj.sequence_id.unlink()
        return super(pos_config, self).unlink(cr, uid, ids, context=context)

class pos_session(osv.osv):
    _name = 'pos.session'
    _order = 'id desc'

    POS_SESSION_STATE = [
        ('opening_control', 'Opening Control'),  # Signal open
        ('opened', 'In Progress'),                    # Signal closing
        ('closing_control', 'Closing Control'),  # Signal close
        ('closed', 'Closed & Posted'),
    ]

    def _compute_cash_all(self, cr, uid, ids, fieldnames, args, context=None):
        result = dict()

        for record in self.browse(cr, uid, ids, context=context):
            result[record.id] = {
                'cash_journal_id' : False,
                'cash_register_id' : False,
                'cash_control' : False,
            }
            # TODO: cash_control field is removed.
            # for st in record.statement_ids:
            #     if st.journal_id.cash_control == True:
            #         result[record.id]['cash_control'] = True
            #         result[record.id]['cash_journal_id'] = st.journal_id.id
            #         result[record.id]['cash_register_id'] = st.id

        return result

    _columns = {
        'config_id' : fields.many2one('pos.config', 'Point of Sale',
                                      help="The physical point of sale you will use.",
                                      required=True,
                                      select=1,
                                      domain="[('state', '=', 'active')]",
                                     ),

        'name' : fields.char('Session ID', required=True, readonly=True),
        'user_id' : fields.many2one('res.users', 'Responsible',
                                    required=True,
                                    select=1,
                                    readonly=True,
                                    states={'opening_control' : [('readonly', False)]}
                                   ),
        'currency_id' : fields.related('config_id', 'currency_id', type="many2one", relation='res.currency', string="Currency"),
        'start_at' : fields.datetime('Opening Date', readonly=True), 
        'stop_at' : fields.datetime('Closing Date', readonly=True),

        'state' : fields.selection(POS_SESSION_STATE, 'Status',
                required=True, readonly=True,
                select=1, copy=False),
        
        'sequence_number': fields.integer('Order Sequence Number', help='A sequence number that is incremented with each order'),
        'login_number':  fields.integer('Login Sequence Number', help='A sequence number that is incremented each time a user resumes the pos session'),

        'cash_control' : fields.function(_compute_cash_all,
                                         multi='cash',
                                         type='boolean', string='Has Cash Control'),
        'cash_journal_id' : fields.function(_compute_cash_all,
                                            multi='cash',
                                            type='many2one', relation='account.journal',
                                            string='Cash Journal', store=True),
        'cash_register_id' : fields.function(_compute_cash_all,
                                             multi='cash',
                                             type='many2one', relation='account.bank.statement',
                                             string='Cash Register', store=True),

        'opening_details_ids' : fields.related('cash_register_id', 'opening_details_ids', 
                type='one2many', relation='account.cashbox.line',
                string='Opening Cash Control'),
        'details_ids' : fields.related('cash_register_id', 'details_ids', 
                type='one2many', relation='account.cashbox.line',
                string='Cash Control'),

        'cash_register_balance_end_real' : fields.related('cash_register_id', 'balance_end_real',
                type='float',
                digits=0,
                string="Ending Balance",
                help="Total of closing cash control lines.",
                readonly=True),
        'cash_register_balance_start' : fields.related('cash_register_id', 'balance_start',
                type='float',
                digits=0,
                string="Starting Balance",
                help="Total of opening cash control lines.",
                readonly=True),
        'cash_register_total_entry_encoding' : fields.related('cash_register_id', 'total_entry_encoding',
                string='Total Cash Transaction',
                readonly=True,
                help="Total of all paid sale orders"),
        'cash_register_balance_end' : fields.related('cash_register_id', 'balance_end',
                type='float',
                digits=0,
                string="Theoretical Closing Balance",
                help="Sum of opening balance and transactions.",
                readonly=True),
        'cash_register_difference' : fields.related('cash_register_id', 'difference',
                type='float',
                string='Difference',
                help="Difference between the theoretical closing balance and the real closing balance.",
                readonly=True),

        'journal_ids' : fields.related('config_id', 'journal_ids',
                                       type='many2many',
                                       readonly=True,
                                       relation='account.journal',
                                       string='Available Payment Methods'),
        'order_ids' : fields.one2many('pos.order', 'session_id', 'Orders'),

        'statement_ids' : fields.one2many('account.bank.statement', 'pos_session_id', 'Bank Statement', readonly=True),
    }

    _defaults = {
        'name' : '/',
        'user_id' : lambda obj, cr, uid, context: uid,
        'state' : 'opening_control',
        'sequence_number': 1,
        'login_number': 0,
    }

    _sql_constraints = [
        ('uniq_name', 'unique(name)', "The name of this POS Session must be unique !"),
    ]

    def _check_unicity(self, cr, uid, ids, context=None):
        for session in self.browse(cr, uid, ids, context=None):
            # open if there is no session in 'opening_control', 'opened', 'closing_control' for one user
            domain = [
                ('state', 'not in', ('closed','closing_control')),
                ('user_id', '=', session.user_id.id)
            ]
            count = self.search_count(cr, uid, domain, context=context)
            if count>1:
                return False
        return True

    def _check_pos_config(self, cr, uid, ids, context=None):
        for session in self.browse(cr, uid, ids, context=None):
            domain = [
                ('state', '!=', 'closed'),
                ('config_id', '=', session.config_id.id)
            ]
            count = self.search_count(cr, uid, domain, context=context)
            if count>1:
                return False
        return True

    _constraints = [
        (_check_unicity, "You cannot create two active sessions with the same responsible!", ['user_id', 'state']),
        (_check_pos_config, "You cannot create two active sessions related to the same point of sale!", ['config_id']),
    ]

    def create(self, cr, uid, values, context=None):
        context = dict(context or {})
        config_id = values.get('config_id', False) or context.get('default_config_id', False)
        if not config_id:
            raise UserError(_("You should assign a Point of Sale to your session."))

        # journal_id is not required on the pos_config because it does not
        # exists at the installation. If nothing is configured at the
        # installation we do the minimal configuration. Impossible to do in
        # the .xml files as the CoA is not yet installed.
        jobj = self.pool.get('pos.config')
        pos_config = jobj.browse(cr, uid, config_id, context=context)
        context.update({'company_id': pos_config.company_id.id})
        if not pos_config.journal_id:
            jid = jobj.default_get(cr, uid, ['journal_id'], context=context)['journal_id']
            if jid:
                jobj.write(cr, openerp.SUPERUSER_ID, [pos_config.id], {'journal_id': jid}, context=context)
            else:
                raise UserError(_("Unable to open the session. You have to assign a sale journal to your point of sale."))

        # define some cash journal if no payment method exists
        if not pos_config.journal_ids:
            journal_proxy = self.pool.get('account.journal')
            cashids = journal_proxy.search(cr, uid, [('journal_user', '=', True), ('type','=','cash')], context=context)
            if not cashids:
                cashids = journal_proxy.search(cr, uid, [('type', '=', 'cash')], context=context)
                if not cashids:
                    cashids = journal_proxy.search(cr, uid, [('journal_user','=',True)], context=context)

            journal_proxy.write(cr, openerp.SUPERUSER_ID, cashids, {'journal_user': True})
            jobj.write(cr, openerp.SUPERUSER_ID, [pos_config.id], {'journal_ids': [(6,0, cashids)]})


        pos_config = jobj.browse(cr, uid, config_id, context=context)
        bank_statement_ids = []
        for journal in pos_config.journal_ids:
            bank_values = {
                'journal_id' : journal.id,
                'user_id' : uid,
                'company_id' : pos_config.company_id.id
            }
            statement_id = self.pool.get('account.bank.statement').create(cr, uid, bank_values, context=context)
            bank_statement_ids.append(statement_id)

        values.update({
            'name': self.pool['ir.sequence'].next_by_code(cr, uid, 'pos.session'),
            'statement_ids' : [(6, 0, bank_statement_ids)],
            'config_id': config_id
        })

        return super(pos_session, self).create(cr, uid, values, context=context)

    def unlink(self, cr, uid, ids, context=None):
        for obj in self.browse(cr, uid, ids, context=context):
            for statement in obj.statement_ids:
                statement.unlink(context=context)
        return super(pos_session, self).unlink(cr, uid, ids, context=context)

    def open_cb(self, cr, uid, ids, context=None):
        """
        call the Point Of Sale interface and set the pos.session to 'opened' (in progress)
        """
        if context is None:
            context = dict()

        if isinstance(ids, (int, long)):
            ids = [ids]

        this_record = self.browse(cr, uid, ids[0], context=context)
        this_record.signal_workflow('open')

        context.update(active_id=this_record.id)

        return {
            'type' : 'ir.actions.act_url',
            'url'  : '/pos/web/',
            'target': 'self',
        }

    def login(self, cr, uid, ids, context=None):
        this_record = self.browse(cr, uid, ids[0], context=context)
        this_record.write({
            'login_number': this_record.login_number+1,
        })

    def wkf_action_open(self, cr, uid, ids, context=None):
        # second browse because we need to refetch the data from the DB for cash_register_id
        for record in self.browse(cr, uid, ids, context=context):
            values = {}
            if not record.start_at:
                values['start_at'] = time.strftime('%Y-%m-%d %H:%M:%S')
            values['state'] = 'opened'
            record.write(values)
            for st in record.statement_ids:
                st.button_open()

        return self.open_frontend_cb(cr, uid, ids, context=context)

    def wkf_action_opening_control(self, cr, uid, ids, context=None):
        return self.write(cr, uid, ids, {'state' : 'opening_control'}, context=context)

    def wkf_action_closing_control(self, cr, uid, ids, context=None):
        for session in self.browse(cr, uid, ids, context=context):
            for statement in session.statement_ids:
                if (statement != session.cash_register_id) and (statement.balance_end != statement.balance_end_real):
                    self.pool.get('account.bank.statement').write(cr, uid, [statement.id], {'balance_end_real': statement.balance_end})
        return self.write(cr, uid, ids, {'state' : 'closing_control', 'stop_at' : time.strftime('%Y-%m-%d %H:%M:%S')}, context=context)

    def wkf_action_close(self, cr, uid, ids, context=None):
        # Close CashBox
        for record in self.browse(cr, uid, ids, context=context):
            for st in record.statement_ids:
                if abs(st.difference) > st.journal_id.amount_authorized_diff:
                    # The pos manager can close statements with maximums.
                    if not self.pool.get('ir.model.access').check_groups(cr, uid, "point_of_sale.group_pos_manager"):
                        raise UserError(_("Your ending balance is too different from the theoretical cash closing (%.2f), the maximum allowed is: %.2f. You can contact your manager to force it.") % (st.difference, st.journal_id.amount_authorized_diff))
                if (st.journal_id.type not in ['bank', 'cash']):
<<<<<<< HEAD
                    raise osv.except_osv(_('Error!'), 
                        _("The type of the journal for your payment method should be bank or cash "))
                getattr(st, 'button_confirm_%s' % st.journal_id.type)
=======
                    raise UserError(_("The type of the journal for your payment method should be bank or cash "))
                getattr(st, 'button_confirm_%s' % st.journal_id.type)(context=context)
>>>>>>> 704de944
        self._confirm_orders(cr, uid, ids, context=context)
        self.write(cr, uid, ids, {'state' : 'closed'}, context=context)

        obj = self.pool.get('ir.model.data').get_object_reference(cr, uid, 'point_of_sale', 'menu_point_root')[1]
        return {
            'type' : 'ir.actions.client',
            'name' : 'Point of Sale Menu',
            'tag' : 'reload',
            'params' : {'menu_id': obj},
        }

    def _confirm_orders(self, cr, uid, ids, context=None):
        account_move_obj = self.pool.get('account.move')
        pos_order_obj = self.pool.get('pos.order')
        for session in self.browse(cr, uid, ids, context=context):
            local_context = dict(context or {}, force_company=session.config_id.journal_id.company_id.id)
            order_ids = [order.id for order in session.order_ids if order.state == 'paid']

            move_id = account_move_obj.create(cr, uid, {'ref' : session.name, 'journal_id' : session.config_id.journal_id.id, }, context=local_context)

            pos_order_obj._create_account_move_line(cr, uid, order_ids, session, move_id, context=local_context)

            for order in session.order_ids:
                if order.state == 'done':
                    continue
                if order.state not in ('paid', 'invoiced'):
                    raise UserError(_("You cannot confirm all orders of this session, because they have not the 'paid' status"))
                else:
                    pos_order_obj.signal_workflow(cr, uid, [order.id], 'done')

        return True

    def open_frontend_cb(self, cr, uid, ids, context=None):
        if not context:
            context = {}
        if not ids:
            return {}
        for session in self.browse(cr, uid, ids, context=context):
            if session.user_id.id != uid:
                raise UserError(_("You cannot use the session of another users. This session is owned by %s. "
                                    "Please first close this one to use this point of sale.") % session.user_id.name)
        context.update({'active_id': ids[0]})
        return {
            'type' : 'ir.actions.act_url',
            'target': 'self',
            'url':   '/pos/web/',
        }

class pos_order(osv.osv):
    _name = "pos.order"
    _description = "Point of Sale"
    _order = "id desc"

    def _order_fields(self, cr, uid, ui_order, context=None):
        return {
            'name':         ui_order['name'],
            'user_id':      ui_order['user_id'] or False,
            'session_id':   ui_order['pos_session_id'],
            'lines':        ui_order['lines'],
            'pos_reference':ui_order['name'],
            'partner_id':   ui_order['partner_id'] or False,
        }

    def _payment_fields(self, cr, uid, ui_paymentline, context=None):
        return {
            'amount':       ui_paymentline['amount'] or 0.0,
            'payment_date': ui_paymentline['name'],
            'statement_id': ui_paymentline['statement_id'],
            'payment_name': ui_paymentline.get('note',False),
            'journal':      ui_paymentline['journal_id'],
        }

    def _process_order(self, cr, uid, order, context=None):
        order_id = self.create(cr, uid, self._order_fields(cr, uid, order, context=context),context)

        for payments in order['statement_ids']:
            self.add_payment(cr, uid, order_id, self._payment_fields(cr, uid, payments[2], context=context), context=context)

        session = self.pool.get('pos.session').browse(cr, uid, order['pos_session_id'], context=context)
        if session.sequence_number <= order['sequence_number']:
            session.write({'sequence_number': order['sequence_number'] + 1})
            session.refresh()

        if order['amount_return']:
            cash_journal = session.cash_journal_id
            if not cash_journal:
                cash_journal_ids = filter(lambda st: st.journal_id.type=='cash', session.statement_ids)
                if not len(cash_journal_ids):
                    raise UserError(_("No cash statement found for this session. Unable to record returned cash."))
                cash_journal = cash_journal_ids[0].journal_id
            self.add_payment(cr, uid, order_id, {
                'amount': -order['amount_return'],
                'payment_date': time.strftime('%Y-%m-%d %H:%M:%S'),
                'payment_name': _('return'),
                'journal': cash_journal.id,
            }, context=context)
        return order_id

    def create_from_ui(self, cr, uid, orders, context=None):
        # Keep only new orders
        submitted_references = [o['data']['name'] for o in orders]
        existing_order_ids = self.search(cr, uid, [('pos_reference', 'in', submitted_references)], context=context)
        existing_orders = self.read(cr, uid, existing_order_ids, ['pos_reference'], context=context)
        existing_references = set([o['pos_reference'] for o in existing_orders])
        orders_to_save = [o for o in orders if o['data']['name'] not in existing_references]

        order_ids = []

        for tmp_order in orders_to_save:
            to_invoice = tmp_order['to_invoice']
            order = tmp_order['data']
            order_id = self._process_order(cr, uid, order, context=context)
            order_ids.append(order_id)

            try:
                self.signal_workflow(cr, uid, [order_id], 'paid')
            except Exception as e:
                _logger.error('Could not fully process the POS Order: %s', tools.ustr(e))

            if to_invoice:
                self.action_invoice(cr, uid, [order_id], context)
                order_obj = self.browse(cr, uid, order_id, context)
                self.pool['account.invoice'].signal_workflow(cr, uid, [order_obj.invoice_id.id], 'invoice_open')

        return order_ids

    def write(self, cr, uid, ids, vals, context=None):
        res = super(pos_order, self).write(cr, uid, ids, vals, context=context)
        #If you change the partner of the PoS order, change also the partner of the associated bank statement lines
        partner_obj = self.pool.get('res.partner')
        bsl_obj = self.pool.get("account.bank.statement.line")
        if 'partner_id' in vals:
            for posorder in self.browse(cr, uid, ids, context=context):
                if posorder.invoice_id:
                    raise UserError(_("You cannot change the partner of a POS order for which an invoice has already been issued."))
                if vals['partner_id']:
                    p_id = partner_obj.browse(cr, uid, vals['partner_id'], context=context)
                    part_id = partner_obj._find_accounting_partner(p_id).id
                else:
                    part_id = False
                bsl_ids = [x.id for x in posorder.statement_ids]
                bsl_obj.write(cr, uid, bsl_ids, {'partner_id': part_id}, context=context)
        return res

    def unlink(self, cr, uid, ids, context=None):
        for rec in self.browse(cr, uid, ids, context=context):
            if rec.state not in ('draft','cancel'):
                raise UserError(_('In order to delete a sale, it must be new or cancelled.'))
        return super(pos_order, self).unlink(cr, uid, ids, context=context)

    def onchange_partner_id(self, cr, uid, ids, part=False, context=None):
        if not part:
            return {'value': {}}
        pricelist = self.pool.get('res.partner').browse(cr, uid, part, context=context).property_product_pricelist.id
        return {'value': {'pricelist_id': pricelist}}

    def _amount_all(self, cr, uid, ids, name, args, context=None):
        cur_obj = self.pool.get('res.currency')
        res = {}
        for order in self.browse(cr, uid, ids, context=context):
            res[order.id] = {
                'amount_paid': 0.0,
                'amount_return':0.0,
                'amount_tax':0.0,
            }
            val1 = val2 = 0.0
            cur = order.pricelist_id.currency_id
            for payment in order.statement_ids:
                res[order.id]['amount_paid'] +=  payment.amount
                res[order.id]['amount_return'] += (payment.amount < 0 and payment.amount or 0)
            for line in order.lines:
                val1 += line.price_subtotal_incl
                val2 += line.price_subtotal
            res[order.id]['amount_tax'] = cur_obj.round(cr, uid, cur, val1-val2)
            res[order.id]['amount_total'] = cur_obj.round(cr, uid, cur, val1)
        return res

    _columns = {
        'name': fields.char('Order Ref', required=True, readonly=True, copy=False),
        'company_id':fields.many2one('res.company', 'Company', required=True, readonly=True),
        'date_order': fields.datetime('Order Date', readonly=True, select=True),
        'user_id': fields.many2one('res.users', 'Salesman', help="Person who uses the the cash register. It can be a reliever, a student or an interim employee."),
        'amount_tax': fields.function(_amount_all, string='Taxes', digits=0, multi='all'),
        'amount_total': fields.function(_amount_all, string='Total', digits=0,  multi='all'),
        'amount_paid': fields.function(_amount_all, string='Paid', states={'draft': [('readonly', False)]}, readonly=True, digits=0, multi='all'),
        'amount_return': fields.function(_amount_all, string='Returned', digits=0, multi='all'),
        'lines': fields.one2many('pos.order.line', 'order_id', 'Order Lines', states={'draft': [('readonly', False)]}, readonly=True, copy=True),
        'statement_ids': fields.one2many('account.bank.statement.line', 'pos_statement_id', 'Payments', states={'draft': [('readonly', False)]}, readonly=True),
        'pricelist_id': fields.many2one('product.pricelist', 'Pricelist', required=True, states={'draft': [('readonly', False)]}, readonly=True),
        'partner_id': fields.many2one('res.partner', 'Customer', change_default=True, select=1, states={'draft': [('readonly', False)], 'paid': [('readonly', False)]}),
        'sequence_number': fields.integer('Sequence Number', help='A session-unique sequence number for the order'),

        'session_id' : fields.many2one('pos.session', 'Session', 
                                        #required=True,
                                        select=1,
                                        domain="[('state', '=', 'opened')]",
                                        states={'draft' : [('readonly', False)]},
                                        readonly=True),

        'state': fields.selection([('draft', 'New'),
                                   ('cancel', 'Cancelled'),
                                   ('paid', 'Paid'),
                                   ('done', 'Posted'),
                                   ('invoiced', 'Invoiced')],
                                  'Status', readonly=True, copy=False),

        'invoice_id': fields.many2one('account.invoice', 'Invoice', copy=False),
        'account_move': fields.many2one('account.move', 'Journal Entry', readonly=True, copy=False),
        'picking_id': fields.many2one('stock.picking', 'Picking', readonly=True, copy=False),
        'picking_type_id': fields.related('session_id', 'config_id', 'picking_type_id', string="Picking Type", type='many2one', relation='stock.picking.type'),
        'location_id': fields.related('session_id', 'config_id', 'stock_location_id', string="Location", type='many2one', store=True, relation='stock.location'),
        'note': fields.text('Internal Notes'),
        'nb_print': fields.integer('Number of Print', readonly=True, copy=False),
        'pos_reference': fields.char('Receipt Ref', readonly=True, copy=False),
        'sale_journal': fields.related('session_id', 'config_id', 'journal_id', relation='account.journal', type='many2one', string='Sale Journal', store=True, readonly=True),
    }

    def _default_session(self, cr, uid, context=None):
        so = self.pool.get('pos.session')
        session_ids = so.search(cr, uid, [('state','=', 'opened'), ('user_id','=',uid)], context=context)
        return session_ids and session_ids[0] or False

    def _default_pricelist(self, cr, uid, context=None):
        session_ids = self._default_session(cr, uid, context) 
        if session_ids:
            session_record = self.pool.get('pos.session').browse(cr, uid, session_ids, context=context)
            return session_record.config_id.pricelist_id and session_record.config_id.pricelist_id.id or False
        return False

    def _get_out_picking_type(self, cr, uid, context=None):
        return self.pool.get('ir.model.data').xmlid_to_res_id(
                    cr, uid, 'point_of_sale.picking_type_posout', context=context)

    _defaults = {
        'user_id': lambda self, cr, uid, context: uid,
        'state': 'draft',
        'name': '/', 
        'date_order': lambda *a: time.strftime('%Y-%m-%d %H:%M:%S'),
        'nb_print': 0,
        'sequence_number': 1,
        'session_id': _default_session,
        'company_id': lambda self,cr,uid,c: self.pool.get('res.users').browse(cr, uid, uid, c).company_id.id,
        'pricelist_id': _default_pricelist,
    }

    def create(self, cr, uid, values, context=None):
        if values.get('session_id'):
            # set name based on the sequence specified on the config
            session = self.pool['pos.session'].browse(cr, uid, values['session_id'], context=context)
            values['name'] = session.config_id.sequence_id._next()
        else:
            # fallback on any pos.order sequence
            values['name'] = self.pool.get('ir.sequence').next_by_code(cr, uid, 'pos.order', context=context)
        return super(pos_order, self).create(cr, uid, values, context=context)

    def test_paid(self, cr, uid, ids, context=None):
        """A Point of Sale is paid when the sum
        @return: True
        """
        for order in self.browse(cr, uid, ids, context=context):
            if order.lines and not order.amount_total:
                return True
            if (not order.lines) or (not order.statement_ids) or \
                (abs(order.amount_total-order.amount_paid) > 0.00001):
                return False
        return True

    def create_picking(self, cr, uid, ids, context=None):
        """Create a picking for each order and validate it."""
        picking_obj = self.pool.get('stock.picking')
        partner_obj = self.pool.get('res.partner')
        move_obj = self.pool.get('stock.move')

        for order in self.browse(cr, uid, ids, context=context):
            addr = order.partner_id and partner_obj.address_get(cr, uid, [order.partner_id.id], ['delivery']) or {}
            picking_type = order.picking_type_id
            picking_id = False
            if picking_type:
                picking_id = picking_obj.create(cr, uid, {
                    'origin': order.name,
                    'partner_id': addr.get('delivery',False),
                    'picking_type_id': picking_type.id,
                    'company_id': order.company_id.id,
                    'move_type': 'direct',
                    'note': order.note or "",
                    'invoice_state': 'none',
                }, context=context)
                self.write(cr, uid, [order.id], {'picking_id': picking_id}, context=context)
            location_id = order.location_id.id
            if order.partner_id:
                destination_id = order.partner_id.property_stock_customer.id
            elif picking_type:
                if not picking_type.default_location_dest_id:
                    raise UserError(_('Missing source or destination location for picking type %s. Please configure those fields and try again.' % (picking_type.name,)))
                destination_id = picking_type.default_location_dest_id.id
            else:
                destination_id = partner_obj.default_get(cr, uid, ['property_stock_customer'], context=context)['property_stock_customer']

            move_list = []
            for line in order.lines:
                if line.product_id and line.product_id.type == 'service':
                    continue

                move_list.append(move_obj.create(cr, uid, {
                    'name': line.name,
                    'product_uom': line.product_id.uom_id.id,
                    'product_uos': line.product_id.uom_id.id,
                    'picking_id': picking_id,
                    'picking_type_id': picking_type.id, 
                    'product_id': line.product_id.id,
                    'product_uos_qty': abs(line.qty),
                    'product_uom_qty': abs(line.qty),
                    'state': 'draft',
                    'location_id': location_id if line.qty >= 0 else destination_id,
                    'location_dest_id': destination_id if line.qty >= 0 else location_id,
                }, context=context))
                
            if picking_id:
                picking_obj.action_confirm(cr, uid, [picking_id], context=context)
                picking_obj.force_assign(cr, uid, [picking_id], context=context)
                picking_obj.action_done(cr, uid, [picking_id], context=context)
            elif move_list:
                move_obj.action_confirm(cr, uid, move_list, context=context)
                move_obj.force_assign(cr, uid, move_list, context=context)
                move_obj.action_done(cr, uid, move_list, context=context)
        return True

    def cancel_order(self, cr, uid, ids, context=None):
        """ Changes order state to cancel
        @return: True
        """
        stock_picking_obj = self.pool.get('stock.picking')
        for order in self.browse(cr, uid, ids, context=context):
            stock_picking_obj.action_cancel(cr, uid, [order.picking_id.id])
            if stock_picking_obj.browse(cr, uid, order.picking_id.id, context=context).state <> 'cancel':
                raise UserError(_('Unable to cancel the picking.'))
        self.write(cr, uid, ids, {'state': 'cancel'}, context=context)
        return True

    def add_payment(self, cr, uid, order_id, data, context=None):
        """Create a new payment for the order"""
        context = dict(context or {})
        statement_line_obj = self.pool.get('account.bank.statement.line')
        property_obj = self.pool.get('ir.property')
        order = self.browse(cr, uid, order_id, context=context)
        args = {
            'amount': data['amount'],
            'date': data.get('payment_date', time.strftime('%Y-%m-%d')),
            'name': order.name + ': ' + (data.get('payment_name', '') or ''),
            'partner_id': order.partner_id and self.pool.get("res.partner")._find_accounting_partner(order.partner_id).id or False,
        }

        journal_id = data.get('journal', False)
        statement_id = data.get('statement_id', False)
        assert journal_id or statement_id, "No statement_id or journal_id passed to the method!"

        journal = self.pool['account.journal'].browse(cr, uid, journal_id, context=context)
        # use the company of the journal and not of the current user
        company_cxt = dict(context, force_company=journal.company_id.id)
        account_def = property_obj.get(cr, uid, 'property_account_receivable', 'res.partner', context=company_cxt)
        args['account_id'] = (order.partner_id and order.partner_id.property_account_receivable \
                             and order.partner_id.property_account_receivable.id) or (account_def and account_def.id) or False

        if not args['account_id']:
            if not args['partner_id']:
                msg = _('There is no receivable account defined to make payment.')
            else:
                msg = _('There is no receivable account defined to make payment for the partner: "%s" (id:%d).') % (order.partner_id.name, order.partner_id.id,)
            raise UserError(msg)

        context.pop('pos_session_id', False)

        for statement in order.session_id.statement_ids:
            if statement.id == statement_id:
                journal_id = statement.journal_id.id
                break
            elif statement.journal_id.id == journal_id:
                statement_id = statement.id
                break

        if not statement_id:
            raise UserError(_('You have to open at least one cashbox.'))

        args.update({
            'statement_id': statement_id,
            'pos_statement_id': order_id,
            'journal_id': journal_id,
            'ref': order.session_id.name,
        })

        statement_line_obj.create(cr, uid, args, context=context)

        return statement_id

    def refund(self, cr, uid, ids, context=None):
        """Create a copy of order  for refund order"""
        clone_list = []
        line_obj = self.pool.get('pos.order.line')
        
        for order in self.browse(cr, uid, ids, context=context):
            current_session_ids = self.pool.get('pos.session').search(cr, uid, [
                ('state', '!=', 'closed'),
                ('user_id', '=', uid)], context=context)
            if not current_session_ids:
                raise UserError(_('To return product(s), you need to open a session that will be used to register the refund.'))

            clone_id = self.copy(cr, uid, order.id, {
                'name': order.name + ' REFUND', # not used, name forced by create
                'session_id': current_session_ids[0],
                'date_order': time.strftime('%Y-%m-%d %H:%M:%S'),
            }, context=context)
            clone_list.append(clone_id)

        for clone in self.browse(cr, uid, clone_list, context=context):
            for order_line in clone.lines:
                line_obj.write(cr, uid, [order_line.id], {
                    'qty': -order_line.qty
                }, context=context)

        abs = {
            'name': _('Return Products'),
            'view_type': 'form',
            'view_mode': 'form',
            'res_model': 'pos.order',
            'res_id':clone_list[0],
            'view_id': False,
            'context':context,
            'type': 'ir.actions.act_window',
            'nodestroy': True,
            'target': 'current',
        }
        return abs

    def action_invoice_state(self, cr, uid, ids, context=None):
        return self.write(cr, uid, ids, {'state':'invoiced'}, context=context)

    def action_invoice(self, cr, uid, ids, context=None):
        inv_ref = self.pool.get('account.invoice')
        inv_line_ref = self.pool.get('account.invoice.line')
        product_obj = self.pool.get('product.product')
        inv_ids = []

        for order in self.pool.get('pos.order').browse(cr, uid, ids, context=context):
            if order.invoice_id:
                inv_ids.append(order.invoice_id.id)
                continue

            if not order.partner_id:
                raise UserError(_('Please provide a partner for the sale.'))

            acc = order.partner_id.property_account_receivable.id
            inv = {
                'name': order.name,
                'origin': order.name,
                'account_id': acc,
                'journal_id': order.sale_journal.id or None,
                'type': 'out_invoice',
                'reference': order.name,
                'partner_id': order.partner_id.id,
                'comment': order.note or '',
                'currency_id': order.pricelist_id.currency_id.id, # considering partner's sale pricelist's currency
            }
            inv.update(inv_ref.onchange_partner_id(cr, uid, [], 'out_invoice', order.partner_id.id)['value'])
            if not inv.get('account_id', None):
                inv['account_id'] = acc
            inv_id = inv_ref.create(cr, uid, inv, context=context)

            self.write(cr, uid, [order.id], {'invoice_id': inv_id, 'state': 'invoiced'}, context=context)
            inv_ids.append(inv_id)
            for line in order.lines:
                inv_line = {
                    'invoice_id': inv_id,
                    'product_id': line.product_id.id,
                    'quantity': line.qty,
                }
                inv_name = product_obj.name_get(cr, uid, [line.product_id.id], context=context)[0][1]
                inv_line.update(inv_line_ref.product_id_change(cr, uid, [],
                                                               line.product_id.id,
                                                               line.product_id.uom_id.id,
                                                               line.qty, partner_id = order.partner_id.id,
                                                               fposition_id=order.partner_id.property_account_position.id)['value'])
                inv_line['price_unit'] = line.price_unit
                inv_line['discount'] = line.discount
                inv_line['name'] = inv_name
                inv_line['invoice_line_tax_id'] = [(6, 0, [x.id for x in line.product_id.taxes_id] )]
                inv_line_ref.create(cr, uid, inv_line, context=context)
            inv_ref.compute_taxes(cr, uid, [inv_id], context=context)
            self.signal_workflow(cr, uid, [order.id], 'invoice')
            inv_ref.signal_workflow(cr, uid, [inv_id], 'validate')

        if not inv_ids: return {}

        mod_obj = self.pool.get('ir.model.data')
        res = mod_obj.get_object_reference(cr, uid, 'account', 'invoice_form')
        res_id = res and res[1] or False
        return {
            'name': _('Customer Invoice'),
            'view_type': 'form',
            'view_mode': 'form',
            'view_id': [res_id],
            'res_model': 'account.invoice',
            'context': "{'type':'out_invoice'}",
            'type': 'ir.actions.act_window',
            'nodestroy': True,
            'target': 'current',
            'res_id': inv_ids and inv_ids[0] or False,
        }

    def create_account_move(self, cr, uid, ids, context=None):
        return self._create_account_move_line(cr, uid, ids, None, None, context=context)

    def _prepare_analytic_account(self, cr, uid, line, context=None):
        '''This method is designed to be inherited in a custom module'''
        return False

    def _create_account_move_line(self, cr, uid, ids, session=None, move_id=None, context=None):
        # Tricky, via the workflow, we only have one id in the ids variable
        """Create a account move line of order grouped by products or not."""
        account_move_obj = self.pool.get('account.move')
        account_tax_obj = self.pool.get('account.tax')
        property_obj = self.pool.get('ir.property')
        cur_obj = self.pool.get('res.currency')

        #session_ids = set(order.session_id for order in self.browse(cr, uid, ids, context=context))

        if session and not all(session.id == order.session_id.id for order in self.browse(cr, uid, ids, context=context)):
            raise UserError(_('Selected orders do not have the same session!'))

        grouped_data = {}
        have_to_group_by = session and session.config_id.group_by or False

        def compute_tax(amount, tax, line):
            if amount > 0:
                tax_code_id = tax['base_code_id']
                tax_amount = line.price_subtotal * tax['base_sign']
            else:
                tax_code_id = tax['ref_base_code_id']
                tax_amount = line.price_subtotal * tax['ref_base_sign']

            return (tax_code_id, tax_amount,)

        for order in self.browse(cr, uid, ids, context=context):
            if order.account_move:
                continue
            if order.state != 'paid':
                continue

            current_company = order.sale_journal.company_id

            group_tax = {}
            account_def = property_obj.get(cr, uid, 'property_account_receivable', 'res.partner', context=context)

            order_account = order.partner_id and \
                            order.partner_id.property_account_receivable and \
                            order.partner_id.property_account_receivable.id or \
                            account_def and account_def.id or current_company.account_receivable.id

            if move_id is None:
                # Create an entry for the sale
                move_id = account_move_obj.create(cr, uid, {
                    'ref' : order.name,
                    'journal_id': order.sale_journal.id,
                }, context=context)

            def insert_data(data_type, values):
                # if have_to_group_by:

                sale_journal_id = order.sale_journal.id

                # 'quantity': line.qty,
                # 'product_id': line.product_id.id,
                values.update({
                    'ref': order.name,
                    'partner_id': order.partner_id and self.pool.get("res.partner")._find_accounting_partner(order.partner_id).id or False,
                    'journal_id' : sale_journal_id,
                    'date' : fields.date.context_today,
                    'move_id' : move_id,
                    'company_id': current_company.id,
                })

                if data_type == 'product':
                    key = ('product', values['partner_id'], (values['product_id'], values['name']), values['analytic_account_id'], values['debit'] > 0)
                elif data_type == 'tax':
                    key = ('tax', values['partner_id'], values['tax_code_id'], values['debit'] > 0)
                elif data_type == 'counter_part':
                    key = ('counter_part', values['partner_id'], values['account_id'], values['debit'] > 0)
                else:
                    return

                grouped_data.setdefault(key, [])

                # if not have_to_group_by or (not grouped_data[key]):
                #     grouped_data[key].append(values)
                # else:
                #     pass

                if have_to_group_by:
                    if not grouped_data[key]:
                        grouped_data[key].append(values)
                    else:
                        current_value = grouped_data[key][0]
                        current_value['quantity'] = current_value.get('quantity', 0.0) +  values.get('quantity', 0.0)
                        current_value['credit'] = current_value.get('credit', 0.0) + values.get('credit', 0.0)
                        current_value['debit'] = current_value.get('debit', 0.0) + values.get('debit', 0.0)
                        current_value['tax_amount'] = current_value.get('tax_amount', 0.0) + values.get('tax_amount', 0.0)
                else:
                    grouped_data[key].append(values)

            #because of the weird way the pos order is written, we need to make sure there is at least one line, 
            #because just after the 'for' loop there are references to 'line' and 'income_account' variables (that 
            #are set inside the for loop)
            #TOFIX: a deep refactoring of this method (and class!) is needed in order to get rid of this stupid hack
            assert order.lines, _('The POS order must have lines when calling this method')
            # Create an move for each order line

            cur = order.pricelist_id.currency_id
            for line in order.lines:
                tax_amount = 0
                taxes = []
                for t in line.product_id.taxes_id:
                    if t.company_id.id == current_company.id:
                        taxes.append(t)
                computed_taxes = account_tax_obj.compute_all(cr, uid, taxes, line.price_unit * (100.0-line.discount) / 100.0, cur, line.qty)['taxes']

                for tax in computed_taxes:
                    tax_amount += cur_obj.round(cr, uid, cur, tax['amount'])
                    group_key = (tax['tax_code_id'], tax['base_code_id'], tax['account_collected_id'], tax['id'])

                    group_tax.setdefault(group_key, 0)
                    group_tax[group_key] += cur_obj.round(cr, uid, cur, tax['amount'])

                amount = line.price_subtotal

                # Search for the income account
                if  line.product_id.property_account_income.id:
                    income_account = line.product_id.property_account_income.id
                elif line.product_id.categ_id.property_account_income_categ.id:
                    income_account = line.product_id.categ_id.property_account_income_categ.id
                else:
                    raise UserError(_('Please define income '\
                        'account for this product: "%s" (id:%d).') \
                        % (line.product_id.name, line.product_id.id))

                # Empty the tax list as long as there is no tax code:
                tax_code_id = False
                tax_amount = 0
                while computed_taxes:
                    tax = computed_taxes.pop(0)
                    tax_code_id, tax_amount = compute_tax(amount, tax, line)

                    # If there is one we stop
                    if tax_code_id:
                        break

                name = line.product_id.name
                if line.notice:
                    # add discount reason in move
                    name = name + ' (' + line.notice + ')'

                # Create a move for the line
                insert_data('product', {
                    'name': name,
                    'quantity': line.qty,
                    'product_id': line.product_id.id,
                    'account_id': income_account,
                    'analytic_account_id': self._prepare_analytic_account(cr, uid, line, context=context),
                    'credit': ((amount>0) and amount) or 0.0,
                    'debit': ((amount<0) and -amount) or 0.0,
                    'tax_code_id': tax_code_id,
                    'tax_amount': tax_amount,
                    'partner_id': order.partner_id and self.pool.get("res.partner")._find_accounting_partner(order.partner_id).id or False
                })

                # For each remaining tax with a code, whe create a move line
                for tax in computed_taxes:
                    tax_code_id, tax_amount = compute_tax(amount, tax, line)
                    if not tax_code_id:
                        continue

                    insert_data('tax', {
                        'name': _('Tax'),
                        'product_id':line.product_id.id,
                        'quantity': line.qty,
                        'account_id': income_account,
                        'credit': 0.0,
                        'debit': 0.0,
                        'tax_code_id': tax_code_id,
                        'tax_amount': tax_amount,
                        'partner_id': order.partner_id and self.pool.get("res.partner")._find_accounting_partner(order.partner_id).id or False
                    })

            # Create a move for each tax group
            (tax_code_pos, base_code_pos, account_pos, tax_id)= (0, 1, 2, 3)

            for key, tax_amount in group_tax.items():
                tax = self.pool.get('account.tax').browse(cr, uid, key[tax_id], context=context)
                insert_data('tax', {
                    'name': _('Tax') + ' ' + tax.name,
                    'quantity': line.qty,
                    'product_id': line.product_id.id,
                    'account_id': key[account_pos] or income_account,
                    'credit': ((tax_amount>0) and tax_amount) or 0.0,
                    'debit': ((tax_amount<0) and -tax_amount) or 0.0,
                    'tax_code_id': key[tax_code_pos],
                    'tax_amount': tax_amount,
                    'partner_id': order.partner_id and self.pool.get("res.partner")._find_accounting_partner(order.partner_id).id or False
                })

            # counterpart
            insert_data('counter_part', {
                'name': _("Trade Receivables"), #order.name,
                'account_id': order_account,
                'credit': ((order.amount_total < 0) and -order.amount_total) or 0.0,
                'debit': ((order.amount_total > 0) and order.amount_total) or 0.0,
                'partner_id': order.partner_id and self.pool.get("res.partner")._find_accounting_partner(order.partner_id).id or False
            })

            order.write({'state':'done', 'account_move': move_id})

        all_lines = []
        for group_key, group_data in grouped_data.iteritems():
            for value in group_data:
                all_lines.append((0, 0, value),)
        if move_id: #In case no order was changed
            self.pool.get("account.move").write(cr, uid, [move_id], {'line_id':all_lines}, context=context)

        return True

    def action_payment(self, cr, uid, ids, context=None):
        return self.write(cr, uid, ids, {'state': 'payment'}, context=context)

    def action_paid(self, cr, uid, ids, context=None):
        self.write(cr, uid, ids, {'state': 'paid'}, context=context)
        self.create_picking(cr, uid, ids, context=context)
        return True

    def action_cancel(self, cr, uid, ids, context=None):
        self.write(cr, uid, ids, {'state': 'cancel'}, context=context)
        return True

    def action_done(self, cr, uid, ids, context=None):
        self.create_account_move(cr, uid, ids, context=context)
        return True

class account_bank_statement(osv.osv):
    _inherit = 'account.bank.statement'
    _columns= {
        'user_id': fields.many2one('res.users', 'User', readonly=True),
    }
    _defaults = {
        'user_id': lambda self,cr,uid,c={}: uid
    }

class account_bank_statement_line(osv.osv):
    _inherit = 'account.bank.statement.line'
    _columns= {
        'pos_statement_id': fields.many2one('pos.order', string="POS statement", ondelete='cascade'),
    }


class pos_order_line(osv.osv):
    _name = "pos.order.line"
    _description = "Lines of Point of Sale"
    _rec_name = "product_id"

    def _amount_line_all(self, cr, uid, ids, field_names, arg, context=None):
        res = dict([(i, {}) for i in ids])
        account_tax_obj = self.pool.get('account.tax')
        for line in self.browse(cr, uid, ids, context=context):
            cur = line.order_id.pricelist_id.currency_id
            taxes_ids = [ tax for tax in line.product_id.taxes_id if tax.company_id.id == line.order_id.company_id.id ]
            price = line.price_unit * (1 - (line.discount or 0.0) / 100.0)
            taxes = account_tax_obj.compute_all(cr, uid, taxes_ids, price, cur, line.qty, product=line.product_id, partner=line.order_id.partner_id or False)
            res[line.id]['price_subtotal'] = taxes['total_excluded']
            res[line.id]['price_subtotal_incl'] = taxes['total_included']
        return res

    def onchange_product_id(self, cr, uid, ids, pricelist, product_id, qty=0, partner_id=False, context=None):
       context = context or {}
       if not product_id:
            return {}
       if not pricelist:
           raise UserError(
               _('You have to select a pricelist in the sale form !\n' \
               'Please set one before choosing a product.'))

       price = self.pool.get('product.pricelist').price_get(cr, uid, [pricelist],
               product_id, qty or 1.0, partner_id)[pricelist]

       result = self.onchange_qty(cr, uid, ids, product_id, 0.0, qty, price, context=context)
       result['value']['price_unit'] = price
       return result

    def onchange_qty(self, cr, uid, ids, product, discount, qty, price_unit, context=None):
        result = {}
        if not product:
            return result
        account_tax_obj = self.pool.get('account.tax')

        prod = self.pool.get('product.product').browse(cr, uid, product, context=context)

        price = price_unit * (1 - (discount or 0.0) / 100.0)
        cur = self.browse(cr, uid, ids[0], context=context).order_id.pricelist_id.currency_id
        taxes = account_tax_obj.compute_all(cr, uid, prod.taxes_id, price, cur, qty, product=prod, partner=False)

        result['price_subtotal'] = taxes['total']
        result['price_subtotal_incl'] = taxes['total_included']
        return {'value': result}

    _columns = {
        'company_id': fields.many2one('res.company', 'Company', required=True),
        'name': fields.char('Line No', required=True, copy=False),
        'notice': fields.char('Discount Notice'),
        'product_id': fields.many2one('product.product', 'Product', domain=[('sale_ok', '=', True)], required=True, change_default=True),
        'price_unit': fields.float(string='Unit Price', digits=0),
        'qty': fields.float('Quantity', digits=0),
        'price_subtotal': fields.function(_amount_line_all, multi='pos_order_line_amount', digits=0, string='Subtotal w/o Tax', store=True),
        'price_subtotal_incl': fields.function(_amount_line_all, multi='pos_order_line_amount', digits=0, string='Subtotal', store=True),
        'discount': fields.float('Discount (%)', digits=0),
        'order_id': fields.many2one('pos.order', 'Order Ref', ondelete='cascade'),
        'create_date': fields.datetime('Creation Date', readonly=True),
    }

    _defaults = {
        'name': lambda obj, cr, uid, context: obj.pool.get('ir.sequence').next_by_code(cr, uid, 'pos.order.line'),
        'qty': lambda *a: 1,
        'discount': lambda *a: 0.0,
        'company_id': lambda self,cr,uid,c: self.pool.get('res.users').browse(cr, uid, uid, c).company_id.id,
    }

class ean_wizard(osv.osv_memory):
    _name = 'pos.ean_wizard'
    _columns = {
        'ean13_pattern': fields.char('Reference', size=13, required=True, translate=True),
    }
    def sanitize_ean13(self, cr, uid, ids, context):
        for r in self.browse(cr,uid,ids):
            ean13 = openerp.addons.product.product.sanitize_ean13(r.ean13_pattern)
            m = context.get('active_model')
            m_id =  context.get('active_id')
            self.pool[m].write(cr,uid,[m_id],{'barcode':ean13})
        return { 'type' : 'ir.actions.act_window_close' }

class pos_category(osv.osv):
    _name = "pos.category"
    _description = "Public Category"
    _order = "sequence, name"

    _constraints = [
        (osv.osv._check_recursion, 'Error ! You cannot create recursive categories.', ['parent_id'])
    ]

    def name_get(self, cr, uid, ids, context=None):
        res = []
        for cat in self.browse(cr, uid, ids, context=context):
            names = [cat.name]
            pcat = cat.parent_id
            while pcat:
                names.append(pcat.name)
                pcat = pcat.parent_id
            res.append((cat.id, ' / '.join(reversed(names))))
        return res

    def _name_get_fnc(self, cr, uid, ids, prop, unknow_none, context=None):
        res = self.name_get(cr, uid, ids, context=context)
        return dict(res)

    def _get_image(self, cr, uid, ids, name, args, context=None):
        result = dict.fromkeys(ids, False)
        for obj in self.browse(cr, uid, ids, context=context):
            result[obj.id] = tools.image_get_resized_images(obj.image)
        return result
    
    def _set_image(self, cr, uid, id, name, value, args, context=None):
        return self.write(cr, uid, [id], {'image': tools.image_resize_image_big(value)}, context=context)

    _columns = {
        'name': fields.char('Name', required=True, translate=True),
        'complete_name': fields.function(_name_get_fnc, type="char", string='Name'),
        'parent_id': fields.many2one('pos.category','Parent Category', select=True),
        'child_id': fields.one2many('pos.category', 'parent_id', string='Children Categories'),
        'sequence': fields.integer('Sequence', help="Gives the sequence order when displaying a list of product categories."),
        
        # NOTE: there is no 'default image', because by default we don't show thumbnails for categories. However if we have a thumbnail
        # for at least one category, then we display a default image on the other, so that the buttons have consistent styling.
        # In this case, the default image is set by the js code.
        # NOTE2: image: all image fields are base64 encoded and PIL-supported
        'image': fields.binary("Image",
            help="This field holds the image used as image for the cateogry, limited to 1024x1024px."),
        'image_medium': fields.function(_get_image, fnct_inv=_set_image,
            string="Medium-sized image", type="binary", multi="_get_image",
            store={
                'pos.category': (lambda self, cr, uid, ids, c={}: ids, ['image'], 10),
            },
            help="Medium-sized image of the category. It is automatically "\
                 "resized as a 128x128px image, with aspect ratio preserved. "\
                 "Use this field in form views or some kanban views."),
        'image_small': fields.function(_get_image, fnct_inv=_set_image,
            string="Smal-sized image", type="binary", multi="_get_image",
            store={
                'pos.category': (lambda self, cr, uid, ids, c={}: ids, ['image'], 10),
            },
            help="Small-sized image of the category. It is automatically "\
                 "resized as a 64x64px image, with aspect ratio preserved. "\
                 "Use this field anywhere a small image is required."),
    }

class product_template(osv.osv):
    _inherit = 'product.template'

    _columns = {
        'income_pdt': fields.boolean('Point of Sale Cash In', help="Check if, this is a product you can use to put cash into a statement for the point of sale backend."),
        'expense_pdt': fields.boolean('Point of Sale Cash Out', help="Check if, this is a product you can use to take cash from a statement for the point of sale backend, example: money lost, transfer to bank, etc."),
        'available_in_pos': fields.boolean('Available in the Point of Sale', help='Check if you want this product to appear in the Point of Sale'), 
        'to_weight' : fields.boolean('To Weigh With Scale', help="Check if the product should be weighted using the hardware scale integration"),
        'pos_categ_id': fields.many2one('pos.category','Point of Sale Category', help="Those categories are used to group similar products for point of sale."),
    }

    _defaults = {
        'to_weight' : False,
        'available_in_pos': True,
    }

    def unlink(self, cr, uid, ids, context=None):
        product_ctx = dict(context or {}, active_test=False)
        if self.search_count(cr, uid, [('id', 'in', ids), ('available_in_pos', '=', True)], context=product_ctx):
            if self.pool['pos.session'].search_count(cr, uid, [('state', '!=', 'closed')], context=context):
                raise osv.except_osv(_('Error!'),
                    _('You cannot delete a product saleable in point of sale while a session is still opened.'))
        return super(product_template, self).unlink(cr, uid, ids, context=context)

class res_partner(osv.osv):
    _inherit = 'res.partner'

    def create_from_ui(self, cr, uid, partner, context=None):
        """ create or modify a partner from the point of sale ui.
            partner contains the partner's fields. """

        #image is a dataurl, get the data after the comma
        if partner.get('image',False):
            img =  partner['image'].split(',')[1]
            partner['image'] = img

        if partner.get('id',False):  # Modifying existing partner
            partner_id = partner['id']
            del partner['id']
            self.write(cr, uid, [partner_id], partner, context=context)
        else:
            partner_id = self.create(cr, uid, partner, context=context)
        
        return partner_id

class barcode_rule(models.Model):
    _inherit = 'barcode.rule'

    def _get_type_selection(self):
        types = sets.Set(super(barcode_rule,self)._get_type_selection())
        types.update([
            ('weight','Weighted Product'),
            ('price','Priced Product'),
            ('discount','Discounted Product'),
            ('client','Client'),
            ('cashier','Cashier')
        ])
        return list(types)<|MERGE_RESOLUTION|>--- conflicted
+++ resolved
@@ -509,14 +509,8 @@
                     if not self.pool.get('ir.model.access').check_groups(cr, uid, "point_of_sale.group_pos_manager"):
                         raise UserError(_("Your ending balance is too different from the theoretical cash closing (%.2f), the maximum allowed is: %.2f. You can contact your manager to force it.") % (st.difference, st.journal_id.amount_authorized_diff))
                 if (st.journal_id.type not in ['bank', 'cash']):
-<<<<<<< HEAD
-                    raise osv.except_osv(_('Error!'), 
-                        _("The type of the journal for your payment method should be bank or cash "))
+                    raise UserError(_("The type of the journal for your payment method should be bank or cash "))
                 getattr(st, 'button_confirm_%s' % st.journal_id.type)
-=======
-                    raise UserError(_("The type of the journal for your payment method should be bank or cash "))
-                getattr(st, 'button_confirm_%s' % st.journal_id.type)(context=context)
->>>>>>> 704de944
         self._confirm_orders(cr, uid, ids, context=context)
         self.write(cr, uid, ids, {'state' : 'closed'}, context=context)
 
