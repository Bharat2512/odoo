--- conflicted
+++ resolved
@@ -1352,18 +1352,6 @@
     ]
 
     def name_get(self, cr, uid, ids, context=None):
-<<<<<<< HEAD
-        if not len(ids):
-            return []
-        reads = self.browse(cr, uid, ids, context=context)
-        res = []
-        for record in reads:
-            if record.parent_id:
-                name = '%s / %s' % (record.parent_id.name, record.name)
-            else:
-                name = record.name
-            res.append((record.id, name))
-=======
         res = []
         for cat in self.browse(cr, uid, ids, context=context):
             names = [cat.name]
@@ -1372,7 +1360,6 @@
                 names.append(pcat.name)
                 pcat = pcat.parent_id
             res.append((cat.id, ' / '.join(reversed(names))))
->>>>>>> ba5978af
         return res
 
     def _name_get_fnc(self, cr, uid, ids, prop, unknow_none, context=None):
