<?xml version="1.0"?>
<openerp>
    <data>

        <record model="ir.ui.view" id="view_pos_pos_form">
            <field name="name">pos.order</field>
            <field name="model">pos.order</field>
            <field name="type">form</field>
            <field name="arch" type="xml">
                <form string="Sales Order POS">
                    <group col="6" colspan="4">
						<field name="user_salesman_id" />
						<field name="partner_id" on_change="onchange_partner_pricelist(partner_id)"/>
						<field name="contract_number" groups="base.group_extended"/>
                    
                	</group>
                     <notebook colspan="4">
                      <page string="Sale Order ">                    
                            <field name="lines" colspan="4" nolabel="1">
                                <tree string="Order lines" editable="bottom">
                                    <field name="product_id" on_change="onchange_product_id(parent.pricelist_id,product_id,qty,parent.partner_id)" width="275" />
                                    <field name="qty" />
                                    <field name="qty_rfd" groups="base.group_extended"/> 
                                    <field name="discount" on_change="onchange_discount(discount,price_unit)" />
                                    <field name="price_ded" on_change="onchange_ded(price_ded, price_unit)" />
                                    <field name="price_unit" readonly="1"/>
                                    <field name="notice"/>
                                    <field name="serial_number"/>
                                    <field name="price_subtotal" />
                                    <field name="price_subtotal_incl"/>
                                </tree>
                                <form string="Order lines" >
                                    <field name="product_id" on_change="onchange_product_id(parent.pricelist_id,product_id,qty,parent.partner_id)" width="275"/>
                                    <field name="qty" />
                                    <field name="qty_rfd" groups="base.group_extended"/>
                                    <field name="discount" on_change="onchange_discount(discount,price_unit)" />
                                    <field name="price_ded" on_change="onchange_ded(price_ded, price_unit)" />
                                    <field name="price_unit"/>
                                    <field name="notice"/>
                                    <field name="serial_number"/>
                                </form>

                            </field>
                            <group colspan="4" col="7">
                                <field name="amount_tax"/>
                                <field name="amount_total"/>
                                <button name="%(action_pos_discount)d" string="D_iscount" type="action" states="draft"/>
                                <button name="dummy_button" string="Compute" type="object" />
                            </group>

                            <group colspan="4" col="9" groups="base.group_extended">
                            <separator colspan="4" string="Validation of the Sale"/>
                                <newline/>
                                <field name="state_2" />
                                <button name="button_validate"
                                        string="Accept"
                                        type="object"
                                     icon="gtk-ok"
                                    states="paid, draft"
                                        attrs="{'invisible':[('state_2','=','accepted')]}"/>
                              </group>
                            <separator colspan="4" string="Actions"/>
                            <group colspan="4" col="6">
                                <field name="state"/>
                                <button name="%(action_pos_payment)d" string="Ma_ke Payment" icon="gtk-ok" type="action" states="draft,advance" />
                                <button name="%(action_report_pos_receipt)d" string="_Reprint" icon="gtk-print" type="action" states="paid,done,invoiced"/>
                                <button name="set_to_draft" string="Set to draft" states="paid" icon="gtk-execute" type="object" />
                                <button name="%(action_view_pos_return)d" string="Return Picking" type="action" icon="gtk-ok" states="paid"
                                    attrs="{'invisible':[('state','!=','paid'),('state','!=','invoiced')]}"/>
                            </group>
                        </page>

                        <page string="Order and Payment">
                            <group colspan="2" col="2" name="Type">
                                <separator string="Order Information" colspan="4"/>
                                <field name="company_id" groups="base.group_multi_company"/>
                                <field name="shop_id" widget="selection"  />
                                <field name="name"/>
                                <field name="user_id" />
                                <field name="sale_manager" />
                                <field name="price_type" />
                            </group>
                            <group colspan="2" col="2" name="Type">
                                <separator string="Dates" colspan="4"/>
                                <field name="date_order"/>
                                <field name="date_validation" />
                                <field name="date_payment" groups="base.group_extended"/>
                            </group>
                            <group colspan="4">
                                <separator string="Invoicing" colspan="4"/>
                                <field name="sale_journal" domain="[('type','=','sale'),('company_id','=',company_id)]"/>
                                <field name="pricelist_id" domain="[('type','=','sale')]" widget="selection"/>
                                <field name="invoice_id"/>
                                <group colspan="2" col="3">
                                    <button name="invoice" string="Create _Invoice" states="paid"/>
                                </group>
                            </group>

                            <field name="statement_ids" colspan="4" nolabel="1">
                                <tree editable="bottom" string="Statement lines">
                                    <field name="amount"/>
                                    <field name="journal_id"/>
                                    <field name="statement_id" />
                                </tree>
                                <form string="Statement lines">
                                    <field name="account_id"/>
                                    <field name="amount"/>
                                    <field name="statement_id" domain="[('company_id','=',parent.company_id),('state','=','open')]"/>
                                </form>
                            </field>
                        </page>
                        <page string="Notes" >
                            <separator string="Notes" colspan="4" />
                            <group colspan="4">
                                <field name="type_rec"  colspan="4"/>
                                <field name="note"  colspan="4"/>
                            </group>
                        </page>
                    </notebook>

                </form>
            </field>
        </record>
        <record model="ir.actions.act_window" id="action_pos_pos_form">
            <field name="name">Point of Sale</field>
            <field name="type">ir.actions.act_window</field>
            <field name="res_model">pos.order</field>
            <field name="view_type">form</field>
            <field name="view_id" ref="view_pos_pos_form"/>
            <field name="domain">[['date_order','>=',time.strftime('%Y-%m-%d')]]</field>
        </record>
        <record model="ir.ui.view" id="view_pos_order_tree">
            <field name="name">Sales</field>
            <field name="model">pos.order</field>
            <field name="type">tree</field>
            <field name="arch" type="xml">
                <tree string="POS Orders">
                    <field name="name"/>
                    <field name="date_order"/>
                    <field name="date_validation"/>
                    <field name="date_payment"/>
                    <field name="user_id"/>
                    <field name="invoice_id"/>
                    <field name="state" />
                    <field name="amount_total" sum="Amount total"/>
                    <field name="company_id" groups="base.group_multi_company"/>
                </tree>
            </field>
        </record>
        <record id="view_pos_order_filter" model="ir.ui.view">
            <field name="name">pos.order.list.select</field>
            <field name="model">pos.order</field>
            <field name="type">search</field>
            <field name="arch" type="xml">
                <search string="Search Sales Order">
                    <filter icon="terp-sale" string="Quotations" domain="[('state','=','draft')]"/>
                    <filter icon="terp-sale" string="Running" domain="[('state','in',('payment','advance'))]"/>
                    <separator orientation="vertical"/>
                    <field name="name" select="1"/>
                    <field name="partner_id" select="1"/>
                    <field name="user_id" select="1" widget="selection"/>
                    <field name="date_order" select="1" string="Order date" />
                    <newline/>
                    <group expand="1" string="Group By..." colspan="11" col="11" groups="base.group_extended">
                        <filter string="Customer" icon="terp-sale" domain="[]" context="{'group_by':'partner_id'}"/>
                        <filter string="State" icon="terp-sale" domain="[]" context="{'group_by':'state'}"/>
                        <filter string="Order Date" icon="terp-sale" domain="[]" context="{'group_by':'date_order'}"/>
                        <filter string="Salesman" icon="terp-sale" domain="[]" context="{'group_by':'user_id'}"/>
                    </group>
               </search>
            </field>
        </record>

        <menuitem name="Point of Sale" id="menu_point_root" sequence="10"/>
        <menuitem name="Point of Sale" id="menu_point_of_sale" parent="menu_point_root" sequence="1" />
        <menuitem name="Sales Order" parent="menu_point_of_sale" id="menu_point_ofsale" action="action_pos_pos_form" sequence="1"/>
        <menuitem name="Products" id="menu_point_of_sale_product" parent="menu_point_root" sequence="2" />

        <menuitem action="product.product_normal_action" id="menu_pos_products" parent="menu_point_of_sale_product" sequence="2" name="Products"/>

        <!--  POS Order view (date_payment)  -->
         <record model="ir.actions.act_window" id="action_pos_pos_form_user">
            <field name="name">Point of Sale</field>
            <field name="type">ir.actions.act_window</field>
            <field name="res_model">pos.order</field>
            <field name="view_type">form</field>
            <field name="view_mode">tree,form</field>
            <field name="view_id" ref="view_pos_order_tree"/>
            <field name="domain">['|',('state_2','=','to_verify'),('state','=','advance')]</field>
<<<<<<< HEAD
=======
            <field name="context">{"search_default_user_id":uid}</field>
>>>>>>> f1a7cf72
			<field name="search_view_id" ref="view_pos_order_filter"/>

        </record>

        <record model="ir.actions.act_window" id="action_pos_order_tobinvoiced">
            <field name="name">Sales to Invoice</field>
            <field name="type">ir.actions.act_window</field>
            <field name="res_model">pos.order</field>
            <field name="view_type">form</field>
            <field name="view_mode">tree,form</field>
            <field name="view_id" ref="view_pos_order_tree"/>
            <field name="domain">[('state','!=', 'invoiced')]</field>
<<<<<<< HEAD
=======
            <field name="context">{"search_default_user_id":uid}</field>
>>>>>>> f1a7cf72
			<field name="search_view_id" ref="view_pos_order_filter"/>

        </record>
        <menuitem name="Invoicing" id="menu_point_of_sale_invoicing" parent="menu_point_root" sequence="4" />
        <menuitem name="Sales to Invoice" action="action_pos_order_tobinvoiced" id="menu_point_of_sale_tobinvoiced" parent="menu_point_of_sale_invoicing"/>
        <record model="ir.actions.act_window" id="action_pos_order_accepted">
            <field name="name">Accepted Sales</field>
            <field name="type">ir.actions.act_window</field>
            <field name="res_model">pos.order</field>
            <field name="view_type">form</field>
            <field name="view_mode">tree,form</field>
            <field name="domain">[('state','=', 'paid')]</field>
<<<<<<< HEAD
=======
            <field name="context">{"search_default_user_id":uid}</field>
>>>>>>> f1a7cf72
 			<field name="search_view_id" ref="view_pos_order_filter"/>
        </record>
        <record model="ir.actions.act_window" id="action_pos_order_tree2">
            <field name="name">Point of Sale</field>
            <field name="type">ir.actions.act_window</field>
            <field name="res_model">pos.order</field>
            <field name="view_type">form</field>
            <field name="view_mode">tree,form</field>
            <field name="domain">[('date_order','&lt;=', time.strftime('%Y-%m-%d 23:59:59'))]</field>
<<<<<<< HEAD
=======
            <field name="context">{"search_default_user_id":uid}</field>
>>>>>>> f1a7cf72
 			<field name="search_view_id" ref="view_pos_order_filter"/>
        </record>

        <record model="ir.actions.act_window" id="action_pos_order_tree3">
            <field name="name">Point of Sale</field>
            <field name="type">ir.actions.act_window</field>
            <field name="res_model">pos.order</field>
            <field name="view_type">form</field>
            <field name="view_mode">tree,form</field>
<<<<<<< HEAD
=======
            <field name="context">{"search_default_user_id":uid}</field>
>>>>>>> f1a7cf72
			<field name="search_view_id" ref="view_pos_order_filter"/>
        </record>
        <record model="ir.actions.act_window" id="action_pos_order_tree_open">
            <field name="name">Opened Sales</field>
            <field name="type">ir.actions.act_window</field>
            <field name="res_model">pos.order</field>
            <field name="view_type">form</field>
            <field name="view_mode">form,tree</field>
<<<<<<< HEAD
=======
            <field name="context">{"search_default_user_id":uid}</field>
>>>>>>> f1a7cf72
			<field name="search_view_id" ref="view_pos_order_filter"/>
        </record>

        <record model="ir.ui.view" id="view_pos_order_line">
            <field name="name">Sale lines</field>
            <field name="model">pos.order.line</field>
            <field name="type">tree</field>
            <field name="arch" type="xml">
                <tree string="POS Order lines">
                    <field name="product_id" readonly="1"/>
                    <field name="qty" readonly="1" sum="Total qty"/>
                    <field name="discount" readonly="1"/>
                    <field name="price_unit" readonly="1"/>
                    <field name="price_subtotal" readonly="1" sum="Sum of subtotals"/>
                    <field name="price_subtotal_incl" readonly="1" sum="Sum of subtotals"/>
                    <field name="create_date" readonly="1"/>
                </tree>
            </field>
        </record>

        <record model="ir.ui.view" id="view_pos_order_line_form">
            <field name="name">Sale line</field>
            <field name="model">pos.order.line</field>
            <field name="type">form</field>
            <field name="arch" type="xml">
                <form string="POS Order line">
                    <field name="product_id"  select="1"/>
                    <field name="qty"  select="1"/>
                    <field name="discount" />
                    <field name="price_unit" />
                    <field name="create_date"  select="1"/>
                </form>
            </field>
        </record>

        <record model="ir.actions.act_window" id="action_pos_order_line">
            <field name="name">Sale line</field>
            <field name="type">ir.actions.act_window</field>
            <field name="res_model">pos.order.line</field>
            <field name="view_type">form</field>
            <field name="view_mode">tree</field>
            <field name="view_id" ref="view_pos_order_line"/>
        </record>

        <record model="ir.actions.act_window" id="action_pos_order_line_form">
            <field name="name">Sale line</field>
            <field name="type">ir.actions.act_window</field>
            <field name="res_model">pos.order.line</field>
            <field name="view_type">form</field>
            <field name="view_mode">form,tree</field>
            <field name="view_id" ref="view_pos_order_line_form"/>
        </record>

        <record model="ir.actions.act_window" id="action_pos_order_line_day">
            <field name="name">Sale line</field>
            <field name="type">ir.actions.act_window</field>
            <field name="res_model">pos.order.line</field>
            <field name="view_type">form</field>
            <field name="view_mode">tree</field>
            <field name="view_id" ref="view_pos_order_line"/>
            <field name="domain">[('create_date', '&gt;=', time.strftime('%Y-%m-%d 00:00:00')),('create_date', '&lt;=', time.strftime('%Y-%m-%d 23:59:59'))]</field>
        </record>



        <!-- report -->

        <record model="ir.ui.view" id="view_pos_trans_user_form">
            <field name="name">report.trans.pos.user.form</field>
            <field name="model">report.transaction.pos</field>
            <field name="type">form</field>
            <field name="arch" type="xml">
                <form string="POS ">
                    <field name="user_id" select="1"/>
                    <field name="journal_id" select="1"/>
                    <field name="jl_id" select="1"/>
                    <field name="date_create" select="1" widget="date"/>
                    <field name="no_trans"/>
                    <field name="amount"/>
                    <field name="invoice_id"/>
                </form>
            </field>
        </record>


        <record model="ir.ui.view" id="view_trans_pos_user_tree">
            <field name="name">Sales by user</field>
            <field name="model">report.transaction.pos</field>
            <field name="type">tree</field>
            <field name="arch" type="xml">
                <tree string="POS">
                    <field name="date_create" widget="date" />
                    <field name="user_id"/>
                    <field name="journal_id"/>
                    <field name="jl_id"/>
                    <field name="no_trans" sum="Total Transaction"/>
                    <field name="amount" sum="Amount total"/>
                    <field name="product_nb" />
                    <field name="invoice_id"/>
                    <field name="disc"/>
                </tree>
            </field>
        </record>

        <record model="ir.ui.view" id="view_report_transaction_pos_calendar">
            <field name="name">report.transaction.pos.calendar</field>
            <field name="model">report.transaction.pos</field>
            <field name="type">calendar</field>
            <field eval="2" name="priority"/>
            <field name="arch" type="xml">
                <calendar color="user_id" date_start="date_create" string="POS Report">
                    <field name="journal_id"/>
                    <field name="amount"/>
                </calendar>
            </field>
         </record>

         <record model="ir.ui.view" id="view_report_transaction_pos_graph">
            <field name="name">report.transaction.pos.graph</field>
            <field name="model">report.transaction.pos</field>
            <field name="type">graph</field>
            <field eval="2" name="priority"/>
            <field name="arch" type="xml">
                <graph  type="bar" string="POS Report">
                    <field name="user_id" />
                    <field name="amount"/>
                    <field group="True" name="journal_id"/>
                </graph>
            </field>
         </record>

        <record model="ir.actions.act_window" id="action_trans_pos_tree_today">
            <field name="name">Sales by day</field>
            <field name="res_model">report.transaction.pos</field>
            <field name="view_type">form</field>
            <field name="view_mode">tree,calendar,form,graph</field>
            <field name="domain">[('date_create','=',time.strftime('%Y-%m-%d'))]</field>
        </record>


        <record model="ir.actions.act_window" id="action_trans_pos_tree_month">
            <field name="name">Sales by month</field>
            <field name="res_model">report.transaction.pos</field>
            <field name="view_type">form</field>
            <field name="view_mode">tree,calendar,form,graph</field>
            <field name="domain">[('date_create','like',time.strftime('%Y-%m'))]</field>
        </record>


        <record model="ir.actions.act_window" id="action_trans_pos_tree">
            <field name="name">Sales by user</field>
            <field name="res_model">report.transaction.pos</field>
            <field name="view_type">form</field>
            <field name="view_mode">tree,calendar,form,graph</field>
            <field name="view_id" ref="view_trans_pos_user_tree"/>
        </record>


        <record model="ir.ui.view" id="view_report_sales_by_user_pos_form">
            <field name="name">report.sales.by.user.pos.form</field>
            <field name="model">report.sales.by.user.pos</field>
            <field name="type">form</field>
            <field name="arch" type="xml">
                <form string="POS ">
                    <field name="date_order" select="1" widget="date"/>
                    <field name="qty"/>
                    <field name="amount"/>
                    <field name="user_id"/>
                </form>
            </field>
        </record>


        <record model="ir.ui.view" id="view_report_sales_by_user_pos_tree">
            <field name="name">report.sales.by.user.pos.tree</field>
            <field name="model">report.sales.by.user.pos</field>
            <field name="type">tree</field>
            <field name="arch" type="xml">
                <tree string="POS">
                    <field name="date_order" select="1" widget="date"/>
                    <field name="qty"/>
                    <field name="amount"/>
                    <field name="user_id"/>
                </tree>
            </field>
        </record>

        <record model="ir.ui.view" id="view_report_sales_by_user_pos_calendar">
            <field name="name">report.sales.by.user.pos.calendar</field>
            <field name="model">report.sales.by.user.pos</field>
            <field name="type">calendar</field>
            <field eval="2" name="priority"/>
            <field name="arch" type="xml">
                <calendar color="user_id" date_start="date_order" string="POS Report">
                    <field name="qty"/>
                    <field name="amount" />
                </calendar>
            </field>
         </record>

        <record model="ir.ui.view" id="view_report_sales_by_user_pos_graph">
            <field name="name">report.sales.by.user.pos.graph</field>
            <field name="model">report.sales.by.user.pos</field>
            <field name="type">graph</field>
            <field eval="2" name="priority"/>
            <field name="arch" type="xml">
                <graph  type="bar" string="Sales by User">
                    <field name="user_id" />
                    <field name="amount"/>
                </graph>
            </field>
         </record>

         <record model="ir.actions.act_window" id="action_report_sales_by_user_pos_today">
            <field name="name">Sales by User</field>
            <field name="res_model">report.sales.by.user.pos</field>
            <field name="view_type">form</field>
            <field name="view_mode">tree,calendar,form,graph</field>
            <field name="domain">[('date_order','=',time.strftime('%Y-%m-%d'))]</field>
         </record>


        <!-- Sales of user by month -->

        <record model="ir.ui.view" id="view_report_sales_by_user_pos_month_form">
            <field name="name">report.sales.by.user.pos.month.form</field>
            <field name="model">report.sales.by.user.pos.month</field>
            <field name="type">form</field>
            <field name="arch" type="xml">
                <form string="POS ">
                    <field name="date_order" select="1" widget="date"/>
                    <field name="qty"/>
                    <field name="amount"/>
                    <field name="user_id"/>
                </form>
            </field>
        </record>


        <record model="ir.ui.view" id="view_report_sales_by_user_pos_month_tree">
            <field name="name">report.sales.by.user.pos.month.tree</field>
            <field name="model">report.sales.by.user.pos.month</field>
            <field name="type">tree</field>
            <field name="arch" type="xml">
                <tree string="POS">
                    <field name="date_order" select="1" widget="date"/>
                    <field name="qty"/>
                    <field name="amount"/>
                    <field name="user_id"/>
                </tree>
            </field>
        </record>

        <record model="ir.ui.view" id="view_report_sales_by_user_pos_month_calendar">
            <field name="name">report.sales.by.user.pos.month.calendar</field>
            <field name="model">report.sales.by.user.pos.month</field>
            <field name="type">calendar</field>
            <field eval="2" name="priority"/>
            <field name="arch" type="xml">
                <calendar color="user_id" date_start="date_order" string="POS Report">
                    <field name="qty"/>
                    <field name="amount" />
                </calendar>
            </field>
         </record>

        <record model="ir.ui.view" id="view_report_sales_by_user_pos_month_graph">
            <field name="name">report.sales.by.user.pos.month.graph</field>
            <field name="model">report.sales.by.user.pos.month</field>
            <field name="type">graph</field>
            <field eval="2" name="priority"/>
            <field name="arch" type="xml">
                <graph  type="bar" string="Sales by User">
                    <field name="user_id" />
                    <field name="amount"/>
                </graph>
            </field>
         </record>


         <record model="ir.actions.act_window" id="action_report_sales_by_user_pos_month">
            <field name="name">Sales by User Monthly</field>
            <field name="res_model">report.sales.by.user.pos.month</field>
            <field name="view_type">form</field>
            <field name="view_mode">tree,calendar,form,graph</field>
            <field name="domain">[('date_order','like',time.strftime('%Y-%m'))]</field>
        </record>

        <!-- Sales by margin -->

        <record model="ir.ui.view" id="view_report_sales_by_margin_pos_form">
            <field name="name">report.sales.by.margin.pos.form</field>
            <field name="model">report.sales.by.margin.pos</field>
            <field name="type">form</field>
            <field name="arch" type="xml">
                <form string="POS ">
                    <field name="user_id"/>
                    <field name="product_name"/>
                    <field name="date_order" select="1" widget="date"/>
                    <field name="qty"/>
                    <field name="net_margin_per_qty"/>
                    <field name="total"/>
                </form>
            </field>
        </record>


        <record model="ir.ui.view" id="view_report_sales_by_margin_pos_tree">
            <field name="name">report.sales.by.margin.pos.tree</field>
            <field name="model">report.sales.by.margin.pos</field>
            <field name="type">tree</field>
            <field name="arch" type="xml">
                <tree string="POS">
                    <field name="user_id"/>
                    <field name="product_name"/>
                    <field name="date_order" select="1" widget="date"/>
                    <field name="qty"/>
                    <field name="net_margin_per_qty"/>
                    <field name="total"/>
                </tree>
            </field>
        </record>

        <record model="ir.ui.view" id="view_report_sales_by_margin_pos_calendar">
            <field name="name">report.sales.by.margin.pos.calendar</field>
            <field name="model">report.sales.by.margin.pos</field>
            <field name="type">calendar</field>
            <field eval="2" name="priority"/>
            <field name="arch" type="xml">
                <calendar color="user_id" date_start="date_order" string="Sales by User Margin">
                    <field name="product_name"/>
                    <field name="total" />
                </calendar>
            </field>
         </record>

        <record model="ir.ui.view" id="view_report_sales_by_margin_pos_graph">
            <field name="name">report.sales.by.margin.pos.graph</field>
            <field name="model">report.sales.by.margin.pos</field>
            <field name="type">graph</field>
            <field eval="2" name="priority"/>
            <field name="arch" type="xml">
                <graph  type="bar" string="Sales by User Margin" orientation="horizontal">
                    <field name="product_name" />
                    <field name="total" operator="+"/>
                </graph>
            </field>
         </record>

        <record model="ir.actions.act_window" id="action_report_sales_by_margin_pos_today">
            <field name="name">Sales by User Daily margin</field>
            <field name="res_model">report.sales.by.margin.pos</field>
            <field name="view_type">form</field>
            <field name="view_mode">tree,calendar,form,graph</field>
            <field name="domain">[('date_order','=',time.strftime('%Y-%m-%d'))]</field>
         </record>

         <record model="ir.ui.view" id="view_report_sales_by_margin_pos_month_form">
            <field name="name">report.sales.by.margin.pos.month.form</field>
            <field name="model">report.sales.by.margin.pos.month</field>
            <field name="type">form</field>
            <field name="arch" type="xml">
                <form string="POS ">
                    <field name="user_id"/>
                    <field name="product_name"/>
                    <field name="date_order" select="1" widget="date"/>
                    <field name="qty"/>
                    <field name="net_margin_per_qty"/>
                    <field name="total"/>
                </form>
            </field>
        </record>


        <record model="ir.ui.view" id="view_report_sales_by_margin_pos_month_tree">
            <field name="name">report.sales.by.margin.pos.month.tree</field>
            <field name="model">report.sales.by.margin.pos.month</field>
            <field name="type">tree</field>
            <field name="arch" type="xml">
                <tree string="POS">
                    <field name="user_id"/>
                    <field name="product_name"/>
                    <field name="date_order" select="1" widget="date"/>
                    <field name="qty"/>
                    <field name="net_margin_per_qty"/>
                    <field name="total"/>
                </tree>
            </field>
        </record>

        <record model="ir.ui.view" id="view_report_sales_by_margin_pos_month_calendar">
            <field name="name">report.sales.by.margin.pos.month.calendar</field>
            <field name="model">report.sales.by.margin.pos.month</field>
            <field name="type">calendar</field>
            <field eval="2" name="priority"/>
            <field name="arch" type="xml">
                <calendar color="user_id" date_start="date_order" string="Sales by User Margin">
                    <field name="product_name"/>
                    <field name="total" />
                </calendar>
            </field>
         </record>

        <record model="ir.ui.view" id="view_report_sales_by_margin_pos_month_graph">
            <field name="name">report.sales.by.margin.pos.month.graph</field>
            <field name="model">report.sales.by.margin.pos.month</field>
            <field name="type">graph</field>
            <field eval="2" name="priority"/>
            <field name="arch" type="xml">
                <graph  type="bar" string="Sales by User Margin" orientation="horizontal">
                    <field name="product_name" />
                    <field name="total" operator="+"/>
                </graph>
            </field>
         </record>

         <record model="ir.actions.act_window" id="action_report_sales_by_margin_pos_month">
            <field name="name">Sales by User Monthly margin</field>
            <field name="res_model">report.sales.by.margin.pos.month</field>
            <field name="view_type">form</field>
            <field name="view_mode">tree,calendar,form,graph</field>
            <field name="domain">[('date_order','like',time.strftime('%Y-%m'))]</field>
        </record>
        <!--  Sales by margin ends -->
        <record model="ir.ui.view" id="view_company_form_pos">
            <field name="name">view.company.form.pos</field>
            <field name="model">res.company</field>
            <field name="type">form</field>
            <field name="inherit_id" ref="base.view_company_form"/>
            <field name="arch" type="xml">
                <notebook position="inside">
                    <page string="Other">
                      <field  name="company_discount" colspan="4"/>
                      <field  name="max_diff" colspan="4"/>
                    </page>
                </notebook>
            </field>
           </record>

        <record id="product_normal_form_view" model="ir.ui.view">
            <field name="name">product.normal.form.inherit</field>
            <field name="model">product.product</field>
            <field name="type">form</field>
            <field name="inherit_id" ref="product.product_normal_form_view"/>
            <field name="arch" type="xml">
                  <field name="active" position="after">
                      <field name="income_pdt"/>
                      <field name="expense_pdt"/>
                      <field name="am_out"/>
                      <field name="disc_controle"/>
                  </field>
            </field>
        </record>

        <record id="product_input_output_form_view" model="ir.ui.view">
            <field name="name">product.normal.form.inherit</field>
            <field name="model">product.product</field>
            <field name="type">form</field>
            <field name="arch" type="xml">
                <form string="Product">
                   <group colspan="4" col="6">
                    <group colspan="4" col="2">
                        <separator string="Product Description" colspan="4"/>
                        <field name="name" select="1"  />
                        <field groups="base.group_extended" name="variants" />
                    </group>
                    <group colspan="1" col="2">
                        <separator string="Codes" colspan="2"/>
                        <field name="default_code" select="1"/>
                        <field groups="base.group_extended" name="ean13"/>
                    </group>
                   </group>
                   <notebook colspan="4">
                        <page string="Information">
                          <group colspan="2" col="2" name="Type">
                            <separator string="Product Type" colspan="2"/>
                              <field name="categ_id" select="1"/>
                              <field name="property_account_income" select="1" string="Account" required="1"/>
                              <field name="type"/>
                            </group>
                            <group colspan="2" col="2" name="Miscelleanous">
                              <separator string="Miscelleanous" colspan="2"/>
                                  <field name="income_pdt"/>
                                  <field name="expense_pdt"/>
                            <field name="am_out"/>
                          <field name="disc_controle"/>
                                  <field name="company_id" groups="base.group_extended,base.group_multi_company""/>
                              </group>
                              <group colspan="2" col="2" name="Prices">
                                  <separator string="Prices" colspan="2"/>
                                  <field name="lst_price"/>
                                <field name="standard_price"/>
                             </group>
                        </page>
                   </notebook>
                </form>
            </field>
        </record>

        <menuitem name="Configuration" parent="menu_point_root"
            id="menu_point_config_product" sequence="6"/>

        <record model="ir.actions.act_window" id="action_product_input">
            <field name="name">Products</field>
            <field name="type">ir.actions.act_window</field>
            <field name="res_model">product.product</field>
            <field name="view_type">form</field>
            <field name="view_mode">tree,form</field>
            <field name="domain">[('income_pdt','=',True)]</field>
        </record>
        <record model="ir.actions.act_window.view" id="action_product_input_tree_tag">
            <field name="sequence" eval="1"/>
            <field name="view_mode">tree</field>
            <field name="view_id" ref="product.product_product_tree_view"/>
            <field name="act_window_id" ref="action_product_input"/>
        </record>
        <record model="ir.actions.act_window.view" id="action_product_input_form_tag">
            <field name="sequence" eval="2"/>
            <field name="view_mode">form</field>
            <field name="view_id" ref="product_input_output_form_view"/>
            <field name="act_window_id" ref="action_product_input"/>
        </record>
        <menuitem name="Products for Input Operations"
                    parent="menu_point_config_product"
                    action="action_product_input"
                    id="products_for_input_operations"/>

        <record model="ir.actions.act_window" id="action_product_output">
            <field name="name">Products</field>
            <field name="type">ir.actions.act_window</field>
            <field name="res_model">product.product</field>
            <field name="view_type">form</field>
            <field name="view_mode">tree,form</field>
            <field name="domain">[('expense_pdt','=',True)]</field>
        </record>
        <record model="ir.actions.act_window.view" id="action_product_output_tree_tag">
            <field name="sequence" eval="1"/>
            <field name="view_mode">tree</field>
            <field name="view_id" ref="product.product_product_tree_view"/>
            <field name="act_window_id" ref="action_product_output"/>
        </record>
        <record model="ir.actions.act_window.view" id="action_product_output_form_tag">
            <field name="sequence" eval="2"/>
            <field name="view_mode">form</field>
            <field name="view_id" ref="product_input_output_form_view"/>
            <field name="act_window_id" ref="action_product_output"/>
        </record>
        <menuitem name="Products for Output Operations"
                    parent="menu_point_config_product"
                    action="action_product_output"
                    id="products_for_output_operations"/>

        <menuitem name="Register Management" parent="menu_point_root"
            id="menu_point_config" sequence="3"/>
        <menuitem
            name="Input Operations" parent="menu_point_config"
            string="Refloat"
            action="action_box_entries"
            id="menu_wizard_enter_jrnl" sequence="3" />

        <menuitem
            name="Output Operations" parent="menu_point_config"
            string="Refloat"
            action="action_box_out"
            id="menu_wizard_enter_jrnl2" sequence="3" />

        <record model="ir.ui.view" id="view_pos_order_tree_all_sales">
            <field name="name">POS Sales</field>
            <field name="model">pos.order</field>
            <field name="type">tree</field>
            <field name="arch" type="xml">
                <tree string="POS Orders">
                    <field name="name"/>
                    <field name="date_order" select="1"/>
                    <field name="partner_id" />
                    <field name="date_validation"/>
                    <field name="date_payment"/>
                    <field name="user_id"/>
                    <field name="invoice_id"/>
                    <field name="note" select="1" />
                    <field name="state" select="1"/>
                    <field name="amount_total" sum="Amount total"/>
                    <field name="company_id" groups="base.group_multi_company"/>
                </tree>
            </field>
        </record>
         <record model="ir.actions.act_window" id="action_pos_all_sales">
            <field name="name">All sales</field>
            <field name="type">ir.actions.act_window</field>
            <field name="res_model">pos.order</field>
            <field name="view_type">form</field>
            <field name="view_id" ref="view_pos_order_tree_all_sales" />
        </record>
        <record model="ir.ui.view" id="view_pos_order_tree_all_sales_lines">
            <field name="name">POS Sales Lines</field>
            <field name="model">pos.order.line</field>
            <field name="type">tree</field>
            <field name="arch" type="xml">
                <tree string="POS Orders lines">
                    <field name="order_id" select="1" />
                    <field name="serial_number" select="1" />
                    <field name="create_date" select="1" />
                    <field name="product_id" select="1" />
                    <field name="qty" />
                    <field name="price_unit" />
                </tree>
            </field>
        </record>
         <record model="ir.actions.act_window" id="action_pos_all_sales_lines">
            <field name="name">All sales lines</field>
            <field name="type">ir.actions.act_window</field>
            <field name="res_model">pos.order.line</field>
            <field name="view_type">form</field>
            <field name="view_id" ref="view_pos_order_tree_all_sales_lines" />
        </record>

        <!--  Miscelleanous Operations/Reporting -->
        <menuitem name="Reporting" parent="menu_point_root" id="menu_point_rep" sequence="5"/>
        <menuitem name="Registers" parent="menu_point_rep" id="menu_point_report_register" sequence="0" />
        <menuitem name="Sales" parent="menu_point_rep" id="menu_point_report_sale" sequence="1" />

        <menuitem name="Details Of Operations" parent="menu_point_report_sale" id="menu_details_of_oper" sequence="1" groups="base.group_extended"/>
        <menuitem name="All Sales" parent="menu_details_of_oper"
                        id="menu_action_all_sales_tree3" action="action_pos_order_tree3" sequence="1"  groups="base.group_extended"/>
        <menuitem name="Sales of the day" parent="menu_action_all_sales_tree3"
                        id="menu_action_sale_of_day_tree2" action="action_trans_pos_tree_today"/>
        <menuitem name="Accepted Sales" parent="menu_action_all_sales_tree3"
                        id="menu_action_sale_of_day_accept" action="action_pos_order_accepted"/>

        <menuitem name="Sales Reports" parent="menu_point_report_sale" id="menu_sales_report" sequence="2"/>

        <menuitem name="Sales of the day" parent="menu_sales_report"
                action="action_trans_pos_tree_today" id="menu_trans_pos_tree_today"/>

        <menuitem name="Sales of the month" parent="menu_sales_report"
                action="action_trans_pos_tree_month" id="menu_trans_pos_tree_month"/>

        <menuitem name="All the sales" parent="menu_sales_report"
                 action="action_trans_pos_tree" id="menu_trans_pos_tree"/>

         <menuitem name="Sales by User" parent="menu_sales_report"
                 action="action_report_sales_by_user_pos_today" id="menu_report_sales_by_user_pos_tree"/>

        <menuitem name="Sales by User Monthly" parent="menu_sales_report"
                 action="action_report_sales_by_user_pos_month" id="menu_report_sales_by_user_pos_month_tree"/>

         <menuitem name="Sales by User Daily Margin" parent="menu_sales_report"
                 action="action_report_sales_by_margin_pos_today" id="menu_report_sales_by_user_margin_daily_pos_tree"/>

        <menuitem name="Sales by User Monthly Margin" parent="menu_sales_report"
                 action="action_report_sales_by_margin_pos_month" id="menu_report_sales_by_user_pos_month_margin_tree"/>
        <!-- Invoice -->

        <record model="ir.actions.act_window" id="action_pos_invoice">
            <field name="name">Invoices</field>
            <field name="type">ir.actions.act_window</field>
            <field name="res_model">account.invoice</field>
            <field name="view_type">form</field>
            <field name="view_mode">tree,form</field>
            <field name="domain">[('origin','like','POS')]</field>
        </record>
        <menuitem name="All Invoices" parent="menu_details_of_oper"
                 action="action_pos_invoice" id="menu_pos_invoice_tree"/>

        <menuitem name="Payments and Sales" parent="menu_point_report_sale"
                  id="menu_cashboxes_closing_tree" sequence="1"/>
        <menuitem name="Today" parent="menu_cashboxes_closing_tree"
                  id="menu_cashboxes_by_day" sequence="1"/>

        <menuitem name="All Sales Lines" parent="menu_details_of_oper"
                        id="menu_action_pos_order_line" action="action_pos_order_line" sequence="2"/>

        <menuitem name="Sales Lines of the day" parent="menu_action_pos_order_line"
                    id="menu_action_pos_order_line_day" action="action_pos_order_line_day"/>


        <menuitem icon="STOCK_PRINT" action="action_report_pos_sale_user"
                id="menu_pos_sales_user" parent="menu_trans_pos_tree" sequence="3" groups="base.group_extended" />


        <menuitem icon="STOCK_PRINT" action="action_report_pos_payment_repport_date"
                id="menu_pos_payment_report_date" parent="menu_trans_pos_tree" sequence="5" groups="base.group_extended"/>

        <menuitem icon="STOCK_PRINT" action="action_report_pos_payment_report_user"
                id="menu_pos_payment_report_user" parent="menu_trans_pos_tree_today" sequence="6" groups="base.group_extended"/>
        <menuitem icon="STOCK_PRINT" action="action_pos_sales_user_today"
                id="menu_pos_sales_user_today" parent="menu_trans_pos_tree_today" sequence="2" groups="base.group_extended"/>

        <menuitem icon="STOCK_PRINT" action="action_report_pos_payment_repport_date"
                id="menu_pos_payment_report_date" parent="menu_trans_pos_tree"  sequence="5" groups="base.group_extended"/>

        <menuitem icon="STOCK_PRINT" action="action_report_pos_payment_report_user"
                id="menu_pos_payment_report_user" parent="menu_trans_pos_tree_today" sequence="6" groups="base.group_extended"/>
        <menuitem icon="STOCK_PRINT" action="action_report_pos_sales_user_today_current_user"
                id="menu_pos_sales_user_today_current_user" parent="menu_cashboxes_by_day"  sequence="7"/>

        <menuitem icon="STOCK_PRINT" action="action_report_pos_details"
                id="menu_pos_details" parent="menu_cashboxes_by_day"  />


    </data>
</openerp><|MERGE_RESOLUTION|>--- conflicted
+++ resolved
@@ -187,10 +187,7 @@
             <field name="view_mode">tree,form</field>
             <field name="view_id" ref="view_pos_order_tree"/>
             <field name="domain">['|',('state_2','=','to_verify'),('state','=','advance')]</field>
-<<<<<<< HEAD
-=======
             <field name="context">{"search_default_user_id":uid}</field>
->>>>>>> f1a7cf72
 			<field name="search_view_id" ref="view_pos_order_filter"/>
 
         </record>
@@ -203,10 +200,7 @@
             <field name="view_mode">tree,form</field>
             <field name="view_id" ref="view_pos_order_tree"/>
             <field name="domain">[('state','!=', 'invoiced')]</field>
-<<<<<<< HEAD
-=======
             <field name="context">{"search_default_user_id":uid}</field>
->>>>>>> f1a7cf72
 			<field name="search_view_id" ref="view_pos_order_filter"/>
 
         </record>
@@ -219,10 +213,7 @@
             <field name="view_type">form</field>
             <field name="view_mode">tree,form</field>
             <field name="domain">[('state','=', 'paid')]</field>
-<<<<<<< HEAD
-=======
             <field name="context">{"search_default_user_id":uid}</field>
->>>>>>> f1a7cf72
  			<field name="search_view_id" ref="view_pos_order_filter"/>
         </record>
         <record model="ir.actions.act_window" id="action_pos_order_tree2">
@@ -232,10 +223,7 @@
             <field name="view_type">form</field>
             <field name="view_mode">tree,form</field>
             <field name="domain">[('date_order','&lt;=', time.strftime('%Y-%m-%d 23:59:59'))]</field>
-<<<<<<< HEAD
-=======
             <field name="context">{"search_default_user_id":uid}</field>
->>>>>>> f1a7cf72
  			<field name="search_view_id" ref="view_pos_order_filter"/>
         </record>
 
@@ -245,10 +233,7 @@
             <field name="res_model">pos.order</field>
             <field name="view_type">form</field>
             <field name="view_mode">tree,form</field>
-<<<<<<< HEAD
-=======
             <field name="context">{"search_default_user_id":uid}</field>
->>>>>>> f1a7cf72
 			<field name="search_view_id" ref="view_pos_order_filter"/>
         </record>
         <record model="ir.actions.act_window" id="action_pos_order_tree_open">
@@ -257,10 +242,7 @@
             <field name="res_model">pos.order</field>
             <field name="view_type">form</field>
             <field name="view_mode">form,tree</field>
-<<<<<<< HEAD
-=======
             <field name="context">{"search_default_user_id":uid}</field>
->>>>>>> f1a7cf72
 			<field name="search_view_id" ref="view_pos_order_filter"/>
         </record>
 
