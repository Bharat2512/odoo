- |
  In order to test the Point of Sale in module, I will do a full flow from the sale to the payment and invoicing.
  I will use two products, one with price including a 10% tax, the other one with 5% tax excluded from the price.
- |
  I create a VAT tax of 10%, included in the public price
- 
  !record {model: account.tax, id: account_tax_10_incl}:
    name: VAT 10 perc Incl
    type: percent
    amount: 0.10
    account_paid_id: account.iva
    account_collected_id: account.iva
    price_include: 1
-
  I assign this 10 percent tax on the [PCSC234] PC Assemble SC234 product as a sale tax
-
  !record {model: product.product, id: product.product_product_3, view: False}:
    taxes_id: [account_tax_10_incl]
- |
  I create a VAT tax of 5%, which is added to the public price
- 
  !record {model: account.tax, id: account_tax_05_incl}:
    name: VAT 05 perc Excl
    type: percent
    amount: 0.05
    account_paid_id: account.iva
    account_collected_id: account.iva
    price_include: 0
-
  I assign this 5 percent tax on the PCSC349 product as a sale tax
-
<<<<<<< HEAD
  !record {model: product.product, id: product.product_product_4}:
    taxes_id: [account_tax_05_incl]
=======
  !record {model: product.product, id: product.product_product_4, view: False}:
    taxes_id: [account_tax_05_incl, account_tax_05_incl_chicago]
>>>>>>> d08651d2
-
  I create a new session
-
  !record {model: pos.session, id: pos_order_session0}:
    user_id: 1
    config_id: point_of_sale.pos_config_main
-
  I open a new PoS Session wizard
-
  !record {model: pos.session.opening, id: pos_order_session_wizard0}:
    pos_config_id: point_of_sale.pos_config_main
- 
  I click on create a new session button
- 
  !python {model: pos.session.opening}: |
    self.open_existing_session_cb(cr, uid, [ref('pos_order_session_wizard0')])
-
  I open the session after having counted the money
- 
  !workflow {model: pos.session, action: open, ref: pos_order_session0}
-
  I create a PoS order with 2 units of PCSC234 at 450 EUR (Tax Incl) and 3 units of PCSC349 at 300 EUR. (Tax Excl)
-
  !record {model: pos.order, id: pos_order_pos0}:
    company_id: base.main_company
    lines:
      - name: OL/0001
        product_id: product.product_product_3
        price_unit: 450
        discount: 0.0
        qty: 2.0
      - name: OL/0002
        product_id: product.product_product_4
        price_unit: 300
        discount: 0.0
        qty: 3.0
- 
  I check that the total of the order is equal to 450*2 + 300*3*1.05 and the tax of the order is equal to 900 -(450 * 2 / 1.1) + 300*0.05*3
- 
  !python {model: pos.order}: |
    order = self.browse(cr, uid, ref('pos_order_pos0'))
    assert(abs(order.amount_total - (450*2 + 300*3*1.05)) < 0.01), "The order has a wrong amount, tax included"
    assert(abs(order.amount_tax - (900-(450*2/1.1) + 300*0.05*3)) < 0.01), "The order has a wrong tax amount"
- 
  I want to add a global discount of 5 percent using the wizard
- 
  !record {model: pos.discount, id: pos_discount_0}:
    discount: 5.0
- 
  I click the apply button to set the discount on all lines
- 
  !python {model: pos.discount}: |
    self.apply_discount(cr, uid, [ref("pos_discount_0")], {"active_model": "pos.order",
      "active_ids": [ref("pos_order_pos0")], "active_id": ref("pos_order_pos0"), })
- 
  I check that the total of the order is now equal to (450*2 + 300*3*1.05)*0.95
- 
  !python {model: pos.order}: |
    order = self.browse(cr, uid, ref('pos_order_pos0'))
    assert(abs(order.amount_total - (450*2 + 300*3*1.05)*0.95) < 0.01), "The order has a wrong total including tax and discounts"
-
  I click on the "Make Payment" wizard to pay the PoS order with a partial amount of 100.0 EUR
- 
  !record {model: pos.make.payment, id: pos_make_payment_0, context: '{"active_id": ref("pos_order_pos0"), "active_ids": [ref("pos_order_pos0")]}' }:
    amount: 100.0
-
  I click on the validate button to register the payment.
-
  !python {model: pos.make.payment}: |
    self.check(cr, uid, [ref('pos_make_payment_0')], context={'active_id': ref('pos_order_pos0'), 'lang':'en_US', 'active_model': 'pos.order', 'tz': False, 'active_ids': [ref('pos_order_pos0')]} )
- |
  I check that the order is not marked as paid yet
-
  !assert {model: pos.order, id: pos_order_pos0}:
     - state == 'draft'
- |
  On the second payment proposition, I check that it proposes me the remaining balance which is 1790.0 EUR
- 
  !python {model: pos.make.payment}: |
     defs = self.default_get(cr, uid, ['amount'], {'active_id': ref('pos_order_pos0')})
     assert abs(defs['amount'] - ((450*2 + 300*3*1.05)*0.95-100.0)) < 0.01, "The remaining balance is incorrect"
-
  I pay the remaining balance.
- 
  !record {model: pos.make.payment, id: pos_make_payment_1, context: '{"active_id": ref("pos_order_pos0"), "active_ids": [ref("pos_order_pos0")]}' }:
    amount: !eval >
      (450*2 + 300*3*1.05)*0.95-100.0
-
  I click on the validate button to register the payment.
-
  !python {model: pos.make.payment}: |
    self.check(cr, uid, [ref('pos_make_payment_1')], context={'active_id': ref('pos_order_pos0')} )
- |
  I check that the order is marked as paid
-
  !assert {model: pos.order, id: pos_order_pos0}:
     - state == 'paid'
- 
  I generate the journal entries
-
  !python {model: pos.order}: |
    self.create_account_move(cr, uid, [ref('pos_order_pos0')], {})
-
  I test that the generated journal entry is attached to the PoS order
-
  !assert {model: pos.order, id: pos_order_pos0}:
     - bool(account_move)
  


<|MERGE_RESOLUTION|>--- conflicted
+++ resolved
@@ -27,15 +27,23 @@
     account_collected_id: account.iva
     price_include: 0
 -
-  I assign this 5 percent tax on the PCSC349 product as a sale tax
+  I will create a second VAT tax of 5% but this time for a child company, to
+  ensure that only product taxes of the current session's company are considered
+  (this tax should be ignore when computing order's taxes in following tests)
 -
-<<<<<<< HEAD
-  !record {model: product.product, id: product.product_product_4}:
-    taxes_id: [account_tax_05_incl]
-=======
+  !record {model: account.tax, id: account_tax_05_incl_chicago}:
+    name: VAT 05 perc Excl (US)
+    type: percent
+    amount: 0.05
+    account_paid_id: account.iva
+    account_collected_id: account.iva
+    price_include: 0
+    company_id: stock.res_company_1
+-
+  I assign those 5 percent taxes on the PCSC349 product as a sale taxes
+-
   !record {model: product.product, id: product.product_product_4, view: False}:
     taxes_id: [account_tax_05_incl, account_tax_05_incl_chicago]
->>>>>>> d08651d2
 -
   I create a new session
 -
