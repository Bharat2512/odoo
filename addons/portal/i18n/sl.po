# Slovenian translation for openobject-addons
# Copyright (c) 2012 Rosetta Contributors and Canonical Ltd 2012
# This file is distributed under the same license as the openobject-addons package.
# FIRST AUTHOR <EMAIL@ADDRESS>, 2012.
#
msgid ""
msgstr ""
"Project-Id-Version: openobject-addons\n"
"Report-Msgid-Bugs-To: FULL NAME <EMAIL@ADDRESS>\n"
"POT-Creation-Date: 2013-06-07 19:37+0000\n"
<<<<<<< HEAD
"PO-Revision-Date: 2013-01-25 18:32+0000\n"
"Last-Translator: Dušan Laznik (Mentis) <laznik@mentis.si>\n"
=======
"PO-Revision-Date: 2013-11-21 10:13+0000\n"
"Last-Translator: Darja Zorman <darja.zorman@mentis.si>\n"
>>>>>>> 94b4618c
"Language-Team: Slovenian <sl@li.org>\n"
"MIME-Version: 1.0\n"
"Content-Type: text/plain; charset=UTF-8\n"
"Content-Transfer-Encoding: 8bit\n"
<<<<<<< HEAD
"X-Launchpad-Export-Date: 2013-07-11 06:13+0000\n"
"X-Generator: Launchpad (build 16696)\n"
=======
"X-Launchpad-Export-Date: 2013-11-22 06:03+0000\n"
"X-Generator: Launchpad (build 16831)\n"
>>>>>>> 94b4618c

#. module: portal
#: view:portal.payment.acquirer:0
msgid "Mako"
msgstr ""

#. module: portal
#: code:addons/portal/wizard/share_wizard.py:50
#, python-format
msgid "Please select at least one user to share with"
msgstr "Prosimo, izberite vsaj enega uporabnika za skupno rabo"

#. module: portal
#: view:portal.wizard:0
msgid ""
"Select which contacts should belong to the portal in the list below.\n"
"                        The email address of each selected contact must be "
"valid and unique.\n"
"                        If necessary, you can fix any contact's email "
"address directly in the list."
msgstr "V spodnji listi izberite, kateri kontakti bodo pripadali portalu."

#. module: portal
#: model:mail.group,name:portal.company_jobs
msgid "Company Jobs"
msgstr "Zaposlitve"

#. module: portal
#: model:ir.ui.menu,name:portal.portal_orders
msgid "Billing"
msgstr "Zaračunavanje"

#. module: portal
#: view:portal.wizard.user:0
msgid "Contacts"
msgstr "Stiki"

#. module: portal
#: view:portal.wizard:0
msgid "This text is included in the email sent to new portal users."
msgstr ""
"To besedilo je zajeto v elektronskem sporočilu, ki je poslano novemu "
"uporabniku poratala."

#. module: portal
#: view:share.wizard:0
#: field:share.wizard,group_ids:0
msgid "Existing groups"
msgstr "Obstoječe skupine"

#. module: portal
#: view:res.groups:0
msgid "Portal Groups"
msgstr "Portal skupine"

#. module: portal
#: code:addons/portal/mail_mail.py:52
#, python-format
msgid "<p>Access this document <a href=\"%s\">directly in OpenERP</a></p>"
msgstr ""
"<p>Dostopanje do tega dokumeta <a href=\"%s\">direktno v OpenERP</a></p>"

#. module: portal
#: field:portal.wizard,welcome_message:0
msgid "Invitation Message"
msgstr "Sporočilo povabila"

#. module: portal
#: model:ir.actions.act_window,name:portal.partner_wizard_action
#: model:ir.model,name:portal.model_portal_wizard
#: view:portal.wizard:0
msgid "Portal Access Management"
msgstr ""

#. module: portal
#: view:res.groups:0
msgid "Non-Portal Groups"
msgstr "Grupe, ki niso na portalu"

#. module: portal
#: code:addons/portal/wizard/share_wizard.py:54
#, python-format
msgid "Please select at least one group to share with"
msgstr "Prosimo, izberite vsaj eno skupino za skupno rabo"

#. module: portal
#: model:ir.actions.client,name:portal.action_mail_archives_feeds_portal
#: model:ir.ui.menu,name:portal.portal_mail_archivesfeeds
msgid "Archives"
msgstr "Arhivi"

#. module: portal
#: view:portal.payment.acquirer:0
msgid "reference: the reference number of the document to pay"
msgstr "referenca: sklicna številka dokumenta, ki se plačuje"

#. module: portal
#: help:portal.payment.acquirer,visible:0
msgid ""
"Make this payment acquirer available in portal forms (Customer invoices, "
"etc.)"
msgstr ""

#. module: portal
#: model:ir.model,name:portal.model_share_wizard
msgid "Share Wizard"
msgstr "Pomočnik za skupno rabo"

#. module: portal
#: view:portal.payment.acquirer:0
msgid ""
", so it may use Mako expressions.\n"
"                                The Mako evaluation context provides:"
msgstr ""

#. module: portal
#: model:ir.actions.client,help:portal.action_news
msgid ""
"<p>\n"
"                    Youd don't have unread company's news.\n"
"                </p>\n"
"            "
msgstr ""

#. module: portal
#: field:portal.wizard.user,email:0
msgid "Email"
msgstr "Elektronska pošta"

#. module: portal
#: view:portal.wizard:0
msgid "or"
msgstr "ali"

#. module: portal
#: model:ir.actions.client,name:portal.action_mail_star_feeds_portal
#: model:ir.ui.menu,name:portal.portal_mail_starfeeds
msgid "To-do"
msgstr "Odprte naloge"

#. module: portal
#: code:addons/portal/wizard/portal_wizard.py:194
#, python-format
msgid ""
"You must have an email address in your User Preferences to send emails."
msgstr ""
"V vaših nastavitvah uporabnika morate imeti elektronski naslov, da lahko "
"pošiljate pošto."

#. module: portal
#: model:ir.actions.client,name:portal.action_jobs
#: model:ir.ui.menu,name:portal.portal_jobs
msgid "Jobs"
msgstr "Zaposlitve"

#. module: portal
#: field:portal.wizard,user_ids:0
msgid "Users"
msgstr "Uporabniki"

#. module: portal
#: code:addons/portal/acquirer.py:82
#, python-format
msgid "Pay safely online"
msgstr "Varno plačevanje preko spleta."

#. module: portal
#: code:addons/portal/acquirer.py:77
#, python-format
msgid "No online payment acquirers configured"
msgstr ""

#. module: portal
#: code:addons/portal/mail_message.py:54
#, python-format
msgid ""
"The requested operation cannot be completed due to security restrictions. "
"Please contact your system administrator.\n"
"\n"
"(Document type: %s, Operation: %s)"
msgstr ""
"Zahtevana operacija ne more biti končana zaradi varnostnih omejitev. Prosimo "
"kontaktirajte sistemskega administratorja.\n"
"\n"
"(Tip dokumenta: %s, Operacija: %s)"

#. module: portal
#: help:portal.wizard,portal_id:0
msgid "The portal that users can be added in or removed from."
msgstr "Portal, ki mu je uporabnik lahko dodan ali odstranjen z njega."

#. module: portal
#: code:addons/portal/wizard/share_wizard.py:38
#, python-format
msgid "Users you already shared with"
msgstr "Uporabniki, ki so že z vami v skupni rabi"

#. module: portal
#: model:ir.actions.client,help:portal.action_jobs
msgid ""
"<p>\n"
"                    Youd don't have unread job offers.\n"
"                </p>\n"
"            "
msgstr ""
"<p>\n"
"                   Nimate neprebranih ponudb za delo.\n"
"                </p>\n"
"            "

#. module: portal
#: model:ir.actions.client,help:portal.action_mail_archives_feeds_portal
msgid ""
"<p>\n"
"                    No message found and no message sent yet.\n"
"                </p><p>\n"
"                    Click on the top-right icon to compose a message. This\n"
"                    message will be sent by email if it's an internal "
"contact.\n"
"                </p>\n"
"            "
msgstr ""
"<p>\n"
"                    Nobeno sporočilo najdeno in nobeno še ni poslano.\n"
"                </p><p>\n"
"                    Kliknite na zgornjo desno ikono za sestavo sporočila. "
"To\n"
"                    sporočilo bo poslano po elektronski pošti, če je interni "
"kontakt.\n"
"                </p>\n"
"            "

#. module: portal
#: model:ir.ui.menu,name:portal.portal_menu
#: field:portal.wizard,portal_id:0
#: field:res.groups,is_portal:0
#: model:res.groups,name:portal.group_portal
msgid "Portal"
msgstr "Portal"

#. module: portal
#: code:addons/portal/wizard/portal_wizard.py:34
#, python-format
msgid "Your OpenERP account at %(company)s"
msgstr ""

#. module: portal
#: model:res.groups,name:portal.group_anonymous
msgid "Anonymous"
msgstr "Anonimen"

#. module: portal
#: field:portal.wizard.user,in_portal:0
msgid "In Portal"
msgstr "Na portalu"

#. module: portal
#: model:ir.actions.client,name:portal.action_news
#: model:ir.ui.menu,name:portal.portal_company_news
msgid "News"
msgstr "Novice"

#. module: portal
#: model:ir.ui.menu,name:portal.portal_after_sales
msgid "After Sale Services"
msgstr "Poprodajne aktivnosti"

#. module: portal
#: model:res.groups,comment:portal.group_portal
msgid ""
"Portal members have specific access rights (such as record rules and "
"restricted menus).\n"
"                They usually do not belong to the usual OpenERP groups."
msgstr ""
"Uporabniki portala imajo določene pravice dostopa (npr. pravila na zapisih "
"ali prepovedani meniji).\n"
"                Ponavadi ne pripadajo običajnim OpenERP skupinam."

#. module: portal
#: model:ir.actions.act_window,name:portal.action_acquirer_list
#: view:portal.payment.acquirer:0
msgid "Payment Acquirers"
msgstr ""

#. module: portal
#: model:ir.ui.menu,name:portal.portal_projects
msgid "Projects"
msgstr "Projekti"

#. module: portal
#: model:ir.actions.client,name:portal.action_mail_inbox_feeds_portal
#: model:ir.ui.menu,name:portal.portal_inbox
msgid "Inbox"
msgstr "Prejeto"

#. module: portal
#: view:share.wizard:0
#: field:share.wizard,user_ids:0
msgid "Existing users"
msgstr "Obstoječi uporabniki"

#. module: portal
#: field:portal.wizard.user,wizard_id:0
msgid "Wizard"
msgstr "Čarovnik"

#. module: portal
#: field:portal.payment.acquirer,name:0
msgid "Name"
msgstr "Ime"

#. module: portal
#: model:ir.model,name:portal.model_res_groups
msgid "Access Groups"
msgstr "Skupine pravic"

#. module: portal
#: view:portal.payment.acquirer:0
msgid "uid: the current user id"
msgstr ""

#. module: portal
#: view:portal.payment.acquirer:0
msgid ""
"kind: the kind of document on which the payment form is rendered (translated "
"to user language, e.g. \"Invoice\")"
msgstr ""
"način: vrsta dokumenta, na katerem temelji plačilo (prevedeno v uporabniški "
"jezik, npr. \"Račun\")"

#. module: portal
#: view:portal.payment.acquirer:0
msgid ""
"quote(): a method to quote special string character to make them suitable "
"for inclusion in a URL"
msgstr ""

#. module: portal
#: view:portal.payment.acquirer:0
msgid "amount: the total amount to pay, as a float"
msgstr "znesek: skupni znesek za plačilo, z decimalkami"

#. module: portal
#: code:addons/portal/mail_mail.py:44
#, python-format
msgid ""
"<p>Access your messages and personal documents through <a href=\"%s\">our "
"Customer Portal</a></p>"
msgstr ""
"<p>Dostopajte do vaših sporočil in osebnih dokumentov z <a "
"href=\"%s\">našega partnerskega poratala</a></p>"

#. module: portal
#: field:portal.payment.acquirer,form_template:0
msgid "Payment form template (HTML)"
msgstr "Predloga plačilne forme (HTML)"

#. module: portal
#: field:portal.wizard.user,partner_id:0
msgid "Contact"
msgstr "Stik"

#. module: portal
#: model:ir.model,name:portal.model_mail_mail
msgid "Outgoing Mails"
msgstr "Odhajajoča sporočila"

#. module: portal
#: code:addons/portal/wizard/portal_wizard.py:193
#, python-format
msgid "Email required"
msgstr "Email obvezen"

#. module: portal
#: model:ir.ui.menu,name:portal.portal_messages
msgid "Messaging"
msgstr "Sporočanje"

#. module: portal
#: model:res.groups,comment:portal.group_anonymous
msgid ""
"Anonymous users have specific access rights (such as record rules and "
"restricted menus).\n"
"                They usually do not belong to the usual OpenERP groups."
msgstr ""
"Anonimni uporabniki imajo določene dostopne pravice (do zapisov in "
"prepovedani meniji).\n"
"                   Ponavadi ne pripadajo običajnim OpenERP skupinam."

#. module: portal
#: model:ir.model,name:portal.model_portal_payment_acquirer
msgid "Online Payment Acquirer"
msgstr ""

#. module: portal
#: code:addons/portal/mail_message.py:53
#, python-format
msgid "Access Denied"
msgstr "Dostop zavrnjen"

#. module: portal
#: model:mail.group,name:portal.company_news_feed
msgid "Company News"
msgstr "Novice"

#. module: portal
#: code:addons/portal/acquirer.py:76
#, python-format
msgid ""
"You can finish the configuration in the <a href=\"%s\">Bank&Cash settings</a>"
msgstr ""
"Konfiguracijo lahko zaključite v <a href=\"%s\">nastavitvah bank/gotovine</a>"

#. module: portal
#: view:portal.payment.acquirer:0
msgid "cr: the current database cursor"
msgstr "cr: the current database cursor"

#. module: portal
#: model:ir.actions.client,help:portal.action_mail_inbox_feeds_portal
msgid ""
"<p>\n"
"                    <b>Good Job!</b> Your inbox is empty.\n"
"                </p><p>\n"
"                    Your inbox contains private messages or emails sent to "
"you\n"
"                    as well as information related to documents or people "
"you\n"
"                    follow.\n"
"                </p>\n"
"            "
msgstr ""
"<p>\n"
"                    <b>Dobro opravljeno!</b> Vaš predal prejete pošte je "
"prazen.\n"
"                </p><p>\n"
"                    Vaš predal prejete pošte vsebuje privatna sporočila ali "
"sporočila, poslana vam,\n"
"                    kakor tudi informacije, povezane z dokumenti ali ljudmi, "
"ki jim\n"
"                    sledite.\n"
"                </p>\n"
"            "

#. module: portal
#: view:portal.payment.acquirer:0
msgid ""
"object: the document on which the payment form is rendered (usually an "
"invoice or sales order record)"
msgstr ""
"objekt: dokument, na katerem temelji plačilna forma (običajno račun ali "
"prodajni nalog)"

#. module: portal
#: help:portal.wizard,welcome_message:0
msgid "This text is included in the email sent to new users of the portal."
msgstr ""
"To besedilo je vključeno v e-sporočilo, poslano novim uporabnikom portala."

#. module: portal
#: model:ir.ui.menu,name:portal.portal_company
msgid "About Us"
msgstr "O nas"

#. module: portal
#: help:res.groups,is_portal:0
msgid "If checked, this group is usable as a portal."
msgstr "Če je označeno, je ta skupina tudi kot portalna."

#. module: portal
#: view:portal.payment.acquirer:0
msgid "Payment Acquirer"
msgstr ""

#. module: portal
#: code:addons/portal/wizard/portal_wizard.py:35
#, python-format
msgid ""
"Dear %(name)s,\n"
"\n"
"You have been given access to %(portal)s.\n"
"\n"
"Your login account data is:\n"
"Database: %(db)s\n"
"Username: %(login)s\n"
"\n"
"In order to complete the signin process, click on the following url:\n"
"%(url)s\n"
"\n"
"%(welcome_message)s\n"
"\n"
"--\n"
"OpenERP - Open Source Business Applications\n"
"http://www.openerp.com\n"
msgstr ""
"Spoštovani %(name)s,\n"
"\n"
"Dobili ste dostop do %(portal)s.\n"
"\n"
"Vaši prijavni podatki so:\n"
"Baza podatkov: %(db)s\n"
"Uporabniško ime: %(login)s\n"
"\n"
"Za zaključek procesa prijave potrdite naslednjo url-povezavo:\n"
"%(url)s\n"
"\n"
"%(welcome_message)s\n"
"\n"
"--\n"
"Mentis d.o.o.\n"
"www.mentis.si\n"
"OpenERP - Open Source Business Applications\n"
"www.openerp.com\n"

#. module: portal
#: view:portal.payment.acquirer:0
msgid ""
"currency: the currency record in which the document is issued (e.g. "
"currency.name could be EUR)"
msgstr ""
"valuta: valutni zapis, v katerem je bil izdan dokument (npr.: ime valute bi "
"lahko bilo EUR)"

#. module: portal
#: model:portal.payment.acquirer,form_template:portal.paypal_acquirer
msgid ""
"\n"
"% if object.company_id.paypal_account:\n"
"<form action=\"https://www.paypal.com/cgi-bin/webscr\" method=\"post\" "
"target=\"_blank\">\n"
"  <input type=\"hidden\" name=\"cmd\" value=\"_xclick\"/>\n"
"  <input type=\"hidden\" name=\"business\" "
"value=\"${object.company_id.paypal_account}\"/>\n"
"  <input type=\"hidden\" name=\"item_name\" "
"value=\"${object.company_id.name} ${kind.title()} ${reference}\"/>\n"
"  <input type=\"hidden\" name=\"amount\" value=\"${amount}\"/>\n"
"  <input type=\"hidden\" name=\"currency_code\" "
"value=\"${currency.name}\"/>\n"
"  <input type=\"image\" name=\"submit\" "
"src=\"https://www.paypal.com/en_US/i/btn/btn_paynowCC_LG.gif\"/>\n"
"</form>\n"
"% endif\n"
"            "
msgstr ""
"\n"
"% if object.company_id.paypal_account:\n"
"<form action=\"https://www.paypal.com/cgi-bin/webscr\" method=\"post\" "
"target=\"_blank\">\n"
"  <input type=\"hidden\" name=\"cmd\" value=\"_xclick\"/>\n"
"  <input type=\"hidden\" name=\"business\" "
"value=\"${object.company_id.paypal_account}\"/>\n"
"  <input type=\"hidden\" name=\"item_name\" "
"value=\"${object.company_id.name} ${kind.title()} ${reference}\"/>\n"
"  <input type=\"hidden\" name=\"amount\" value=\"${amount}\"/>\n"
"  <input type=\"hidden\" name=\"currency_code\" "
"value=\"${currency.name}\"/>\n"
"  <input type=\"image\" name=\"submit\" "
"src=\"https://www.paypal.com/en_US/i/btn/btn_paynowCC_LG.gif\"/>\n"
"</form>\n"
"% endif\n"
"            "

#. module: portal
#: model:ir.model,name:portal.model_portal_wizard_user
msgid "Portal User Config"
msgstr "Nastavitev uporabnika portala"

#. module: portal
#: view:portal.payment.acquirer:0
msgid ""
"If the template renders to an empty result in a certain context it will be "
"ignored, as if it was inactive."
msgstr ""
"Če osnutki postanejo prazni rezultati, bodo običajno ignorirani, kot bi bili "
"neaktivni."

#. module: portal
#: field:portal.payment.acquirer,visible:0
msgid "Visible"
msgstr "Vidno"

#. module: portal
#: code:addons/portal/wizard/share_wizard.py:39
#, python-format
msgid "Existing Groups (e.g Portal Groups)"
msgstr "Obstoječe skupine (npr. skupine portala)"

#. module: portal
#: view:portal.wizard:0
msgid "Cancel"
msgstr "Prekliči"

#. module: portal
#: view:portal.wizard:0
msgid "Apply"
msgstr "Uporabi"

#. module: portal
#: model:ir.model,name:portal.model_mail_message
msgid "Message"
msgstr "Sporočilo"

#. module: portal
#: view:portal.payment.acquirer:0
msgid "ctx: the current context dictionary"
msgstr "ctx: trenutni kontekstni slovar"

#. module: portal
#: view:portal.payment.acquirer:0
msgid ""
"This is an HTML form template to submit a payment through this acquirer.\n"
"                                The template will be rendered with"
msgstr ""

#. module: portal
#: model:ir.actions.client,help:portal.action_mail_star_feeds_portal
msgid ""
"<p>\n"
"                    <b>No todo.</b>\n"
"                </p><p>\n"
"                    When you process messages in your inbox, you can mark "
"some\n"
"                    as <i>todo</i>. From this menu, you can process all your "
"todo.\n"
"                </p>\n"
"            "
msgstr ""
"<p>\n"
"                    <b>Ni odprtih nalog.</b>\n"
"                </p><p>\n"
"                    Ko pregledate sporočila v vašem vhodnem nabiralniku, "
"lahko nekatere ozančite\n"
"                    kot <i>odprte naloge</i>. Iz tega menija lahko urejujete "
"vse svoje odprte naloge.\n"
"                </p>\n"
"            "

#. module: portal
#: view:portal.payment.acquirer:0
msgid "Form Template"
msgstr "Predloga forme"

#. module: portal
#: view:share.wizard:0
msgid "Details"
msgstr "Podrobnosti"<|MERGE_RESOLUTION|>--- conflicted
+++ resolved
@@ -8,24 +8,14 @@
 "Project-Id-Version: openobject-addons\n"
 "Report-Msgid-Bugs-To: FULL NAME <EMAIL@ADDRESS>\n"
 "POT-Creation-Date: 2013-06-07 19:37+0000\n"
-<<<<<<< HEAD
-"PO-Revision-Date: 2013-01-25 18:32+0000\n"
-"Last-Translator: Dušan Laznik (Mentis) <laznik@mentis.si>\n"
-=======
 "PO-Revision-Date: 2013-11-21 10:13+0000\n"
 "Last-Translator: Darja Zorman <darja.zorman@mentis.si>\n"
->>>>>>> 94b4618c
 "Language-Team: Slovenian <sl@li.org>\n"
 "MIME-Version: 1.0\n"
 "Content-Type: text/plain; charset=UTF-8\n"
 "Content-Transfer-Encoding: 8bit\n"
-<<<<<<< HEAD
-"X-Launchpad-Export-Date: 2013-07-11 06:13+0000\n"
-"X-Generator: Launchpad (build 16696)\n"
-=======
 "X-Launchpad-Export-Date: 2013-11-22 06:03+0000\n"
 "X-Generator: Launchpad (build 16831)\n"
->>>>>>> 94b4618c
 
 #. module: portal
 #: view:portal.payment.acquirer:0
@@ -98,7 +88,7 @@
 #: model:ir.model,name:portal.model_portal_wizard
 #: view:portal.wizard:0
 msgid "Portal Access Management"
-msgstr ""
+msgstr "Upravljanje dostopov portala"
 
 #. module: portal
 #: view:res.groups:0
@@ -149,6 +139,10 @@
 "                </p>\n"
 "            "
 msgstr ""
+"<p>\n"
+"                    Nimate neprebranih novic podjetja.\n"
+"                </p>\n"
+"            "
 
 #. module: portal
 #: field:portal.wizard.user,email:0
