--- conflicted
+++ resolved
@@ -76,7 +76,7 @@
     """
     _name = 'res.portal.wizard'
     _description = 'Portal Wizard'
-    
+
     _columns = {
         'portal_id': fields.many2one('res.portal', required=True,
             string='Portal',
@@ -89,41 +89,36 @@
 
     def _default_user_ids(self, cr, uid, context):
         """ determine default user_ids from the active records """
+        if context is None:
+            context = {}
+        def check_portal_user(address):
+            #TOFIX: it should be check id instead of email
+            portal_id = context.get('portal_id', False)
+            if portal_id:
+                portal_users = self.pool.get('res.portal').browse(cr, uid, portal_id, context=context).group_id.users
+                active_user = [u.login for u in portal_users]
+                if address.email in active_user:
+                    return True
+            return False
         def create_user_from_address(address):
-<<<<<<< HEAD
             if isinstance(address, int):
                 res_partner_obj = self.pool.get('res.partner')
                 address = res_partner_obj.browse(cr, uid, address, context=context)
                 lang = address.id and address.lang or 'en_US'
                 partner_id = address.id
-                
+
             else:
                 lang = address.parent_id and address.parent_id.lang or 'en_US'
                 partner_id = address.parent_id and address.parent_id.id
-            
-            return{
+            has_portal_user = check_portal_user(address)
+            return {
                    'name': address.name,
                    'user_email': extract_email(address.email),
                    'lang': lang,
                    'partner_id': partner_id,
-                   }
-=======
-            has_portal=False
-            portal_id = context.get('portal_id',False)
-            if portal_id:
-                portal_users = self.pool.get('res.portal').browse(cr,uid,portal_id).group_id.users
-                active_user = [u.login for u in portal_users]
-                if address.email in active_user:
-                    has_portal = True
-            return  {    # a user config based on a contact (address)
-                'name': address.name,
-                'user_email': extract_email(address.email),
-                'lang': address.parent_id and address.parent_id.lang or 'en_US',
-                'partner_id': address.parent_id and address.parent_id.id or address.id,
-                'has_portal_user':has_portal,
+                   'has_portal_user': has_portal_user,
             }
->>>>>>> 724dcc48
-        
+
         user_ids = []
         if context.get('active_model') == 'res.partner':
             partner_obj = self.pool.get('res.partner')
@@ -133,16 +128,10 @@
                 # add one user per contact, or one user if no contact
                 if p.child_ids:
                     user_ids.extend(map(create_user_from_address, p.child_ids))
-<<<<<<< HEAD
                 elif p.is_company == False and p.customer == True:
                     user_ids.extend(map(create_user_from_address, [p.id]))
                 else:
                     user_ids.append({'lang': p.lang or 'en_US', 'parent_id': p.id})
-        
-=======
-                else : 
-                     user_ids.extend(map(create_user_from_address, [p]))
->>>>>>> 724dcc48
         return user_ids
 
     _defaults = {
@@ -180,7 +169,7 @@
                 })
         if active_user:
             user_list.extend(active_user)
-            
+
         return {'value': {'user_ids': user_list}}
 
     def action_create(self, cr, uid, ids, context=None):
@@ -189,7 +178,7 @@
         context0 = context or {}
         context0['noshortcut'] = True           # prevent shortcut creation
         context = context0.copy()
-        
+
         user_obj = self.pool.get('res.users')
         user = user_obj.browse(cr, ROOT_UID, uid, context0)
         if not user.user_email:
@@ -203,70 +192,52 @@
                 raise osv.except_osv(_('User required'),
                 _('Create atleast one user for portal.'))
             # determine existing users
-<<<<<<< HEAD
-            login_cond = [('login', 'in', [u.user_email for u in wiz.user_ids])]
-            existing_uids = user_obj.search(cr, ROOT_UID, login_cond)
-            existing_users = user_obj.browse(cr, ROOT_UID, existing_uids)
-            existing_logins = [u.login for u in existing_users]
-            
-            # create new users in portal (skip existing logins)
-            new_users_data = [ {
-                    'name': u.name,
-                    'login': u.user_email,
-                    'password': random_password(),
-                    'user_email': u.user_email,
-                    'context_lang': u.lang,
-                    'share': True,
-                    'action_id': wiz.portal_id.home_action_id and wiz.portal_id.home_action_id.id or False,
-                    'partner_id': u.partner_id and u.partner_id.id,
-                    'groups_id': [(6, 0, [])],
-                } for u in wiz.user_ids if u.user_email not in existing_logins ]
-=======
-            portal_users=[portal_user.id for portal_user in wiz.portal_id.group_id.users]
-            add_users=[]
-            remove_users=[]
+            portal_users = [portal_user.id for portal_user in wiz.portal_id.group_id.users]
+            add_users = []
+            remove_users = []
             new_users_data = []
             for u in wiz.user_ids:
                 login_cond = [('login', 'in', [u.user_email])]
                 existing_uids = user_obj.search(cr, ROOT_UID, login_cond)
                 existing_users = user_obj.browse(cr, ROOT_UID, existing_uids)
-                existing_logins = [existing_login.login for existing_login in existing_users]
+                existing_logins = [u.login for u in existing_users]
+
+                # create new users in portal (skip existing logins)
                 if existing_uids and existing_uids[0] not in portal_users or existing_uids and u.has_portal_user:
                     add_users.append(existing_uids[0])
                 if existing_uids and u.has_portal_user==False and existing_uids[0] in portal_users:
                     remove_users.append(existing_uids[0])
                 if u.user_email not in existing_logins:
-                    new_users_data.append({
-                            'name': u.name,
-                            'login': u.user_email,
-                            'password': random_password(),
-                            'user_email': u.user_email,
-                            'context_lang': u.lang,
-                            'share': True,
-                            'action_id': wiz.portal_id.home_action_id and wiz.portal_id.home_action_id.id or False,
-                            'partner_id': u.partner_id and u.partner_id.id,
-                        } )
-                    
+                    new_users_data = [ {
+                        'name': u.name,
+                        'login': u.user_email,
+                        'password': random_password(),
+                        'user_email': u.user_email,
+                        'context_lang': u.lang,
+                        'share': True,
+                        'action_id': wiz.portal_id.home_action_id and wiz.portal_id.home_action_id.id or False,
+                        'partner_id': u.partner_id and u.partner_id.id,
+                        'groups_id': [(6, 0, [])],
+                    } for u in wiz.user_ids if u.user_email not in existing_logins ]
             for new_user_data in new_users_data:
                 portal_obj.write(cr, ROOT_UID, [wiz.portal_id.id],
                     {'users': [(0, 0, new_user_data)]}, context0)
-                
+
                 created_user = user_obj.search(cr, ROOT_UID, [('user_email','=', new_user_data['login']),('partner_id','=', new_user_data['partner_id'])])
                 add_users.append(created_user[0])
-                
-            #add the user relationship in portal.        
+
+            #add the user relationship in portal.
             for add_user in add_users:
-                if add_user not in portal_users: 
-                    portal_users.append(add_user)   
-                # add the existing user and new created USER     
+                if add_user not in portal_users:
+                    portal_users.append(add_user)
+                # add the existing user and new created USER
                 portal_obj.write(cr, ROOT_UID, [wiz.portal_id.id],
                     {'users': [(6, 0,portal_users)]}, context0)
-                
+
             #delete the user relationship from portal.
->>>>>>> 724dcc48
             portal_obj.write(cr, ROOT_UID, [wiz.portal_id.id],
                 {'users': [(3, user_data) for user_data in remove_users]}, context0)
-                
+
             #unlink res user when portal user not in any portal.
             all_portal_user = self.get_all_portal_user(cr)
             user_obj.unlink(cr, ROOT_UID, [remove_user for remove_user in remove_users if remove_user not in all_portal_user])
@@ -284,13 +255,13 @@
             for dest_uid in add_users:
                 if dest_uid not in portal_users:
                     dest_users.append(user_obj.browse(cr, ROOT_UID, dest_uid))
-                
+
             for dest_user in dest_users:
                 context['lang'] = dest_user.context_lang
                 data['login'] = dest_user.login
                 data['password'] = dest_user.password
                 data['name'] = dest_user.name
-                
+
                 email_from = user.user_email
                 email_to = dest_user.user_email
                 subject = _(WELCOME_EMAIL_SUBJECT) % data
@@ -299,7 +270,7 @@
                 if not res:
                     _logger.warning(
                         'Failed to send email from %s to %s', email_from, email_to)
-        
+
         return {'type': 'ir.actions.act_window_close'}
 
 wizard()
@@ -319,7 +290,7 @@
             help="The user's real name"),
         'user_email': fields.char(size=64, required=True,
             string='Email',
-            help="Will be used as user login.  "  
+            help="Will be used as user login.  "
                  "Also necessary to send the account information to new users"),
         'lang': fields.selection(_lang_get, required=True,
             string='Language',
@@ -339,11 +310,11 @@
         (_check_email, 'Invalid email address', ['email']),
     ]
 
-    _defaults = {  
+    _defaults = {
         'lang': lambda self,cr,uid,c: self.pool.get('res.users').browse(cr, uid, uid, c).partner_id.lang or 'en_US',
         'partner_id': lambda self, cr, uid, ctx: ctx.get('partner_id', False),
         }
-    
+
 wizard_user()
 
 # vim:expandtab:smartindent:tabstop=4:softtabstop=4:shiftwidth=4: