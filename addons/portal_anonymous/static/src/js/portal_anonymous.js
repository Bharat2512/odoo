openerp.portal_anonymous = function(instance) {

    instance.web.Login.include({
        start: function() {
            var self = this;
            return $.when(this._super()).then(function() {
                var params = $.deparam($.param.querystring());
                var dblist = self.db_list || [];
                if (!self.session.session_is_valid() && dblist.length === 1 && (!params.token || !params.login)) {
                    self.remember_credentials = false;
                    // XXX get login/pass from server (via a rpc call) ?
                    return self.do_login(dblist[0], 'anonymous', 'anonymous');
                }
            });
        },
    });

    instance.web.UserMenu.include({
        init: function(parent) {
            this._super(parent);
            if (this.session.username == 'anonymous') {
                this.template = 'UserMenu.portal_anonymous';
                this.do_update = function() {};     // avoid change of avatar
            }
        },
        start: function() {
            var self = this;
            this._super.apply(this, arguments);
            this.$el.find('a.login').click(function() {
                var p = self.getParent();
                var am = p.action_manager;
                p.$el.find('.oe_leftbar').hide();
                am.do_action({
                    type:'ir.actions.client',
                    tag:'login',
                    target: 'current',
                    params: {
                        login_successful: function() {
                            am.do_action("reload");
                        }
                    }
                });
            });
        }
    });

    instance.web.WebClient.include({
        check_timezone: function() {
            if (this.session.username !== 'anonymous') {
                return this._super.apply(this, arguments);
            }
            return false;
        },
<<<<<<< HEAD
        // Avoid browser preloading
        show_application: function() {
            var params = $.deparam($.param.querystring());
            if (!!params.token || !!params.login) {
                return this.show_login();
            }
            return this._super();
        },
=======
>>>>>>> f881997d
    });

};<|MERGE_RESOLUTION|>--- conflicted
+++ resolved
@@ -1,12 +1,51 @@
 openerp.portal_anonymous = function(instance) {
+
+    instance.web.Session.include({
+        load_translations: function() {
+            var self = this;
+            // browser_lang can contain 'xx' or 'xx_XX'
+            // we use the 'xx' to find matching languages installed in the DB
+            var browser_lang = (navigator.language || navigator.userLanguage).replace('-', '_');
+            // By default for anonymous session.user_context.lang === 'en_US',
+            // so do nothing if browser_lang is contained in 'en_US' (like 'en' or 'en_US')
+            if (this.username === 'anonymous' && this.user_context.lang.indexOf(browser_lang) === -1) {
+                return (new instance.web.Model('res.lang')).query(['code', 'iso_code'])
+                    .filter([['code', 'like', browser_lang.substring(0, 2).toLowerCase()]]).all()
+                .then(function(langs) {
+                    // If langs is empty (OpenERP doesn't support the language),
+                    // then don't change session.user_context.lang
+                    if (langs.length > 0) {
+                        // Try to get the right user preference in the browser, else
+                        // get the shortest language returned ('xx' country code) or
+                        // just the first one
+                        var l = _.filter(langs, function(lang) { return lang.code === browser_lang || lang.iso_code === browser_lang; });
+                        if (!_.isEmpty(l)) {
+                            self.user_context.lang = l[0].code;
+                        } else {
+                            l = _.filter(langs, function(lang) {
+                                return lang.iso_code === _.pluck(langs, 'iso_code')
+                                    .sort(function(a, b) {
+                                        return a.length - b.length;
+                                    })[0];
+                            });
+                            self.user_context.lang = l[0].code;
+                        }
+                    }
+                    return self.rpc('/web/webclient/translations', { mods: self.module_list, lang: self.user_context.lang }).done(function(trans) {
+                        instance.web._t.database.set_bundle(trans);
+                    });
+                });
+            }
+            return this._super();
+        },
+    });
 
     instance.web.Login.include({
         start: function() {
             var self = this;
             return $.when(this._super()).then(function() {
-                var params = $.deparam($.param.querystring());
                 var dblist = self.db_list || [];
-                if (!self.session.session_is_valid() && dblist.length === 1 && (!params.token || !params.login)) {
+                if (!self.session.session_is_valid() && dblist.length === 1 && _.isEmpty(self.params)) {
                     self.remember_credentials = false;
                     // XXX get login/pass from server (via a rpc call) ?
                     return self.do_login(dblist[0], 'anonymous', 'anonymous');
@@ -51,17 +90,6 @@
             }
             return false;
         },
-<<<<<<< HEAD
-        // Avoid browser preloading
-        show_application: function() {
-            var params = $.deparam($.param.querystring());
-            if (!!params.token || !!params.login) {
-                return this.show_login();
-            }
-            return this._super();
-        },
-=======
->>>>>>> f881997d
     });
 
 };