# -*- coding: utf-8 -*-
##############################################################################
#
#    OpenERP, Open Source Management Solution
#    Copyright (C) 2004-2011 OpenERP S.A (<http://www.openerp.com>).
#
#    This program is free software: you can redistribute it and/or modify
#    it under the terms of the GNU Affero General Public License as
#    published by the Free Software Foundation, either version 3 of the
#    License, or (at your option) any later version.
#
#    This program is distributed in the hope that it will be useful,
#    but WITHOUT ANY WARRANTY; without even the implied warranty of
#    MERCHANTABILITY or FITNESS FOR A PARTICULAR PURPOSE.  See the
#    GNU Affero General Public License for more details.
#
#    You should have received a copy of the GNU Affero General Public License
#    along with this program.  If not, see <http://www.gnu.org/licenses/>.
#
##############################################################################

from openerp.osv import osv, fields
from openerp import SUPERUSER_ID

class crm_contact_us(osv.TransientModel):
    """ Create new leads through the "contact us" form """
    _name = 'portal_crm.crm_contact_us'
    _description = 'Contact form for the portal'
    _inherit = 'crm.lead'
    _columns = {
        'company_ids' : fields.many2many('res.company', string='Companies', readonly=True),
    }

    def _get_companies(self, cr, uid, context=None):
        """
        Fetch companies in order to display them in the wizard view

        @return a list of ids of the companies
        """
        r = self.pool.get('res.company').search(cr, uid, [], context=context)
        return r

    def _get_user_name(self, cr, uid, context=None):
        """
        If the user is logged in (i.e. not anonymous), get the user's name to
        pre-fill the partner_name field.
        Same goes for the other _get_user_attr methods.

        @return current user's name if the user isn't "anonymous", None otherwise
        """
        user = self.pool.get('res.users').read(cr, uid, uid, ['login'], context)

        if (user['login'] != 'anonymous'):
            return self.pool.get('res.users').name_get(cr, uid, uid, context)[0][1]
        else:
            return None

    def _get_user_email(self, cr, uid, context=None):
        user = self.pool.get('res.users').read(cr, uid, uid, ['login', 'email'], context)

        if (user['login'] != 'anonymous' and user['email']):
            return user['email']
        else:
            return None

    def _get_user_phone(self, cr, uid, context=None):
        user = self.pool.get('res.users').read(cr, uid, uid, ['login', 'phone'], context)

        if (user['login'] != 'anonymous' and user['phone']):
            return user['phone']
        else:
            return None

    _defaults = {
        'partner_name': _get_user_name,
        'email_from': _get_user_email,
        'phone': _get_user_phone,
        'company_ids': _get_companies,
    }

    def create(self, cr, uid, values, context=None):
        """
        Since they are potentially sensitive, we don't want any user to be able
        to read datas generated through this module.  Therefore we'll write
        these information directly in the crm.lead table and leave blank
        entries in the contact table.
        This is why the create() method is overwritten.
        """
        crm_lead = self.pool.get('crm.lead')

        """
        Because of the complex inheritance of the crm.lead model and the other
        models implied (like mail.thread, among others, that performs a read
        when its create() method is called (in method message_get_subscribers()),
        it is quite complicated to set proper rights for this object.
        Therefore, user SUPERUSER_ID will perform the creation.
        """
        values['contact_name'] = values['partner_name']
        crm_lead.create(cr, SUPERUSER_ID, dict(values, user_id=False), context)

        """
        Create an empty record in the contact table.
        Since the 'name' field is mandatory, give an empty string to avoid an integrity error.
        Pass mail_create_nosubscribe key in context because otherwise the inheritance
        leads to a message_subscribe_user, that triggers access right issues.
        """
        empty_values = dict((k, False) if k != 'name' else (k, '') for k, v in values.iteritems())
<<<<<<< HEAD
        return super(crm_contact_us, self).create(cr, uid, empty_values, {'mail_create_nosubscribe': True})
=======
        return super(crm_contact_us, self).create(cr, SUPERUSER_ID, empty_values, {'mail_nosubscribe': True})
>>>>>>> 58f22ff9

    def submit(self, cr, uid, ids, context=None):
        """ When the form is submitted, redirect the user to a "Thanks" message """
        return {
            'type': 'ir.actions.act_window',
            'view_mode': 'form',
            'view_type': 'form',
            'res_model': self._name,
            'res_id': ids[0],
            'view_id': self.pool.get('ir.model.data').get_object_reference(cr, uid, 'portal_crm', 'wizard_contact_form_view_thanks')[1],
            'target': 'new',
        }

    def _needaction_domain_get(self, cr, uid, context=None):
        """
        This model doesn't need the needactions mechanism inherited from
        crm_lead, so simply override the method to return an empty domain
        and, therefore, 0 needactions.
        """
        return False<|MERGE_RESOLUTION|>--- conflicted
+++ resolved
@@ -105,11 +105,7 @@
         leads to a message_subscribe_user, that triggers access right issues.
         """
         empty_values = dict((k, False) if k != 'name' else (k, '') for k, v in values.iteritems())
-<<<<<<< HEAD
-        return super(crm_contact_us, self).create(cr, uid, empty_values, {'mail_create_nosubscribe': True})
-=======
-        return super(crm_contact_us, self).create(cr, SUPERUSER_ID, empty_values, {'mail_nosubscribe': True})
->>>>>>> 58f22ff9
+        return super(crm_contact_us, self).create(cr, SUPERUSER_ID, empty_values, {'mail_create_nosubscribe': True})
 
     def submit(self, cr, uid, ids, context=None):
         """ When the form is submitted, redirect the user to a "Thanks" message """
