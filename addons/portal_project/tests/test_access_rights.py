--- conflicted
+++ resolved
@@ -100,11 +100,7 @@
         self.project_task.write(cr, self.user_projectuser_id, task_ids, {'description': 'TestDescription'})
 
         # Do: Bert reads project -> crash, no group
-<<<<<<< HEAD
-        self.assertRaises(except_orm, self.project_project.read, cr, self.user_none_id, [pigs_id], ['state'])
-=======
-        self.assertRaises(AccessError, self.project_project.read, cr, self.user_none_id, pigs_id, ['name'])
->>>>>>> 6400ffb5
+        self.assertRaises(AccessError, self.project_project.read, cr, self.user_none_id, [pigs_id], ['state'])
         # Test: no project task visible
         self.assertRaises(AccessError, self.project_task.search, cr, self.user_none_id, [('project_id', '=', pigs_id)])
         # Test: no project task readable
@@ -123,13 +119,8 @@
         # Test: no project task writable
         self.assertRaises(AccessError, self.project_task.write, cr, self.user_portal_id, task_ids, {'description': 'TestDescription'})
 
-<<<<<<< HEAD
-        # Do: Donovan reads project -> ok (anonymous ok public)
-        self.project_project.read(cr, self.user_anonymous_id, [pigs_id], ['state'])
-=======
         # Do: Donovan reads project -> ok (public)
-        self.project_project.read(cr, self.user_public_id, pigs_id, ['name'])
->>>>>>> 6400ffb5
+        self.project_project.read(cr, self.user_public_id, [pigs_id], ['state'])
         # Test: all project tasks visible
         task_ids = self.project_task.search(cr, self.user_public_id, [('project_id', '=', pigs_id)])
         self.assertEqual(set(task_ids), test_task_ids,
@@ -153,11 +144,7 @@
                          'access rights: project user cannot see all tasks of a portal project')
 
         # Do: Bert reads project -> crash, no group
-<<<<<<< HEAD
-        self.assertRaises(except_orm, self.project_project.read, cr, self.user_none_id, [pigs_id], ['state'])
-=======
-        self.assertRaises(AccessError, self.project_project.read, cr, self.user_none_id, pigs_id, ['name'])
->>>>>>> 6400ffb5
+        self.assertRaises(AccessError, self.project_project.read, cr, self.user_none_id, [pigs_id], ['state'])
         # Test: no project task searchable
         self.assertRaises(AccessError, self.project_task.search, cr, self.user_none_id, [('project_id', '=', pigs_id)])
 
@@ -172,13 +159,8 @@
         self.assertEqual(set(task_ids), test_task_ids,
                          'access rights: portal user should see the followed tasks of a portal project')
 
-<<<<<<< HEAD
-        # Do: Donovan reads project -> ko (anonymous ko portal)
-        self.assertRaises(except_orm, self.project_project.read, cr, self.user_anonymous_id, [pigs_id], ['state'])
-=======
         # Do: Donovan reads project -> ko (public ko portal)
-        self.assertRaises(except_orm, self.project_project.read, cr, self.user_public_id, pigs_id, ['name'])
->>>>>>> 6400ffb5
+        self.assertRaises(except_orm, self.project_project.read, cr, self.user_public_id, [pigs_id], ['state'])
         # Test: no project task visible
         task_ids = self.project_task.search(cr, self.user_public_id, [('project_id', '=', pigs_id)])
         self.assertFalse(task_ids, 'access rights: public user should not see tasks of a portal project')
@@ -201,11 +183,7 @@
                          'access rights: project user cannot see all tasks of an employees project')
 
         # Do: Bert reads project -> crash, no group
-<<<<<<< HEAD
-        self.assertRaises(except_orm, self.project_project.read, cr, self.user_none_id, [pigs_id], ['state'])
-=======
-        self.assertRaises(AccessError, self.project_project.read, cr, self.user_none_id, pigs_id, ['name'])
->>>>>>> 6400ffb5
+        self.assertRaises(AccessError, self.project_project.read, cr, self.user_none_id, [pigs_id], ['state'])
 
         # Do: Chell reads project -> ko (portal ko employee)
         self.assertRaises(except_orm, self.project_project.read, cr, self.user_portal_id, [pigs_id], ['state'])
@@ -213,13 +191,8 @@
         task_ids = self.project_task.search(cr, self.user_portal_id, [('project_id', '=', pigs_id)])
         self.assertFalse(task_ids, 'access rights: portal user should not see tasks of an employees project, even if assigned')
 
-<<<<<<< HEAD
-        # Do: Donovan reads project -> ko (anonymous ko employee)
-        self.assertRaises(except_orm, self.project_project.read, cr, self.user_anonymous_id, [pigs_id], ['state'])
-=======
         # Do: Donovan reads project -> ko (public ko employee)
-        self.assertRaises(except_orm, self.project_project.read, cr, self.user_public_id, pigs_id, ['name'])
->>>>>>> 6400ffb5
+        self.assertRaises(except_orm, self.project_project.read, cr, self.user_public_id, [pigs_id], ['state'])
         # Test: no project task visible
         task_ids = self.project_task.search(cr, self.user_public_id, [('project_id', '=', pigs_id)])
         self.assertFalse(task_ids, 'access rights: public user should not see tasks of an employees project')
@@ -239,11 +212,7 @@
                          'access rights: employee user should not see tasks of a not-followed followers project, only assigned')
 
         # Do: Bert reads project -> crash, no group
-<<<<<<< HEAD
-        self.assertRaises(except_orm, self.project_project.read, cr, self.user_none_id, [pigs_id], ['state'])
-=======
-        self.assertRaises(AccessError, self.project_project.read, cr, self.user_none_id, pigs_id, ['name'])
->>>>>>> 6400ffb5
+        self.assertRaises(AccessError, self.project_project.read, cr, self.user_none_id, [pigs_id], ['state'])
 
         # Do: Chell reads project -> ko (portal ko employee)
         self.assertRaises(except_orm, self.project_project.read, cr, self.user_portal_id, [pigs_id], ['state'])
@@ -253,13 +222,8 @@
         self.assertEqual(set(task_ids), test_task_ids,
                          'access rights: portal user should not see tasks of a not-followed followers project, only assigned')
 
-<<<<<<< HEAD
-        # Do: Donovan reads project -> ko (anonymous ko employee)
-        self.assertRaises(except_orm, self.project_project.read, cr, self.user_anonymous_id, [pigs_id], ['state'])
-=======
         # Do: Donovan reads project -> ko (public ko employee)
-        self.assertRaises(except_orm, self.project_project.read, cr, self.user_public_id, pigs_id, ['name'])
->>>>>>> 6400ffb5
+        self.assertRaises(except_orm, self.project_project.read, cr, self.user_public_id, [pigs_id], ['state'])
         # Test: no project task visible
         task_ids = self.project_task.search(cr, self.user_public_id, [('project_id', '=', pigs_id)])
         self.assertFalse(task_ids, 'access rights: public user should not see tasks of a followers project')
@@ -284,10 +248,5 @@
         self.assertEqual(set(task_ids), test_task_ids,
                          'access rights: employee user should not see followed + assigned tasks of a follower project')
 
-<<<<<<< HEAD
-        # Do: Donovan reads project -> ko (anonymous ko follower even if follower)
-        self.assertRaises(except_orm, self.project_project.read, cr, self.user_anonymous_id, [pigs_id], ['state'])
-=======
         # Do: Donovan reads project -> ko (public ko follower even if follower)
-        self.assertRaises(except_orm, self.project_project.read, cr, self.user_public_id, pigs_id, ['name'])
->>>>>>> 6400ffb5
+        self.assertRaises(except_orm, self.project_project.read, cr, self.user_public_id, [pigs_id], ['state'])