# -*- coding: utf-8 -*-
##############################################################################
#
#    OpenERP, Open Source Management Solution
#    Copyright (C) 2004-2010 Tiny SPRL (<http://tiny.be>).
#
#    This program is free software: you can redistribute it and/or modify
#    it under the terms of the GNU Affero General Public License as
#    published by the Free Software Foundation, either version 3 of the
#    License, or (at your option) any later version.
#
#    This program is distributed in the hope that it will be useful,
#    but WITHOUT ANY WARRANTY; without even the implied warranty of
#    MERCHANTABILITY or FITNESS FOR A PARTICULAR PURPOSE.  See the
#    GNU Affero General Public License for more details.
#
#    You should have received a copy of the GNU Affero General Public License
#    along with this program.  If not, see <http://www.gnu.org/licenses/>.
#
##############################################################################

import time

from openerp import SUPERUSER_ID
from openerp.osv import fields, osv
import openerp.addons.decimal_precision as dp
from openerp.tools.translate import _
import openerp

class procurement_group(osv.osv):
    '''
    The procurement group class is used to group products together
    when computing procurements. (tasks, physical products, ...)

    The goal is that when you have one sale order of several products
    and the products are pulled from the same or several location(s), to keep
    having the moves grouped into pickings that represent the sale order.

    Used in: sales order (to group delivery order lines like the so), pull/push
    rules (to pack like the delivery order), on orderpoints (e.g. for wave picking
    all the similar products together).

    Grouping is made only if the source and the destination is the same.
    Suppose you have 4 lines on a picking from Output where 2 lines will need
    to come from Input (crossdock) and 2 lines coming from Stock -> Output As
    the four procurement orders will have the same group ids from the SO, the
    move from input will have a stock.picking with 2 grouped lines and the move
    from stock will have 2 grouped lines also.

    The name is usually the name of the original document (sale order) or a
    sequence computed if created manually.
    '''
    _name = 'procurement.group'
    _description = 'Procurement Requisition'
    _order = "id desc"
    _columns = {
        'name': fields.char('Reference', required=True),
        'move_type': fields.selection([
            ('direct', 'Partial'), ('one', 'All at once')],
            'Delivery Method', required=True),
        'procurement_ids': fields.one2many('procurement.order', 'group_id', 'Procurements'),
    }
    _defaults = {
        'name': lambda self, cr, uid, c: self.pool.get('ir.sequence').get(cr, uid, 'procurement.group') or '',
        'move_type': lambda self, cr, uid, c: 'one'
    }

class procurement_rule(osv.osv):
    '''
    A rule describe what a procurement should do; produce, buy, move, ...
    '''
    _name = 'procurement.rule'
    _description = "Procurement Rule"
    _order = "name"

    def _get_action(self, cr, uid, context=None):
        return []

    _columns = {
        'name': fields.char('Name', required=True,
            help="This field will fill the packing origin and the name of its moves"),
        'group_propagation_option': fields.selection([('none', 'Leave Empty'), ('propagate', 'Propagate'), ('fixed', 'Fixed')], string="Propagation of Procurement Group"),
        'group_id': fields.many2one('procurement.group', 'Fixed Procurement Group'),
        'action': fields.selection(selection=lambda s, cr, uid, context=None: s._get_action(cr, uid, context=context),
            string='Action', required=True),
        'sequence': fields.integer('Sequence'),
        'company_id': fields.many2one('res.company', 'Company'),
    }

    _defaults = {
        'group_propagation_option': 'propagate',
        'sequence': 20,
    }


class procurement_order(osv.osv):
    """
    Procurement Orders
    """
    _name = "procurement.order"
    _description = "Procurement"
    _order = 'priority desc, date_planned, id asc'
    _inherit = ['mail.thread']
    _log_create = False
    _columns = {
        'name': fields.text('Description', required=True),

        'origin': fields.char('Source Document', size=64,
            help="Reference of the document that created this Procurement.\n"
            "This is automatically completed by OpenERP."),
        'company_id': fields.many2one('res.company', 'Company', required=True),

        # These two fields are used for shceduling
        'priority': fields.selection([('0', 'Not urgent'), ('1', 'Normal'), ('2', 'Urgent'), ('3', 'Very Urgent')], 'Priority', required=True, select=True, track_visibility='onchange'),
        'date_planned': fields.datetime('Scheduled Date', required=True, select=True, track_visibility='onchange'),

        'group_id': fields.many2one('procurement.group', 'Procurement Group'),
        'rule_id': fields.many2one('procurement.rule', 'Rule', track_visibility='onchange', help="Chosen rule for the procurement resolution. Usually chosen by the system but can be manually set by the procurement manager to force an unusual behavior."),

        'product_id': fields.many2one('product.product', 'Product', required=True, states={'confirmed': [('readonly', False)]}, readonly=True),
        'product_qty': fields.float('Quantity', digits_compute=dp.get_precision('Product Unit of Measure'), required=True, states={'confirmed': [('readonly', False)]}, readonly=True),
        'product_uom': fields.many2one('product.uom', 'Product Unit of Measure', required=True, states={'confirmed': [('readonly', False)]}, readonly=True),

        'product_uos_qty': fields.float('UoS Quantity', states={'confirmed': [('readonly', False)]}, readonly=True),
        'product_uos': fields.many2one('product.uom', 'Product UoS', states={'confirmed': [('readonly', False)]}, readonly=True),

        'state': fields.selection([
            ('cancel', 'Cancelled'),
            ('confirmed', 'Confirmed'),
            ('exception', 'Exception'),
            ('running', 'Running'),
            ('done', 'Done')
        ], 'Status', required=True, track_visibility='onchange'),
    }

    _defaults = {
        'state': 'confirmed',
        'priority': '1',
        'date_planned': lambda *a: time.strftime('%Y-%m-%d %H:%M:%S'),
        'company_id': lambda self, cr, uid, c: self.pool.get('res.company')._company_default_get(cr, uid, 'procurement.order', context=c)
    }

    def unlink(self, cr, uid, ids, context=None):
        procurements = self.read(cr, uid, ids, ['state'], context=context)
        unlink_ids = []
        for s in procurements:
            if s['state'] in ['draft', 'cancel']:
                unlink_ids.append(s['id'])
            else:
                raise osv.except_osv(_('Invalid Action!'),
                        _('Cannot delete Procurement Order(s) which are in %s state.') % s['state'])
        return osv.osv.unlink(self, cr, uid, unlink_ids, context=context)

    def do_view_procurements(self, cr, uid, ids, context=None):
        '''
        This function returns an action that display existing procurement orders
        of same procurement group of given ids.
        '''
        mod_obj = self.pool.get('ir.model.data')
        act_obj = self.pool.get('ir.actions.act_window')
        result = mod_obj.get_object_reference(cr, uid, 'procurement', 'do_view_procurements')
        id = result and result[1] or False
        result = act_obj.read(cr, uid, [id], context=context)[0]
        group_ids = set([proc.group_id.id for proc in self.browse(cr, uid, ids, context=context) if proc.group_id])
        result['domain'] = "[('group_id','in',[" + ','.join(map(str, list(group_ids))) + "])]"
        return result

    def onchange_product_id(self, cr, uid, ids, product_id, context=None):
        """ Finds UoM and UoS of changed product.
        @param product_id: Changed id of product.
        @return: Dictionary of values.
        """
        if product_id:
            w = self.pool.get('product.product').browse(cr, uid, product_id, context=context)
            v = {
                'product_uom': w.uom_id.id,
                'product_uos': w.uos_id and w.uos_id.id or w.uom_id.id
            }
            return {'value': v}
        return {}

    def get_cancel_ids(self, cr, uid, ids, context=None):
        return [proc.id for proc in self.browse(cr, uid, ids, context=context) if proc.state != 'done']

    def cancel(self, cr, uid, ids, context=None):
        #cancel only the procurements that aren't done already
        to_cancel_ids = self.get_cancel_ids(cr, uid, ids, context=context)
        if to_cancel_ids:
            return self.write(cr, uid, to_cancel_ids, {'state': 'cancel'}, context=context)

    def reset_to_confirmed(self, cr, uid, ids, context=None):
        return self.write(cr, uid, ids, {'state': 'confirmed'}, context=context)

    def run(self, cr, uid, ids, context=None):
        for procurement_id in ids:
            #we intentionnaly do the browse under the for loop to avoid caching all ids which would be ressource greedy
            #and useless as we'll make a refresh later that will invalidate all the cache (and thus the next iteration
            #will fetch all the ids again) 
            procurement = self.browse(cr, uid, procurement_id, context=context)
            if procurement.state not in ("running", "done"):
                if self._assign(cr, uid, procurement, context=context):
                    procurement.refresh()
                    res = self._run(cr, uid, procurement, context=context or {})
                    if res:
                        self.write(cr, uid, [procurement.id], {'state': 'running'}, context=context)
                    else:
                        self.write(cr, uid, [procurement.id], {'state': 'exception'}, context=context)
                else:
                    self.message_post(cr, uid, [procurement.id], body=_('No rule matching this procurement'), context=context)
                    self.write(cr, uid, [procurement.id], {'state': 'exception'}, context=context)
        return True

    def check(self, cr, uid, ids, context=None):
        done_ids = []
        for procurement in self.browse(cr, uid, ids, context=context):
            result = self._check(cr, uid, procurement, context=context)
            if result:
                done_ids.append(procurement.id)
        if done_ids:
            self.write(cr, uid, done_ids, {'state': 'done'}, context=context)
        return done_ids

    #
    # Method to overwrite in different procurement modules
    #
    def _find_suitable_rule(self, cr, uid, procurement, context=None):
        '''This method returns a procurement.rule that depicts what to do with the given procurement
        in order to complete its needs. It returns False if no suiting rule is found.
            :param procurement: browse record
            :rtype: int or False
        '''
        return False

    def _assign(self, cr, uid, procurement, context=None):
        '''This method check what to do with the given procurement in order to complete its needs.
        It returns False if no solution is found, otherwise it stores the matching rule (if any) and
        returns True.
            :param procurement: browse record
            :rtype: boolean
        '''
        #if the procurement already has a rule assigned, we keep it (it has a higher priority as it may have been chosen manually)
        if procurement.rule_id:
            return True
        elif procurement.product_id.type != 'service':
            rule_id = self._find_suitable_rule(cr, uid, procurement, context=context)
            if rule_id:
                self.write(cr, uid, [procurement.id], {'rule_id': rule_id}, context=context)
                return True
        return False

    def _run(self, cr, uid, procurement, context=None):
        '''This method implements the resolution of the given procurement
            :param procurement: browse record
            :returns: True if the resolution of the procurement was a success, False otherwise to set it in exception
        '''
        return True

    def _check(self, cr, uid, procurement, context=None):
        '''Returns True if the given procurement is fulfilled, False otherwise
            :param procurement: browse record
            :rtype: boolean
        '''
        return False

<<<<<<< HEAD
    #
    # Scheduler
    #
    def run_scheduler(self, cr, uid, use_new_cursor=False, context=None):
=======
    def action_confirm(self, cr, uid, ids, context=None):
        """ Confirms procurement and writes exception message if any.
        @return: True
        """
        move_obj = self.pool.get('stock.move')
        for procurement in self.browse(cr, uid, ids, context=context):
            if procurement.product_qty <= 0.00:
                raise osv.except_osv(_('Data Insufficient!'),
                    _('Please check the quantity in procurement order(s) for the product "%s", it should not be 0 or less!' % procurement.product_id.name))
            if procurement.product_id.type in ('product', 'consu'):
                if not procurement.move_id:
                    source = procurement.location_id.id
                    if procurement.procure_method == 'make_to_order':
                        source = procurement.product_id.property_stock_procurement.id
                    id = move_obj.create(cr, uid, {
                        'name': procurement.name,
                        'location_id': source,
                        'location_dest_id': procurement.location_id.id,
                        'product_id': procurement.product_id.id,
                        'product_qty': procurement.product_qty,
                        'product_uom': procurement.product_uom.id,
                        'date_expected': procurement.date_planned,
                        'state': 'draft',
                        'company_id': procurement.company_id.id,
                        'auto_validate': True,
                    })
                    move_obj.action_confirm(cr, uid, [id], context=context)
                    self.write(cr, uid, [procurement.id], {'move_id': id, 'close_move': 1})
        self.write(cr, uid, ids, {'state': 'confirmed', 'message': ''})
        return True

    def action_move_assigned(self, cr, uid, ids, context=None):
        """ Changes procurement state to Running and writes message.
        @return: True
        """
        message = _('Products reserved from stock.')
        self.write(cr, uid, ids, {'state': 'running',
                'message': message}, context=context)
        self.message_post(cr, uid, ids, body=message, context=context)
        return True

    def _check_make_to_stock_service(self, cr, uid, procurement, context=None):
        """
           This method may be overrided by objects that override procurement.order
           for computing their own purpose
        @return: True"""
        return True

    def _check_make_to_stock_product(self, cr, uid, procurement, context=None):
        """ Checks procurement move state.
        @param procurement: Current procurement.
        @return: True or move id.
        """
        ok = True
        if procurement.move_id:
            message = False
            id = procurement.move_id.id
            if not (procurement.move_id.state in ('done','assigned','cancel')):
                ok = ok and self.pool.get('stock.move').action_assign(cr, uid, [id])
                order_point_id = self.pool.get('stock.warehouse.orderpoint').search(cr, uid, [('product_id', '=', procurement.product_id.id)], context=context)
                if not order_point_id and not ok:
                    message = _("Not enough stock and no minimum orderpoint rule defined.")
                elif not ok:
                    message = _("Not enough stock.")

                if message:
                    message = _("Procurement '%s' is in exception: ") % (procurement.name) + message
                    #temporary context passed in write to prevent an infinite loop
                    ctx_wkf = dict(context or {})
                    ctx_wkf['workflow.trg_write.%s' % self._name] = False
                    self.write(cr, uid, [procurement.id], {'message': message},context=ctx_wkf)
        return ok

    def step_workflow(self, cr, uid, ids, context=None):
        """ Don't trigger workflow for the element specified in trigger """
        wkf_op_key = 'workflow.trg_write.%s' % self._name
        if context and not context.get(wkf_op_key, True):
            # make sure we don't have a trigger loop while processing triggers
            return 
        return super(procurement_order, self).step_workflow(cr, uid, ids, context=context)

    def action_produce_assign_service(self, cr, uid, ids, context=None):
        """ Changes procurement state to Running.
        @return: True
        """
        for procurement in self.browse(cr, uid, ids, context=context):
            self.write(cr, uid, [procurement.id], {'state': 'running'})
        return True

    def action_produce_assign_product(self, cr, uid, ids, context=None):
        """ This is action which call from workflow to assign production order to procurements
        @return: True
        """
        return 0


    def action_po_assign(self, cr, uid, ids, context=None):
        """ This is action which call from workflow to assign purchase order to procurements
        @return: True
        """
        return 0

    # XXX action_cancel() should accept a context argument
    def action_cancel(self, cr, uid, ids):
        """Cancel Procurements and either cancel or assign the related Stock Moves, depending on the procurement configuration.
        
        @return: True
        """
        to_assign = []
        to_cancel = []
        move_obj = self.pool.get('stock.move')
        for proc in self.browse(cr, uid, ids):
            if proc.close_move and proc.move_id:
                if proc.move_id.state not in ('done', 'cancel'):
                    to_cancel.append(proc.move_id.id)
            else:
                if proc.move_id and proc.move_id.state == 'waiting':
                    to_assign.append(proc.move_id.id)
        if len(to_cancel):
            move_obj.action_cancel(cr, uid, to_cancel)
        if len(to_assign):
            move_obj.write(cr, uid, to_assign, {'state': 'confirmed'})
            move_obj.action_assign(cr, uid, to_assign)
        self.write(cr, uid, ids, {'state': 'cancel'})
        for id in ids:
            workflow.trg_trigger(uid, 'procurement.order', id, cr)
        return True

    def action_check_finished(self, cr, uid, ids):
        return self.check_move_done(cr, uid, ids)

    def action_check(self, cr, uid, ids):
        """ Checks procurement move state whether assigned or done.
        @return: True
        """
        ok = False
        for procurement in self.browse(cr, uid, ids):
            if procurement.move_id and procurement.move_id.state == 'assigned' or procurement.move_id.state == 'done':
                self.action_done(cr, uid, [procurement.id])
                ok = True
        return ok

    def action_ready(self, cr, uid, ids):
        """ Changes procurement state to Ready.
        @return: True
        """
        res = self.write(cr, uid, ids, {'state': 'ready'})
        return res

    def action_done(self, cr, uid, ids):
        """ Changes procurement state to Done and writes Closed date.
        @return: True
        """
        move_obj = self.pool.get('stock.move')
        for procurement in self.browse(cr, uid, ids):
            if procurement.move_id:
                if procurement.close_move and (procurement.move_id.state <> 'done'):
                    move_obj.action_done(cr, uid, [procurement.move_id.id])
        res = self.write(cr, uid, ids, {'state': 'done', 'date_close': time.strftime('%Y-%m-%d')})
        for id in ids:
            workflow.trg_trigger(uid, 'procurement.order', id, cr)
        return res

class StockPicking(osv.osv):
    _inherit = 'stock.picking'
    def test_finished(self, cr, uid, ids):
        res = super(StockPicking, self).test_finished(cr, uid, ids)
        for picking in self.browse(cr, uid, ids):
            for move in picking.move_lines:
                if move.state == 'done' and move.procurements:
                    self.pool.get('procurement.order').signal_button_check(cr, uid, map(attrgetter('id'), move.procurements))
        return res

class stock_warehouse_orderpoint(osv.osv):
    """
    Defines Minimum stock rules.
    """
    _name = "stock.warehouse.orderpoint"
    _description = "Minimum Inventory Rule"

    def _get_draft_procurements(self, cr, uid, ids, field_name, arg, context=None):
        if context is None:
            context = {}
        result = {}
        procurement_obj = self.pool.get('procurement.order')
        for orderpoint in self.browse(cr, uid, ids, context=context):
            procurement_ids = procurement_obj.search(cr, uid , [('state', '=', 'draft'), ('product_id', '=', orderpoint.product_id.id), ('location_id', '=', orderpoint.location_id.id)])
            result[orderpoint.id] = procurement_ids
        return result

    def _check_product_uom(self, cr, uid, ids, context=None):
>>>>>>> 01d9ea6f
        '''
        Call the scheduler to check the procurement order. This is intented to be done for all existing companies at
        the same time, so we're running all the methods as SUPERUSER to avoid intercompany and access rights issues.

        @param self: The object pointer
        @param cr: The current row, from the database cursor,
        @param uid: The current user ID for security checks
        @param ids: List of selected IDs
        @param use_new_cursor: False or the dbname
        @param context: A standard dictionary for contextual values
        @return:  Dictionary of values
        '''
        if context is None:
            context = {}
        try:
            if use_new_cursor:
                cr = openerp.registry(use_new_cursor).db.cursor()

            # Run confirmed procurements
            while True:
                ids = self.search(cr, SUPERUSER_ID, [('state', '=', 'confirmed')], context=context)
                if not ids:
                    break
                self.run(cr, SUPERUSER_ID, ids, context=context)
                if use_new_cursor:
                    cr.commit()

            # Check if running procurements are done
            offset = 0
            while True:
                ids = self.search(cr, SUPERUSER_ID, [('state', '=', 'running')], offset=offset, context=context)
                if not ids:
                    break
                done = self.check(cr, SUPERUSER_ID, ids, context=context)
                offset += len(ids) - len(done)
                if use_new_cursor:
                    cr.commit()

        finally:
            if use_new_cursor:
                try:
                    cr.close()
                except Exception:
                    pass
        return {}
# vim:expandtab:smartindent:tabstop=4:softtabstop=4:shiftwidth=4:<|MERGE_RESOLUTION|>--- conflicted
+++ resolved
@@ -262,204 +262,10 @@
         '''
         return False
 
-<<<<<<< HEAD
     #
     # Scheduler
     #
     def run_scheduler(self, cr, uid, use_new_cursor=False, context=None):
-=======
-    def action_confirm(self, cr, uid, ids, context=None):
-        """ Confirms procurement and writes exception message if any.
-        @return: True
-        """
-        move_obj = self.pool.get('stock.move')
-        for procurement in self.browse(cr, uid, ids, context=context):
-            if procurement.product_qty <= 0.00:
-                raise osv.except_osv(_('Data Insufficient!'),
-                    _('Please check the quantity in procurement order(s) for the product "%s", it should not be 0 or less!' % procurement.product_id.name))
-            if procurement.product_id.type in ('product', 'consu'):
-                if not procurement.move_id:
-                    source = procurement.location_id.id
-                    if procurement.procure_method == 'make_to_order':
-                        source = procurement.product_id.property_stock_procurement.id
-                    id = move_obj.create(cr, uid, {
-                        'name': procurement.name,
-                        'location_id': source,
-                        'location_dest_id': procurement.location_id.id,
-                        'product_id': procurement.product_id.id,
-                        'product_qty': procurement.product_qty,
-                        'product_uom': procurement.product_uom.id,
-                        'date_expected': procurement.date_planned,
-                        'state': 'draft',
-                        'company_id': procurement.company_id.id,
-                        'auto_validate': True,
-                    })
-                    move_obj.action_confirm(cr, uid, [id], context=context)
-                    self.write(cr, uid, [procurement.id], {'move_id': id, 'close_move': 1})
-        self.write(cr, uid, ids, {'state': 'confirmed', 'message': ''})
-        return True
-
-    def action_move_assigned(self, cr, uid, ids, context=None):
-        """ Changes procurement state to Running and writes message.
-        @return: True
-        """
-        message = _('Products reserved from stock.')
-        self.write(cr, uid, ids, {'state': 'running',
-                'message': message}, context=context)
-        self.message_post(cr, uid, ids, body=message, context=context)
-        return True
-
-    def _check_make_to_stock_service(self, cr, uid, procurement, context=None):
-        """
-           This method may be overrided by objects that override procurement.order
-           for computing their own purpose
-        @return: True"""
-        return True
-
-    def _check_make_to_stock_product(self, cr, uid, procurement, context=None):
-        """ Checks procurement move state.
-        @param procurement: Current procurement.
-        @return: True or move id.
-        """
-        ok = True
-        if procurement.move_id:
-            message = False
-            id = procurement.move_id.id
-            if not (procurement.move_id.state in ('done','assigned','cancel')):
-                ok = ok and self.pool.get('stock.move').action_assign(cr, uid, [id])
-                order_point_id = self.pool.get('stock.warehouse.orderpoint').search(cr, uid, [('product_id', '=', procurement.product_id.id)], context=context)
-                if not order_point_id and not ok:
-                    message = _("Not enough stock and no minimum orderpoint rule defined.")
-                elif not ok:
-                    message = _("Not enough stock.")
-
-                if message:
-                    message = _("Procurement '%s' is in exception: ") % (procurement.name) + message
-                    #temporary context passed in write to prevent an infinite loop
-                    ctx_wkf = dict(context or {})
-                    ctx_wkf['workflow.trg_write.%s' % self._name] = False
-                    self.write(cr, uid, [procurement.id], {'message': message},context=ctx_wkf)
-        return ok
-
-    def step_workflow(self, cr, uid, ids, context=None):
-        """ Don't trigger workflow for the element specified in trigger """
-        wkf_op_key = 'workflow.trg_write.%s' % self._name
-        if context and not context.get(wkf_op_key, True):
-            # make sure we don't have a trigger loop while processing triggers
-            return 
-        return super(procurement_order, self).step_workflow(cr, uid, ids, context=context)
-
-    def action_produce_assign_service(self, cr, uid, ids, context=None):
-        """ Changes procurement state to Running.
-        @return: True
-        """
-        for procurement in self.browse(cr, uid, ids, context=context):
-            self.write(cr, uid, [procurement.id], {'state': 'running'})
-        return True
-
-    def action_produce_assign_product(self, cr, uid, ids, context=None):
-        """ This is action which call from workflow to assign production order to procurements
-        @return: True
-        """
-        return 0
-
-
-    def action_po_assign(self, cr, uid, ids, context=None):
-        """ This is action which call from workflow to assign purchase order to procurements
-        @return: True
-        """
-        return 0
-
-    # XXX action_cancel() should accept a context argument
-    def action_cancel(self, cr, uid, ids):
-        """Cancel Procurements and either cancel or assign the related Stock Moves, depending on the procurement configuration.
-        
-        @return: True
-        """
-        to_assign = []
-        to_cancel = []
-        move_obj = self.pool.get('stock.move')
-        for proc in self.browse(cr, uid, ids):
-            if proc.close_move and proc.move_id:
-                if proc.move_id.state not in ('done', 'cancel'):
-                    to_cancel.append(proc.move_id.id)
-            else:
-                if proc.move_id and proc.move_id.state == 'waiting':
-                    to_assign.append(proc.move_id.id)
-        if len(to_cancel):
-            move_obj.action_cancel(cr, uid, to_cancel)
-        if len(to_assign):
-            move_obj.write(cr, uid, to_assign, {'state': 'confirmed'})
-            move_obj.action_assign(cr, uid, to_assign)
-        self.write(cr, uid, ids, {'state': 'cancel'})
-        for id in ids:
-            workflow.trg_trigger(uid, 'procurement.order', id, cr)
-        return True
-
-    def action_check_finished(self, cr, uid, ids):
-        return self.check_move_done(cr, uid, ids)
-
-    def action_check(self, cr, uid, ids):
-        """ Checks procurement move state whether assigned or done.
-        @return: True
-        """
-        ok = False
-        for procurement in self.browse(cr, uid, ids):
-            if procurement.move_id and procurement.move_id.state == 'assigned' or procurement.move_id.state == 'done':
-                self.action_done(cr, uid, [procurement.id])
-                ok = True
-        return ok
-
-    def action_ready(self, cr, uid, ids):
-        """ Changes procurement state to Ready.
-        @return: True
-        """
-        res = self.write(cr, uid, ids, {'state': 'ready'})
-        return res
-
-    def action_done(self, cr, uid, ids):
-        """ Changes procurement state to Done and writes Closed date.
-        @return: True
-        """
-        move_obj = self.pool.get('stock.move')
-        for procurement in self.browse(cr, uid, ids):
-            if procurement.move_id:
-                if procurement.close_move and (procurement.move_id.state <> 'done'):
-                    move_obj.action_done(cr, uid, [procurement.move_id.id])
-        res = self.write(cr, uid, ids, {'state': 'done', 'date_close': time.strftime('%Y-%m-%d')})
-        for id in ids:
-            workflow.trg_trigger(uid, 'procurement.order', id, cr)
-        return res
-
-class StockPicking(osv.osv):
-    _inherit = 'stock.picking'
-    def test_finished(self, cr, uid, ids):
-        res = super(StockPicking, self).test_finished(cr, uid, ids)
-        for picking in self.browse(cr, uid, ids):
-            for move in picking.move_lines:
-                if move.state == 'done' and move.procurements:
-                    self.pool.get('procurement.order').signal_button_check(cr, uid, map(attrgetter('id'), move.procurements))
-        return res
-
-class stock_warehouse_orderpoint(osv.osv):
-    """
-    Defines Minimum stock rules.
-    """
-    _name = "stock.warehouse.orderpoint"
-    _description = "Minimum Inventory Rule"
-
-    def _get_draft_procurements(self, cr, uid, ids, field_name, arg, context=None):
-        if context is None:
-            context = {}
-        result = {}
-        procurement_obj = self.pool.get('procurement.order')
-        for orderpoint in self.browse(cr, uid, ids, context=context):
-            procurement_ids = procurement_obj.search(cr, uid , [('state', '=', 'draft'), ('product_id', '=', orderpoint.product_id.id), ('location_id', '=', orderpoint.location_id.id)])
-            result[orderpoint.id] = procurement_ids
-        return result
-
-    def _check_product_uom(self, cr, uid, ids, context=None):
->>>>>>> 01d9ea6f
         '''
         Call the scheduler to check the procurement order. This is intented to be done for all existing companies at
         the same time, so we're running all the methods as SUPERUSER to avoid intercompany and access rights issues.
@@ -476,7 +282,7 @@
             context = {}
         try:
             if use_new_cursor:
-                cr = openerp.registry(use_new_cursor).db.cursor()
+                cr = openerp.registry(use_new_cursor).cursor()
 
             # Run confirmed procurements
             while True:
