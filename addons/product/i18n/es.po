# Translation of OpenERP Server.
# This file contains the translation of the following modules:
#	* product
#
msgid ""
msgstr ""
"Project-Id-Version: OpenERP Server 6.0dev_rc3\n"
"Report-Msgid-Bugs-To: support@openerp.com\n"
<<<<<<< HEAD
"POT-Creation-Date: 2010-10-18 17:46+0000\n"
"PO-Revision-Date: 2010-11-14 07:35+0000\n"
=======
"POT-Creation-Date: 2010-11-18 16:12+0000\n"
"PO-Revision-Date: 2010-11-24 09:43+0000\n"
>>>>>>> cc7031ec
"Last-Translator: Jordi Esteve (www.zikzakmedia.com) "
"<jesteve@zikzakmedia.com>\n"
"Language-Team: \n"
"MIME-Version: 1.0\n"
"Content-Type: text/plain; charset=UTF-8\n"
"Content-Transfer-Encoding: 8bit\n"
<<<<<<< HEAD
"X-Launchpad-Export-Date: 2010-11-15 05:02+0000\n"
=======
"X-Launchpad-Export-Date: 2010-11-25 04:56+0000\n"
>>>>>>> cc7031ec
"X-Generator: Launchpad (build Unknown)\n"

#. module: product
#: model:product.template,name:product.product_product_ram512_product_template
msgid "DDR 512MB PC400"
msgstr "DDR 512MB PC400"

#. module: product
#: field:product.packaging,rows:0
msgid "Number of Layers"
msgstr "Número de capas"

#. module: product
#: code:addons/product/pricelist.py:0
#: constraint:product.pricelist.item:0
#, python-format
msgid ""
"Error ! You cannot assign the Main Pricelist as Other Pricelist in PriceList "
"Item!"
msgstr ""
"¡Error! No puede asignar la tarifa principal como Otra tarifa en un elemento "
"de la tarifa!"

#. module: product
#: help:product.pricelist.item,product_tmpl_id:0
msgid ""
"Set a template if this rule only apply to a template of product. Keep empty "
"for all products"
msgstr ""
"Indicar una plantilla si esta regla sólo se aplica a una plantilla de "
"producto. Dejarlo vacío para todos los productos"

#. module: product
#: constraint:ir.actions.act_window:0
msgid "Invalid model name in the action definition."
msgstr "Nombre de modelo no válido en la definición de acción."

#. module: product
#: model:product.category,name:product.cat1
msgid "Sellable"
msgstr "Vendible"

#. module: product
#: model:product.template,name:product.product_product_mb2_product_template
msgid "Mainboard ASUStek A7V8X-X"
msgstr "Placa madre ASUStek A7V8X-X"

#. module: product
#: help:product.template,seller_qty:0
msgid "This is minimum quantity to purchase from Main Supplier."
msgstr "Esta es la mínima cantidad a comprar al proveedor principal."

#. module: product
#: model:product.uom,name:product.uom_day
msgid "Day"
msgstr "Día"

#. module: product
#: view:product.product:0
msgid "UoM"
msgstr "UdM"

#. module: product
#: model:product.template,name:product.product_product_pc2_product_template
msgid "Basic+ PC (assembly on order)"
msgstr "PC Básico+ (ensamblado bajo pedido)"

#. module: product
#: field:product.product,incoming_qty:0
msgid "Incoming"
msgstr "Entrante"

#. module: product
#: field:product.template,mes_type:0
msgid "Measure Type"
msgstr "Tipo de medida"

#. module: product
#: help:res.partner,property_product_pricelist:0
msgid ""
"This pricelist will be used, instead of the default one, for sales to the "
"current partner"
msgstr ""
"Esta tarifa se utilizará, en lugar de la por defecto, para las ventas de la "
"empresa actual."

#. module: product
#: constraint:product.supplierinfo:0
msgid ""
"Error: The default UOM and the Supplier Product UOM must be in the same "
"category."
msgstr ""
"Error: La UdM por defecto y la UdM del proveedor del producto deben estar en "
"la misma categoría."

#. module: product
#: field:product.template,seller_qty:0
msgid "Supplier Quantity"
msgstr "Cantidad proveedor"

#. module: product
#: selection:product.template,mes_type:0
msgid "Fixed"
msgstr "Fijo"

#. module: product
#: code:addons/product/pricelist.py:0
#, python-format
msgid "Warning !"
msgstr "¡Atención!"

#. module: product
#: model:ir.actions.report.xml,name:product.report_product_pricelist
#: model:ir.model,name:product.model_product_pricelist
#: field:product.product,price:0
#: field:product.product,pricelist_id:0
#: view:product.supplierinfo:0
msgid "Pricelist"
msgstr "Tarifa"

#. module: product
#: view:product.product:0
#: view:product.template:0
msgid "Base Prices"
msgstr "Precios base"

#. module: product
#: field:product.pricelist.item,name:0
msgid "Rule Name"
msgstr "Nombre de regla"

#. module: product
#: field:product.product,code:0
#: field:product.product,default_code:0
msgid "Reference"
msgstr "Referencia"

#. module: product
#: constraint:product.category:0
msgid "Error ! You can not create recursive categories."
msgstr "¡Error! No puede crear categorías recursivas."

#. module: product
#: model:product.template,name:product.product_product_24_product_template
msgid "Keyboard"
msgstr "Teclado"

#. module: product
#: model:ir.model,name:product.model_res_partner
msgid "Partner"
msgstr "Empresa"

#. module: product
#: help:product.template,supply_method:0
msgid ""
"Produce will generate production order or tasks, according to the product "
"type. Purchase will trigger purchase orders when requested."
msgstr ""
"Producir generará órdenes de producción o tareas, de acuerdo al tipo de "
"producto. Comprar generará pedidos de compras cuando sea necesario."

#. module: product
#: selection:product.template,cost_method:0
msgid "Average Price"
msgstr "Precio medio"

#. module: product
#: help:product.pricelist.item,name:0
msgid "Explicit rule name for this pricelist line."
msgstr "Nombre de regla explícita para esta línea de tarifa."

#. module: product
#: model:ir.actions.act_window,name:product.product_uom_categ_form_action
#: model:ir.ui.menu,name:product.menu_product_uom_categ_form_action
msgid "Units of Measure Categories"
msgstr "Categorías de unidades de medida"

#. module: product
#: model:product.template,name:product.product_product_cpu1_product_template
msgid "Processor AMD Athlon XP 1800+"
msgstr "Procesador AMD Athlon XP 1800+"

#. module: product
#: model:product.template,name:product.product_product_20_product_template
msgid "HDD on demand"
msgstr "HDD bajo pedido"

#. module: product
#: field:product.price_list,price_list:0
msgid "PriceList"
msgstr "Tarifa"

#. module: product
#: field:product.supplierinfo,product_uom:0
#: view:product.template:0
msgid "UOM"
msgstr "UdM"

#. module: product
#: model:product.uom,name:product.product_uom_unit
msgid "PCE"
msgstr "Unidad"

#. module: product
#: view:product.template:0
msgid "Miscelleanous"
msgstr "Miscelánea"

#. module: product
#: model:product.template,name:product.product_product_worker0_product_template
msgid "Worker"
msgstr "Trabajador"

#. module: product
#: help:product.template,sale_ok:0
msgid ""
"Determines if the product can be visible in the list of product within a "
"selection from a sale order line."
msgstr ""
"Indica si el producto será visible en la lista de productos que aparece al "
"seleccionar un producto en una línea de pedido de venta."

#. module: product
#: model:product.pricelist.version,name:product.ver0
msgid "Default Public Pricelist Version"
msgstr "Versión de tarifa pública por defecto"

#. module: product
#: selection:product.template,cost_method:0
msgid "Standard Price"
msgstr "Precio estándar"

#. module: product
#: model:product.pricelist.type,name:product.pricelist_type_sale
#: field:res.partner,property_product_pricelist:0
msgid "Sale Pricelist"
msgstr "Tarifa de venta"

#. module: product
#: view:product.template:0
#: field:product.template,type:0
msgid "Product Type"
msgstr "Tipo de producto"

#. module: product
#: view:product.uom:0
msgid "  e.g: 1 * (this unit) = ratio * (reference unit)"
msgstr "  por ej.: 1 * (esta unidad) = ratio * (unidad referencia)"

#. module: product
#: code:addons/product/product.py:0
#, python-format
msgid "Products: "
msgstr "Productos: "

#. module: product
#: constraint:product.template:0
msgid "Error: UOS must be in a different category than the UOM"
msgstr "Error: La UdV debe estar en una categoría diferente que la UdM"

#. module: product
#: field:product.category,parent_id:0
msgid "Parent Category"
msgstr "Categoría padre"

#. module: product
#: help:product.product,outgoing_qty:0
msgid ""
"Quantities of products that are planned to leave in selected locations or "
"all internal if none have been selected."
msgstr ""
"Cantidades de productos que están previstos dejar en las ubicaciones "
"seleccionadas o todas las internas si no se ha seleccionado ninguna."

#. module: product
#: help:product.template,procure_method:0
msgid ""
"'Make to Stock': When needed, take from the stock or wait until re-"
"supplying. 'Make to Order': When needed, purchase or produce for the "
"procurement request."
msgstr ""
"'Obtener para stock': Cuando sea necesario, coger del stock o esperar hasta "
"que sea reabastecido. 'Obtener bajo pedido': Cuando sea necesario, comprar o "
"producir para la petición de abastecimiento."

#. module: product
#: model:process.node,note:product.process_node_supplier0
msgid "Supplier name, price, product code, ..."
msgstr "Nombre proveedor, precio, código producto, ..."

#. module: product
#: model:product.template,name:product.product_product_hdd3_product_template
msgid "HDD Seagate 7200.8 160GB"
msgstr "HDD Seagate 7200.8 160GB"

#. module: product
#: field:product.product,ean13:0
msgid "EAN13"
msgstr "EAN13"

#. module: product
#: field:product.template,seller_id:0
msgid "Main Supplier"
msgstr "Proveedor principal"

#. module: product
#: model:ir.actions.act_window,name:product.product_ul_form_action
#: model:ir.model,name:product.model_product_packaging
#: model:ir.ui.menu,name:product.menu_product_ul_form_action
#: view:product.packaging:0
#: view:product.product:0
#: view:product.ul:0
msgid "Packaging"
msgstr "Empaquetado"

#. module: product
#: view:product.product:0
#: field:product.template,categ_id:0
msgid "Category"
msgstr "Categoría"

#. module: product
#: help:product.pricelist.item,min_quantity:0
msgid ""
"The rule only applies if the partner buys/sells more than this quantity."
msgstr ""
"La regla sólo se aplica si la empresa compra/vende más de esta cantidad."

#. module: product
#: model:product.template,name:product.product_product_woodmm0_product_template
msgid "Wood 2mm"
msgstr "Madera 2mm"

#. module: product
#: field:product.price_list,qty1:0
msgid "Quantity-1"
msgstr "Cantidad-1"

#. module: product
#: help:product.packaging,ul_qty:0
msgid "The number of packages by layer"
msgstr "El número de paquetes por capa."

#. module: product
#: field:product.packaging,qty:0
msgid "Quantity by Package"
msgstr "Cantidad por paquete"

#. module: product
#: code:addons/product/pricelist.py:0
#, python-format
msgid ""
"Could not resolve product category, ' \\n                                    "
"'you have defined cyclic categories ' \\n                                    "
"'of products!"
msgstr ""
"¡No se puede resolver la categoría de producto, ' \\n                        "
"            'ha definido categorías cíclicas' \\n                            "
"        'de productos!"

#. module: product
#: view:product.product:0
#: view:product.template:0
#: field:product.template,state:0
msgid "Status"
msgstr "Estado"

#. module: product
#: help:product.template,categ_id:0
msgid "Select category for the current product"
msgstr "Seleccione la categoría para el producto actual."

#. module: product
#: field:product.product,outgoing_qty:0
msgid "Outgoing"
msgstr "Saliente"

#. module: product
#: selection:product.uom,uom_type:0
msgid "Reference UoM for this category"
msgstr "Referencia UdM para esta categoría"

#. module: product
#: model:product.price.type,name:product.list_price
msgid "Public Price"
msgstr "Precio al público"

#. module: product
#: field:product.price_list,qty5:0
msgid "Quantity-5"
msgstr "Cantidad-5"

#. module: product
#: model:product.category,name:product.product_category_10
msgid "IT components"
msgstr "Componentes TI"

#. module: product
#: field:product.template,product_manager:0
msgid "Product Manager"
msgstr "Responsable de producto"

#. module: product
#: field:product.supplierinfo,product_name:0
msgid "Supplier Product Name"
msgstr "Nombre producto proveedor"

#. module: product
#: model:product.template,name:product.product_product_pc3_product_template
msgid "Medium PC"
msgstr "PC Medio"

#. module: product
#: view:product.pricelist:0
msgid "Products Price Search"
msgstr "Buscar precio productos"

#. module: product
#: view:product.product:0
#: view:product.template:0
#: field:product.template,description_sale:0
msgid "Sale Description"
msgstr "Descripción de venta"

#. module: product
#: view:product.product:0
#: view:product.template:0
msgid "Storage Localisation"
msgstr "Ubicación en el almacén"

#. module: product
#: help:product.packaging,length:0
msgid "The length of the package"
msgstr "La longitud del paquete"

#. module: product
#: help:product.template,weight_net:0
msgid "The net weight in Kg."
msgstr "El peso neto en Kg."

#. module: product
#: help:product.template,state:0
msgid "Tells the user if he can use the product or not."
msgstr "Informa al usuario si puede usar el producto o no."

#. module: product
#: field:pricelist.partnerinfo,min_quantity:0
#: field:product.supplierinfo,qty:0
msgid "Quantity"
msgstr "Cantidad"

#. module: product
#: field:product.packaging,height:0
msgid "Height"
msgstr "Altura"

#. module: product
#: help:product.pricelist.version,date_end:0
msgid "Ending date for this pricelist version to be valid."
msgstr "Fecha de fin de validez de esta versión de tarifa."

#. module: product
#: model:product.category,name:product.cat0
msgid "All products"
msgstr "Todos los productos"

#. module: product
#: model:ir.model,name:product.model_pricelist_partnerinfo
msgid "pricelist.partnerinfo"
msgstr "pricelist.partnerinfo"

#. module: product
#: field:product.price_list,qty2:0
msgid "Quantity-2"
msgstr "Cantidad-2"

#. module: product
#: field:product.price_list,qty3:0
msgid "Quantity-3"
msgstr "Cantidad-3"

#. module: product
#: view:product.product:0
msgid "Codes"
msgstr "Códigos"

#. module: product
#: field:product.price_list,qty4:0
msgid "Quantity-4"
msgstr "Cantidad-4"

#. module: product
#: view:res.partner:0
msgid "Sales & Purchases"
msgstr "Ventas & Compras"

#. module: product
#: model:product.uom.categ,name:product.uom_categ_wtime
msgid "Working Time"
msgstr "Tiempo trabajo"

#. module: product
#: model:product.template,name:product.product_product_metalcleats0_product_template
msgid "Metal Cleats"
msgstr "Tacos de metal"

#. module: product
#: model:ir.model,name:product.model_product_uom_categ
msgid "Product uom categ"
msgstr "Categ. UdM de producto"

#. module: product
#: model:product.ul,name:product.product_ul_box
msgid "Box 20x20x40"
msgstr "Caja 20x20x40"

#. module: product
#: view:product.pricelist.item:0
msgid "Price Computation"
msgstr "Cálculo del precio"

#. module: product
#: field:product.template,purchase_ok:0
msgid "Can be Purchased"
msgstr "Puede ser comprado"

#. module: product
#: model:product.template,name:product.product_product_cpu2_product_template
msgid "High speed processor config"
msgstr "Config. Procesador alta velocidad"

#. module: product
#: model:process.transition,note:product.process_transition_supplierofproduct0
msgid ""
"1 or several supplier(s) can be linked to a product. All information stands "
"in the product form."
msgstr ""
"1 o varios proveedor(es) pueden ser relacionados con un producto. Toda la "
"información se encuentra en el formulario del producto."

#. module: product
#: help:product.uom,category_id:0
msgid ""
"Quantity conversions may happen automatically between Units of Measure in "
"the same category, according to their respective ratios."
msgstr ""
"Conversiones de cantidad pueden realizarse de forma automática entre "
"unidades de medida en la misma categoría, de acuerdo con sus coeficientes de "
"conversión respectivos."

#. module: product
#: help:product.packaging,width:0
msgid "The width of the package"
msgstr "La anchura del paquete"

#. module: product
#: field:product.product,virtual_available:0
msgid "Virtual Stock"
msgstr "Stock virtual"

#. module: product
#: selection:product.category,type:0
msgid "View"
msgstr "Vista"

#. module: product
#: model:ir.actions.act_window,name:product.product_template_action_tree
msgid "Product Templates"
msgstr "Plantillas producto"

#. module: product
#: model:product.template,name:product.product_product_restaurantexpenses0_product_template
msgid "Restaurant Expenses"
msgstr "Gastos restaurante"

#. module: product
#: constraint:product.product:0
msgid "Error: Invalid ean code"
msgstr "Error: Código EAN erróneo"

#. module: product
#: field:product.pricelist.item,min_quantity:0
msgid "Min. Quantity"
msgstr "Cantidad mín."

#. module: product
#: model:ir.model,name:product.model_product_price_type
msgid "Price Type"
msgstr "Tipo precio"

#. module: product
#: view:product.pricelist.item:0
msgid "Max. Margin"
msgstr "Margen máx."

#. module: product
#: view:product.pricelist.item:0
msgid "Base Price"
msgstr "Precio base"

#. module: product
#: model:product.template,name:product.product_product_fan2_product_template
msgid "Silent fan"
msgstr "Ventilador silencioso"

#. module: product
#: help:product.supplierinfo,name:0
msgid "Supplier of this product"
msgstr "Proveedor de este producto"

#. module: product
#: help:product.pricelist.version,active:0
msgid ""
"When a version is duplicated it is set to non active, so that the dates do "
"not overlaps with original version. You should change the dates and "
"reactivate the pricelist"
msgstr ""
"Cuando se duplica una versión se cambia a no activa, de modo que las fechas "
"no se superpongan con la versión original. Deberá cambiar las fechas y "
"reactivar la tarifa."

#. module: product
#: model:product.template,name:product.product_product_kitshelfofcm0_product_template
msgid "KIT Shelf of 100cm"
msgstr "KIT estante de 100cm"

#. module: product
#: field:product.supplierinfo,name:0
msgid "Supplier"
msgstr "Proveedor"

#. module: product
#: model:product.template,name:product.product_product_sidepanel0_product_template
msgid "Side Panel"
msgstr "Panel lateral"

#. module: product
#: model:product.template,name:product.product_product_26_product_template
msgid "Kit Keyboard + Mouse"
msgstr "Kit Teclado + Ratón"

#. module: product
#: field:product.price.type,name:0
msgid "Price Name"
msgstr "Nombre precio"

#. module: product
#: help:product.pricelist,active:0
msgid ""
"If the active field is set to true, it will allow you to hide the pricelist "
"without removing it."
msgstr ""
"Si el campo activo se desmarca, permite ocultar la tarifa sin eliminarla."

#. module: product
#: model:product.template,name:product.product_product_cpu3_product_template
msgid "Processor AMD Athlon XP 2200+"
msgstr "Procesador AMD Athlon XP 2200+"

#. module: product
#: model:ir.actions.act_window,name:product.action_product_price_list
#: model:ir.model,name:product.model_product_price_list
#: view:product.price_list:0
#: report:product.pricelist:0
#: field:product.pricelist.version,pricelist_id:0
msgid "Price List"
msgstr "Lista de precios"

#. module: product
#: view:product.product:0
#: view:product.template:0
msgid "Suppliers"
msgstr "Proveedores"

#. module: product
#: view:product.product:0
msgid "To Purchase"
msgstr "A comprar"

#. module: product
#: view:product.pricelist.item:0
msgid "New Price ="
msgstr "Nuevo Precio ="

#. module: product
#: help:product.pricelist.item,sequence:0
msgid "Gives the sequence order when displaying a list of pricelist items."
msgstr ""
"Indica el orden de secuencia cuando se muestra una lista de elementos de "
"tarifa."

#. module: product
#: model:product.category,name:product.product_category_accessories
msgid "Accessories"
msgstr "Accesorios"

#. module: product
#: field:product.template,sale_delay:0
msgid "Customer Lead Time"
msgstr "Plazo de entrega del cliente"

#. module: product
#: model:process.transition,name:product.process_transition_supplierofproduct0
msgid "Supplier of the product"
msgstr "Proveedor del producto"

#. module: product
#: help:product.template,uos_id:0
msgid ""
"Used by companies that manage two units of measure: invoicing and inventory "
"management. For example, in food industries, you will manage a stock of ham "
"but invoice in Kg. Keep empty to use the default UOM."
msgstr ""
"Utilizado por las compañías que gestionan dos unidades de medida: "
"facturación y gestión de inventario. Por ejemplo, en industrias "
"alimentarias, puede gestionar un stock de unidades de jamón, pero facturar "
"en Kg. Déjelo vacío para usar la UdM por defecto."

#. module: product
#: view:product.pricelist.item:0
msgid "Min. Margin"
msgstr "Margen mín."

#. module: product
#: field:product.category,child_id:0
msgid "Child Categories"
msgstr "Categorías hijas"

#. module: product
#: field:product.pricelist.version,date_end:0
msgid "End Date"
msgstr "Fecha final"

#. module: product
#: view:product.price_list:0
msgid "Print"
msgstr "Imprimir"

#. module: product
#: view:product.product:0
#: field:product.ul,type:0
msgid "Type"
msgstr "Tipo"

#. module: product
#: model:ir.actions.act_window,name:product.product_pricelist_action2
#: model:ir.ui.menu,name:product.menu_product_pricelist_action2
#: model:ir.ui.menu,name:product.menu_product_pricelist_main
msgid "Pricelists"
msgstr "Tarifas"

#. module: product
#: field:product.product,partner_ref:0
msgid "Customer ref"
msgstr "Ref. cliente"

#. module: product
#: view:product.product:0
msgid "Miscellaneous"
msgstr "Varios"

#. module: product
#: field:product.pricelist.type,key:0
msgid "Key"
msgstr "Clave"

#. module: product
#: view:product.pricelist.item:0
msgid "Rules Test Match"
msgstr "Reglas test de concordancia"

#. module: product
#: help:product.pricelist.item,product_id:0
msgid ""
"Set a product if this rule only apply to one product. Keep empty for all "
"products"
msgstr ""
"Indicar un producto si esta regla sólo se aplica a un producto. Dejarlo "
"vacío para todos los productos"

#. module: product
#: model:product.template,name:product.product_product_kitchendesignproject0_product_template
msgid "Kitchen Design Project"
msgstr "Proyecto diseño cocina"

#. module: product
#: constraint:ir.ui.view:0
msgid "Invalid XML for View Architecture!"
msgstr "¡XML inválido para la definición de la vista!"

#. module: product
#: model:product.uom,name:product.uom_hour
msgid "Hour"
msgstr "Hora"

#. module: product
#: selection:product.template,state:0
msgid "In Development"
msgstr "En desarrollo"

#. module: product
#: model:product.template,name:product.product_product_shelfofcm1_product_template
msgid "Shelf of 200cm"
msgstr "Estante de 200cm"

#. module: product
#: view:product.uom:0
msgid "Ratio & Precision"
msgstr "Ratio y Precisión"

#. module: product
#: model:product.uom,name:product.product_uom_gram
msgid "g"
msgstr "g"

#. module: product
#: model:product.category,name:product.product_category_11
msgid "IT components kits"
msgstr "Kits de componentes TI"

#. module: product
#: selection:product.category,type:0
#: selection:product.template,state:0
msgid "Normal"
msgstr "Normal"

#. module: product
#: model:process.node,name:product.process_node_supplier0
#: view:product.supplierinfo:0
msgid "Supplier Information"
msgstr "Información del proveedor"

#. module: product
#: field:product.price.type,currency_id:0
#: report:product.pricelist:0
#: field:product.pricelist,currency_id:0
msgid "Currency"
msgstr "Moneda"

#. module: product
#: model:product.template,name:product.product_product_ram_product_template
msgid "DDR 256MB PC400"
msgstr "DDR 256MB PC400"

#. module: product
#: view:product.category:0
msgid "Product Categories"
msgstr "Categorías de producto"

#. module: product
#: view:product.uom:0
msgid "  e.g: 1 * (reference unit) = ratio * (this unit)"
msgstr "  por ej.: 1 * (unidad referencia) = ratio * (esta unidad)"

#. module: product
#: view:product.product:0
#: view:product.template:0
msgid "Procurement & Locations"
msgstr "Abastecimiento & Ubicaciones"

#. module: product
#: field:product.packaging,weight:0
msgid "Total Package Weight"
msgstr "Total peso paquete"

#. module: product
#: help:product.packaging,code:0
msgid "The code of the transport unit."
msgstr "El código de la unidad de transporte."

#. module: product
#: help:product.template,standard_price:0
msgid ""
"Product's cost for accounting stock valuation. It is the base price for the "
"supplier price."
msgstr ""
"Coste del producto para la valoración contable de las existencias. Es el "
"precio base para el precio del proveedor."

#. module: product
#: view:product.price.type:0
msgid "Products Price Type"
msgstr "Tipo de precios de productos"

#. module: product
#: field:product.product,price_extra:0
msgid "Variant Price Extra"
msgstr "Precio extra variante"

#. module: product
#: model:product.template,name:product.product_product_fan_product_template
msgid "Regular case fan 80mm"
msgstr "Ventilador normal 80mm"

#. module: product
#: model:ir.model,name:product.model_product_supplierinfo
msgid "Information about a product supplier"
msgstr "Información de un proveedor de producto"

#. module: product
#: view:product.product:0
msgid "Extended Filters..."
msgstr "Filtros extendidos..."

#. module: product
#: view:product.product:0
#: view:product.template:0
#: field:product.template,description_purchase:0
msgid "Purchase Description"
msgstr "Descripción de compra"

#. module: product
#: constraint:product.pricelist.version:0
msgid "You cannot have 2 pricelist versions that overlap!"
msgstr "¡No puede tener 2 versiones de tarifa que se solapen!"

#. module: product
#: help:product.supplierinfo,delay:0
msgid ""
"Lead time in days between the confirmation of the purchase order and the "
"reception of the products in your warehouse. Used by the scheduler for "
"automatic computation of the purchase order planning."
msgstr ""
"Plazo de entrega en días entre la confirmación del pedido de compra y la "
"recepción de los productos en su almacén. Utilizado por el planificador para "
"el cálculo automático de la planificación del pedido de compra."

#. module: product
#: selection:product.template,type:0
msgid "Stockable Product"
msgstr "Almacenable"

#. module: product
#: field:product.packaging,code:0
msgid "Code"
msgstr "Código"

#. module: product
#: view:product.supplierinfo:0
msgid "Seq"
msgstr "Seq"

#. module: product
#: view:product.price_list:0
msgid "Calculate Product Price per unit base on pricelist version."
msgstr "Calcular precio producto por unidad base en versión de tarifa."

#. module: product
#: model:ir.model,name:product.model_product_ul
msgid "Shipping Unit"
msgstr "Unidad de envío"

#. module: product
#: field:pricelist.partnerinfo,suppinfo_id:0
msgid "Partner Information"
msgstr "Información de empresa"

#. module: product
#: model:ir.model,name:product.model_res_users
msgid "res.users"
msgstr "res.usuarios"

#. module: product
#: selection:product.ul,type:0
#: model:product.uom.categ,name:product.product_uom_categ_unit
msgid "Unit"
msgstr "Unidad"

#. module: product
#: view:product.product:0
#: view:product.template:0
msgid "Information"
msgstr "Información"

#. module: product
#: view:product.pricelist.item:0
msgid "Products Listprices Items"
msgstr "Elementos de las tarifas de productos"

#. module: product
#: view:product.packaging:0
msgid "Other Info"
msgstr "Otra información"

#. module: product
#: field:product.pricelist.version,items_id:0
msgid "Price List Items"
msgstr "Elementos de la tarifa"

#. module: product
#: selection:product.uom,uom_type:0
msgid "Bigger than the reference UoM"
msgstr "Mayor que la UdM de referencia"

#. module: product
#: model:ir.module.module,shortdesc:product.module_meta_information
msgid "Products & Pricelists"
msgstr "Productos y tarifas"

#. module: product
#: view:product.product:0
msgid "To Sell"
msgstr "A vender"

#. module: product
#: model:product.category,name:product.product_category_services0
msgid "Marketable Services"
msgstr "Servicios negociables"

#. module: product
#: field:product.pricelist.item,price_surcharge:0
msgid "Price Surcharge"
msgstr "Recargo precio"

#. module: product
#: model:product.template,name:product.product_product_mb1_product_template
msgid "Mainboard ASUStek A7N8X"
msgstr "Placa madre ASUStek A7N8X"

#. module: product
#: field:product.product,packaging:0
msgid "Logistical Units"
msgstr "Unidades de logística"

#. module: product
#: field:product.category,complete_name:0
#: field:product.category,name:0
#: field:product.pricelist.type,name:0
#: field:product.pricelist.version,name:0
#: view:product.product:0
#: field:product.template,name:0
#: field:product.ul,name:0
#: field:product.uom,name:0
#: field:product.uom.categ,name:0
msgid "Name"
msgstr "Nombre"

#. module: product
#: code:addons/product/pricelist.py:0
#, python-format
msgid ""
"No active version for the selected pricelist !\n"
"' \\n                                'Please create or activate one."
msgstr ""
"¡No existe versión activa para la tarifa seleccionada!\n"
"' \\n                                'Debe crear o activar una."

#. module: product
#: view:product.product:0
msgid "Stockable"
msgstr "Estocable"

#. module: product
#: model:product.uom,name:product.product_uom_kgm
msgid "kg"
msgstr "kg"

#. module: product
#: constraint:ir.rule:0
msgid "Rules are not supported for osv_memory objects !"
msgstr "¡Las reglas no son soportadas en objetos osv_memory!"

#. module: product
#: model:product.uom,name:product.product_uom_meter
msgid "m"
msgstr "m"

#. module: product
#: selection:product.template,state:0
msgid "Obsolete"
msgstr "Obsoleto"

#. module: product
#: model:product.uom,name:product.product_uom_km
msgid "km"
msgstr "km"

#. module: product
#: help:product.template,cost_method:0
msgid ""
"Standard Price: the cost price is fixed and recomputed periodically (usually "
"at the end of the year), Average Price: the cost price is recomputed at each "
"reception of products."
msgstr ""
"Precio estándar: El precio de coste es fijo y se recalcula periódicamente "
"(normalmente al finalizar el año), Precio medio: El precio de coste se "
"recalcula en cada recepción de productos."

#. module: product
#: help:product.category,sequence:0
msgid ""
"Gives the sequence order when displaying a list of product categories."
msgstr ""
"Indica el orden de secuencia cuando se muestra una lista de categorías de "
"producto."

#. module: product
#: field:product.uom,factor:0
#: field:product.uom,factor_inv:0
msgid "Ratio"
msgstr "Ratio"

#. module: product
#: help:product.template,purchase_ok:0
msgid ""
"Determine if the product is visible in the list of products within a "
"selection from a purchase order line."
msgstr ""
"Determina si el producto es visible en la lista de productos dentro de una "
"selección desde una línea de un pedido de compra."

#. module: product
#: field:product.template,weight_net:0
msgid "Net weight"
msgstr "Peso neto"

#. module: product
#: field:product.packaging,width:0
msgid "Width"
msgstr "Ancho"

#. module: product
#: help:product.price.type,field:0
msgid "Associated field in the product form."
msgstr "Campo asociado en el formulario de producto."

#. module: product
#: view:product.product:0
msgid "Unit of Measure"
msgstr "Unidad de medida"

#. module: product
#: field:product.template,procure_method:0
msgid "Procurement Method"
msgstr "Método abastecimiento"

#. module: product
#: report:product.pricelist:0
msgid "Printing Date"
msgstr "Fecha impresión"

#. module: product
#: field:product.template,uos_id:0
msgid "Unit of Sale"
msgstr "Unidad de venta"

#. module: product
#: help:product.template,seller_delay:0
msgid ""
"This is the average delay in days between the purchase order confirmation "
"and the reception of goods for this product and for the default supplier. It "
"is used by the scheduler to order requests based on reordering delays."
msgstr ""
"Éste es el plazo promedio en días entre la confirmación del pedido de compra "
"y la recepción de la mercancía para este producto y para el proveedor por "
"defecto. El planificador lo utiliza para generar solicitudes basado en los "
"plazos de los pedidos."

#. module: product
#: help:product.template,seller_id:0
msgid "Main Supplier who has highest priority in Supplier List."
msgstr ""
"Proveedor principal que tenga la prioridad más alta en la lista de "
"proveedores."

#. module: product
#: model:product.category,name:product.product_category_services
#: view:product.product:0
msgid "Services"
msgstr "Servicios"

#. module: product
#: field:product.pricelist.item,base_pricelist_id:0
msgid "If Other Pricelist"
msgstr "Lista Precios Base"

#. module: product
#: model:ir.actions.act_window,name:product.product_normal_action
#: model:ir.actions.act_window,name:product.product_normal_action_puchased
#: model:ir.actions.act_window,name:product.product_normal_action_tree
#: model:ir.ui.menu,name:product.menu_products
#: view:product.product:0
msgid "Products"
msgstr "Productos"

#. module: product
#: help:product.packaging,rows:0
msgid "The number of layers on a pallet or box"
msgstr "El número de capas en un palet o caja."

#. module: product
#: help:product.pricelist.item,base:0
msgid "The mode for computing the price for this rule."
msgstr "El modo de calcular el precio para esta regla."

#. module: product
#: view:product.packaging:0
#: view:product.product:0
msgid "Pallet Dimension"
msgstr "Dimensión del palet"

#. module: product
#: code:addons/product/product.py:0
#, python-format
msgid " (copy)"
msgstr " (copia)"

#. module: product
#: field:product.template,seller_ids:0
msgid "Partners"
msgstr "Empresas"

#. module: product
#: help:product.template,sale_delay:0
msgid ""
"This is the average delay in days between the confirmation of the customer "
"order and the delivery of the finished products. It's the time you promise "
"to your customers."
msgstr ""
"Esta es la demora media en días entre la confirmación del pedido del cliente "
"y la entrega de los productos acabados. Es el tiempo que prometen a sus "
"clientes."

#. module: product
#: view:product.product:0
#: view:product.template:0
msgid "Second UoM"
msgstr "UdM secundaria"

#. module: product
#: model:product.template,name:product.product_product_woodlintelm0_product_template
msgid "Wood Lintel 4m"
msgstr "Dintel madera 4m"

#. module: product
#: model:ir.actions.act_window,name:product.product_uom_form_action
#: model:ir.ui.menu,name:product.menu_product_uom_form_action
#: model:ir.ui.menu,name:product.next_id_16
#: view:product.uom:0
msgid "Units of Measure"
msgstr "Unidades de medida"

#. module: product
#: field:product.supplierinfo,min_qty:0
msgid "Minimal Quantity"
msgstr "Cantidad mínima"

#. module: product
#: model:product.category,name:product.product_category_pc
msgid "PC"
msgstr "PC"

#. module: product
#: help:product.supplierinfo,product_code:0
msgid ""
"This supplier's product code will be used when printing a request for "
"quotation. Keep empty to use the internal one."
msgstr ""
"Este código de producto del proveedor se utiliza para imprimir una solicitud "
"de presupuesto. Déjelo vacío para usar el código interno."

#. module: product
#: selection:product.template,procure_method:0
msgid "Make to Stock"
msgstr "Obtener para stock"

#. module: product
#: field:product.pricelist.item,price_version_id:0
msgid "Price List Version"
msgstr "Versión de tarifa"

#. module: product
#: selection:product.template,type:0
msgid "Consumable"
msgstr "Consumible"

#. module: product
#: help:product.price.type,currency_id:0
msgid "The currency the field is expressed in."
msgstr "La moneda en que se expresa el campo."

#. module: product
#: help:product.template,weight:0
msgid "The gross weight in Kg."
msgstr "El peso bruto en Kg."

#. module: product
#: view:product.product:0
#: view:product.template:0
msgid "Procurement"
msgstr "Abastecimiento"

#. module: product
#: field:product.uom,category_id:0
msgid "UoM Category"
msgstr "Categoría UdM"

#. module: product
#: field:product.template,loc_rack:0
msgid "Rack"
msgstr "Estante"

#. module: product
#: field:product.template,uom_po_id:0
msgid "Purchase Unit of Measure"
msgstr "Unidad de medida compra"

#. module: product
#: field:product.template,supply_method:0
msgid "Supply method"
msgstr "Método suministro"

#. module: product
#: view:product.product:0
msgid "Group by..."
msgstr "Agrupar por..."

#. module: product
#: model:product.template,name:product.product_product_cpu_gen_product_template
msgid "Regular processor config"
msgstr "Config. procesador normal"

#. module: product
#: field:product.pricelist.version,date_start:0
msgid "Start Date"
msgstr "Fecha inicial"

#. module: product
#: help:product.template,produce_delay:0
msgid ""
"Average delay in days to produce this product. This is only for the "
"production order and, if it is a multi-level bill of material, it's only for "
"the level of this product. Different lead times will be summed for all "
"levels and purchase orders."
msgstr ""
"Demora media en días para producir este producto. Esto es sólo para la orden "
"de fabricación y, si se trata de un lista de material multi-nivel, es sólo "
"para el nivel de este producto. Diferentes tiempos de demora se suman para "
"todos los niveles y pedidos de compra."

#. module: product
#: help:product.product,qty_available:0
msgid ""
"Current quantities of products in selected locations or all internal if none "
"have been selected."
msgstr ""
"Cantidades actuales de productos en las ubicaciones seleccionadas o todas "
"las internas si no se ha seleccionado ninguna."

#. module: product
#: model:product.template,name:product.product_product_pc1_product_template
msgid "Basic PC"
msgstr "PC Básico"

#. module: product
#: field:product.product,qty_available:0
msgid "Real Stock"
msgstr "Stock real"

#. module: product
#: model:product.uom,name:product.product_uom_cm
msgid "cm"
msgstr "cm"

#. module: product
#: model:ir.model,name:product.model_product_uom
msgid "Product Unit of Measure"
msgstr "Unidad de medida del producto"

#. module: product
#: constraint:product.template:0
msgid ""
"Error: The default UOM and the purchase UOM must be in the same category."
msgstr ""
"Error: La UdM por defecto y la UdM de compra deben estar en la misma "
"categoría."

#. module: product
#: constraint:ir.ui.menu:0
msgid "Error ! You can not create recursive Menu."
msgstr "¡Error! No puede crear menús recursivos."

#. module: product
#: view:product.uom:0
msgid "Unit of Measure Properties"
msgstr "Propiedades unidad de medida"

#. module: product
#: model:product.template,name:product.product_product_shelf1_product_template
msgid "Rack 200cm"
msgstr "Estantería 200cm"

#. module: product
#: selection:product.template,supply_method:0
msgid "Buy"
msgstr "Comprar"

#. module: product
#: view:product.uom.categ:0
msgid "Units of Measure categories"
msgstr "Categorías de unidades de medida"

#. module: product
#: help:product.packaging,weight_ul:0
msgid "The weight of the empty UL"
msgstr "El peso del UL vacío"

#. module: product
#: selection:product.uom,uom_type:0
msgid "Smaller than the reference UoM"
msgstr "Menor que la UdM de referencia"

#. module: product
#: field:product.price.type,active:0
#: field:product.pricelist,active:0
#: field:product.pricelist.version,active:0
#: field:product.product,active:0
#: field:product.uom,active:0
msgid "Active"
msgstr "Activo"

#. module: product
#: field:product.product,price_margin:0
msgid "Variant Price Margin"
msgstr "Margen de precio variante"

#. module: product
#: help:product.packaging,ean:0
msgid "The EAN code of the package unit."
msgstr "El código EAN de la unidad del paquete."

#. module: product
#: field:product.packaging,weight_ul:0
msgid "Empty Package Weight"
msgstr "Peso paquete vacío"

#. module: product
#: field:product.price.type,field:0
msgid "Product Field"
msgstr "Campo de producto"

#. module: product
#: model:ir.actions.act_window,name:product.product_pricelist_type_action
msgid "Pricelists Types"
msgstr "Tipos de tarifas"

#. module: product
#: help:product.uom,factor:0
msgid ""
"How many times this UoM is smaller than the reference UoM in this category:\n"
"1 * (reference unit) = ratio * (this unit)"
msgstr ""
"Cuantas veces esta UdM es más pequeña que la UdM de referencia en esta "
"categoría:\n"
"1 * (unidad de referencia) = ratio * (esta unidad)"

#. module: product
#: help:product.template,uom_id:0
msgid "Default Unit of Measure used for all stock operation."
msgstr ""
"Unidad de medida por defecto utilizada para todas las operaciones de stock."

#. module: product
#: model:product.category,name:product.product_category_misc0
msgid "Misc"
msgstr "Varios"

#. module: product
#: model:product.template,name:product.product_product_pc4_product_template
msgid "Customizable PC"
msgstr "PC personalizable"

#. module: product
#: field:pricelist.partnerinfo,price:0
msgid "Unit Price"
msgstr "Precio unidad"

#. module: product
#: model:product.category,name:product.product_category_7
#: model:product.template,name:product.product_product_1_product_template
msgid "Onsite Intervention"
msgstr "Intervención en el mismo lugar"

#. module: product
#: model:product.pricelist,name:product.list0
msgid "Public Pricelist"
msgstr "Tarifa pública"

#. module: product
#: model:product.category,name:product.product_category_marketableproduct0
msgid "Marketable Products"
msgstr "Productos negociables"

#. module: product
#: field:product.supplierinfo,product_code:0
msgid "Supplier Product Code"
msgstr "Código producto proveedor"

#. module: product
#: constraint:ir.model:0
msgid ""
"The Object name must start with x_ and not contain any special character !"
msgstr ""
"¡El nombre del objeto debe empezar con x_ y no contener ningún carácter "
"especial!"

#. module: product
#: view:product.product:0
msgid "Default UOM"
msgstr "UdM por defecto"

#. module: product
#: selection:product.ul,type:0
msgid "Pallet"
msgstr "Palet"

#. module: product
#: field:product.packaging,ul_qty:0
msgid "Package by layer"
msgstr "Paquetes por piso"

#. module: product
#: field:product.template,warranty:0
msgid "Warranty (months)"
msgstr "Garantía (meses)"

#. module: product
#: model:ir.model,name:product.model_product_product
#: model:ir.ui.menu,name:product.prod_config_main
#: model:process.node,name:product.process_node_product0
#: model:process.process,name:product.process_process_productprocess0
#: field:product.packaging,product_id:0
#: field:product.pricelist.item,product_id:0
#: view:product.product:0
#: field:product.supplierinfo,product_id:0
#: model:res.request.link,name:product.req_link_product
msgid "Product"
msgstr "Producto"

#. module: product
#: selection:product.template,supply_method:0
msgid "Produce"
msgstr "Producir"

#. module: product
#: selection:product.template,procure_method:0
msgid "Make to Order"
msgstr "Obtener bajo pedido"

#. module: product
#: field:product.product,variants:0
msgid "Variants"
msgstr "Variantes"

#. module: product
#: model:ir.actions.act_window,name:product.product_category_action
#: model:ir.ui.menu,name:product.menu_products_category
msgid "Products by Category"
msgstr "Productos por categoría"

#. module: product
#: model:ir.actions.act_window,name:product.product_category_action_form
#: model:ir.ui.menu,name:product.menu_product_category_action_form
msgid "Products Categories"
msgstr "Categorías de productos"

#. module: product
#: field:product.template,uos_coeff:0
msgid "UOM -> UOS Coeff"
msgstr "Coef. UdM -> UdV"

#. module: product
#: help:product.supplierinfo,sequence:0
msgid "Assigns the priority to the list of product supplier."
msgstr "Asigna la prioridad a la lista de proveedor de producto."

#. module: product
#: field:product.template,uom_id:0
msgid "Default Unit Of Measure"
msgstr "Unidad de medida por defecto"

#. module: product
#: model:product.template,name:product.product_product_tow1_product_template
msgid "ATX Mid-size Tower"
msgstr "Torre de tamaño medio ATX"

#. module: product
#: view:product.pricelist.item:0
msgid "Rounding Method"
msgstr "Método redondeo"

#. module: product
#: model:ir.actions.report.xml,name:product.report_product_label
msgid "Products Labels"
msgstr "Etiquetas de productos"

#. module: product
#: model:product.ul,name:product.product_ul_big_box
msgid "Box 30x40x60"
msgstr "Caja 30x40x60"

#. module: product
#: selection:product.template,type:0
msgid "Service"
msgstr "Servicio"

#. module: product
#: help:product.packaging,height:0
msgid "The height of the package"
msgstr "La altura del paquete"

#. module: product
#: view:product.pricelist:0
msgid "Products Price List"
msgstr "Tarifa de productos"

#. module: product
#: field:product.pricelist,company_id:0
#: field:product.pricelist.item,company_id:0
#: field:product.pricelist.version,company_id:0
#: field:product.supplierinfo,company_id:0
#: field:product.template,company_id:0
msgid "Company"
msgstr "Compañía"

#. module: product
#: field:product.product,lst_price:0
msgid "List Price"
msgstr "Precio lista"

#. module: product
#: model:ir.actions.act_window,name:product.product_price_type_action
msgid "Prices Types"
msgstr "Tipos de precios"

#. module: product
#: help:product.template,list_price:0
msgid ""
"Base price for computing the customer price. Sometimes called the catalog "
"price."
msgstr ""
"Precio base para calcular el precio de cliente. También llamado el precio de "
"catálogo."

#. module: product
#: code:addons/product/pricelist.py:0
#, python-format
msgid "Partner section of the product form"
msgstr "Sección empresa del formulario de producto"

#. module: product
#: help:product.price.type,name:0
msgid "Name of this kind of price."
msgstr "Nombre de este tipo de precio."

#. module: product
#: help:product.packaging,qty:0
msgid "The total number of products you can put by pallet or box."
msgstr "El número total de productos que puede poner por palet o caja."

#. module: product
#: help:product.pricelist.version,date_start:0
msgid "Starting date for this pricelist version to be valid."
msgstr "Fecha inicial de validez para esta versión de tarifa."

#. module: product
#: help:product.template,uom_po_id:0
msgid ""
"Default Unit of Measure used for purchase orders. It must be in the same "
"category than the default unit of measure."
msgstr ""
"Unidad de medida por defecto utilizada para los pedidos de compra. Debe "
"estar en la misma categoría que la unidad de medida por defecto."

#. module: product
#: model:product.template,description:product.product_product_cpu1_product_template
msgid "This product is configured with example of push/pull flows"
msgstr ""
"Este producto está configurado con ejemplo de flujos empujar/estirar."

#. module: product
#: field:product.packaging,length:0
msgid "Length"
msgstr "Longitud"

#. module: product
#: model:product.uom.categ,name:product.uom_categ_length
msgid "Length / Distance"
msgstr "Longitud / Distancia"

#. module: product
#: model:product.template,name:product.product_product_0_product_template
msgid "Onsite Senior Intervention"
msgstr "Intervención en el mismo lugar consultor senior"

#. module: product
#: model:ir.model,name:product.model_product_pricelist_type
#: field:product.pricelist,type:0
#: view:product.pricelist.type:0
msgid "Pricelist Type"
msgstr "Tipo de tarifa"

#. module: product
#: model:product.category,name:product.product_category_otherproducts0
msgid "Other Products"
msgstr "Otros productos"

#. module: product
#: view:product.product:0
msgid "Characteristics"
msgstr "Características"

#. module: product
#: field:product.template,sale_ok:0
msgid "Can be Sold"
msgstr "Puede ser vendido"

#. module: product
#: field:product.template,produce_delay:0
msgid "Manufacturing Lead Time"
msgstr "Plazo de entrega de fabricación"

#. module: product
#: field:product.supplierinfo,pricelist_ids:0
msgid "Supplier Pricelist"
msgstr "Tarifa de proveedor"

#. module: product
#: field:product.pricelist.item,base:0
msgid "Based on"
msgstr "Basado en"

#. module: product
#: model:product.category,name:product.product_category_rawmaterial0
msgid "Raw Materials"
msgstr "Materias primas"

#. module: product
#: help:product.product,virtual_available:0
msgid ""
"Future stock for this product according to the selected locations or all "
"internal if none have been selected. Computed as: Real Stock - Outgoing + "
"Incoming."
msgstr ""
"Stock futuro de este producto conforme a las ubicaciones seleccionadas o "
"todas las internas, si ninguna de ellas ha sido seleccionada. Calculo como: "
"Stock real - Saliente + Entrante."

#. module: product
#: field:product.pricelist,name:0
msgid "Pricelist Name"
msgstr "Nombre tarifa"

#. module: product
#: help:product.supplierinfo,product_uom:0
msgid "Supplier Product UoM."
msgstr "UdM del producto del proveedor."

#. module: product
#: field:product.uom,rounding:0
msgid "Rounding Precision"
msgstr "Precisión de redondeo"

#. module: product
#: model:ir.model,name:product.model_product_pricelist_version
#: view:product.pricelist:0
#: view:product.pricelist.version:0
msgid "Pricelist Version"
msgstr "Versión tarifa"

#. module: product
#: view:product.pricelist.item:0
msgid "* ( 1 + "
msgstr "* ( 1 + "

#. module: product
#: help:product.packaging,weight:0
msgid "The weight of a full package, pallet or box."
msgstr "El peso de un paquete, palet o caja completo/a."

#. module: product
#: model:product.template,name:product.product_product_hdd2_product_template
msgid "HDD Seagate 7200.8 120GB"
msgstr "HDD Seagate 7200.8 120GB"

#. module: product
#: model:product.template,name:product.product_product_employee0_product_template
msgid "Employee"
msgstr "Empleado"

#. module: product
#: model:product.template,name:product.product_product_shelfofcm0_product_template
msgid "Shelf of 100cm"
msgstr "Estante de 100cm"

#. module: product
#: model:ir.model,name:product.model_product_category
#: field:product.pricelist.item,categ_id:0
msgid "Product Category"
msgstr "Categoría de producto"

#. module: product
#: report:product.pricelist:0
msgid "Price List Name"
msgstr "Nombre tarifa"

#. module: product
#: field:product.supplierinfo,delay:0
msgid "Delivery Lead Time"
msgstr "Tiempo de entrega"

#. module: product
#: help:product.uom,active:0
msgid ""
"By unchecking the active field you can disable a unit of measure without "
"deleting it."
msgstr ""
"Si el campo activo se desmarca, permite ocultar una unidad de medida sin "
"eliminarla."

#. module: product
#: field:product.template,seller_delay:0
msgid "Supplier Lead Time"
msgstr "Plazo de entrega del proveedor"

#. module: product
#: help:product.product,active:0
msgid ""
"If the active field is set to true, it will allow you to hide the product "
"without removing it."
msgstr ""
"Si el campo activo se desmarca, permite ocultar el producto sin eliminarlo."

#. module: product
#: selection:product.ul,type:0
msgid "Box"
msgstr "Caja"

#. module: product
#: model:product.template,name:product.product_product_rearpanelarm1_product_template
msgid "Rear Panel SHE200"
msgstr "Panel posterior SHE200"

#. module: product
#: help:product.pricelist.type,key:0
msgid ""
"Used in the code to select specific prices based on the context. Keep "
"unchanged."
msgstr ""
"Utilizado en el código para seleccionar precios específicos basados en el "
"contexto. Dejarlo tal como está."

#. module: product
#: model:product.template,name:product.product_product_hdd1_product_template
msgid "HDD Seagate 7200.8 80GB"
msgstr "HDD Seagate 7200.8 80GB"

#. module: product
#: help:product.supplierinfo,qty:0
msgid "This is a quantity which is converted into Default Uom."
msgstr "Esta es una cantidad que será convertida en UdM por defecto."

#. module: product
#: field:product.packaging,ul:0
msgid "Type of Package"
msgstr "Tipo de empaquetado"

#. module: product
#: selection:product.ul,type:0
msgid "Pack"
msgstr "Paquete"

#. module: product
#: model:product.category,name:product.product_category_4
msgid "Dello Computer"
msgstr "Ordenador Dello"

#. module: product
#: model:product.uom.categ,name:product.product_uom_categ_kgm
msgid "Weight"
msgstr "Peso"

#. module: product
#: model:product.template,name:product.product_product_22_product_template
msgid "Processor on demand"
msgstr "Procesador bajo pedido"

#. module: product
#: model:product.template,name:product.product_product_25_product_template
msgid "Mouse"
msgstr "Ratón"

#. module: product
#: field:product.uom,uom_type:0
msgid "UoM Type"
msgstr "Tipo UdM"

#. module: product
#: help:product.template,product_manager:0
msgid "This is use as task responsible"
msgstr "Se utiliza como responsable de tarea."

#. module: product
#: help:product.uom,rounding:0
msgid ""
"The computed quantity will be a multiple of this value. Use 1.0 for a UoM "
"that cannot be further split, such as a piece."
msgstr ""
"La cantidad calculada será un múltiplo de este valor. Utilice 1.0 para una "
"Unidad de Medida que no pueda dividirse aún más, como una pieza."

#. module: product
#: view:product.product:0
#: view:product.template:0
msgid "Descriptions"
msgstr "Descripciones"

#. module: product
#: field:product.template,loc_row:0
msgid "Row"
msgstr "Fila"

#. module: product
#: model:product.template,name:product.product_product_rearpanelarm0_product_template
msgid "Rear Panel SHE100"
msgstr "Panel posterior SHE100"

#. module: product
#: model:product.template,name:product.product_product_23_product_template
msgid "Complete PC With Peripherals"
msgstr "PC completo con periféricos"

#. module: product
#: view:product.product:0
#: view:product.template:0
msgid "Weigths"
msgstr "Pesos"

#. module: product
#: model:product.template,name:product.product_product_hotelexpenses0_product_template
msgid "Hotel Expenses"
msgstr "Gastos hotel"

#. module: product
#: help:product.uom,factor_inv:0
msgid ""
"How many times this UoM is bigger than the reference UoM in this category:\n"
"1 * (this unit) = ratio * (reference unit)"
msgstr ""
"Cuantas veces esta UdM es más grande que la UdM de referencia en esta "
"categoría:\n"
"1 * (esta unidad) = ratio * (unidad de referencia)"

#. module: product
#: model:product.template,name:product.product_product_shelf0_product_template
msgid "Rack 100cm"
msgstr "Estantería 100cm"

#. module: product
#: help:product.packaging,sequence:0
msgid "Gives the sequence order when displaying a list of packaging."
msgstr ""
"Indica el orden de secuencia cuando se muestra una lista de paquetes."

#. module: product
#: field:product.pricelist.item,price_round:0
msgid "Price Rounding"
msgstr "Redondeo precio"

#. module: product
#: field:product.pricelist.item,price_max_margin:0
msgid "Max. Price Margin"
msgstr "Máx. margen de precio"

#. module: product
#: help:product.supplierinfo,product_name:0
msgid ""
"This supplier's product name will be used when printing a request for "
"quotation. Keep empty to use the internal one."
msgstr ""
"Este nombre de producto del proveedor se utiliza para imprimir una solicitud "
"de presupuesto. Déjelo vacío para usar el nombre interno."

#. module: product
#: help:product.supplierinfo,min_qty:0
msgid ""
"The minimal quantity to purchase to this supplier, expressed in the default "
"unit of measure."
msgstr ""
"La cantidad mínima a comprar a este proveedor, expresado en la unidad de "
"medida por defecto."

#. module: product
#: selection:product.template,mes_type:0
msgid "Variable"
msgstr "Variable"

#. module: product
#: field:product.template,rental:0
msgid "Can be Rent"
msgstr "Puede ser alquilado"

#. module: product
#: model:product.price.type,name:product.standard_price
#: field:product.template,standard_price:0
msgid "Cost Price"
msgstr "Precio coste"

#. module: product
#: field:product.pricelist.item,price_min_margin:0
msgid "Min. Price Margin"
msgstr "Mín. margen de precio"

#. module: product
#: field:product.template,weight:0
msgid "Gross weight"
msgstr "Peso bruto"

#. module: product
#: model:product.template,name:product.product_product_assemblysection0_product_template
msgid "Assembly Section"
msgstr "Sección montaje"

#. module: product
#: model:product.category,name:product.product_category_3
msgid "Computer Stuff"
msgstr "Complementos de ordenador"

#. module: product
#: model:product.category,name:product.product_category_8
msgid "Phone Help"
msgstr "Ayuda telefónica"

#. module: product
#: help:product.pricelist.item,price_round:0
msgid ""
"Sets the price so that it is a multiple of this value.\n"
"Rounding is applied after the discount and before the surcharge.\n"
"To have prices that end in 9.99, set rounding 10, surcharge -0.01"
msgstr ""
"Calcula el precio de modo que sea un múltiplo de este valor.\n"
"El redondeo se aplica después del descuento y antes del incremento.\n"
"Para que los precios terminen en 9,99, redondeo 10, incremento -0,01."

#. module: product
#: view:product.price_list:0
msgid "Close"
msgstr "Cerrar"

#. module: product
#: model:ir.model,name:product.model_product_pricelist_item
msgid "Pricelist item"
msgstr "Elemento de la tarifa"

#. module: product
#: model:product.template,name:product.product_product_21_product_template
msgid "RAM on demand"
msgstr "RAM bajo pedido"

#. module: product
#: view:res.partner:0
msgid "Sales Properties"
msgstr "Propiedades de venta"

#. module: product
#: model:product.uom,name:product.product_uom_ton
msgid "tonne"
msgstr "tonelada"

#. module: product
#: view:product.product:0
#: view:product.template:0
msgid "Delays"
msgstr "Plazos"

#. module: product
#: model:process.node,note:product.process_node_product0
msgid "Creation of the product"
msgstr "Creación del producto"

#. module: product
#: help:product.template,type:0
msgid ""
"Will change the way procurements are processed. Consumables are stockable "
"products with infinite stock, or for use when you have no inventory "
"management in the system."
msgstr ""
"Cambiará la forma en que las compras son procesadas. Los Consumibles son "
"productos almacenables y con infinita capacidad de almacenamiento, o para "
"usarse cuando no hay administración de inventarios en el sistema."

#. module: product
#: field:pricelist.partnerinfo,name:0
#: field:product.packaging,name:0
#: report:product.pricelist:0
#: view:product.product:0
#: view:product.template:0
#: field:product.template,description:0
msgid "Description"
msgstr "Descripción"

#. module: product
#: field:product.packaging,ean:0
msgid "EAN"
msgstr "EAN"

#. module: product
#: view:product.template:0
msgid "Product Description"
msgstr "Descripción del producto"

#. module: product
#: view:product.pricelist.item:0
msgid " ) + "
msgstr " ) + "

#. module: product
#: help:product.product,incoming_qty:0
msgid ""
"Quantities of products that are planned to arrive in selected locations or "
"all internal if none have been selected."
msgstr ""
"Cantidades de productos que está previsto que lleguen en las ubicaciones "
"seleccionadas o en todas las ubicaciones internas si ninguna ha sido "
"seleccionada."

#. module: product
#: field:product.template,volume:0
msgid "Volume"
msgstr "Volumen"

#. module: product
#: field:product.template,loc_case:0
msgid "Case"
msgstr "Caja"

#. module: product
#: view:product.product:0
msgid "Product Variant"
msgstr "Variantes de producto"

#. module: product
#: model:product.category,name:product.product_category_shelves0
msgid "Shelves"
msgstr "Estantes"

#. module: product
#: code:addons/product/pricelist.py:0
#, python-format
msgid "Other Pricelist"
msgstr "Otra tarifa"

#. module: product
#: model:ir.model,name:product.model_product_template
#: field:product.pricelist.item,product_tmpl_id:0
#: field:product.product,product_tmpl_id:0
#: view:product.template:0
msgid "Product Template"
msgstr "Plantilla de producto"

#. module: product
#: field:product.template,cost_method:0
msgid "Costing Method"
msgstr "Método coste"

#. module: product
#: view:product.packaging:0
#: view:product.product:0
msgid "Palletization"
msgstr "Paletización"

#. module: product
#: selection:product.template,state:0
msgid "End of Lifecycle"
msgstr "Fin del ciclo de vida"

#. module: product
#: help:product.product,packaging:0
msgid ""
"Gives the different ways to package the same product. This has no impact on "
"the picking order and is mainly used if you use the EDI module."
msgstr ""
"Indica las diferentes formas de empaquetar el mismo producto. Esto no tiene "
"ningún impacto en la preparación de albaranes y se utiliza principalmente si "
"utiliza el módulo EDI."

#. module: product
#: model:ir.actions.act_window,name:product.product_pricelist_action
#: model:ir.ui.menu,name:product.menu_product_pricelist_action
#: field:product.pricelist,version_id:0
msgid "Pricelist Versions"
msgstr "Versiones de tarifa"

#. module: product
#: field:product.category,sequence:0
#: field:product.packaging,sequence:0
#: field:product.pricelist.item,sequence:0
#: field:product.supplierinfo,sequence:0
msgid "Sequence"
msgstr "Secuencia"

#. module: product
#: field:product.template,list_price:0
msgid "Sale Price"
msgstr "Precio de venta"

#. module: product
#: field:product.category,type:0
msgid "Category Type"
msgstr "Tipo categoría"

#. module: product
#: model:product.category,name:product.cat2
msgid "Private"
msgstr "Privado"

#. module: product
#: help:product.template,uos_coeff:0
msgid ""
"Coefficient to convert UOM to UOS\n"
" uos = uom * coeff"
msgstr ""
"Coeficiente para convertir UdM a UdV\n"
" UdV = UdM * coef"

#. module: product
#: field:product.pricelist.item,price_discount:0
msgid "Price Discount"
msgstr "Descuento precio"

#. module: product
#: help:product.template,volume:0
msgid "The volume in m3."
msgstr "El volumen en m3."

#. module: product
#: help:product.pricelist.item,categ_id:0
msgid ""
"Set a category of product if this rule only apply to products of a category "
"and his childs. Keep empty for all products"
msgstr ""
"Indicar una categoría de producto si esta regla sólo se aplica a productos "
"de una categoría y a sus descendientes. Dejarlo vacío para todos los "
"productos"

#~ msgid ""
#~ "The minimal quantity to purchase for this supplier, expressed in the default "
#~ "unit of measure."
#~ msgstr ""
#~ "La cantidad mínima a comprar a este proveedor, expresada en la unidad de "
#~ "medida por defecto."

#~ msgid ""
#~ "Futur stock for this product according to the selected location or all "
#~ "internal if none have been selected. Computed as: Real Stock - Outgoing + "
#~ "Incoming."
#~ msgstr ""
#~ "Stock futuro para este producto según la ubicación seleccionada o todas las "
#~ "internas si no se ha seleccionado ninguna. Calculado como: Stock real - "
#~ "Saliente + Entrante."

#~ msgid "Procure Method"
#~ msgstr "Método abastecimiento"

#~ msgid "Product Process"
#~ msgstr "Proceso producto"

#~ msgid "Customer Price"
#~ msgstr "Precio cliente"

#~ msgid "The number of layer on a palet or box"
#~ msgstr "El número de piso en un palet o caja"

#~ msgid "Prices Computations"
#~ msgstr "Cálculos de precios"

#~ msgid "Configuration"
#~ msgstr "Configuración"

#~ msgid "Number of Layer"
#~ msgstr "Número de piso"

#~ msgid "Default UoM"
#~ msgstr "UdM por defecto"

#~ msgid "Create new Product"
#~ msgstr "Crear nuevo producto"

#~ msgid "In Production"
#~ msgstr "En producción"

#~ msgid "Priority"
#~ msgstr "Prioridad"

#~ msgid "Factor"
#~ msgstr "Factor"

#~ msgid "Supplier Info"
#~ msgstr "Info. proveedor"

#~ msgid "Partner Product Name"
#~ msgstr "Nombre producto proveedor"

#~ msgid ""
#~ "This pricelist will be used, instead of the default one,                     "
#~ "for sales to the current partner"
#~ msgstr ""
#~ "Esta tarifa será usada en lugar de la tarifa por defecto para las ventas a "
#~ "la empresa actual."

#~ msgid ""
#~ "Determine if the product can be visible in the list of product within a "
#~ "selection from a sale order line."
#~ msgstr ""
#~ "Indica si el producto es visible en la lista de productos dentro de una "
#~ "selección desde una línea de un pedido de venta."

#~ msgid ""
#~ "Name of the product for this partner, will be used when printing a request "
#~ "for quotation. Keep empty to use the internal one."
#~ msgstr ""
#~ "Nombre del producto para esta empresa, se utilizará al imprimir una petición "
#~ "de presupuesto. Dejarlo vacío para utilizar el nombre interno."

#~ msgid "Can be sold"
#~ msgstr "Puede ser vendido"

#~ msgid "Rate"
#~ msgstr "Tasa"

#~ msgid ""
#~ "Used by companies that manages two unit of measure: invoicing and stock "
#~ "management. For example, in food industries, you will manage a stock of ham "
#~ "but invoice in Kg. Keep empty to use the default UOM."
#~ msgstr ""
#~ "Utilizado por las compañías que utilizan dos unidades de medida: facturación "
#~ "y gestión de stocks. Por ejemplo, en industrias de alimentación, podría "
#~ "gestionar un stock de unidades de jamón pero realizar la facturación en Kg. "
#~ "Dejarlo vacío para utilizar la UdM por defecto."

#~ msgid "Purchase UoM"
#~ msgstr "UdM de compra"

#~ msgid "Price list"
#~ msgstr "Tarifa"

#~ msgid ""
#~ "Gives the different ways to package the same product. This has no impact on "
#~ "the packing order and is mainly used if you use the EDI module."
#~ msgstr ""
#~ "Indica diferente maneras de empaquetar el mismo producto. No influye en el "
#~ "albarán y es utilizado si se usa el módulo EDI."

#~ msgid "Partner Product Code"
#~ msgstr "Código producto proveedor"

#~ msgid "Cancel"
#~ msgstr "Cancelar"

#~ msgid "The total number of products you can put by palet or box."
#~ msgstr "El número total de productos que puede poner por palet o caja."

#~ msgid ""
#~ "Code of the product for this partner, will be used when printing a request "
#~ "for quotation. Keep empty to use the internal one."
#~ msgstr ""
#~ "﻿Código del producto para esta empresa, se utilizará al imprimir una "
#~ "petición de presupuesto. Dejarlo vacío para utilizar el código interno."

#~ msgid "Product suppliers, with their product name, price, etc."
#~ msgstr "Proveedores del producto, con su nombre de producto, precio, etc."

#~ msgid "Price type"
#~ msgstr "Tipo de precio"

#~ msgid ""
#~ "Coefficient to convert UOM to UOS\n"
#~ " uom = uos * coeff"
#~ msgstr ""
#~ "Coeficiente para convertir UdM a UdV\n"
#~ " udm = udv * coef"

#~ msgid "Prices & Suppliers"
#~ msgstr "Precios & Proveedores"

#~ msgid "The weight of a full of products palet or box."
#~ msgstr "El peso de un palet o caja llena de productos."

#~ msgid "Delivery Delay"
#~ msgstr "Plazo de entrega"

#~ msgid ""
#~ "Average time to produce this product. This is only for the production order "
#~ "and, if it is a multi-level bill of material, it's only for the level of "
#~ "this product. Different delays will be summed for all levels and purchase "
#~ "orders."
#~ msgstr ""
#~ "Tiempo promedio para producir este producto. Sólo se utiliza para la orden "
#~ "de producción y, si es contiene una lista de materiales multi-nivel, sólo "
#~ "para el nivel de este producto. Diferentes plazos serán sumados para todos "
#~ "los niveles y pedidos de compra."

#~ msgid ""
#~ "Delay in days between the confirmation of the purchase order and the "
#~ "reception of the products in your warehouse. Used by the scheduler for "
#~ "automatic computation of the purchase order planning."
#~ msgstr ""
#~ "Plazo en días entre la confirmación de la orden de compra y la recepción de "
#~ "los productos en su almacén. Utilizado por el planificador para el cálculo "
#~ "automático de la orden de compra."

#~ msgid ""
#~ "Default Unit of Measure used for purchase orders. It must in the same "
#~ "category than the default unit of measure."
#~ msgstr ""
#~ "﻿﻿Unidad de medida por defecto utilizada en las órdenes de compra. Debe "
#~ "estar en la misma categoría que la unidad de medida por defecto."

#~ msgid "KGM"
#~ msgstr "Kg."

#~ msgid "Suppliers of Product"
#~ msgstr "Proveedores del producto"

#~ msgid "Rentable Product"
#~ msgstr "Producto alquilable"

#~ msgid ""
#~ "The cost of the product for accounting stock valuation. It can serves as a "
#~ "base price for supplier price."
#~ msgstr ""
#~ "El coste del producto para la valorización contable del inventario. Puede "
#~ "servir como precio base para el precio de proveedor."

#~ msgid "You can see the list of suppliers for that product."
#~ msgstr "Puede ver la lista de proveedores de dicho producto."

#~ msgid ""
#~ "Unit of Measure of a category can be converted between each others in the "
#~ "same category."
#~ msgstr ""
#~ "La unidad de medida de una categoría puede ser convertida a otras de la "
#~ "misma categoría."

#~ msgid ""
#~ "The coefficient for the formula:\n"
#~ "1 (base unit) = coeff (this unit). Rate = 1 / Factor."
#~ msgstr ""
#~ "El coeficiente para la fórmula:\n"
#~ "1 (unidad base) = coef. (esta unidad). Ratio = 1 / Factor."

#~ msgid ""
#~ "This is the average time between the confirmation of the customer order and "
#~ "the delivery of the finished products. It's the time you promise to your "
#~ "customers."
#~ msgstr ""
#~ "Este es el tiempo promedio entre la confirmación del pedido del cliente y la "
#~ "entrega de los productos acabados. Es el tiempo que promete a sus clientes."

#~ msgid ""
#~ "The computed quantity will be a multiple of this value. Use 1.0 for products "
#~ "that can not be split."
#~ msgstr ""
#~ "La cantidad calculada será un múltiplo de este valor. Use 1.0 para los "
#~ "productos que no se puedan dividir."

#~ msgid ""
#~ "The coefficient for the formula:\n"
#~ "coeff (base unit) = 1 (this unit). Factor = 1 / Rate."
#~ msgstr ""
#~ "El coeficiente para la fórmula:\n"
#~ "coef. (unidad base) = 1 (esta unidad). Factor = 1 / Ratio."

#~ msgid ""
#~ "Used by companies that manages two unit of measure: invoicing and inventory "
#~ "management. For example, in food industries, you will manage a stock of ham "
#~ "but invoice in Kg. Keep empty to use the default UOM."
#~ msgstr ""
#~ "Usado por compañías que manejan dos unidades de medida: facturación y "
#~ "administración de inventarios. Por ejemplo, en las industrias alimentaria, "
#~ "se administra el almacén de jamón pero se factura en Kg. Dejar sin llenar "
#~ "para usar UOM por defecto."<|MERGE_RESOLUTION|>--- conflicted
+++ resolved
@@ -6,24 +6,15 @@
 msgstr ""
 "Project-Id-Version: OpenERP Server 6.0dev_rc3\n"
 "Report-Msgid-Bugs-To: support@openerp.com\n"
-<<<<<<< HEAD
-"POT-Creation-Date: 2010-10-18 17:46+0000\n"
-"PO-Revision-Date: 2010-11-14 07:35+0000\n"
-=======
 "POT-Creation-Date: 2010-11-18 16:12+0000\n"
 "PO-Revision-Date: 2010-11-24 09:43+0000\n"
->>>>>>> cc7031ec
 "Last-Translator: Jordi Esteve (www.zikzakmedia.com) "
 "<jesteve@zikzakmedia.com>\n"
 "Language-Team: \n"
 "MIME-Version: 1.0\n"
 "Content-Type: text/plain; charset=UTF-8\n"
 "Content-Transfer-Encoding: 8bit\n"
-<<<<<<< HEAD
-"X-Launchpad-Export-Date: 2010-11-15 05:02+0000\n"
-=======
 "X-Launchpad-Export-Date: 2010-11-25 04:56+0000\n"
->>>>>>> cc7031ec
 "X-Generator: Launchpad (build Unknown)\n"
 
 #. module: product
@@ -228,6 +219,11 @@
 msgstr "Unidad"
 
 #. module: product
+#: sql_constraint:ir.module.module:0
+msgid "The certificate ID of the module must be unique !"
+msgstr "¡El ID del certificado del módulo debe ser único!"
+
+#. module: product
 #: view:product.template:0
 msgid "Miscelleanous"
 msgstr "Miscelánea"
@@ -373,18 +369,6 @@
 msgstr "Cantidad por paquete"
 
 #. module: product
-#: code:addons/product/pricelist.py:0
-#, python-format
-msgid ""
-"Could not resolve product category, ' \\n                                    "
-"'you have defined cyclic categories ' \\n                                    "
-"'of products!"
-msgstr ""
-"¡No se puede resolver la categoría de producto, ' \\n                        "
-"            'ha definido categorías cíclicas' \\n                            "
-"        'de productos!"
-
-#. module: product
 #: view:product.product:0
 #: view:product.template:0
 #: field:product.template,state:0
@@ -422,6 +406,11 @@
 msgstr "Componentes TI"
 
 #. module: product
+#: sql_constraint:res.groups:0
+msgid "The name of the group must be unique !"
+msgstr "¡El nombre del grupo debe ser único!"
+
+#. module: product
 #: field:product.template,product_manager:0
 msgid "Product Manager"
 msgstr "Responsable de producto"
@@ -529,6 +518,16 @@
 #: model:product.template,name:product.product_product_metalcleats0_product_template
 msgid "Metal Cleats"
 msgstr "Tacos de metal"
+
+#. module: product
+#: code:addons/product/pricelist.py:0
+#, python-format
+msgid ""
+"No active version for the selected pricelist !\n"
+"Please create or activate one."
+msgstr ""
+"¡No hay una versión activa de la tarifa seleccionada!\n"
+"Cree o active una."
 
 #. module: product
 #: model:ir.model,name:product.model_product_uom_categ
@@ -704,6 +703,11 @@
 msgstr "A comprar"
 
 #. module: product
+#: model:product.template,name:product.product_product_mb1_product_template
+msgid "Mainboard ASUStek A7N8X"
+msgstr "Placa madre ASUStek A7N8X"
+
+#. module: product
 #: view:product.pricelist.item:0
 msgid "New Price ="
 msgstr "Nuevo Precio ="
@@ -952,6 +956,16 @@
 "el cálculo automático de la planificación del pedido de compra."
 
 #. module: product
+#: model:ir.actions.act_window,help:product.product_pricelist_action2
+msgid ""
+"A pricelist contains rules to be evaluated in order to compute the purchase "
+"or sale price for all the partners assigned to a pricelist. Pricelists have "
+"several versions (2010, 2011, Promotion of February 2010, etc.) and each "
+"version has several rules. Example: the customer price of this category of "
+"product will be based on the supplier price multiplied by 1.80."
+msgstr ""
+
+#. module: product
 #: selection:product.template,type:0
 msgid "Stockable Product"
 msgstr "Almacenable"
@@ -980,6 +994,15 @@
 #: field:pricelist.partnerinfo,suppinfo_id:0
 msgid "Partner Information"
 msgstr "Información de empresa"
+
+#. module: product
+#: model:ir.actions.act_window,help:product.product_normal_action
+msgid ""
+"You must define a Product for everything you buy or sell. They can be raw "
+"materials, stockable products, consumables or services. The Product form "
+"contains a detailed information of your products related to procurement "
+"logistics, sales price, product category, suppliers and so on."
+msgstr ""
 
 #. module: product
 #: model:ir.model,name:product.model_res_users
@@ -1014,6 +1037,11 @@
 msgstr "Elementos de la tarifa"
 
 #. module: product
+#: sql_constraint:ir.ui.view_sc:0
+msgid "Shortcut for this menu already exists!"
+msgstr "¡El acceso rápido para este menú ya existe!"
+
+#. module: product
 #: selection:product.uom,uom_type:0
 msgid "Bigger than the reference UoM"
 msgstr "Mayor que la UdM de referencia"
@@ -1039,9 +1067,12 @@
 msgstr "Recargo precio"
 
 #. module: product
-#: model:product.template,name:product.product_product_mb1_product_template
-msgid "Mainboard ASUStek A7N8X"
-msgstr "Placa madre ASUStek A7N8X"
+#: model:ir.actions.act_window,help:product.product_uom_form_action
+msgid ""
+"Create and manage the units of measure you want to be used in your system. "
+"You can define a conversion rate to be used between the several Unit of "
+"Measure within the same category."
+msgstr ""
 
 #. module: product
 #: field:product.product,packaging:0
@@ -1062,16 +1093,6 @@
 msgstr "Nombre"
 
 #. module: product
-#: code:addons/product/pricelist.py:0
-#, python-format
-msgid ""
-"No active version for the selected pricelist !\n"
-"' \\n                                'Please create or activate one."
-msgstr ""
-"¡No existe versión activa para la tarifa seleccionada!\n"
-"' \\n                                'Debe crear o activar una."
-
-#. module: product
 #: view:product.product:0
 msgid "Stockable"
 msgstr "Estocable"
@@ -1237,6 +1258,11 @@
 msgstr "Empresas"
 
 #. module: product
+#: sql_constraint:ir.module.module:0
+msgid "The name of the module must be unique !"
+msgstr "¡El nombre del módulo debe ser único!"
+
+#. module: product
 #: help:product.template,sale_delay:0
 msgid ""
 "This is the average delay in days between the confirmation of the customer "
@@ -1246,6 +1272,15 @@
 "Esta es la demora media en días entre la confirmación del pedido del cliente "
 "y la entrega de los productos acabados. Es el tiempo que prometen a sus "
 "clientes."
+
+#. module: product
+#: model:ir.actions.act_window,help:product.product_uom_categ_form_action
+msgid ""
+"Create and manage the units of measure categories you want to be used in "
+"your system. If several units of measures are in the same category, they can "
+"be converted within each other. For example, in the unit of measure category "
+"\"Time\", you will have the following UoM: Hours, Days."
+msgstr ""
 
 #. module: product
 #: view:product.product:0
@@ -1330,6 +1365,14 @@
 #: field:product.template,uom_po_id:0
 msgid "Purchase Unit of Measure"
 msgstr "Unidad de medida compra"
+
+#. module: product
+#: model:ir.actions.act_window,help:product.product_category_action
+msgid ""
+"Here is a list of all your products classified by category. You can click on "
+"a category to get the list of all products linked to this category or to a "
+"child of this category."
+msgstr ""
 
 #. module: product
 #: field:product.template,supply_method:0
@@ -1451,6 +1494,11 @@
 msgstr "Margen de precio variante"
 
 #. module: product
+#: sql_constraint:product.uom:0
+msgid "The conversion ratio for a unit of measure cannot be 0!"
+msgstr "¡El ratio de conversión para una unidad de medida no puede ser 0!"
+
+#. module: product
 #: help:product.packaging,ean:0
 msgid "The EAN code of the package unit."
 msgstr "El código EAN de la unidad del paquete."
@@ -1500,12 +1548,26 @@
 #: field:pricelist.partnerinfo,price:0
 msgid "Unit Price"
 msgstr "Precio unidad"
+
+#. module: product
+#: model:ir.actions.act_window,help:product.product_normal_action_puchased
+msgid ""
+"Products can be purchased and/or sold. They can be raw materials, stockable "
+"products, consumables or services. The Product form contains a detailed "
+"information on your  products related to procurement logistics, sales price, "
+"product category, suppliers and so on."
+msgstr ""
 
 #. module: product
 #: model:product.category,name:product.product_category_7
 #: model:product.template,name:product.product_product_1_product_template
 msgid "Onsite Intervention"
 msgstr "Intervención en el mismo lugar"
+
+#. module: product
+#: sql_constraint:ir.rule:0
+msgid "Rule must have at least one checked access right !"
+msgstr "¡La regla debe tener por lo menos un derecho de acceso marcado!"
 
 #. module: product
 #: model:product.pricelist,name:product.list0
@@ -1609,6 +1671,11 @@
 #: model:product.template,name:product.product_product_tow1_product_template
 msgid "ATX Mid-size Tower"
 msgstr "Torre de tamaño medio ATX"
+
+#. module: product
+#: field:product.packaging,ean:0
+msgid "EAN"
+msgstr "EAN"
 
 #. module: product
 #: view:product.pricelist.item:0
@@ -1863,6 +1930,13 @@
 msgstr "Caja"
 
 #. module: product
+#: model:ir.actions.act_window,help:product.product_ul_form_action
+msgid ""
+"Create and manage your packaging dimensions and types you want to be "
+"maintained in your system."
+msgstr ""
+
+#. module: product
 #: model:product.template,name:product.product_product_rearpanelarm1_product_template
 msgid "Rear Panel SHE200"
 msgstr "Panel posterior SHE200"
@@ -2084,6 +2158,11 @@
 msgstr "RAM bajo pedido"
 
 #. module: product
+#: sql_constraint:ir.model.fields:0
+msgid "Size of the field can never be less than 1 !"
+msgstr "¡El tamaño del campo nunca puede ser menor que 1!"
+
+#. module: product
 #: view:res.partner:0
 msgid "Sales Properties"
 msgstr "Propiedades de venta"
@@ -2126,9 +2205,12 @@
 msgstr "Descripción"
 
 #. module: product
-#: field:product.packaging,ean:0
-msgid "EAN"
-msgstr "EAN"
+#: code:addons/product/pricelist.py:0
+#, python-format
+msgid ""
+"Could not resolve product category, you have defined cyclic categories of "
+"products!"
+msgstr ""
 
 #. module: product
 #: view:product.template:0
@@ -2196,6 +2278,11 @@
 msgstr "Paletización"
 
 #. module: product
+#: sql_constraint:decimal.precision:0
+msgid "Only one value can be defined for each given usage!"
+msgstr "¡Sólo se puede definir un valor para cada uso dado!"
+
+#. module: product
 #: selection:product.template,state:0
 msgid "End of Lifecycle"
 msgstr "Fin del ciclo de vida"
@@ -2258,6 +2345,14 @@
 #: help:product.template,volume:0
 msgid "The volume in m3."
 msgstr "El volumen en m3."
+
+#. module: product
+#: model:ir.actions.act_window,help:product.product_pricelist_action
+msgid ""
+"There can be more than one version of a pricelist. If you need to create new "
+"versions of a pricelist, you can do it and manage them from here. Some "
+"examples of versions: 2010, 2011, Promotion of February 2010, etc."
+msgstr ""
 
 #. module: product
 #: help:product.pricelist.item,categ_id:0
@@ -2505,4 +2600,22 @@
 #~ "Usado por compañías que manejan dos unidades de medida: facturación y "
 #~ "administración de inventarios. Por ejemplo, en las industrias alimentaria, "
 #~ "se administra el almacén de jamón pero se factura en Kg. Dejar sin llenar "
-#~ "para usar UOM por defecto."+#~ "para usar UOM por defecto."
+
+#, python-format
+#~ msgid ""
+#~ "Could not resolve product category, ' \\n                                    "
+#~ "'you have defined cyclic categories ' \\n                                    "
+#~ "'of products!"
+#~ msgstr ""
+#~ "¡No se puede resolver la categoría de producto, ' \\n                        "
+#~ "            'ha definido categorías cíclicas' \\n                            "
+#~ "        'de productos!"
+
+#, python-format
+#~ msgid ""
+#~ "No active version for the selected pricelist !\n"
+#~ "' \\n                                'Please create or activate one."
+#~ msgstr ""
+#~ "¡No existe versión activa para la tarifa seleccionada!\n"
+#~ "' \\n                                'Debe crear o activar una."