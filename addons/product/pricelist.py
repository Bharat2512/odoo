--- conflicted
+++ resolved
@@ -21,14 +21,8 @@
 
 import time
 
-<<<<<<< HEAD
-from _common import rounding
-
-from openerp.osv import fields, osv, api
-=======
 from openerp import tools
 from openerp.osv import fields, osv
->>>>>>> fd43cecb
 from openerp.tools.translate import _
 
 import openerp.addons.decimal_precision as dp
