--- conflicted
+++ resolved
@@ -146,11 +146,7 @@
         "currency_id": _get_currency
     }
 
-<<<<<<< HEAD
     def price_get_multi(self, cr, uid, ids, products_by_qty_by_partner, context=None):
-=======
-    def price_get_multi(self, cr, uid, pricelist_ids, products_by_qty_by_partner, context=None):
->>>>>>> 6400ffb5
         """multi products 'price_get'.
            @param ids:
            @param products_by_qty:
@@ -159,10 +155,10 @@
              'date': Date of the pricelist (%Y-%m-%d),}
            @return: a dict of dict with product_id as key and a dict 'price by pricelist' as value
         """
-        if not pricelist_ids:
-            pricelist_ids = self.pool.get('product.pricelist').search(cr, uid, [], context=context)
+        if not ids:
+            ids = self.pool.get('product.pricelist').search(cr, uid, [], context=context)
         results = {}
-        for pricelist in self.browse(cr, uid, pricelist_ids, context=context):
+        for pricelist in self.browse(cr, uid, ids, context=context):
             subres = self._price_get_multi(cr, uid, pricelist, products_by_qty_by_partner, context=context)
             for product_id,price in subres.items():
                 results.setdefault(product_id, {})
@@ -179,127 +175,6 @@
         product_uom_obj = self.pool.get('product.uom')
         price_type_obj = self.pool.get('product.price.type')
 
-<<<<<<< HEAD
-        # product.pricelist.version:
-        if not ids:
-            ids = self.pool.get('product.pricelist').search(cr, uid, [], context=context)
-
-        pricelist_version_ids = self.pool.get('product.pricelist.version').search(cr, uid, [
-                                                        ('pricelist_id', 'in', ids),
-                                                        '|',
-                                                        ('date_start', '=', False),
-                                                        ('date_start', '<=', date),
-                                                        '|',
-                                                        ('date_end', '=', False),
-                                                        ('date_end', '>=', date),
-                                                    ])
-        if len(ids) != len(pricelist_version_ids):
-            raise osv.except_osv(_('Warning!'), _("At least one pricelist has no active version !\nPlease create or activate one."))
-
-        # product.product:
-        product_ids = [i[0] for i in products_by_qty_by_partner]
-        #products = dict([(item['id'], item) for item in product_obj.read(cr, uid, product_ids, ['categ_id', 'product_tmpl_id', 'uos_id', 'uom_id'])])
-        products = product_obj.browse(cr, uid, product_ids, context=context)
-        products_dict = dict([(item.id, item) for item in products])
-
-        # product.category:
-        product_category_ids = product_category_obj.search(cr, uid, [])
-        product_categories = product_category_obj.read(cr, uid, product_category_ids, ['parent_id'])
-        product_category_tree = dict([(item['id'], item['parent_id'][0]) for item in product_categories if item['parent_id']])
-
-        results = {}
-        for product_id, qty, partner in products_by_qty_by_partner:
-            for pricelist_id in ids:
-                price = False
-
-                tmpl_id = products_dict[product_id].product_tmpl_id and products_dict[product_id].product_tmpl_id.id or False
-
-                categ_id = products_dict[product_id].categ_id and products_dict[product_id].categ_id.id or False
-                categ_ids = _create_parent_category_list(categ_id, [categ_id])
-                if categ_ids:
-                    categ_where = '(categ_id IN (' + ','.join(map(str, categ_ids)) + '))'
-                else:
-                    categ_where = '(categ_id IS NULL)'
-
-                if partner:
-                    partner_where = 'base <> -2 OR %s IN (SELECT name FROM product_supplierinfo WHERE product_id = %s) '
-                    partner_args = (partner, tmpl_id)
-                else:
-                    partner_where = 'base <> -2 '
-                    partner_args = ()
-
-                cr.execute(
-                    'SELECT i.*, pl.currency_id '
-                    'FROM product_pricelist_item AS i, '
-                        'product_pricelist_version AS v, product_pricelist AS pl '
-                    'WHERE (product_tmpl_id IS NULL OR product_tmpl_id = %s) '
-                        'AND (product_id IS NULL OR product_id = %s) '
-                        'AND (' + categ_where + ' OR (categ_id IS NULL)) '
-                        'AND (' + partner_where + ') '
-                        'AND price_version_id = %s '
-                        'AND (min_quantity IS NULL OR min_quantity <= %s) '
-                        'AND i.price_version_id = v.id AND v.pricelist_id = pl.id '
-                    'ORDER BY sequence',
-                    (tmpl_id, product_id) + partner_args + (pricelist_version_ids[0], qty))
-                res1 = cr.dictfetchall()
-                uom_price_already_computed = False
-                for res in res1:
-                    if res:
-                        if res['base'] == -1:
-                            if not res['base_pricelist_id']:
-                                price = 0.0
-                            else:
-                                price_tmp = self.price_get(cr, uid,
-                                        [res['base_pricelist_id']], product_id,
-                                        qty, context=context)[res['base_pricelist_id']]
-                                ptype_src = self.browse(cr, uid, res['base_pricelist_id']).currency_id.id
-                                uom_price_already_computed = True
-                                price = currency_obj.compute(cr, uid,
-                                        ptype_src, res['currency_id'],
-                                        price_tmp, round=False,
-                                        context=context)
-                        elif res['base'] == -2:
-                            # this section could be improved by moving the queries outside the loop:
-                            where = []
-                            if partner:
-                                where = [('name', '=', partner) ]
-                            sinfo = supplierinfo_obj.search(cr, uid,
-                                    [('product_id', '=', tmpl_id)] + where)
-                            price = 0.0
-                            if sinfo:
-                                qty_in_product_uom = qty
-                                product_default_uom = product_obj.read(cr, uid, [product_id], ['uom_id'])[0]['uom_id'][0]
-                                supplier = supplierinfo_obj.browse(cr, uid, sinfo, context=context)[0]
-                                seller_uom = supplier.product_uom and supplier.product_uom.id or False
-                                if seller_uom and product_default_uom and product_default_uom != seller_uom:
-                                    uom_price_already_computed = True
-                                    qty_in_product_uom = product_uom_obj._compute_qty(cr, uid, product_default_uom, qty, to_uom_id=seller_uom)
-                                cr.execute('SELECT * ' \
-                                        'FROM pricelist_partnerinfo ' \
-                                        'WHERE suppinfo_id IN %s' \
-                                            'AND min_quantity <= %s ' \
-                                        'ORDER BY min_quantity DESC LIMIT 1', (tuple(sinfo),qty_in_product_uom,))
-                                res2 = cr.dictfetchone()
-                                if res2:
-                                    price = res2['price']
-                        else:
-                            price_type = price_type_obj.browse(cr, uid, int(res['base']))
-                            uom_price_already_computed = True
-                            price = currency_obj.compute(cr, uid,
-                                    price_type.currency_id.id, res['currency_id'],
-                                    product_obj.price_get(cr, uid, [product_id],
-                                    price_type.field, context=context)[product_id], round=False, context=context)
-
-                        if price is not False:
-                            price_limit = price
-                            price = price * (1.0+(res['price_discount'] or 0.0))
-                            price = rounding(price, res['price_round']) #TOFIX: rounding with tools.float_rouding
-                            price += (res['price_surcharge'] or 0.0)
-                            if res['price_min_margin']:
-                                price = max(price, price_limit+res['price_min_margin'])
-                            if res['price_max_margin']:
-                                price = min(price, price_limit+res['price_max_margin'])
-=======
         version = False
         for v in pricelist.version_id:
             if ((v.date_start is False) or (v.date_start <= date)) and ((v.date_end is False) or (v.date_end >= date)):
@@ -341,15 +216,14 @@
             for rule in items:
                 if rule.min_quantity and qty<rule.min_quantity:
                     continue
-                if rule.product_tmpl_id and product.product_tmpl_id.id<>rule.product_tmpl_id.id:
+                if rule.product_tmpl_id and product.product_tmpl_id.id != rule.product_tmpl_id.id:
                     continue
-                if rule.product_id and product.id<>rule.product_id.id:
+                if rule.product_id and product.id != rule.product_id.id:
                     continue
                 if rule.categ_id:
                     cat = product.categ_id
                     while cat:
                         if cat.id == rule.categ_id.id:
->>>>>>> 6400ffb5
                             break
                         cat = cat.parent_id
                     if not cat:
@@ -368,7 +242,7 @@
                                 context=context)
                 elif rule.base == -2:
                     for seller in product.seller_ids:
-                        if (not partner) or (seller.name.id<>partner):
+                        if (not partner) or (seller.name.id != partner):
                             continue
                         product_default_uom = product.uom_id.id
                         seller_uom = seller.product_uom and seller.product_uom.id or False
@@ -411,12 +285,8 @@
         return results
 
     def price_get(self, cr, uid, ids, prod_id, qty, partner=None, context=None):
-<<<<<<< HEAD
-        res_multi = self.price_get_multi(cr, uid, ids, products_by_qty_by_partner=[(prod_id, qty, partner)], context=context)
-=======
         product = self.pool.get('product.product').browse(cr, uid, prod_id, context=context)
-        res_multi = self.price_get_multi(cr, uid, pricelist_ids=ids, products_by_qty_by_partner=[(product, qty, partner)], context=context)
->>>>>>> 6400ffb5
+        res_multi = self.price_get_multi(cr, uid, ids, products_by_qty_by_partner=[(product, qty, partner)], context=context)
         res = res_multi[prod_id]
         return res
 
