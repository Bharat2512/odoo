--- conflicted
+++ resolved
@@ -518,11 +518,7 @@
         'active': fields.boolean('Active', help="If the active field is set to False, it will allow you to hide the product without removing it."),
         'variants': fields.char('Variants', size=64),
         'product_tmpl_id': fields.many2one('product.template', 'Product Template', required=True, ondelete="cascade"),
-<<<<<<< HEAD
-        'ean13': fields.char('EAN13', size=13, help='Barcode'),
-=======
         'ean13': fields.char('EAN13', size=13, help="The numbers encoded in EAN-13 bar codes are product identification numbers."),
->>>>>>> cc98560c
         'packaging' : fields.one2many('product.packaging', 'product_id', 'Logistical Units', help="Gives the different ways to package the same product. This has no impact on the picking order and is mainly used if you use the EDI module."),
         'price_extra': fields.float('Variant Price Extra', digits_compute=dp.get_precision('Sale Price')),
         'price_margin': fields.float('Variant Price Margin', digits_compute=dp.get_precision('Sale Price')),
