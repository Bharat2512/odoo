<?xml version="1.0" encoding="utf-8"?>
<openerp>
    <data>
        <menuitem id="prod_config_main" name="Products" parent="base.menu_base_config" sequence="70"/>

        <record id="product_search_form_view" model="ir.ui.view">
            <field name="name">product.search.form</field>
            <field name="model">product.product</field>
            <field name="type">search</field>
            <field name="arch" type="xml">
                <search string="Product">
                   <filter string="Services" icon="terp-accessories-archiver" domain="[('type','=','service')]"/>
                   <filter string="Products" icon="terp-accessories-archiver" domain="['|',('type','=','product'),('type','=','consu')]" help="Both stockable and consumable products"/>
                   <separator orientation="vertical"/>
                   <filter string="To Sell" name="filter_to_sell" icon="terp-accessories-archiver-minus" domain="[('sale_ok','=',1)]"/>
                   <filter name="filter_to_purchase" string="To Purchase" icon="terp-accessories-archiver+" domain="[('purchase_ok', '=', 1)]" />
                   <separator orientation="vertical"/>
                   <field name="name"
                        filter_domain="['|', ('name','ilike',self),('default_code','ilike',self)]"/>
                   <field name="categ_id" widget="selection" operator="child_of"/>
                   <newline/>
                   <group expand="0" string="Context...">
                       <field name="pricelist_id" widget="selection" context="{'pricelist': self}" groups="product.group_sale_pricelist"/>
                       <separator orientation="vertical" groups="base.group_multi_company" />
                       <field name="company_id" widget="selection" groups="base.group_multi_company" />
                   </group>
                   <newline/>
                   <group  expand='0' string='Group by...'>
                       <filter string='Category' icon="terp-stock_symbol-selection" domain="[]" context="{'group_by' : 'categ_id'}"/>
                       <separator orientation="vertical"/>
                       <filter string='Default Unit of Measure' icon="terp-mrp" domain="[]" context="{'group_by' : 'uom_id'}" />
                       <separator orientation="vertical"/>
                       <filter string='Type' icon="terp-stock_symbol-selection" domain="[]" context="{'group_by' : 'type'}" />
                       <separator orientation="vertical" groups="base.group_multi_company"/>
                       <filter string='Company' icon="terp-go-home" domain="[]" context="{'group_by' : 'company_id'}" groups="base.group_multi_company" />
                   </group>

                </search>
            </field>
        </record>

        <record id="product_product_tree_view" model="ir.ui.view">
            <field name="name">product.product.tree</field>
            <field name="model">product.product</field>
            <field name="type">tree</field>
            <field eval="7" name="priority"/>
            <field name="arch" type="xml">
                <tree colors="red:virtual_available&lt;0;blue:virtual_available&gt;=0 and state in ('draft', 'end', 'obsolete');black:virtual_available&gt;=0 and state not in ('draft', 'end', 'obsolete')" string="Products">
                    <field name="default_code"/>
                    <field name="name"/>
                    <field name="categ_id" invisible="1"/>
                    <field name="variants" groups="product.group_product_variant"/>
                    <field name="uom_id" string="Unit of Measure" groups="product.group_uom"/>
                    <field name="type"/>
                    <field name="qty_available"/>
                    <field name="virtual_available"/>
                    <field name="lst_price"/>
                    <field name="price" invisible="not context.get('pricelist',False)"/>
                    <field name="standard_price"/>
                    <field name="state"/>
                    <field name="company_id" groups="base.group_multi_company" invisible="1"/>
                </tree>
            </field>
        </record>
        <record id="product_normal_form_view" model="ir.ui.view">
            <field name="name">product.normal.form</field>
            <field name="model">product.product</field>
            <field name="type">form</field>
            <field eval="7" name="priority"/>
            <field name="arch" type="xml">
                <form string="Product">
                    <group colspan="4" col="8">
                        <group colspan="4" col="2">
                            <separator string="Name" colspan="2"/>
                            <field name="name"/>
                            <field groups="product.group_product_variant" name="variants" />
                        </group>
                        <group colspan="1" col="2">
                            <separator string="Codes" colspan="2"/>
                            <field name="default_code"/>
                            <field name="ean13"/>
                        </group>
                        <group colspan="1" col="2">
                            <separator string="Characteristics" colspan="2"/>
                            <field name="sale_ok"/>
                            <field name="purchase_ok"/>
                        </group>
                        <group colspan="1" col="1">
                            <field name="product_image" widget='image' nolabel="1"/>
                        </group>
                    </group>
                    <notebook colspan="4">
                        <page string="Information">
                            <group colspan="2" col="2">
                                <separator string="Procurement" colspan="2"/>
                                <field name="type"/>
                                <field name="procure_method"/>
                                <field name="supply_method"/>
                            </group>
                            <group colspan="2" col="2">
                                <separator string="Base Prices" colspan="2"/>
                                <field name="list_price"/>
                                <field name="cost_method"/>
                                <field name="standard_price" attrs="{'readonly':[('cost_method','=','average')]}"/>
                                <newline/>
                                <field name="price_margin" groups="product.group_product_variant"/>
                                <field name="price_extra" groups="product.group_product_variant"/>
                            </group>

                            <group colspan="2" col="2" groups="product.group_stock_packaging">
                                <separator string="Weights" colspan="2"/>
                                <field digits="(14, 3)" name="volume" attrs="{'readonly':[('type','=','service')]}"/>
                                <field name="weight" attrs="{'readonly':[('type','=','service')]}"/>
                                <field name="weight_net" attrs="{'readonly':[('type','=','service')]}"/>
                            </group>

                            <group colspan="2" col="2" name="status">
                                <separator string="Status" colspan="2"/>
                                <field name="categ_id"/>
                                <field name="state"/>
                                <field name="product_manager"/>
                            </group>

                            <group colspan="2" col="2" name="uom" groups="product.group_uom">
                                <separator string="Unit of Measure" colspan="2"/>
                                <field name="uom_id" on_change="onchange_uom(uom_id,uom_po_id)"/>
                                <field name="uom_po_id"/>
                            </group>

                            <group colspan="2" col="2" name="uos" groups="product.group_uos">
                                <separator string="Second Unit of Measure" colspan="2"/>
                                <field name="uos_id"/>
                                <field name="uos_coeff"/>
                                <field name="mes_type"/>
                            </group>

                        </page>
                        <page string="Procurement &amp; Locations">
                            <group colspan="2" col="2" name="delay">
                                <separator string="Delays" colspan="2"/>
                                <field name="sale_delay" attrs="{'readonly':[('sale_ok','=',0)]}"/>
                                <field name="produce_delay" attrs="{'invisible':[('type','=','service')]}"/>
                                <field name="warranty"/>
                            </group>
                            <group colspan="2" col="2" name="store">
                                <separator string="Storage Localisation" colspan="2"/>
                                <field name="loc_rack" attrs="{'readonly':[('type','=','service')]}" />
                                <field name="loc_row" attrs="{'readonly':[('type','=','service')]}"/>
                                <field name="loc_case" attrs="{'readonly':[('type','=','service')]}"/>
                            </group>

                            <group colspan="2" col="2" name="misc">
                                <separator string="Miscellaneous" colspan="2"/>
                                <field name="active"/>
                                <field name="company_id" groups="base.group_multi_company" widget="selection"/>
                            </group>

                        </page>
                        <page string="Suppliers">
                            <field colspan="4" name="seller_ids" nolabel="1" context="{'uom_id': uom_id}"/>
                        </page>
                        <page string="Descriptions">
                            <separator string="Description"/>
                            <field colspan="4" name="description" nolabel="1"/>
                            <separator string="Sale Description"/>
                            <field colspan="4" name="description_sale" nolabel="1"/>
                            <separator string="Purchase Description"/>
                            <field colspan="4" name="description_purchase" nolabel="1"/>
                        </page>
                        <page groups="product.group_stock_packaging" string="Packaging">
                            <field colspan="4" name="packaging" nolabel="1">
                                <form string="Packaging">
                                    <field name="ean"/>
                                    <field name="sequence" invisible="1"/>
                                    <newline/>
                                    <field name="qty"/>
                                    <field name="ul"/>
                                    <field name="weight_ul"/>
                                    <separator colspan="4" string="Palletization"/>
                                    <field name="ul_qty"/>
                                    <field name="rows"/>
                                    <field name="weight"/>
                                    <separator colspan="4" string="Pallet Dimension"/>
                                    <field name="height"/>
                                    <field name="width"/>
                                    <field name="length"/>
                                    <separator colspan="4" string="Description"/>
                                    <field colspan="4" name="name" nolabel="1"/>
                                </form>
                            </field>
                        </page>
                    </notebook>
                    <field name="message_ids_social" colspan="4" widget="ThreadView" nolabel="1"/>
                </form>
            </field>
        </record>

        <!-- Product Kanban View  -->
        <record model="ir.ui.view" id="product_kanban_view">
            <field name="name">Product Kanban</field>
            <field name="model">product.product</field>
            <field name="type">kanban</field>
            <field name="arch" type="xml">
                <kanban>
                    <field name="color"/>
                    <field name="type"/>
                    <field name="product_image"/>
                    <field name="list_price"/>
                    <templates>
                        <t t-name="kanban-box">
                            <t t-if="record.type.raw_value!='service' and record.qty_available.raw_value lte 0" t-set="border">oe_kanban_color_red</t>
                            <div t-attf-class="#{kanban_color(record.color.raw_value)} #{border || ''}">
                                <div class="oe_kanban_box oe_kanban_color_border">
                                    <div class="oe_kanban_box_header oe_kanban_color_bgdark oe_kanban_color_border oe_kanban_draghandle oe_kanban_title">
                                        <field name="name"/>
                                    </div>
                                    <div class="oe_kanban_box_content oe_kanban_color_bglight oe_kanban_box_show_onclick_trigger">
                                        <img t-att-src="kanban_image('product.product', 'product_image', record.id.value)" width="48" style="float: left; padding: 0 4px 4px 0"/>
                                        Code: <field name="code"/>
                                        <div t-if="record.type.raw_value == 'service'">No Stock</div>
                                        <t t-if="record.type.raw_value != 'service'">
                                            <div>Stock: <field name="qty_available"/> on hand, <field name="virtual_available"/> available</div>
                                            <div t-if="record.list_price.raw_value != 0">Public Price: <field name="lst_price"/></div>
                                            <div>Cost : <field name="standard_price"/></div>
                                        </t>
                                        <div class="oe_kanban_clear"/>
                                    </div>
                                    <div class="oe_kanban_buttons_set oe_kanban_color_border oe_kanban_color_bglight oe_kanban_box_show_onclick">
                                        <div class="oe_kanban_left">
                                            <a string="Edit" icon="gtk-edit" type="edit"/>
                                            <a string="Change Color" icon="color-picker" type="color" name="color"/>
                                        </div>
                                        <div class="oe_kanban_clear"/>
                                    </div>
                                </div>
                            </div>
                        </t>
                    </templates>
                </kanban>
            </field>
        </record>

        <record id="product_normal_action" model="ir.actions.act_window">
            <field name="name">Products</field>
            <field name="type">ir.actions.act_window</field>
            <field name="res_model">product.product</field>
            <field name="view_type">form</field>
            <field name="view_mode">tree,form,kanban</field>
            <field name="view_id" ref="product_product_tree_view"/>
            <field name="search_view_id" ref="product_search_form_view"/>
            <field name="help">You must define a Product for everything you buy or sell. Products can be raw materials, stockable products, consumables or services. The Product form contains detailed information about your products related to procurement logistics, sales price, product category, suppliers and so on.</field>
        </record>
        <record id="product_normal_action_sell" model="ir.actions.act_window">
            <field name="name">Products</field>
            <field name="type">ir.actions.act_window</field>
            <field name="res_model">product.product</field>
            <field name="view_mode">tree,form,kanban</field>
            <field name="view_type">form</field>
            <field name="context">{"search_default_filter_to_sell":1}</field>
            <field name="view_id" ref="product_product_tree_view"/>
            <field name="search_view_id" ref="product_search_form_view"/>
            <field name="help">You must define a Product for everything you buy or sell. Products can be raw materials, stockable products, consumables or services. The Product form contains detailed information about your products related to procurement logistics, sales price, product category, suppliers and so on.</field>
        </record>

        <record id="open_view_product_tree1" model="ir.actions.act_window.view">
            <field name="sequence" eval="1"/>
            <field name="view_mode">tree</field>
           <field name="view_id" ref="product_product_tree_view"/>
            <field name="act_window_id" ref="product_normal_action_sell"/>
        </record>

        <record id="open_view_product_form1" model="ir.actions.act_window.view">
            <field name="sequence" eval="2"/>
            <field name="view_mode">form</field>
            <field name="view_id" ref="product_normal_form_view"/>
            <field name="act_window_id" ref="product_normal_action_sell"/>
        </record>

        <menuitem id="base.menu_product" name="Products" parent="base.menu_base_partner" sequence="9"/>
        <menuitem action="product.product_normal_action_sell" id="product.menu_products" parent="base.menu_product" sequence="1"/>

        <record id="product_normal_action_puchased" model="ir.actions.act_window">
            <field name="name">Products</field>
            <field name="type">ir.actions.act_window</field>
            <field name="res_model">product.product</field>
            <field name="view_type">form</field>
            <field name="view_mode">tree,form,kanban</field>
            <field name="context">{"search_default_filter_to_purchase":1}</field>
            <field name="view_id" ref="product_product_tree_view"/>
            <field name="search_view_id" ref="product_search_form_view"/>
            <field name="help">Products can be purchased and/or sold. They can be raw materials, stockable products, consumables or services. The Product form contains detailed information about your products related to procurement logistics, sales price, product category, suppliers and so on.</field>
        </record>

        <record id="product_category_search_view" model="ir.ui.view">
            <field name="name">product.category.search</field>
            <field name="model">product.category</field>
            <field name="type">search</field>
            <field name="arch" type="xml">
                <search string="Product Categories">
                    <field name="parent_id"/>
                    <field name="name"/>
                </search>
            </field>
        </record>
        <record id="product_category_form_view" model="ir.ui.view">
            <field name="name">product.category.form</field>
            <field name="model">product.category</field>
            <field name="type">form</field>
            <field name="arch" type="xml">
                <form string="Product Categories">
                    <field name="name"/>
                    <field name="parent_id"/>
                    <field name="sequence" invisible="1"/>
                    <field name="type"/>
                    <newline/>
                </form>
            </field>
        </record>
        <record id="product_category_list_view" model="ir.ui.view">
            <field name="name">product.category.list</field>
            <field name="model">product.category</field>
            <field name="type">tree</field>
            <field name="priority">1</field>
            <field name="arch" type="xml">
                <tree string="Product Categories">
                    <field name="complete_name"/>
                </tree>
            </field>
        </record>
        <record id="product_category_tree_view" model="ir.ui.view">
            <field name="name">product.category.tree</field>
            <field name="model">product.category</field>
            <field name="type">tree</field>
            <field name="field_parent">child_id</field>
            <field name="arch" type="xml">
                <tree toolbar="True" string="Product Categories">
                    <field name="name"/>
                </tree>
            </field>
        </record>
        <record id="product_category_action" model="ir.actions.act_window">
            <field name="name">Products by Category</field>
            <field name="type">ir.actions.act_window</field>
            <field name="res_model">product.category</field>
            <field name="domain">[('parent_id','=',False)]</field>
            <field name="view_type">tree</field>
            <field name="view_id" ref="product_category_tree_view"/>
            <field name="help">Here is a list of all your products classified by category. You can click a category to get the list of all products linked to this category or to a child of this category.</field>
        </record>
        <menuitem
            action="product_category_action"
            id="product.menu_products_category"
            parent="base.menu_product"
            sequence="0"/>
        <record id="product_category_action_form" model="ir.actions.act_window">
            <field name="name">Product Categories</field>
            <field name="type">ir.actions.act_window</field>
            <field name="res_model">product.category</field>
            <field name="view_type">form</field>
            <field name="search_view_id" ref="product_category_search_view"/>
            <field name="view_id" ref="product_category_list_view"/>
        </record>
        <menuitem action="product_category_action_form"
            groups="base.group_no_one"
            id="menu_product_category_action_form"
            parent="prod_config_main" sequence="2"/>


        <record id="product_normal_action_tree" model="ir.actions.act_window">
            <field name="name">Products</field>
            <field name="type">ir.actions.act_window</field>
            <field name="res_model">product.product</field>
            <field name="view_type">form</field>
            <field name="view_mode">tree,form,kanban</field>
            <field name="context">{'categ_id':active_id, 'search_default_categ_id':active_id}</field>
        </record>
        <record id="ir_product_category_open" model="ir.values">
            <field eval="'tree_but_open'" name="key2"/>
            <field eval="'product.category'" name="model"/>
            <field name="name">Products by Categories</field>
            <field eval="'ir.actions.act_window,%d'%product_normal_action_tree" name="value"/>
        </record>


        <!-- Unit of Measure -->

        <record id="product_uom_tree_view" model="ir.ui.view">
            <field name="name">product.uom.tree</field>
            <field name="model">product.uom</field>
            <field name="type">tree</field>
            <field name="arch" type="xml">
                <tree string="Units of Measure">
                    <field name="name"/>
                    <field name="category_id"/>
                    <field name="factor"/>
                </tree>
            </field>
        </record>

        <record id="product_uom_form_view" model="ir.ui.view">
            <field name="name">product.uom.form</field>
            <field name="model">product.uom</field>
            <field name="type">form</field>
            <field name="arch" type="xml">
                <form string="Units of Measure">
                    <group col="6" colspan="4">
                        <group col="2"  colspan="2">
                            <separator string="Unit of Measure Properties" colspan="4"/>
                            <field name="name" select="1"/>
                            <field name="category_id" select="1" widget="selection"/>
                            <field name="active"/>
                        </group>
                        <group col="4"  colspan="4">
                            <separator string="Ratio &amp; Precision" colspan="4"/>
                            <group colspan="2" col="2">
                                 <field name="uom_type" on_change="onchange_type(uom_type)"/>
                                 <field name="rounding"/>
                            </group>
                            <group colspan="2" col="2">
                                  <group col="2" colspan="2" attrs="{'invisible':[('uom_type','!=','smaller')]}">
                                        <field name="factor"/>
                                        <label colspan="2" string="  e.g: 1 * (reference unit) = ratio * (this unit)"/>
                                   </group>
                                   <group col="2" colspan="2" attrs="{'invisible':[('uom_type','!=','bigger')]}">
                                        <field name="factor_inv"/>
                                        <label colspan="2"  string="  e.g: 1 * (this unit) = ratio * (reference unit)"/>
                                   </group>
                            </group>
                        </group>
                    </group>
                </form>
            </field>
        </record>
        <record id="product_uom_form_action" model="ir.actions.act_window">
            <field name="name">Units of Measure</field>
            <field name="type">ir.actions.act_window</field>
            <field name="res_model">product.uom</field>
            <field name="view_type">form</field>
            <field name="view_id" ref="product_uom_tree_view"/>
            <field name="help">Create and manage the units of measure you want to be used in your system. You can define a conversion rate between several Units of Measure within the same category.</field>
        </record>
        <menuitem id="next_id_16" name="Units of Measure" parent="prod_config_main" sequence="30" groups="product.group_uom"/>
        <menuitem action="product_uom_form_action" id="menu_product_uom_form_action" parent="base.menu_base_config" sequence="30" groups="product.group_uom"/>

        <record id="product_uom_categ_form_view" model="ir.ui.view">
            <field name="name">product.uom.categ.form</field>
            <field name="model">product.uom.categ</field>
            <field name="type">form</field>
            <field name="arch" type="xml">
                <form string="Units of Measure categories">
                    <field colspan="4" name="name" select="1"/>
                </form>
            </field>
        </record>
        <record id="product_uom_categ_form_action" model="ir.actions.act_window">
            <field name="name">Unit of Measure Categories</field>
            <field name="type">ir.actions.act_window</field>
            <field name="res_model">product.uom.categ</field>
            <field name="view_type">form</field>
            <field name="view_mode">tree,form</field>
            <field name="help">Create and manage the units of measure categories you want to be used in your system. If several units of measure are in the same category, they can be converted to each other. For example, in the unit of measure category "Time", you will have the following UoM: Hours, Days.</field>
        </record>
        <menuitem action="product_uom_categ_form_action" id="menu_product_uom_categ_form_action" parent="base.menu_base_config" sequence="25" groups="product.group_uom"/>

        <record id="product_ul_form_view" model="ir.ui.view">
            <field name="name">product.ul.form.view</field>
            <field name="model">product.ul</field>
            <field name="type">form</field>
            <field name="arch" type="xml">
                <form string="Packaging">
                    <field name="name" select="1" />
                    <field name="type" select="1" />
                </form>
            </field>
        </record>
        <record id="product_ul_tree" model="ir.ui.view">
            <field name="name">product.ul.tree</field>
            <field name="model">product.ul</field>
            <field name="type">tree</field>
            <field name="arch" type="xml">
                <tree string="Packaging">
                    <field name="name" select="1"/>
                    <field name="type" select="1"/>
                </tree>
            </field>
        </record>
        <record id="product_ul_form_action" model="ir.actions.act_window">
            <field name="name">Packaging</field>
            <field name="type">ir.actions.act_window</field>
            <field name="res_model">product.ul</field>
            <field name="view_type">form</field>
            <field name="view_mode">tree,form</field>
            <field name="help">Create and manage your packaging dimensions and types you want to be maintained in your system.</field>
        </record>
        <menuitem
            action="product_ul_form_action" groups="product.group_stock_packaging" id="menu_product_ul_form_action" parent="prod_config_main" sequence="3"/>

        <record id="product_packaging_tree_view" model="ir.ui.view">
            <field name="name">product.packaging.tree.view</field>
            <field name="model">product.packaging</field>
            <field name="type">tree</field>
            <field name="arch" type="xml">
                <tree string="Packaging">
                    <field name="sequence" invisible="1"/>
                    <field name="ean"/>
                    <field name="qty"/>
                    <field name="ul"/>
                </tree>
            </field>
        </record>

        <record id="product_packaging_form_view" model="ir.ui.view">
            <field name="name">product.packaging.form.view</field>
            <field name="model">product.packaging</field>
            <field name="type">form</field>
            <field name="arch" type="xml">
                <form string="Packaging">
                    <field name="product_id" select="1"/>
                    <newline/>
                    <field name="ean" select="1"/>
                    <field name="sequence" invisible="1"/>
                    <newline/>
                    <field name="qty" select="1"/>
                    <field name="ul"/>
                    <field name="weight_ul"/>
                    <separator colspan="4" string="Palletization"/>
                    <field name="ul_qty"/>
                    <field name="rows"/>
                    <field name="weight"/>
                    <separator colspan="4" string="Pallet Dimension"/>
                    <field name="height"/>
                    <field name="width"/>
                    <field name="length"/>
                    <separator colspan="4" string="Other Info"/>
                    <field colspan="4" name="name" select="1"/>
                </form>
            </field>
        </record>

        <record id="product_supplierinfo_form_view" model="ir.ui.view">
            <field name="name">product.supplierinfo.form.view</field>
            <field name="model">product.supplierinfo</field>
            <field name="type">form</field>
            <field name="arch" type="xml">
                <form string="Supplier Information">
                    <field name="name" context="{'default_customer': 0, 'search_default_supplier': 1, 'default_supplier': 1}" options='{"quick_create": false}'/>
                    <field name="sequence"/>
                    <field name="product_name"/>
                    <field name="product_code"/>
                    <field name="min_qty"/>
                    <field name="product_uom"/>
                    <field name="delay"/>
                    <field name="company_id" groups="base.group_multi_company" widget="selection"/>
                    <field colspan="4" groups="product.group_sale_pricelist" name="pricelist_ids" nolabel="1" widget="one2many_list">
                        <tree editable="bottom" string="Pricelist">
                            <field name="min_quantity"/>
                            <field name="price"/>
                        </tree>
                        <form>
                            <field name="min_quantity"/>
                            <field name="price"/>
                        </form>
                    </field>
                </form>
            </field>
        </record>
        <record id="product_supplierinfo_tree_view" model="ir.ui.view">
            <field name="name">product.supplierinfo.tree.view</field>
            <field name="model">product.supplierinfo</field>
            <field name="type">tree</field>
            <field name="arch" type="xml">
                <tree string="Supplier Information">
                    <field name="sequence" string="Seq"/>
                    <field name="name"/>
                    <field name="delay"/>
                    <field name="min_qty"/>
                    <field name="company_id" groups="base.group_multi_company" widget="selection"/>
                </tree>
            </field>
        </record>

        <record id="product_variant_form_view" model="ir.ui.view">
            <field name="name">product.variant.form</field>
            <field name="model">product.product</field>
            <field name="type">form</field>
            <field name="arch" type="xml">
                <form string="Product Variant">
                     <field name="product_tmpl_id" select="1"/>
                    <field name="active" select="1"/>
                    <field name="variants" select="1"/>
                    <field name="default_code" select="1"/>
                    <field name="price_margin" select="1"/>
                    <field name="price_extra" select="1"/>
                </form>
            </field>
        </record>

        <record id="product_variant_tree_view" model="ir.ui.view">
            <field name="name">product.variant.tree</field>
            <field name="model">product.product</field>
            <field name="type">tree</field>
            <field name="arch" type="xml">
                <tree string="Product Variant">
                    <field name="product_tmpl_id"/>
                    <field name="active"/>
                    <field name="variants"/>
                    <field name="default_code"/>
                    <field name="price_margin"/>
                    <field name="price_extra"/>
                </tree>
            </field>
        </record>

        <record id="product_template_tree_view" model="ir.ui.view">
            <field name="name">product.template.product.tree</field>
            <field name="model">product.template</field>
            <field name="type">tree</field>
            <field name="arch" type="xml">
                <tree string="Product Template">
                    <field name="name"/>
                    <field name="categ_id"/>
                    <field name="type"/>
                    <field name="state"/>
                </tree>
            </field>
        </record>

        <record id="product_template_form_view" model="ir.ui.view">
            <field name="name">product.template.product.form</field>
            <field name="model">product.template</field>
            <field name="type">form</field>
            <field name="arch" type="xml">
                <form string="Product Template">
                    <group colspan="2" col="4">
                        <separator string="Product Description" colspan="4"/>
                        <field name="name" select="1"/>
                    </group>
                    <group colspan="2" col="2">
                        <separator string="Product Type" colspan="2"/>
                        <field name="sale_ok"/>
                        <field name="purchase_ok"/>
                    </group>
                    <notebook colspan="4">
                        <page string="Information">
                            <group colspan="2" col="2">
                                <separator string="Procurement" colspan="2"/>
                                <field name="type"/>
                                <field name="procure_method"/>
                                <field name="supply_method"/>
                            </group>

                            <group colspan="2" col="2">
                                <separator string="Base Prices" colspan="2"/>
                                <field name="list_price"/>
                                <field name="standard_price" attrs="{'readonly':[('cost_method','=','average')]}"/>
                                <field name="cost_method"/>
                            </group>

                            <group colspan="2" col="2">
                                <separator string="Weights" colspan="2"/>
                                <field digits="(14, 3)" name="volume" attrs="{'readonly':[('type','=','service')]}"/>
                                <field digits="(14, 3)" name="weight" attrs="{'readonly':[('type','=','service')]}"/>
                                <field digits="(14, 3)" name="weight_net" attrs="{'readonly':[('type','=','service')]}"/>
                            </group>

                            <group colspan="2" col="2" name="status">
                                <separator string="Status" colspan="2"/>
                                <field name="categ_id" select="1"/>
                                <field name="state"/>
                                <field name="product_manager"/>
                            </group>

                            <group colspan="2" col="2" name="uom">
<<<<<<< HEAD
                                <separator string="Unit of Measure" colspan="2"/>
=======
                                <separator string="UoM" colspan="2"/>
>>>>>>> 43ed0503
                                <field name="uom_id" on_change="onchange_uom(uom_id,uom_po_id)" groups="product.group_uom"/>
                                <field name="uom_po_id"/>
                            </group>

                            <group colspan="2" col="2" name="uos" groups="product.group_uom">
                                <separator string="Second Unit of Measure" colspan="2"/>
                                <field name="uos_id"/>
                                <field name="uos_coeff"/>
                                <field name="mes_type"/>
                            </group>

                        </page>
                        <page string="Procurement &amp; Locations">
                            <group colspan="2" col="2" name="delay">
                                <separator string="Delays" colspan="2"/>
                                <field name="sale_delay" attrs="{'readonly':[('sale_ok','=',0)]}"/>
                                <field name="produce_delay"/>
                                <field name="warranty"/>
                            </group>
                            <group colspan="2" col="2" name="store">
                                <separator string="Storage Localisation" colspan="2"/>
                                <field name="loc_rack"/>
                                <field name="loc_row"/>
                                <field name="loc_case"/>
                            </group>
                            <group colspan="2" col="2" name="misc">
                                <separator string="Miscelleanous" colspan="2"/>
                            </group>

                        </page>
                        <page string="Suppliers">
                            <field colspan="4" name="seller_ids" nolabel="1"/>
                        </page>
                        <page string="Descriptions">
                            <separator string="Description"/>
                            <field colspan="4" name="description" nolabel="1"/>
                            <separator string="Sale Description"/>
                            <field colspan="4" name="description_sale" nolabel="1"/>
                            <separator string="Purchase Description"/>
                            <field colspan="4" name="description_purchase" nolabel="1"/>
                        </page>
                    </notebook>
                </form>
            </field>
        </record>

        <record id="product_template_action_tree" model="ir.actions.act_window">
            <field name="name">Product Templates</field>
            <field name="type">ir.actions.act_window</field>
            <field name="res_model">product.template</field>
            <field name="view_type">form</field>
            <field name="view_id" ref="product_template_tree_view"/>
        </record>

    </data>
</openerp><|MERGE_RESOLUTION|>--- conflicted
+++ resolved
@@ -671,11 +671,7 @@
                             </group>
 
                             <group colspan="2" col="2" name="uom">
-<<<<<<< HEAD
                                 <separator string="Unit of Measure" colspan="2"/>
-=======
-                                <separator string="UoM" colspan="2"/>
->>>>>>> 43ed0503
                                 <field name="uom_id" on_change="onchange_uom(uom_id,uom_po_id)" groups="product.group_uom"/>
                                 <field name="uom_po_id"/>
                             </group>
