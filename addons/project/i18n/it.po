# Translation of OpenERP Server.
# This file contains the translation of the following modules:
# 	* project
#
msgid ""
msgstr ""
"Project-Id-Version: OpenERP Server 6.0dev\n"
"Report-Msgid-Bugs-To: support@openerp.com\n"
"POT-Creation-Date: 2010-10-18 17:46+0000\n"
<<<<<<< HEAD
"PO-Revision-Date: 2010-10-30 16:06+0000\n"
"Last-Translator: OpenERP Administrators <Unknown>\n"
=======
"PO-Revision-Date: 2010-11-02 07:27+0000\n"
"Last-Translator: Lorenzo Battistini <lorenzo.battistini@domsense.com>\n"
>>>>>>> 945a1d16
"Language-Team: \n"
"MIME-Version: 1.0\n"
"Content-Type: text/plain; charset=UTF-8\n"
"Content-Transfer-Encoding: 8bit\n"
<<<<<<< HEAD
"X-Launchpad-Export-Date: 2010-10-31 04:57+0000\n"
=======
"X-Launchpad-Export-Date: 2010-11-03 04:59+0000\n"
>>>>>>> 945a1d16
"X-Generator: Launchpad (build Unknown)\n"

#. module: project
#: model:ir.actions.act_window,name:project.act_res_users_2_project_task_opened
msgid "Assigned tasks"
msgstr "Attività Assegnate"

#. module: project
#: help:project.task.delegate,new_task_description:0
msgid "Reinclude the description of the task in the task of the user"
msgstr ""

#. module: project
#: code:addons/project/project.py:0
#, python-format
msgid "The task '%s' has been delegated to %s."
msgstr ""

#. module: project
#: constraint:res.users:0
msgid "The chosen company is not in the allowed companies for this user"
msgstr ""

#. module: project
#: help:project.task.reevaluate,remaining_hours:0
msgid "Put here the remaining hours required to close the task."
msgstr ""

#. module: project
#: view:project.task:0
msgid "Deadlines"
msgstr ""

#. module: project
#: code:addons/project/project.py:0
#, python-format
msgid "Operation Not Permitted !"
msgstr "Operazione Non Permessa !"

#. module: project
#: code:addons/project/wizard/project_task_delegate.py:0
#, python-format
msgid "CHECK: "
msgstr "CONTROLLA: "

#. module: project
#: field:project.installer,project_issue:0
msgid "Issues Tracker"
msgstr ""

#. module: project
#: field:project.installer,hr_timesheet_sheet:0
msgid "Timesheets"
msgstr "Orari di Lavoro"

#. module: project
#: view:project.task:0
msgid "Delegations"
msgstr "Deleghe"

#. module: project
#: field:project.task.delegate,planned_hours_me:0
msgid "Hours to Validate"
msgstr "Ore da Confermare"

#. module: project
#: field:project.project,progress_rate:0
#: view:report.project.task.user:0
#: field:report.project.task.user,progress:0
msgid "Progress"
msgstr "Avanzamento"

#. module: project
#: help:project.task,remaining_hours:0
msgid ""
"Total remaining time, can be re-estimated periodically by the assignee of "
"the task."
msgstr ""
"Tempo rimanente totale, può essere ricalcolato periodicamente "
"dall'assegnatario dell'attività"

#. module: project
#: code:addons/project/wizard/project_task_close.py:0
#, python-format
msgid "Task '%s' Closed"
msgstr ""

#. module: project
#: constraint:project.project:0
msgid "Error! project start-date must be lower then project end-date."
msgstr ""

#. module: project
#: view:project.task.reevaluate:0
msgid "Reevaluation Task"
msgstr ""

#. module: project
#: field:project.project,members:0
msgid "Project Members"
msgstr "Membri del Progetto"

#. module: project
#: model:process.node,name:project.process_node_taskbydelegate0
msgid "Task by delegate"
msgstr "Attività da delegare"

#. module: project
#: selection:report.project.task.user,month:0
msgid "March"
msgstr ""

#. module: project
#: view:project.task:0
msgid "Delegated tasks"
msgstr "Attività Delegate"

#. module: project
#: field:project.task,child_ids:0
msgid "Delegated Tasks"
msgstr "Attività delegate"

#. module: project
#: help:project.project,warn_header:0
msgid ""
"Header added at the beginning of the email for the warning message sent to "
"the customer when a task is closed."
msgstr ""
"Intestazione aggiunta all'inizio dell'email per il messaggio di avviso "
"mandato al cliente quanto l'incarico è chiuso."

#. module: project
#: view:project.task:0
msgid "My Tasks"
msgstr "Le Mie Attività"

#. module: project
#: code:addons/project/project.py:0
#: constraint:project.task:0
#, python-format
msgid "Error ! You cannot create recursive tasks."
msgstr ""

#. module: project
#: field:project.task,company_id:0
#: field:project.task.work,company_id:0
#: view:report.project.task.user:0
#: field:report.project.task.user,company_id:0
msgid "Company"
msgstr "Compagnia"

#. module: project
#: field:project.installer,project_scrum:0
msgid "SCRUM"
msgstr ""

#. module: project
#: model:ir.actions.act_window,name:project.action_project_vs_planned_total_hours_graph
msgid "Projects: Planned Vs Total hours"
msgstr ""

#. module: project
#: view:project.task.close:0
msgid "Warn Message"
msgstr ""

#. module: project
#: help:project.project,members:0
msgid ""
"Project's member. Not used in any computation, just for information purpose."
msgstr ""
"Membro del progetto.Non usato in ogni calcolo, solo a scopo informativo"

#. module: project
#: field:project.task.type,name:0
msgid "Stage Name"
msgstr ""

#. module: project
#: model:process.transition.action,name:project.process_transition_action_openpendingtask0
msgid "Set pending"
msgstr "Imposta a Sospeso"

#. module: project
#: view:report.project.task.user:0
#: field:report.project.task.user,opening_days:0
msgid "Days to Open"
msgstr ""

#. module: project
#: view:project.task:0
msgid "Change Stage"
msgstr ""

#. module: project
#: view:project.project:0
msgid "New Project Based on Template"
msgstr "Nuovo progetto basato su modello"

#. module: project
#: constraint:project.project:0
msgid "Error! You cannot assign escalation to the same project!"
msgstr ""

#. module: project
#: selection:project.task,priority:0
#: selection:report.project.task.user,priority:0
msgid "Very urgent"
msgstr "Molto Urgente"

#. module: project
#: help:project.task.delegate,user_id:0
msgid "User you want to delegate this task to"
msgstr ""

#. module: project
#: view:report.project.task.user:0
#: field:report.project.task.user,day:0
#: field:task.by.days,day:0
msgid "Day"
msgstr ""

#. module: project
#: code:addons/project/project.py:0
#, python-format
msgid "The task '%s' is done"
msgstr ""

#. module: project
#: model:ir.model,name:project.model_project_task_close
msgid "Project Close Task"
msgstr ""

#. module: project
#: model:process.node,name:project.process_node_drafttask0
msgid "Draft task"
msgstr "Bozza Attività"

#. module: project
#: model:ir.model,name:project.model_project_task
#: field:project.task.work,task_id:0
#: view:report.project.task.user:0
msgid "Task"
msgstr "Attività"

#. module: project
#: view:project.project:0
msgid "Members"
msgstr ""

#. module: project
#: help:project.task,planned_hours:0
msgid ""
"Estimated time to do the task, usually set by the project manager when the "
"task is in draft state."
msgstr ""
"Tempo stimato per completare l'attività, solitamente configurato dal project "
"manager quando l'attività è in stato bozza."

#. module: project
#: model:ir.model,name:project.model_project_task_work
msgid "Project Task Work"
msgstr ""

#. module: project
#: view:project.project:0
#: view:project.task:0
#: field:project.task,notes:0
msgid "Notes"
msgstr "Note"

#. module: project
#: view:project.vs.hours:0
msgid "Project vs remaining hours"
msgstr ""

#. module: project
#: view:project.project:0
msgid "Invoice Address"
msgstr ""

#. module: project
#: field:report.project.task.user,name:0
msgid "Task Summary"
msgstr ""

#. module: project
#: field:project.task,active:0
msgid "Not a Template Task"
msgstr ""

#. module: project
#: view:project.task:0
msgid "Start Task"
msgstr "Inizia Attività"

#. module: project
#: help:project.installer,project_timesheet:0
msgid ""
"Helps generate invoices based on time spent on tasks, if activated on the "
"project."
msgstr ""

#. module: project
#: view:project.task:0
#: field:project.task,parent_ids:0
msgid "Parent Tasks"
msgstr ""

#. module: project
#: view:project.project:0
msgid ""
"Automatic variables for headers and footer. Use exactly the same notation."
msgstr ""
"Variabili automatiche per intestazioni e piè di pagina. Usare esattamente la "
"stessa notazione."

#. module: project
#: selection:project.task,state:0
#: selection:project.vs.hours,state:0
#: selection:report.project.task.user,state:0
#: selection:task.by.days,state:0
msgid "Cancelled"
msgstr "Annullato"

#. module: project
#: view:board.board:0
#: model:ir.actions.act_window,name:project.action_view_task_tree
msgid "My Open Tasks"
msgstr "Le Mie Attività aperte"

#. module: project
#: view:project.project:0
#: field:project.project,warn_header:0
msgid "Mail Header"
msgstr "Titolo Email"

#. module: project
#: model:process.node,name:project.process_node_donetask0
msgid "Done task"
msgstr "Attività Completata"

#. module: project
#: help:project.task.delegate,prefix:0
msgid "Title for your validation task"
msgstr ""

#. module: project
#: view:report.project.task.user:0
#: field:report.project.task.user,hours_delay:0
msgid "Avg. Plan.-Eff."
msgstr "Efficienza Media"

#. module: project
#: model:process.node,note:project.process_node_donetask0
msgid "Task is Completed"
msgstr "L'attività è stata completata"

#. module: project
#: field:project.task,date_end:0
#: field:report.project.task.user,date_end:0
msgid "Ending Date"
msgstr ""

#. module: project
#: view:report.project.task.user:0
msgid "   Month   "
msgstr ""

#. module: project
#: model:process.transition,note:project.process_transition_delegate0
msgid "Delegates tasks to the other user"
msgstr "Delega le attività ad un altro utente"

#. module: project
#: view:project.project:0
#: view:project.task:0
#: view:report.project.task.user:0
msgid "Group By..."
msgstr ""

#. module: project
#: help:project.task,effective_hours:0
msgid "Computed using the sum of the task work done."
msgstr ""
"Calcolato utilizzando la somma del lavoro eseguito all'interno dell'attività."

#. module: project
#: help:project.project,warn_customer:0
msgid ""
"If you check this, the user will have a popup when closing a task that "
"propose a message to send by email to the customer."
msgstr ""
"Se selezionato, l'utente riceverà, alla chiusura di un'attività, un popup "
"che proporrà un messaggio da spedire tramite email al cliente."

#. module: project
#: model:ir.model,name:project.model_res_users
msgid "res.users"
msgstr ""

#. module: project
#: help:project.project,active:0
msgid ""
"If the active field is set to true, it will allow you to hide the project "
"without removing it."
msgstr ""

#. module: project
#: field:project.task,work_ids:0
msgid "Work done"
msgstr "Lavoro Eseguito"

#. module: project
#: code:addons/project/project.py:0
#, python-format
msgid "Task '%s' closed"
msgstr "Attività '%s' chiusa"

#. module: project
#: model:ir.model,name:project.model_account_analytic_account
#: field:project.project,analytic_account_id:0
msgid "Analytic Account"
msgstr "Contabilità Analitica"

#. module: project
#: field:project.task.work,user_id:0
msgid "Done by"
msgstr "Completato da"

#. module: project
#: view:project.task:0
msgid "Planning"
msgstr "Pianificazione"

#. module: project
#: view:project.task:0
#: field:project.task,date_deadline:0
#: field:report.project.task.user,date_deadline:0
msgid "Deadline"
msgstr "Scadenza"

#. module: project
#: view:project.task.close:0
#: view:project.task.delegate:0
#: view:project.task.reevaluate:0
msgid "_Cancel"
msgstr ""

#. module: project
#: view:project.task.delegate:0
msgid "_Delegate"
msgstr ""

#. module: project
#: model:ir.model,name:project.model_res_partner
#: view:project.project:0
#: field:project.task,partner_id:0
#: view:report.project.task.user:0
#: field:report.project.task.user,partner_id:0
msgid "Partner"
msgstr "Partner"

#. module: project
#: constraint:account.analytic.account:0
msgid "Error! You can not create recursive analytic accounts."
msgstr ""

#. module: project
#: code:addons/project/project.py:0
#, python-format
msgid " (copy)"
msgstr ""

#. module: project
#: help:project.installer,hr_timesheet_sheet:0
msgid ""
"Tracks and helps employees encode and validate timesheets and attendances."
msgstr ""

#. module: project
#: view:report.project.task.user:0
#: field:report.project.task.user,nbr:0
msgid "# of tasks"
msgstr ""

#. module: project
#: view:project.task:0
msgid "Previous"
msgstr ""

#. module: project
#: view:project.task.reevaluate:0
msgid "Reevaluate Task"
msgstr ""

#. module: project
#: model:project.task.type,name:project.project_tt_testing
msgid "Testing"
msgstr ""

#. module: project
#: view:project.project:0
msgid "Reset as Project"
msgstr "Reimpostare come Progetto"

#. module: project
#: constraint:ir.actions.act_window:0
msgid "Invalid model name in the action definition."
msgstr "Nome del modulo non valido nella definizione dell'azione."

#. module: project
#: model:project.task.type,name:project.project_tt_specification
msgid "Specification"
msgstr ""

#. module: project
#: model:ir.actions.act_window,name:project.act_my_project
msgid "My projects"
msgstr "I Miei Progetti"

#. module: project
#: constraint:ir.ui.view:0
msgid "Invalid XML for View Architecture!"
msgstr "XML non valido per Visualizzazione Architettura!"

#. module: project
#: view:project.task:0
msgid "Next"
msgstr ""

#. module: project
#: model:process.transition,note:project.process_transition_draftopentask0
msgid "From draft state, it will come into the open state."
msgstr "Dallo stato bozza, passerà allo stato aperto."

#. module: project
#: view:report.project.task.user:0
#: field:report.project.task.user,no_of_days:0
msgid "# of Days"
msgstr ""

#. module: project
#: help:project.task,active:0
msgid ""
"This field is computed automatically and have the same behavior than the "
"boolean 'active' field: if the task is linked to a template or unactivated "
"project, it will be hidden unless specifically asked."
msgstr ""

#. module: project
#: help:project.project,progress_rate:0
msgid "Percent of tasks closed according to the total of tasks todo."
msgstr "Percentuale di attività chiuse in base alle attività da completare."

#. module: project
#: view:project.task.delegate:0
#: field:project.task.delegate,new_task_description:0
msgid "New Task Description"
msgstr "Nuova Descrizione dell'attività"

#. module: project
#: model:res.request.link,name:project.req_link_task
msgid "Project task"
msgstr "Attività del Progetto"

#. module: project
#: view:project.installer:0
msgid "Methodologies"
msgstr ""

#. module: project
#: help:project.task,total_hours:0
msgid "Computed as: Time Spent + Remaining Time."
msgstr "Calcolaro come: Tempo impiegato + Tempo rimanente."

#. module: project
#: help:project.task.close,partner_email:0
msgid "Email Address of Customer"
msgstr ""

#. module: project
#: view:report.project.task.user:0
#: field:report.project.task.user,hours_effective:0
msgid "Effective Hours"
msgstr "Ore Effettive"

#. module: project
#: view:project.task.delegate:0
msgid "Validation Task Title"
msgstr ""

#. module: project
#: view:project.task:0
msgid "Reevaluate"
msgstr ""

#. module: project
#: code:addons/project/project.py:0
#, python-format
msgid "Send Email after close task"
msgstr ""

#. module: project
#: view:report.project.task.user:0
msgid "OverPass delay"
msgstr ""

#. module: project
#: selection:project.task,priority:0
#: selection:report.project.task.user,priority:0
msgid "Medium"
msgstr "Medio"

#. module: project
#: selection:project.vs.hours,state:0
msgid "Template"
msgstr "Modello"

#. module: project
#: view:project.task:0
#: field:project.task,remaining_hours:0
#: field:project.task.reevaluate,remaining_hours:0
#: field:project.vs.hours,remaining_hours:0
#: view:report.project.task.user:0
#: field:report.project.task.user,remaining_hours:0
msgid "Remaining Hours"
msgstr "Ore Rimanenti"

#. module: project
#: view:project.task:0
#: view:project.task.work:0
msgid "Task Work"
msgstr "Esecuzione Attività"

#. module: project
#: model:ir.actions.act_window,name:project.action_view_board_note_tree
msgid "Public Notes"
msgstr "Note Pubbliche"

#. module: project
#: field:project.project,planned_hours:0
msgid "Planned Time"
msgstr "Tempo pianificato"

#. module: project
#: help:project.task.close,manager_warn:0
msgid "Warn Manager by Email"
msgstr ""

#. module: project
#: view:report.project.task.user:0
msgid "Non Assigned Tasks to users"
msgstr ""

#. module: project
#: help:project.project,planned_hours:0
msgid ""
"Sum of planned hours of all tasks related to this project and its child "
"projects."
msgstr ""

#. module: project
#: field:project.task.delegate,name:0
msgid "Delegated Title"
msgstr "Titolo delegato"

#. module: project
#: view:report.project.task.user:0
msgid "My Projects"
msgstr "Miei Progetti"

#. module: project
#: view:project.task:0
msgid "Extra Info"
msgstr "Informazioni Aggiuntive"

#. module: project
#: selection:report.project.task.user,month:0
msgid "July"
msgstr ""

#. module: project
#: model:ir.ui.menu,name:project.menu_definitions
#: view:res.company:0
msgid "Configuration"
msgstr "Configurazione"

#. module: project
#: field:project.task,date_start:0
#: field:report.project.task.user,date_start:0
msgid "Starting Date"
msgstr "Data di inizio"

#. module: project
#: code:addons/project/project.py:0
#: model:ir.actions.act_window,name:project.open_view_project_all
#: model:ir.ui.menu,name:project.menu_open_view_project_all
#: view:project.project:0
#, python-format
msgid "Projects"
msgstr "Progetti"

#. module: project
#: view:project.task:0
#: field:project.task,type_id:0
#: view:report.project.task.user:0
#: field:report.project.task.user,type_id:0
msgid "Stage"
msgstr ""

#. module: project
#: field:report.project.task.user,user_id:0
msgid "Assigned To"
msgstr ""

#. module: project
#: code:addons/project/project.py:0
#, python-format
msgid "The task '%s' is opened."
msgstr ""

#. module: project
#: view:project.task:0
msgid "Dates"
msgstr "Date"

#. module: project
#: help:project.task.delegate,name:0
msgid "New title of the task delegated to the user"
msgstr ""

#. module: project
#: view:project.vs.hours:0
msgid "Project vs Planned and Total Hours"
msgstr ""

#. module: project
#: model:process.transition,name:project.process_transition_draftopentask0
msgid "Draft Open task"
msgstr "Bozza di attività aperta"

#. module: project
#: view:project.project:0
msgid "User: %(user_id)s"
msgstr "Utente: %(user_id)s"

#. module: project
#: field:project.task,delay_hours:0
msgid "Delay Hours"
msgstr "Ore di Ritardo"

#. module: project
#: model:ir.actions.act_window,name:project.action_project_task_user_tree
#: view:report.project.task.user:0
msgid "Tasks Analysis"
msgstr ""

#. module: project
#: model:ir.model,name:project.model_report_project_task_user
msgid "Tasks by user and project"
msgstr "Attività per Utente e Progetto"

#. module: project
#: model:process.transition,name:project.process_transition_delegate0
#: view:project.task:0
msgid "Delegate"
msgstr "Delega"

#. module: project
#: model:ir.actions.act_window,name:project.open_view_template_project
msgid "Templates of Projects"
msgstr ""

#. module: project
#: model:ir.model,name:project.model_project_project
#: model:ir.ui.menu,name:project.menu_project_management
#: view:project.project:0
#: view:project.task:0
#: field:project.task,project_id:0
#: field:project.vs.hours,project:0
#: view:report.project.task.user:0
#: field:report.project.task.user,project_id:0
#: model:res.request.link,name:project.req_link_project
#: field:res.users,context_project_id:0
#: field:task.by.days,project_id:0
msgid "Project"
msgstr "Progetto"

#. module: project
#: view:project.task.reevaluate:0
msgid "_Evaluate"
msgstr ""

#. module: project
#: view:board.board:0
msgid "My Board"
msgstr "La Mia Scheda"

#. module: project
#: code:addons/project/wizard/project_task_close.py:0
#, python-format
msgid "Please specify the email address of Project Manager."
msgstr ""

#. module: project
#: model:ir.module.module,shortdesc:project.module_meta_information
#: view:res.company:0
msgid "Project Management"
msgstr "Gestione Progetti"

#. module: project
#: field:project.installer,progress:0
msgid "Configuration Progress"
msgstr ""

#. module: project
#: model:ir.actions.act_window,name:project.action_project_task_delegate
#: view:project.task.delegate:0
msgid "Project Task Delegate"
msgstr ""

#. module: project
#: model:ir.actions.act_window,name:project.act_project_project_2_project_task_all
#: model:ir.actions.act_window,name:project.action_view_task
#: model:ir.ui.menu,name:project.menu_action_view_task
#: model:ir.ui.menu,name:project.menu_tasks_config
#: model:process.process,name:project.process_process_tasksprocess0
#: view:project.task:0
#: view:res.partner:0
#: field:res.partner,task_ids:0
msgid "Tasks"
msgstr "Attività"

#. module: project
#: view:project.project:0
msgid "Parent"
msgstr ""

#. module: project
#: model:ir.model,name:project.model_project_task_delegate
msgid "Task Delegate"
msgstr ""

#. module: project
#: selection:report.project.task.user,month:0
msgid "September"
msgstr ""

#. module: project
#: selection:report.project.task.user,month:0
msgid "December"
msgstr ""

#. module: project
#: field:project.installer,config_logo:0
msgid "Image"
msgstr ""

#. module: project
#: field:project.task,progress:0
msgid "Progress (%)"
msgstr "Avanzamento (%)"

#. module: project
#: help:project.task,state:0
msgid ""
"If the task is created the state is 'Draft'.\n"
" If the task is started, the state becomes 'In Progress'.\n"
" If review is needed the task is in 'Pending' state.                         "
"         \n"
" If the task is over, the states is set to 'Done'."
msgstr ""

#. module: project
#: help:project.task,progress:0
msgid "Computed as: Time Spent / Total Time."
msgstr "Calcolato come: Tempo impiegato / Tempo totale."

#. module: project
#: view:report.project.task.user:0
#: field:report.project.task.user,month:0
msgid "Month"
msgstr "Mese"

#. module: project
#: model:ir.actions.act_window,name:project.dblc_proj
msgid "Project's tasks"
msgstr "Attività di Progetto"

#. module: project
#: model:ir.model,name:project.model_project_task_type
#: view:project.task.type:0
msgid "Task Stage"
msgstr ""

#. module: project
#: field:project.task,planned_hours:0
#: field:project.task.delegate,planned_hours:0
#: field:project.vs.hours,planned_hours:0
#: view:report.project.task.user:0
#: field:report.project.task.user,hours_planned:0
msgid "Planned Hours"
msgstr "Ore Pianificate"

#. module: project
#: view:project.project:0
msgid "Set as Template"
msgstr "Imposta come Modello"

#. module: project
#: view:project.project:0
msgid "Status: %(state)s"
msgstr "Stato: %(state)s"

#. module: project
#: field:project.installer,project_long_term:0
msgid "Long Term Planning"
msgstr ""

#. module: project
#: view:project.project:0
#: view:project.task:0
msgid "Start Date"
msgstr ""

#. module: project
#: help:project.project,priority:0
msgid "Gives the sequence order when displaying a list of task"
msgstr ""

#. module: project
#: field:project.project,warn_customer:0
msgid "Warn Partner"
msgstr "Avvisa Partner"

#. module: project
#: view:report.project.task.user:0
msgid "  Year  "
msgstr ""

#. module: project
#: view:project.project:0
msgid "Billing"
msgstr ""

#. module: project
#: view:project.task:0
msgid "Information"
msgstr "Informazioni"

#. module: project
#: help:project.installer,account_budget:0
msgid "Helps accountants manage analytic and crossover budgets."
msgstr ""

#. module: project
#: field:project.task,priority:0
#: field:report.project.task.user,priority:0
msgid "Priority"
msgstr ""

#. module: project
#: view:project.project:0
msgid "Administration"
msgstr "Amministrazione"

#. module: project
#: model:ir.model,name:project.model_project_task_reevaluate
msgid "project.task.reevaluate"
msgstr ""

#. module: project
#: view:report.project.task.user:0
msgid "My Task"
msgstr ""

#. module: project
#: view:project.project:0
msgid "Member"
msgstr ""

#. module: project
#: view:project.task:0
msgid "Project Tasks"
msgstr "Attività del Progetto"

#. module: project
#: help:project.task.delegate,planned_hours:0
msgid "Estimated time to close this task by the delegated user"
msgstr ""

#. module: project
#: model:process.transition.action,name:project.process_transition_action_opendrafttask0
#: view:project.task:0
#: selection:project.task,state:0
#: selection:project.vs.hours,state:0
#: view:report.project.task.user:0
#: selection:report.project.task.user,state:0
#: selection:task.by.days,state:0
msgid "Draft"
msgstr "Bozza"

#. module: project
#: selection:project.task,priority:0
#: selection:report.project.task.user,priority:0
msgid "Low"
msgstr "Basso"

#. module: project
#: constraint:ir.ui.menu:0
msgid "Error ! You can not create recursive Menu."
msgstr ""

#. module: project
#: view:project.project:0
msgid "Performance"
msgstr ""

#. module: project
#: model:ir.actions.act_window,name:project.action_view_task_tree_deadline
msgid "My Task's Deadlines"
msgstr "Scadenze delle Mie Attività"

#. module: project
#: view:project.project:0
#: field:project.task,manager_id:0
msgid "Project Manager"
msgstr "Project Manager"

#. module: project
#: view:project.project:0
#: view:project.task:0
#: selection:project.task,state:0
#: selection:project.task.delegate,state:0
#: selection:project.vs.hours,state:0
#: view:report.project.task.user:0
#: selection:report.project.task.user,state:0
#: selection:task.by.days,state:0
msgid "Pending"
msgstr "In sospeso"

#. module: project
#: view:project.task:0
msgid "Task Edition"
msgstr ""

#. module: project
#: model:ir.actions.act_window,name:project.open_task_type_form
#: model:ir.ui.menu,name:project.menu_task_types_view
msgid "Stages"
msgstr ""

#. module: project
#: selection:report.project.task.user,month:0
msgid "August"
msgstr ""

#. module: project
#: view:project.project:0
#: field:project.project,complete_name:0
msgid "Project Name"
msgstr "Nome Progetto"

#. module: project
#: help:project.task.delegate,state:0
msgid ""
"New state of your own task. Pending will be reopened automatically when the "
"delegated task is closed"
msgstr ""

#. module: project
#: selection:report.project.task.user,month:0
msgid "June"
msgstr ""

#. module: project
#: help:project.installer,project_scrum:0
msgid ""
"Implements and tracks the concepts and task types defined in the SCRUM "
"methodology."
msgstr ""

#. module: project
#: view:report.project.task.user:0
#: field:report.project.task.user,closing_days:0
msgid "Days to Close"
msgstr ""

#. module: project
#: model:ir.actions.act_window,name:project.open_board_project
#: model:ir.ui.menu,name:project.menu_board_project
msgid "Project Dashboard"
msgstr "Dashboard Progetto"

#. module: project
#: view:project.project:0
msgid "Parent Project"
msgstr "Progetto Padre"

#. module: project
#: field:project.project,active:0
msgid "Active"
msgstr "Attivo"

#. module: project
#: model:process.node,note:project.process_node_drafttask0
msgid "Define the Requirements and Set Planned Hours."
msgstr "Definisce le richieste e imposta le ore pianificate"

#. module: project
#: selection:report.project.task.user,month:0
msgid "November"
msgstr ""

#. module: project
#: view:report.project.task.user:0
msgid "Extended Filters..."
msgstr ""

#. module: project
#: field:project.task.close,partner_email:0
msgid "Customer Email"
msgstr ""

#. module: project
#: code:addons/project/project.py:0
#, python-format
msgid "The project '%s' has been closed."
msgstr ""

#. module: project
#: view:project.task:0
msgid "Task edition"
msgstr "Modifica Attività"

#. module: project
#: selection:report.project.task.user,month:0
msgid "October"
msgstr ""

#. module: project
#: model:process.node,name:project.process_node_opentask0
msgid "Open task"
msgstr "Apri Attività"

#. module: project
#: field:project.task.close,manager_email:0
msgid "Manager Email"
msgstr ""

#. module: project
#: selection:report.project.task.user,month:0
msgid "January"
msgstr ""

#. module: project
#: model:ir.model,name:project.model_res_company
msgid "Companies"
msgstr ""

#. module: project
#: model:process.transition,note:project.process_transition_opendonetask0
msgid "When task is completed, it will come into the done state."
msgstr "Quando l'attività sarà completata, diverrà in stato completato."

#. module: project
#: code:addons/project/project.py:0
#, python-format
msgid "The project '%s' has been opened."
msgstr ""

#. module: project
#: field:project.task.work,date:0
msgid "Date"
msgstr "Data"

#. module: project
#: model:ir.ui.menu,name:project.next_id_86
msgid "Dashboard"
msgstr ""

#. module: project
#: help:res.company,project_time_mode_id:0
msgid ""
"This will set the unit of measure used in projects and tasks.\n"
"If you use the timesheet linked to projects (project_timesheet module), "
"don't forget to setup the right unit of measure in your employees."
msgstr ""
"Configurerà l'unità di misura usata nei progetti e nelle arrività.\n"
"Se usi il timesheet collegato ai progetti (modulo project_timesheet), non "
"dimenticare di configurare l'unità di misura corretta nella scheda dei "
"dipendenti."

#. module: project
#: code:addons/project/wizard/project_task_close.py:0
#, python-format
msgid "Error"
msgstr "Errore"

#. module: project
#: model:ir.actions.act_window,name:project.act_res_users_2_project_project
msgid "User's projects"
msgstr "Utenti dei progetti"

#. module: project
#: view:project.project:0
msgid "Reactivate Project"
msgstr "Riattiva Progetto"

#. module: project
#: selection:project.task,priority:0
#: selection:report.project.task.user,priority:0
msgid "Urgent"
msgstr "Urgente"

#. module: project
#: code:addons/project/wizard/project_task_close.py:0
#, python-format
msgid "Couldn't send mail because your email address is not configured!"
msgstr ""
"Non è possibile spedire l'email perchè il tuo indirizzo email non è "
"configurato!"

#. module: project
#: help:report.project.task.user,opening_days:0
msgid "Number of Days to Open the task"
msgstr ""

#. module: project
#: field:project.task,delegated_user_id:0
msgid "Delegated To"
msgstr "Delegato a"

#. module: project
#: view:res.partner:0
msgid "History"
msgstr ""

#. module: project
#: view:report.project.task.user:0
msgid "Assigned to"
msgstr "Assegnato a"

#. module: project
#: view:project.task.delegate:0
msgid "Delegated Task"
msgstr "Attività Delegata"

#. module: project
#: field:project.installer,project_gtd:0
msgid "Getting Things Done"
msgstr ""

#. module: project
#: help:project.task.close,partner_warn:0
msgid "Warn Customer by Email"
msgstr ""

#. module: project
#: model:ir.module.module,description:project.module_meta_information
msgid ""
"Project management module tracks multi-level projects, tasks,\n"
"work done on tasks, eso. It is able to render planning, order tasks, eso.\n"
" Dashboard for project members that includes:\n"
"    * List of my open tasks\n"
"    * Members list of project\n"
"    "
msgstr ""

#. module: project
#: model:ir.actions.act_window,name:project.act_res_users_2_project_task_work_month
msgid "Month works"
msgstr "Lavoro Mensile"

#. module: project
#: field:project.project,priority:0
#: field:project.project,sequence:0
#: field:project.task,sequence:0
#: field:project.task.type,sequence:0
msgid "Sequence"
msgstr "Sequenza"

#. module: project
#: view:project.task:0
#: field:project.task,state:0
#: field:project.vs.hours,state:0
#: view:report.project.task.user:0
#: field:report.project.task.user,state:0
#: field:task.by.days,state:0
msgid "State"
msgstr "Stato"

#. module: project
#: code:addons/project/project.py:0
#, python-format
msgid "Task '%s' set in progress"
msgstr "Attività '%s' impostata come \"In Corso\""

#. module: project
#: view:project.project:0
msgid "Date Start: %(date_start)s"
msgstr "Data Inizio: %(date_start)s"

#. module: project
#: help:project.project,analytic_account_id:0
msgid ""
"Link this project to an analytic account if you need financial management on "
"projects. It enables you to connect projects with budgets, planning, cost "
"and revenue analysis, timesheets on projects, etc."
msgstr ""
"Collega questo progetto ad un conto analitico se necessiti la gestione "
"finanziaria sui progetti. Ti permette di collegare progetti con il Budget, "
"Pianificazione, Analisi di costi e ricavi, Timesheet sui progetti, ecc."

#. module: project
#: view:project.project:0
#: view:project.task:0
#: selection:project.task,state:0
#: selection:project.task.delegate,state:0
#: view:report.project.task.user:0
#: selection:report.project.task.user,state:0
#: selection:task.by.days,state:0
msgid "Done"
msgstr "Completato"

#. module: project
#: model:process.transition.action,name:project.process_transition_action_draftcanceltask0
#: model:process.transition.action,name:project.process_transition_action_opencanceltask0
#: view:project.project:0
#: view:project.task:0
msgid "Cancel"
msgstr "Annulla"

#. module: project
#: selection:project.vs.hours,state:0
msgid "Close"
msgstr ""

#. module: project
#: model:process.transition.action,name:project.process_transition_action_draftopentask0
#: selection:project.vs.hours,state:0
msgid "Open"
msgstr "Aperto"

#. module: project
#: code:addons/project/project.py:0
#, python-format
msgid ""
"You can not delete a project with tasks. I suggest you to deactivate it."
msgstr ""
"Non puoi cancellare un progetto con attività. Vi Suggeriamo di disattivarlo."

#. module: project
#: view:project.project:0
msgid "ID: %(task_id)s"
msgstr "ID: %(task_id)s"

#. module: project
#: view:project.task:0
#: selection:project.task,state:0
#: selection:report.project.task.user,state:0
#: selection:task.by.days,state:0
msgid "In Progress"
msgstr "In corso"

#. module: project
#: constraint:ir.model:0
msgid ""
"The Object name must start with x_ and not contain any special character !"
msgstr ""
"Il nome dell'oggetto deve iniziare per x_ e non deve contenere caratteri "
"speciali!"

#. module: project
#: code:addons/project/wizard/project_task_close.py:0
#, python-format
msgid "Please specify the email address of Customer."
msgstr ""

#. module: project
#: view:project.task:0
msgid "Reactivate"
msgstr "Riattiva"

#. module: project
#: model:ir.actions.act_window,name:project.action_project_task_close
#: view:project.task.close:0
msgid "Send Email"
msgstr ""

#. module: project
#: view:res.users:0
msgid "Current Activity"
msgstr ""

#. module: project
#: field:project.task,user_id:0
msgid "Responsible"
msgstr ""

#. module: project
#: view:project.project:0
msgid "Search Project"
msgstr ""

#. module: project
#: help:project.installer,project_gtd:0
msgid ""
"GTD is a methodology to efficiently organise yourself and your tasks. This "
"module fully integrates GTD principle with OpenERP's project management."
msgstr ""

#. module: project
#: model:ir.model,name:project.model_project_vs_hours
msgid " Project vs  hours"
msgstr ""

#. module: project
#: view:project.project:0
#: view:project.task:0
#: view:report.project.task.user:0
msgid "Current"
msgstr ""

#. module: project
#: selection:project.task,priority:0
#: selection:report.project.task.user,priority:0
msgid "Very Low"
msgstr "Molto Bassa"

#. module: project
#: field:project.project,warn_manager:0
#: field:project.task.close,manager_warn:0
msgid "Warn Manager"
msgstr "Avvisa Manager"

#. module: project
#: field:report.project.task.user,delay_endings_days:0
msgid "Overpassed Deadline"
msgstr ""

#. module: project
#: help:project.project,effective_hours:0
msgid ""
"Sum of spent hours of all tasks related to this project and its child "
"projects."
msgstr ""

#. module: project
#: help:project.task,delay_hours:0
msgid ""
"Computed as difference of the time estimated by the project manager and the "
"real time to close the task."
msgstr ""

#. module: project
#: model:ir.actions.act_window,name:project.action_project_task_reevaluate
msgid "Re-evaluate Task"
msgstr ""

#. module: project
#: help:project.installer,project_long_term:0
msgid ""
"Enables long-term projects tracking, including multiple-phase projects and "
"resource allocation handling."
msgstr ""

#. module: project
#: model:project.task.type,name:project.project_tt_development
msgid "Development"
msgstr ""

#. module: project
#: field:project.installer,project_timesheet:0
msgid "Bill Time on Tasks"
msgstr ""

#. module: project
#: view:board.board:0
msgid "My Remaining Hours by Project"
msgstr ""

#. module: project
#: field:project.task,description:0
#: field:project.task,name:0
#: field:project.task.close,description:0
#: view:project.task.type:0
#: field:project.task.type,description:0
msgid "Description"
msgstr "Descrizione"

#. module: project
#: field:project.task.delegate,prefix:0
msgid "Your Task Title"
msgstr "Titolo della tua Attività"

#. module: project
#: view:project.project:0
msgid "Scheduling"
msgstr ""

#. module: project
#: selection:report.project.task.user,month:0
msgid "May"
msgstr ""

#. module: project
#: view:project.task.delegate:0
msgid "Validation Task"
msgstr "Attività di Convalida"

#. module: project
#: field:task.by.days,total_task:0
msgid "Total tasks"
msgstr ""

#. module: project
#: view:board.board:0
#: model:ir.actions.act_window,name:project.action_view_delegate_task_tree
#: view:project.task:0
msgid "My Delegated Tasks"
msgstr ""

#. module: project
#: view:project.project:0
msgid "Task: %(name)s"
msgstr "Attività: %(name)s"

#. module: project
#: model:ir.actions.act_window,name:project.action_project_installer
msgid "Project Application Configuration"
msgstr ""

#. module: project
#: field:project.task.delegate,user_id:0
msgid "Assign To"
msgstr "Assegna A"

#. module: project
#: field:project.project,effective_hours:0
#: field:project.task.work,hours:0
msgid "Time Spent"
msgstr "Tempo impiegato"

#. module: project
#: model:ir.actions.act_window,name:project.act_my_account
msgid "My accounts to invoice"
msgstr "I Miei Conti da Fatturare"

#. module: project
#: field:project.project,tasks:0
msgid "Project tasks"
msgstr "Attività dei Progetti"

#. module: project
#: help:project.project,warn_manager:0
msgid ""
"If you check this field, the project manager will receive a request each "
"time a task is completed by his team."
msgstr ""
"Se selezioni questo campo, il project manager riceverà una richiesta ogni "
"volta che un'attività viene completata dal suo team."

#. module: project
#: help:project.project,total_hours:0
msgid ""
"Sum of total hours of all tasks related to this project and its child "
"projects."
msgstr ""

#. module: project
#: help:project.task.close,manager_email:0
msgid "Email Address of Project's Manager"
msgstr ""

#. module: project
#: view:project.project:0
msgid "Customer"
msgstr ""

#. module: project
#: view:project.project:0
#: view:project.task:0
msgid "End Date"
msgstr ""

#. module: project
#: selection:report.project.task.user,month:0
msgid "February"
msgstr ""

#. module: project
#: model:ir.actions.act_window,name:project.action_task_by_days_graph
#: model:ir.model,name:project.model_task_by_days
#: view:task.by.days:0
msgid "Task By Days"
msgstr ""

#. module: project
#: code:addons/project/wizard/project_task_close.py:0
#, python-format
msgid ""
"Couldn't send mail! Check the email ids and smtp configuration settings"
msgstr ""

#. module: project
#: field:project.task.close,partner_warn:0
msgid "Warn Customer"
msgstr ""

#. module: project
#: view:project.task:0
msgid "Edit"
msgstr ""

#. module: project
#: model:process.node,note:project.process_node_opentask0
msgid "Encode your working hours."
msgstr "Codifica le tue ore di lavoro."

#. module: project
#: view:report.project.task.user:0
#: field:report.project.task.user,year:0
msgid "Year"
msgstr ""

#. module: project
#: help:report.project.task.user,closing_days:0
msgid "Number of Days to close the task"
msgstr ""

#. module: project
#: view:board.board:0
msgid "My Projects: Planned vs Total Hours"
msgstr ""

#. module: project
#: model:ir.model,name:project.model_project_installer
msgid "project.installer"
msgstr ""

#. module: project
#: selection:report.project.task.user,month:0
msgid "April"
msgstr ""

#. module: project
#: field:project.task,effective_hours:0
msgid "Hours Spent"
msgstr "Ore Spese"

#. module: project
#: view:project.project:0
#: view:project.task:0
msgid "Miscelleanous"
msgstr ""

#. module: project
#: model:process.transition,name:project.process_transition_opendonetask0
msgid "Open Done Task"
msgstr "Apri Attività Completate"

#. module: project
#: field:res.company,project_time_mode_id:0
msgid "Project Time Unit"
msgstr "Unità di tempo del progetto"

#. module: project
#: code:addons/project/project.py:0
#, python-format
msgid "The task '%s' is pending."
msgstr ""

#. module: project
#: field:project.task,total_hours:0
#: field:project.vs.hours,total_hours:0
#: view:report.project.task.user:0
#: field:report.project.task.user,total_hours:0
msgid "Total Hours"
msgstr "Ore Totali"

#. module: project
#: help:project.project,sequence:0
msgid "Gives the sequence order when displaying a list of Projects."
msgstr ""

#. module: project
#: field:project.task,id:0
msgid "ID"
msgstr ""

#. module: project
#: view:project.task:0
msgid "Users"
msgstr ""

#. module: project
#: model:ir.actions.act_window,name:project.action_view_task_overpassed_draft
msgid "Overpassed Tasks"
msgstr ""

#. module: project
#: constraint:ir.rule:0
msgid "Rules are not supported for osv_memory objects !"
msgstr ""

#. module: project
#: model:project.task.type,name:project.project_tt_merge
msgid "Merge"
msgstr ""

#. module: project
#: model:ir.actions.act_window,name:project.action_project_vs_remaining_hours_graph
#: view:project.vs.hours:0
msgid "Remaining Hours Per Project"
msgstr ""

#. module: project
#: help:project.project,warn_footer:0
msgid ""
"Footer added at the beginning of the email for the warning message sent to "
"the customer when a task is closed."
msgstr ""
"Footer aggiunto alle email di avviso inviate al cliente quando un'attività è "
"stata chiusa."

#. module: project
#: field:project.project,total_hours:0
msgid "Total Time"
msgstr "Durata totale"

#. module: project
#: field:project.task.delegate,state:0
msgid "Validation State"
msgstr "Stato Convalida"

#. module: project
#: code:addons/project/project.py:0
#, python-format
msgid "Task '%s' cancelled"
msgstr "Attività '%s' annullata"

#. module: project
#: help:project.task.delegate,planned_hours_me:0
msgid ""
"Estimated time for you to validate the work done by the user to whom you "
"delegate this task"
msgstr ""

#. module: project
#: view:project.project:0
msgid "Manager"
msgstr ""

#. module: project
#: field:project.task,create_date:0
msgid "Create Date"
msgstr ""

#. module: project
#: code:addons/project/project.py:0
#, python-format
msgid "The task '%s' is cancelled."
msgstr ""

#. module: project
#: view:project.task.close:0
msgid "_Send"
msgstr ""

#. module: project
#: field:project.task.work,name:0
msgid "Work summary"
msgstr "Cronologia Lavoro"

#. module: project
#: view:project.project:0
msgid "Date Stop: %(date_stop)s"
msgstr "Data di Fine: %(date_stop)s"

#. module: project
#: view:project.installer:0
msgid "title"
msgstr ""

#. module: project
#: help:project.installer,project_issue:0
msgid "Automatically synchronizes project tasks and crm cases."
msgstr ""

#. module: project
#: view:project.project:0
#: field:project.project,type_ids:0
msgid "Tasks Stages"
msgstr ""

#. module: project
#: model:process.node,note:project.process_node_taskbydelegate0
msgid "Delegate your task to the other user"
msgstr "Delega la tua attività ad un altro utente"

#. module: project
#: view:project.project:0
#: field:project.project,warn_footer:0
msgid "Mail Footer"
msgstr "Mail Footer"

#. module: project
#: field:project.installer,account_budget:0
msgid "Budgets"
msgstr ""

#~ msgid "Update"
#~ msgstr "Aggiorna"

#~ msgid "Analysis"
#~ msgstr "Analisi"

#~ msgid "Days"
#~ msgstr "Giorni"

#~ msgid "All projects"
#~ msgstr "Tutti i progetti"

#~ msgid "Hours"
#~ msgstr "Ore"

#~ msgid "New Project"
#~ msgstr "Nuovo progetto"

#~ msgid "Weeks"
#~ msgstr "Settimane"

#~ msgid "Planned"
#~ msgstr "Pianificato"

#~ msgid "Review"
#~ msgstr "Revisione"

#~ msgid "Quotation"
#~ msgstr "Quotazione"

#~ msgid "Months"
#~ msgstr "Mesi"

#~ msgid "Bug"
#~ msgstr "Bug"

#~ msgid "Running"
#~ msgstr "In esecuzione"

#~ msgid "Delay"
#~ msgstr "Ritardo"

#~ msgid "Projects Structure"
#~ msgstr "Strutture Progetti"

#~ msgid "Template of Projects"
#~ msgstr "Modello dei Progetti"

#~ msgid "New Feature"
#~ msgstr "Nuova Funzionalità"

#~ msgid "My Running Projects"
#~ msgstr "Miei progetti in corso"

#~ msgid "Internal description of the project."
#~ msgstr "Descrizione interna del progetto."

#~ msgid "Sum of spent hours of all tasks related to this project."
#~ msgstr ""
#~ "Somma delle ore impiegate per tutte le attività correlate a questo progetto."

#~ msgid ""
#~ "Computed as: Total Time - Estimated Time. It gives the difference of the "
#~ "time estimated by the project manager and the real time to close the task."
#~ msgstr ""
#~ "Calcolato come: Tempo Totale - Tempo Stimato. Fornisce la differenza di "
#~ "tempo stimato dal project manager e il tempo realmente necessario per "
#~ "terminare l'attività."

#~ msgid "Sum of planned hours of all tasks related to this project."
#~ msgstr ""
#~ "Somma delle ore pianificate per tutte le attività correlate a questo "
#~ "progetto."

#~ msgid "Task invoice"
#~ msgstr "Fattura dell'attività"

#~ msgid "New title of your own task to validate the work done."
#~ msgstr "Nuovo titolo della tua attività per validare il lavoro svolto"

#~ msgid "config.compute.remaining"
#~ msgstr "config.compute.remaining"

#~ msgid "Error ! You can not create recursive projects."
#~ msgstr "Errore! Non puoi creare progetti ricorsivi."

#~ msgid "Compute Remaining Hours"
#~ msgstr "Calcola Ore Rimanenti"

#~ msgid "Running projects"
#~ msgstr "Progetti Attivi"

#~ msgid "New title of the task delegated to the user."
#~ msgstr "Nuovo titolo dell'attività delegata all'utente."

#~ msgid "Change Remaining Hours"
#~ msgstr "Modifica Ore Rimanenti"

#~ msgid "User you want to delegate this task to."
#~ msgstr "Utente a cui si vuole delegare questa attività"

#~ msgid ""
#~ "Estimated time for you to validate the work done by the user to whom you "
#~ "delegate this task."
#~ msgstr ""
#~ "Tempo stimato per validare il lavoro fatto dall'utente a cui è stata "
#~ "delegata l'attività."

#~ msgid "My Draft Tasks"
#~ msgstr "Mie Bozze di Attività"

#~ msgid "Reinclude the description of the task in the task of the user."
#~ msgstr "Reincludere la descrizione nell'attività dell'utente."

#~ msgid "Estimated time to close this task by the delegated user."
#~ msgstr ""
#~ "Tempo stimato per la chiusura di questa attività da parte dell'utente "
#~ "delegato"

#~ msgid "Create a Task"
#~ msgstr "Crea una Attività"

#~ msgid "Trigger Invoice"
#~ msgstr "Esegui Fatturazione"

#~ msgid "After task is completed, Create its invoice."
#~ msgstr "Dopo che l'attività è stata completata, crea la fattura"

#~ msgid "Timetable working hours to adjust the gantt diagram report"
#~ msgstr ""
#~ "Organizza l'orario di lavoro per sistemare il report del diagramma di gantt"

#~ msgid "Trigger invoices from sale order lines"
#~ msgstr "Esegui fatturazione per le linee dell'ordine di vendita"

#~ msgid "Sum of total hours of all tasks related to this project."
#~ msgstr ""
#~ "Somma delle ore totali di tutte le attività correlate con questo progetto."

#~ msgid ""
#~ "New state of your own task. Pending will be reopened automatically when the "
#~ "delegated task is closed."
#~ msgstr ""
#~ "Nuovo stato della mia attività. In Sospeso verrà riabilitato in automarico "
#~ "quando l'attività delegata sarà chiusa."

#~ msgid "Expected End"
#~ msgstr "Fine Stimata"

#~ msgid "Close Task"
#~ msgstr "Chiudi Attività"

#~ msgid "Subproject"
#~ msgstr "Sottoprogetto"

#~ msgid "Importance"
#~ msgstr "Importanza"

#~ msgid "Unassigned Tasks"
#~ msgstr "Attività Non Assegnate"

#~ msgid "Task Types"
#~ msgstr "Tipi Attività"

#~ msgid "Validate"
#~ msgstr "Convalida"

#~ msgid "My Tasks in Progress"
#~ msgstr "Le Mie Attività in corso"

#~ msgid "All Tasks"
#~ msgstr "Tutte le attività"

#~ msgid "Send Message"
#~ msgstr "Invia messaggio"

#~ msgid "Type"
#~ msgstr "Tipo"

#~ msgid "Project task type"
#~ msgstr "Tipo Attività di Progetto"

#~ msgid "My Pending Tasks"
#~ msgstr "Le Mie Attività in attesa"

#~ msgid "Tasks in Progress"
#~ msgstr "Attività in corso"

#~ msgid "Task Details"
#~ msgstr "Dettagli Attività"

#~ msgid "Contact"
#~ msgstr "Contatto"

#~ msgid "Task type"
#~ msgstr "Tipo di Attività"

#~ msgid "New Task"
#~ msgstr "Nuova attività"

#~ msgid "Project's members"
#~ msgstr "Membri di Progetto"

#~ msgid "E-Mails"
#~ msgstr "E-Mails"

#~ msgid "Status"
#~ msgstr "Stato"

#~ msgid "Delegate this task to a user"
#~ msgstr "Delega questa Attività ad un Utente"

#~ msgid "Date Closed"
#~ msgstr "Data di Fine"

#~ msgid "Gantt Representation"
#~ msgstr "Grafico di Gantt"

#~ msgid "Task summary"
#~ msgstr "Riassunto Attività"

#~ msgid "Parent Task"
#~ msgstr "Attività Superiore"

#~ msgid "Send mail to customer"
#~ msgstr "Invia Mail a Cliente"

#~ msgid "Quiet close"
#~ msgstr "Chiudura Riservata"

#~ msgid "Delegate Task"
#~ msgstr "Delega Attività"

#~ msgid "Partner Info"
#~ msgstr "Informazioni Partner"

#~ msgid "Tasks Process"
#~ msgstr "Flusso Attività"

#~ msgid "All Attachments"
#~ msgstr "Tutti gli allegati"

#~ msgid "My Current Tasks"
#~ msgstr "Mie Attività in Corso"

#~ msgid "Working Time"
#~ msgstr "Orario di Lavoro"

#~ msgid "My project's planning"
#~ msgstr "La MIa Pianificazione Progetti"

#~ msgid "Pipeline of tasks"
#~ msgstr "Flusso Attività"

#~ msgid "Project Manager Dashboard"
#~ msgstr "Dashboard Project manager"

#~ msgid "My Deadlines"
#~ msgstr "Le Mie Scadenze"

#~ msgid "User's timesheets"
#~ msgstr "Orari di Lavoro dell'Utente"

#~ msgid "Project manager board"
#~ msgstr "Dashboard Project Manager"

#~ msgid "My tasks board"
#~ msgstr "Scheda Le Mie Attività"

#~ msgid "My user's pipeline"
#~ msgstr "Flusso del Mio Utente"

#~ msgid "Tasks finished by project (this month)"
#~ msgstr "Attività concluse per progetto (questo mese)"

#~ msgid "Tasks Closed by Project and User"
#~ msgstr "Attività Chiuse per Progetto e Utente"

#~ msgid "Tasks finished by project and user (this month)"
#~ msgstr "Attività concluse per progetto e utente (questo mese)"

#~ msgid "Task Closed"
#~ msgstr "Attività Chiusa"

#~ msgid "Tasks by Project"
#~ msgstr "Attività per Progetto"

#~ msgid "Sales Management - Reporting"
#~ msgstr "Gestione vendite - Segnalazione"

#~ msgid "User"
#~ msgstr "Utente"

#~ msgid "Tasks by Project and User"
#~ msgstr "Attività per Progetto e Utente"

#~ msgid "This Month"
#~ msgstr "Questo Mese"

#~ msgid "Tasks by projects and users"
#~ msgstr "Attività per Progetti e Utenti"

#~ msgid "Avg Closing Delay"
#~ msgstr "Ritardo Medio di Chiusura"

#~ msgid "Tasks by project"
#~ msgstr "Attività per Progetto"

#~ msgid "Tasks Closed by Project"
#~ msgstr "Attività Chiuse per Progetto"

#~ msgid "Reporting"
#~ msgstr "Reportistica"

#~ msgid ""
#~ "If you have [?] in the project name, it means there are no analytic account "
#~ "linked to this project."
#~ msgstr ""
#~ "Se hai [?] nel nome progetto, significa che non ci sono conti analitici "
#~ "collegati al progetto."

#~ msgid ""
#~ "If you have [?] in the name, it means there are no analytic account linked "
#~ "to project."
#~ msgstr ""
#~ "Se hai [?] nel nome, significa che non ci sono conti analitici collegati al "
#~ "progetto."

#~ msgid "My Planning"
#~ msgstr "Le Mie Pianificazioni"

#~ msgid "Board for project users"
#~ msgstr "Tabola per utenti del progetto"

#~ msgid "No Task"
#~ msgstr "Nessuna attività"

#~ msgid "My Timesheet"
#~ msgstr "Il mio Timesheet"

#~ msgid "Tasks by User"
#~ msgstr "Attività per utente"

#~ msgid "Timesheet / Task Hours Per Month"
#~ msgstr "Timesheet / Ore Attività per mese"

#~ msgid "Timesheet Hours"
#~ msgstr "Ore Timesheet"

#~ msgid "Closed Task Report"
#~ msgstr "Chiudi il report delle attività"

#~ msgid "Task Progress"
#~ msgstr "Avanzamento dell'attività"

#~ msgid "Timesheet/Task hours Report Per Month"
#~ msgstr "Report: Timesheet/Ore attività per mese"

#~ msgid "report.timesheet.task.user"
#~ msgstr "report.timesheet.task.user"

#~ msgid "Task Number"
#~ msgstr "Numero attività"

#~ msgid "Task Hours"
#~ msgstr "Ore attività"

#~ msgid "Task Closed Within Past 15 Days"
#~ msgstr "Attività chiusa per essere passati 15 giorni."

#~ msgid ""
#~ "Gives statistics on tasks by user on projects to check the pipeline of users."
#~ msgstr ""
#~ "Fornisce statistiche sulle attività per utente sui progetti per controllare "
#~ "le code di utenti"

#~ msgid "Report on tasks by user for projects"
#~ msgstr "Report sulle attività per utente per progetto"

#~ msgid "Closed Tasks"
#~ msgstr "Attività chiuse"

#~ msgid ""
#~ "Project management module that track multi-level projects, tasks,\n"
#~ "works done on tasks, eso. It is able to render planning, order tasks, eso.\n"
#~ "    "
#~ msgstr ""
#~ "Il Modulo di Gestione Progetto che traccia progetti multi-livello, "
#~ "attività,\n"
#~ "lavoro fatto per una attività, eso. E' in grado di disegnare un Planning, "
#~ "ordinare attività, eso.\n"
#~ "    "<|MERGE_RESOLUTION|>--- conflicted
+++ resolved
@@ -7,22 +7,13 @@
 "Project-Id-Version: OpenERP Server 6.0dev\n"
 "Report-Msgid-Bugs-To: support@openerp.com\n"
 "POT-Creation-Date: 2010-10-18 17:46+0000\n"
-<<<<<<< HEAD
-"PO-Revision-Date: 2010-10-30 16:06+0000\n"
-"Last-Translator: OpenERP Administrators <Unknown>\n"
-=======
 "PO-Revision-Date: 2010-11-02 07:27+0000\n"
 "Last-Translator: Lorenzo Battistini <lorenzo.battistini@domsense.com>\n"
->>>>>>> 945a1d16
 "Language-Team: \n"
 "MIME-Version: 1.0\n"
 "Content-Type: text/plain; charset=UTF-8\n"
 "Content-Transfer-Encoding: 8bit\n"
-<<<<<<< HEAD
-"X-Launchpad-Export-Date: 2010-10-31 04:57+0000\n"
-=======
 "X-Launchpad-Export-Date: 2010-11-03 04:59+0000\n"
->>>>>>> 945a1d16
 "X-Generator: Launchpad (build Unknown)\n"
 
 #. module: project
@@ -39,7 +30,7 @@
 #: code:addons/project/project.py:0
 #, python-format
 msgid "The task '%s' has been delegated to %s."
-msgstr ""
+msgstr "L'attività '%s' è stata affidata a %s."
 
 #. module: project
 #: constraint:res.users:0
@@ -49,7 +40,7 @@
 #. module: project
 #: help:project.task.reevaluate,remaining_hours:0
 msgid "Put here the remaining hours required to close the task."
-msgstr ""
+msgstr "Inserire qui le ore che restano per chiudere l'attività"
 
 #. module: project
 #: view:project.task:0
@@ -108,7 +99,7 @@
 #: code:addons/project/wizard/project_task_close.py:0
 #, python-format
 msgid "Task '%s' Closed"
-msgstr ""
+msgstr "Attività '%s' chiusa"
 
 #. module: project
 #: constraint:project.project:0
@@ -199,7 +190,7 @@
 #. module: project
 #: field:project.task.type,name:0
 msgid "Stage Name"
-msgstr ""
+msgstr "Nome fase"
 
 #. module: project
 #: model:process.transition.action,name:project.process_transition_action_openpendingtask0
@@ -215,7 +206,7 @@
 #. module: project
 #: view:project.task:0
 msgid "Change Stage"
-msgstr ""
+msgstr "Cambia fase"
 
 #. module: project
 #: view:project.project:0
@@ -271,7 +262,7 @@
 #. module: project
 #: view:project.project:0
 msgid "Members"
-msgstr ""
+msgstr "Membri"
 
 #. module: project
 #: help:project.task,planned_hours:0
@@ -302,12 +293,12 @@
 #. module: project
 #: view:project.project:0
 msgid "Invoice Address"
-msgstr ""
+msgstr "Indirizzo fatturazione"
 
 #. module: project
 #: field:report.project.task.user,name:0
 msgid "Task Summary"
-msgstr ""
+msgstr "Descrizione attività"
 
 #. module: project
 #: field:project.task,active:0
@@ -325,12 +316,14 @@
 "Helps generate invoices based on time spent on tasks, if activated on the "
 "project."
 msgstr ""
+"Aiuta a generare fatture in base al tempo impiegato nelle attività, se "
+"attivato nel progetto."
 
 #. module: project
 #: view:project.task:0
 #: field:project.task,parent_ids:0
 msgid "Parent Tasks"
-msgstr ""
+msgstr "Attività genitore"
 
 #. module: project
 #: view:project.project:0
@@ -430,6 +423,8 @@
 "If the active field is set to true, it will allow you to hide the project "
 "without removing it."
 msgstr ""
+"Se viene selezionato il campo attivo, sarà possibile nascondere il progetto "
+"senza rimuoverlo."
 
 #. module: project
 #: field:project.task,work_ids:0
@@ -602,7 +597,7 @@
 #. module: project
 #: help:project.task.close,partner_email:0
 msgid "Email Address of Customer"
-msgstr ""
+msgstr "Indirizzo email del cliente"
 
 #. module: project
 #: view:report.project.task.user:0
@@ -684,6 +679,8 @@
 "Sum of planned hours of all tasks related to this project and its child "
 "projects."
 msgstr ""
+"Totale delle ore pianificate di tutte le attività di questo progetto e dei "
+"suoi progetti figli"
 
 #. module: project
 #: field:project.task.delegate,name:0
@@ -732,12 +729,12 @@
 #: view:report.project.task.user:0
 #: field:report.project.task.user,type_id:0
 msgid "Stage"
-msgstr ""
+msgstr "Fase"
 
 #. module: project
 #: field:report.project.task.user,user_id:0
 msgid "Assigned To"
-msgstr ""
+msgstr "Assegnato a"
 
 #. module: project
 #: code:addons/project/project.py:0
@@ -860,7 +857,7 @@
 #. module: project
 #: view:project.project:0
 msgid "Parent"
-msgstr ""
+msgstr "Genitore"
 
 #. module: project
 #: model:ir.model,name:project.model_project_task_delegate
@@ -917,7 +914,7 @@
 #: model:ir.model,name:project.model_project_task_type
 #: view:project.task.type:0
 msgid "Task Stage"
-msgstr ""
+msgstr "Fase attività"
 
 #. module: project
 #: field:project.task,planned_hours:0
@@ -947,12 +944,12 @@
 #: view:project.project:0
 #: view:project.task:0
 msgid "Start Date"
-msgstr ""
+msgstr "Data inizio"
 
 #. module: project
 #: help:project.project,priority:0
 msgid "Gives the sequence order when displaying a list of task"
-msgstr ""
+msgstr "Stabilisce l'ordine in cui visualizzare una lista di attività"
 
 #. module: project
 #: field:project.project,warn_customer:0
@@ -967,7 +964,7 @@
 #. module: project
 #: view:project.project:0
 msgid "Billing"
-msgstr ""
+msgstr "Fatturazione"
 
 #. module: project
 #: view:project.task:0
@@ -1074,7 +1071,7 @@
 #: model:ir.actions.act_window,name:project.open_task_type_form
 #: model:ir.ui.menu,name:project.menu_task_types_view
 msgid "Stages"
-msgstr ""
+msgstr "Fasi"
 
 #. module: project
 #: selection:report.project.task.user,month:0
@@ -1121,7 +1118,7 @@
 #. module: project
 #: view:project.project:0
 msgid "Parent Project"
-msgstr "Progetto Padre"
+msgstr "Progetto genitore"
 
 #. module: project
 #: field:project.project,active:0
@@ -1146,7 +1143,7 @@
 #. module: project
 #: field:project.task.close,partner_email:0
 msgid "Customer Email"
-msgstr ""
+msgstr "Email del cliente"
 
 #. module: project
 #: code:addons/project/project.py:0
@@ -1401,7 +1398,7 @@
 #: code:addons/project/wizard/project_task_close.py:0
 #, python-format
 msgid "Please specify the email address of Customer."
-msgstr ""
+msgstr "Specificare l'indirizzo email del cliente"
 
 #. module: project
 #: view:project.task:0
@@ -1471,6 +1468,8 @@
 "Sum of spent hours of all tasks related to this project and its child "
 "projects."
 msgstr ""
+"Totale delle ore impiegate per tutte le attività di questo progetto e dei "
+"suoi progetti figli"
 
 #. module: project
 #: help:project.task,delay_hours:0
@@ -1523,7 +1522,7 @@
 #. module: project
 #: view:project.project:0
 msgid "Scheduling"
-msgstr ""
+msgstr "Pianificazione"
 
 #. module: project
 #: selection:report.project.task.user,month:0
@@ -1593,6 +1592,8 @@
 "Sum of total hours of all tasks related to this project and its child "
 "projects."
 msgstr ""
+"Somma delle ore totali di tutte le attività di questo progetto e dei suoi "
+"progetti figli"
 
 #. module: project
 #: help:project.task.close,manager_email:0
@@ -1602,13 +1603,13 @@
 #. module: project
 #: view:project.project:0
 msgid "Customer"
-msgstr ""
+msgstr "Cliente"
 
 #. module: project
 #: view:project.project:0
 #: view:project.task:0
 msgid "End Date"
-msgstr ""
+msgstr "Data fine"
 
 #. module: project
 #: selection:report.project.task.user,month:0
@@ -1708,7 +1709,7 @@
 #. module: project
 #: help:project.project,sequence:0
 msgid "Gives the sequence order when displaying a list of Projects."
-msgstr ""
+msgstr "Stabilisce l'ordine in cui visualizzare una lista di progetti"
 
 #. module: project
 #: field:project.task,id:0
@@ -1818,7 +1819,7 @@
 #: view:project.project:0
 #: field:project.project,type_ids:0
 msgid "Tasks Stages"
-msgstr ""
+msgstr "Fasi attività"
 
 #. module: project
 #: model:process.node,note:project.process_node_taskbydelegate0
