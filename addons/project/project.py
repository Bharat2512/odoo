# -*- coding: utf-8 -*-
##############################################################################
#
#    OpenERP, Open Source Management Solution
#    Copyright (C) 2004-today OpenERP SA (<http://www.openerp.com>)
#
#    This program is free software: you can redistribute it and/or modify
#    it under the terms of the GNU Affero General Public License as
#    published by the Free Software Foundation, either version 3 of the
#    License, or (at your option) any later version.
#
#    This program is distributed in the hope that it will be useful,
#    but WITHOUT ANY WARRANTY; without even the implied warranty of
#    MERCHANTABILITY or FITNESS FOR A PARTICULAR PURPOSE.  See the
#    GNU Affero General Public License for more details.
#
#    You should have received a copy of the GNU Affero General Public License
#    along with this program.  If not, see <http://www.gnu.org/licenses/>.
#
##############################################################################

from datetime import datetime, date
from lxml import etree
import time

from openerp import SUPERUSER_ID
from openerp import tools
from openerp.osv import fields, osv
from openerp.tools.translate import _

from openerp.addons.base_status.base_stage import base_stage
from openerp.addons.resource.faces import task as Task

_TASK_STATE = [('draft', 'New'),('open', 'In Progress'),('pending', 'Pending'), ('done', 'Done'), ('cancelled', 'Cancelled')]

class project_task_type(osv.osv):
    _name = 'project.task.type'
    _description = 'Task Stage'
    _order = 'sequence'
    _columns = {
        'name': fields.char('Stage Name', required=True, size=64, translate=True),
        'description': fields.text('Description'),
        'sequence': fields.integer('Sequence'),
        'case_default': fields.boolean('Default for New Projects',
                        help="If you check this field, this stage will be proposed by default on each new project. It will not assign this stage to existing projects."),
        'project_ids': fields.many2many('project.project', 'project_task_type_rel', 'type_id', 'project_id', 'Projects'),
        'state': fields.selection(_TASK_STATE, 'Related Status', required=True,
                        help="The status of your document is automatically changed regarding the selected stage. " \
                            "For example, if a stage is related to the status 'Close', when your document reaches this stage, it is automatically closed."),
        'fold': fields.boolean('Folded by Default',
                        help="This stage is not visible, for example in status bar or kanban view, when there are no records in that stage to display."),
    }
    def _get_default_project_id(self, cr, uid, ctx={}):
        proj = ctx.get('default_project_id', False)
        if type(proj) is int:
            return [proj]
        return proj
    _defaults = {
        'sequence': 1,
        'state': 'open',
        'fold': False,
        'case_default': False,
        'project_ids': _get_default_project_id
    }
    _order = 'sequence'

def short_name(name):
        """Keep first word(s) of name to make it small enough
           but distinctive"""
        if not name: return name
        # keep 7 chars + end of the last word
        keep_words = name[:7].strip().split()
        return ' '.join(name.split()[:len(keep_words)])

class project(osv.osv):
    _name = "project.project"
    _description = "Project"
    _inherits = {'account.analytic.account': "analytic_account_id",
                 "mail.alias": "alias_id"}
    _inherit = ['mail.thread', 'ir.needaction_mixin']

    def search(self, cr, user, args, offset=0, limit=None, order=None, context=None, count=False):
        if user == 1:
            return super(project, self).search(cr, user, args, offset=offset, limit=limit, order=order, context=context, count=count)
        if context and context.get('user_preference'):
                cr.execute("""SELECT project.id FROM project_project project
                           LEFT JOIN account_analytic_account account ON account.id = project.analytic_account_id
                           LEFT JOIN project_user_rel rel ON rel.project_id = project.analytic_account_id
                           WHERE (account.user_id = %s or rel.uid = %s)"""%(user, user))
                return [(r[0]) for r in cr.fetchall()]
        return super(project, self).search(cr, user, args, offset=offset, limit=limit, order=order,
            context=context, count=count)

    def _complete_name(self, cr, uid, ids, name, args, context=None):
        res = {}
        for m in self.browse(cr, uid, ids, context=context):
            res[m.id] = (m.parent_id and (m.parent_id.name + '/') or '') + m.name
        return res

    def onchange_partner_id(self, cr, uid, ids, part=False, context=None):
        partner_obj = self.pool.get('res.partner')
        if not part:
            return {'value':{}}
        val = {}
        if 'pricelist_id' in self.fields_get(cr, uid, context=context):
            pricelist = partner_obj.read(cr, uid, part, ['property_product_pricelist'], context=context)
            pricelist_id = pricelist.get('property_product_pricelist', False) and pricelist.get('property_product_pricelist')[0] or False
            val['pricelist_id'] = pricelist_id
        return {'value': val}

    def _get_projects_from_tasks(self, cr, uid, task_ids, context=None):
        tasks = self.pool.get('project.task').browse(cr, uid, task_ids, context=context)
        project_ids = [task.project_id.id for task in tasks if task.project_id]
        return self.pool.get('project.project')._get_project_and_parents(cr, uid, project_ids, context)

    def _get_project_and_parents(self, cr, uid, ids, context=None):
        """ return the project ids and all their parent projects """
        res = set(ids)
        while ids:
            cr.execute("""
                SELECT DISTINCT parent.id
                FROM project_project project, project_project parent, account_analytic_account account
                WHERE project.analytic_account_id = account.id
                AND parent.analytic_account_id = account.parent_id
                AND project.id IN %s
                """, (tuple(ids),))
            ids = [t[0] for t in cr.fetchall()]
            res.update(ids)
        return list(res)

    def _get_project_and_children(self, cr, uid, ids, context=None):
        """ retrieve all children projects of project ids;
            return a dictionary mapping each project to its parent project (or None)
        """
        res = dict.fromkeys(ids, None)
        while ids:
            cr.execute("""
                SELECT project.id, parent.id
                FROM project_project project, project_project parent, account_analytic_account account
                WHERE project.analytic_account_id = account.id
                AND parent.analytic_account_id = account.parent_id
                AND parent.id IN %s
                """, (tuple(ids),))
            dic = dict(cr.fetchall())
            res.update(dic)
            ids = dic.keys()
        return res

    def _progress_rate(self, cr, uid, ids, names, arg, context=None):
        child_parent = self._get_project_and_children(cr, uid, ids, context)
        # compute planned_hours, total_hours, effective_hours specific to each project
        cr.execute("""
            SELECT project_id, COALESCE(SUM(planned_hours), 0.0),
                COALESCE(SUM(total_hours), 0.0), COALESCE(SUM(effective_hours), 0.0)
            FROM project_task WHERE project_id IN %s AND state <> 'cancelled'
            GROUP BY project_id
            """, (tuple(child_parent.keys()),))
        # aggregate results into res
        res = dict([(id, {'planned_hours':0.0,'total_hours':0.0,'effective_hours':0.0}) for id in ids])
        for id, planned, total, effective in cr.fetchall():
            # add the values specific to id to all parent projects of id in the result
            while id:
                if id in ids:
                    res[id]['planned_hours'] += planned
                    res[id]['total_hours'] += total
                    res[id]['effective_hours'] += effective
                id = child_parent[id]
        # compute progress rates
        for id in ids:
            if res[id]['total_hours']:
                res[id]['progress_rate'] = round(100.0 * res[id]['effective_hours'] / res[id]['total_hours'], 2)
            else:
                res[id]['progress_rate'] = 0.0
        return res

    def unlink(self, cr, uid, ids, context=None):
        alias_ids = []
        mail_alias = self.pool.get('mail.alias')
        for proj in self.browse(cr, uid, ids, context=context):
            if proj.tasks:
                raise osv.except_osv(_('Invalid Action!'),
                                     _('You cannot delete a project containing tasks. You can either delete all the project\'s tasks and then delete the project or simply deactivate the project.'))
            elif proj.alias_id:
                alias_ids.append(proj.alias_id.id)
        res =  super(project, self).unlink(cr, uid, ids, context=context)
        mail_alias.unlink(cr, uid, alias_ids, context=context)
        return res
    
    def _get_attached_docs(self, cr, uid, ids, field_name, arg, context):
        res = {}
        attachment = self.pool.get('ir.attachment')
        task = self.pool.get('project.task')
        for id in ids:
            project_attachments = attachment.search(cr, uid, [('res_model', '=', 'project.project'), ('res_id', '=', id)], context=context, count=True)
            task_ids = task.search(cr, uid, [('project_id', '=', id)], context=context)
            task_attachments = attachment.search(cr, uid, [('res_model', '=', 'project.task'), ('res_id', 'in', task_ids)], context=context, count=True)
            res[id] = (project_attachments or 0) + (task_attachments or 0)
        return res
        
    def _task_count(self, cr, uid, ids, field_name, arg, context=None):
        res = dict.fromkeys(ids, 0)
        task_ids = self.pool.get('project.task').search(cr, uid, [('project_id', 'in', ids)])
        for task in self.pool.get('project.task').browse(cr, uid, task_ids, context):
            res[task.project_id.id] += 1
        return res

    def _get_alias_models(self, cr, uid, context=None):
        """Overriden in project_issue to offer more options"""
        return [('project.task', "Tasks")]

    def attachment_tree_view(self, cr, uid, ids, context):
        task_ids = self.pool.get('project.task').search(cr, uid, [('project_id', 'in', ids)])
        domain = [
             '|', 
             '&', ('res_model', '=', 'project.project'), ('res_id', 'in', ids),
             '&', ('res_model', '=', 'project.task'), ('res_id', 'in', task_ids)
		]
        res_id = ids and ids[0] or False
        return {
            'name': _('Attachments'),
            'domain': domain,
            'res_model': 'ir.attachment',
            'type': 'ir.actions.act_window',
            'view_id': False,
            'view_mode': 'tree,form',
            'view_type': 'form',
            'limit': 80,
            'context': "{'default_res_model': '%s','default_res_id': %d}" % (self._name, res_id)
        }
    # Lambda indirection method to avoid passing a copy of the overridable method when declaring the field
    _alias_models = lambda self, *args, **kwargs: self._get_alias_models(*args, **kwargs)
    _columns = {
        'complete_name': fields.function(_complete_name, string="Project Name", type='char', size=250),
        'active': fields.boolean('Active', help="If the active field is set to False, it will allow you to hide the project without removing it."),
        'sequence': fields.integer('Sequence', help="Gives the sequence order when displaying a list of Projects."),
        'analytic_account_id': fields.many2one('account.analytic.account', 'Contract/Analytic', help="Link this project to an analytic account if you need financial management on projects. It enables you to connect projects with budgets, planning, cost and revenue analysis, timesheets on projects, etc.", ondelete="cascade", required=True),
        'priority': fields.integer('Sequence', help="Gives the sequence order when displaying the list of projects"),
        'members': fields.many2many('res.users', 'project_user_rel', 'project_id', 'uid', 'Project Members',
            help="Project's members are users who can have an access to the tasks related to this project.", states={'close':[('readonly',True)], 'cancelled':[('readonly',True)]}),
        'tasks': fields.one2many('project.task', 'project_id', "Task Activities"),
        'planned_hours': fields.function(_progress_rate, multi="progress", string='Planned Time', help="Sum of planned hours of all tasks related to this project and its child projects.",
            store = {
                'project.project': (_get_project_and_parents, ['tasks', 'parent_id', 'child_ids'], 10),
                'project.task': (_get_projects_from_tasks, ['planned_hours', 'remaining_hours', 'work_ids', 'state'], 20),
            }),
        'effective_hours': fields.function(_progress_rate, multi="progress", string='Time Spent', help="Sum of spent hours of all tasks related to this project and its child projects.",
            store = {
                'project.project': (_get_project_and_parents, ['tasks', 'parent_id', 'child_ids'], 10),
                'project.task': (_get_projects_from_tasks, ['planned_hours', 'remaining_hours', 'work_ids', 'state'], 20),
            }),
        'total_hours': fields.function(_progress_rate, multi="progress", string='Total Time', help="Sum of total hours of all tasks related to this project and its child projects.",
            store = {
                'project.project': (_get_project_and_parents, ['tasks', 'parent_id', 'child_ids'], 10),
                'project.task': (_get_projects_from_tasks, ['planned_hours', 'remaining_hours', 'work_ids', 'state'], 20),
            }),
        'progress_rate': fields.function(_progress_rate, multi="progress", string='Progress', type='float', group_operator="avg", help="Percent of tasks closed according to the total of tasks todo.",
            store = {
                'project.project': (_get_project_and_parents, ['tasks', 'parent_id', 'child_ids'], 10),
                'project.task': (_get_projects_from_tasks, ['planned_hours', 'remaining_hours', 'work_ids', 'state'], 20),
            }),
        'resource_calendar_id': fields.many2one('resource.calendar', 'Working Time', help="Timetable working hours to adjust the gantt diagram report", states={'close':[('readonly',True)]} ),
        'type_ids': fields.many2many('project.task.type', 'project_task_type_rel', 'project_id', 'type_id', 'Tasks Stages', states={'close':[('readonly',True)], 'cancelled':[('readonly',True)]}),
        'task_count': fields.function(_task_count, type='integer', string="Open Tasks"),
        'color': fields.integer('Color Index'),
        'alias_id': fields.many2one('mail.alias', 'Alias', ondelete="cascade", required=True,
                                    help="Internal email associated with this project. Incoming emails are automatically synchronized"
                                         "with Tasks (or optionally Issues if the Issue Tracker module is installed)."),
        'alias_model': fields.selection(_alias_models, "Alias Model", select=True, required=True,
                                        help="The kind of document created when an email is received on this project's email alias"),
        'privacy_visibility': fields.selection([('public','Public'), ('followers','Followers Only')], 'Privacy / Visibility', required=True),
        'state': fields.selection([('template', 'Template'),('draft','New'),('open','In Progress'), ('cancelled', 'Cancelled'),('pending','Pending'),('close','Closed')], 'Status', required=True,),
        'doc_count':fields.function(_get_attached_docs, string="Number of documents attached", type='int')
     }

    def _get_type_common(self, cr, uid, context):
        ids = self.pool.get('project.task.type').search(cr, uid, [('case_default','=',1)], context=context)
        return ids

    _order = "sequence, id"
    _defaults = {
        'active': True,
        'type': 'contract',
        'state': 'open',
        'priority': 1,
        'sequence': 10,
        'type_ids': _get_type_common,
        'alias_model': 'project.task',
        'privacy_visibility': 'public',
        'alias_domain': False, # always hide alias during creation
    }

    # TODO: Why not using a SQL contraints ?
    def _check_dates(self, cr, uid, ids, context=None):
        for leave in self.read(cr, uid, ids, ['date_start', 'date'], context=context):
            if leave['date_start'] and leave['date']:
                if leave['date_start'] > leave['date']:
                    return False
        return True

    _constraints = [
        (_check_dates, 'Error! project start-date must be lower then project end-date.', ['date_start', 'date'])
    ]

    def set_template(self, cr, uid, ids, context=None):
        res = self.setActive(cr, uid, ids, value=False, context=context)
        return res

    def set_done(self, cr, uid, ids, context=None):
        task_obj = self.pool.get('project.task')
        task_ids = task_obj.search(cr, uid, [('project_id', 'in', ids), ('state', 'not in', ('cancelled', 'done'))])
        task_obj.case_close(cr, uid, task_ids, context=context)
        return self.write(cr, uid, ids, {'state':'close'}, context=context)

    def set_cancel(self, cr, uid, ids, context=None):
        task_obj = self.pool.get('project.task')
        task_ids = task_obj.search(cr, uid, [('project_id', 'in', ids), ('state', '!=', 'done')])
        task_obj.case_cancel(cr, uid, task_ids, context=context)
        return self.write(cr, uid, ids, {'state':'cancelled'}, context=context)

    def set_pending(self, cr, uid, ids, context=None):
        return self.write(cr, uid, ids, {'state':'pending'}, context=context)

    def set_open(self, cr, uid, ids, context=None):
        return self.write(cr, uid, ids, {'state':'open'}, context=context)

    def reset_project(self, cr, uid, ids, context=None):
        return self.setActive(cr, uid, ids, value=True, context=context)

    def map_tasks(self, cr, uid, old_project_id, new_project_id, context=None):
        """ copy and map tasks from old to new project """
        if context is None:
            context = {}
        map_task_id = {}
        task_obj = self.pool.get('project.task')
        proj = self.browse(cr, uid, old_project_id, context=context)
        for task in proj.tasks:
            map_task_id[task.id] =  task_obj.copy(cr, uid, task.id, {}, context=context)
        self.write(cr, uid, [new_project_id], {'tasks':[(6,0, map_task_id.values())]})
        task_obj.duplicate_task(cr, uid, map_task_id, context=context)
        return True

    def copy(self, cr, uid, id, default=None, context=None):
        if context is None:
            context = {}
        if default is None:
            default = {}

        context['active_test'] = False
        default['state'] = 'open'
        default['line_ids'] = []
        default['tasks'] = []
        default.pop('alias_name', None)
        default.pop('alias_id', None)
        proj = self.browse(cr, uid, id, context=context)
        if not default.get('name', False):
            default.update(name=_("%s (copy)") % (proj.name))
        res = super(project, self).copy(cr, uid, id, default, context)
        self.map_tasks(cr,uid,id,res,context)
        return res

    def duplicate_template(self, cr, uid, ids, context=None):
        if context is None:
            context = {}
        data_obj = self.pool.get('ir.model.data')
        result = []
        for proj in self.browse(cr, uid, ids, context=context):
            parent_id = context.get('parent_id', False)
            context.update({'analytic_project_copy': True})
            new_date_start = time.strftime('%Y-%m-%d')
            new_date_end = False
            if proj.date_start and proj.date:
                start_date = date(*time.strptime(proj.date_start,'%Y-%m-%d')[:3])
                end_date = date(*time.strptime(proj.date,'%Y-%m-%d')[:3])
                new_date_end = (datetime(*time.strptime(new_date_start,'%Y-%m-%d')[:3])+(end_date-start_date)).strftime('%Y-%m-%d')
            context.update({'copy':True})
            new_id = self.copy(cr, uid, proj.id, default = {
                                    'name':_("%s (copy)") % (proj.name),
                                    'state':'open',
                                    'date_start':new_date_start,
                                    'date':new_date_end,
                                    'parent_id':parent_id}, context=context)
            result.append(new_id)

            child_ids = self.search(cr, uid, [('parent_id','=', proj.analytic_account_id.id)], context=context)
            parent_id = self.read(cr, uid, new_id, ['analytic_account_id'])['analytic_account_id'][0]
            if child_ids:
                self.duplicate_template(cr, uid, child_ids, context={'parent_id': parent_id})

        if result and len(result):
            res_id = result[0]
            form_view_id = data_obj._get_id(cr, uid, 'project', 'edit_project')
            form_view = data_obj.read(cr, uid, form_view_id, ['res_id'])
            tree_view_id = data_obj._get_id(cr, uid, 'project', 'view_project')
            tree_view = data_obj.read(cr, uid, tree_view_id, ['res_id'])
            search_view_id = data_obj._get_id(cr, uid, 'project', 'view_project_project_filter')
            search_view = data_obj.read(cr, uid, search_view_id, ['res_id'])
            return {
                'name': _('Projects'),
                'view_type': 'form',
                'view_mode': 'form,tree',
                'res_model': 'project.project',
                'view_id': False,
                'res_id': res_id,
                'views': [(form_view['res_id'],'form'),(tree_view['res_id'],'tree')],
                'type': 'ir.actions.act_window',
                'search_view_id': search_view['res_id'],
                'nodestroy': True
            }

    # set active value for a project, its sub projects and its tasks
    def setActive(self, cr, uid, ids, value=True, context=None):
        task_obj = self.pool.get('project.task')
        for proj in self.browse(cr, uid, ids, context=None):
            self.write(cr, uid, [proj.id], {'state': value and 'open' or 'template'}, context)
            cr.execute('select id from project_task where project_id=%s', (proj.id,))
            tasks_id = [x[0] for x in cr.fetchall()]
            if tasks_id:
                task_obj.write(cr, uid, tasks_id, {'active': value}, context=context)
            child_ids = self.search(cr, uid, [('parent_id','=', proj.analytic_account_id.id)])
            if child_ids:
                self.setActive(cr, uid, child_ids, value, context=None)
        return True

    def _schedule_header(self, cr, uid, ids, force_members=True, context=None):
        context = context or {}
        if type(ids) in (long, int,):
            ids = [ids]
        projects = self.browse(cr, uid, ids, context=context)

        for project in projects:
            if (not project.members) and force_members:
                raise osv.except_osv(_('Warning!'),_("You must assign members on the project '%s' !") % (project.name,))

        resource_pool = self.pool.get('resource.resource')

        result = "from openerp.addons.resource.faces import *\n"
        result += "import datetime\n"
        for project in self.browse(cr, uid, ids, context=context):
            u_ids = [i.id for i in project.members]
            if project.user_id and (project.user_id.id not in u_ids):
                u_ids.append(project.user_id.id)
            for task in project.tasks:
                if task.state in ('done','cancelled'):
                    continue
                if task.user_id and (task.user_id.id not in u_ids):
                    u_ids.append(task.user_id.id)
            calendar_id = project.resource_calendar_id and project.resource_calendar_id.id or False
            resource_objs = resource_pool.generate_resources(cr, uid, u_ids, calendar_id, context=context)
            for key, vals in resource_objs.items():
                result +='''
class User_%s(Resource):
    efficiency = %s
''' % (key,  vals.get('efficiency', False))

        result += '''
def Project():
        '''
        return result

    def _schedule_project(self, cr, uid, project, context=None):
        resource_pool = self.pool.get('resource.resource')
        calendar_id = project.resource_calendar_id and project.resource_calendar_id.id or False
        working_days = resource_pool.compute_working_calendar(cr, uid, calendar_id, context=context)
        # TODO: check if we need working_..., default values are ok.
        puids = [x.id for x in project.members]
        if project.user_id:
            puids.append(project.user_id.id)
        result = """
  def Project_%d():
    start = \'%s\'
    working_days = %s
    resource = %s
"""       % (
            project.id,
            project.date_start or time.strftime('%Y-%m-%d'), working_days,
            '|'.join(['User_'+str(x) for x in puids])
        )
        vacation = calendar_id and tuple(resource_pool.compute_vacation(cr, uid, calendar_id, context=context)) or False
        if vacation:
            result+= """
    vacation = %s
""" %   ( vacation, )
        return result

    #TODO: DO Resource allocation and compute availability
    def compute_allocation(self, rc, uid, ids, start_date, end_date, context=None):
        if context ==  None:
            context = {}
        allocation = {}
        return allocation

    def schedule_tasks(self, cr, uid, ids, context=None):
        context = context or {}
        if type(ids) in (long, int,):
            ids = [ids]
        projects = self.browse(cr, uid, ids, context=context)
        result = self._schedule_header(cr, uid, ids, False, context=context)
        for project in projects:
            result += self._schedule_project(cr, uid, project, context=context)
            result += self.pool.get('project.task')._generate_task(cr, uid, project.tasks, ident=4, context=context)

        local_dict = {}
        exec result in local_dict
        projects_gantt = Task.BalancedProject(local_dict['Project'])

        for project in projects:
            project_gantt = getattr(projects_gantt, 'Project_%d' % (project.id,))
            for task in project.tasks:
                if task.state in ('done','cancelled'):
                    continue

                p = getattr(project_gantt, 'Task_%d' % (task.id,))

                self.pool.get('project.task').write(cr, uid, [task.id], {
                    'date_start': p.start.strftime('%Y-%m-%d %H:%M:%S'),
                    'date_end': p.end.strftime('%Y-%m-%d %H:%M:%S')
                }, context=context)
                if (not task.user_id) and (p.booked_resource):
                    self.pool.get('project.task').write(cr, uid, [task.id], {
                        'user_id': int(p.booked_resource[0].name[5:]),
                    }, context=context)
        return True

    # ------------------------------------------------
    # OpenChatter methods and notifications
    # ------------------------------------------------

    def create(self, cr, uid, vals, context=None):
        if context is None: context = {}
        # Prevent double project creation when 'use_tasks' is checked!
        context = dict(context, project_creation_in_progress=True)
        mail_alias = self.pool.get('mail.alias')
        if not vals.get('alias_id') and vals.get('name', False):
            vals.pop('alias_name', None) # prevent errors during copy()
            alias_id = mail_alias.create_unique_alias(cr, uid,
                          # Using '+' allows using subaddressing for those who don't
                          # have a catchall domain setup.
                          {'alias_name': "project+"+short_name(vals['name'])},
                          model_name=vals.get('alias_model', 'project.task'),
                          context=context)
            vals['alias_id'] = alias_id
        if vals.get('type', False) not in ('template','contract'):
            vals['type'] = 'contract'
        project_id = super(project, self).create(cr, uid, vals, context)
        mail_alias.write(cr, uid, [vals['alias_id']], {'alias_defaults': {'project_id': project_id} }, context)
        return project_id

    def write(self, cr, uid, ids, vals, context=None):
        # if alias_model has been changed, update alias_model_id accordingly
        if vals.get('alias_model'):
            model_ids = self.pool.get('ir.model').search(cr, uid, [('model', '=', vals.get('alias_model', 'project.task'))])
            vals.update(alias_model_id=model_ids[0])
        return super(project, self).write(cr, uid, ids, vals, context=context)

class task(base_stage, osv.osv):
    _name = "project.task"
    _description = "Task"
    _date_name = "date_start"
    _inherit = ['mail.thread', 'ir.needaction_mixin']

    _track = {
        'state': {
            'project.mt_task_new': lambda self, cr, uid, obj, ctx=None: obj['state'] == 'new',
            'project.mt_task_started': lambda self, cr, uid, obj, ctx=None: obj['state'] == 'open',
            'project.mt_task_closed': lambda self, cr, uid, obj, ctx=None: obj['state'] == 'done',
        },
        'stage_id': {
            'project.mt_task_stage': lambda self, cr, uid, obj, ctx=None: obj['state'] not in ['new', 'done', 'open'],
        },
        'kanban_state': {  # kanban state: tracked, but only block subtype
            'project.mt_task_blocked': lambda self, cr, uid, obj, ctx=None: obj['kanban_state'] == 'blocked',
        },
    }

    def _get_default_project_id(self, cr, uid, context=None):
        """ Gives default section by checking if present in the context """
        return (self._resolve_project_id_from_context(cr, uid, context=context) or False)

    def _get_default_stage_id(self, cr, uid, context=None):
        """ Gives default stage_id """
        project_id = self._get_default_project_id(cr, uid, context=context)
        return self.stage_find(cr, uid, [], project_id, [('state', '=', 'draft')], context=context)

    def _resolve_project_id_from_context(self, cr, uid, context=None):
        """ Returns ID of project based on the value of 'default_project_id'
            context key, or None if it cannot be resolved to a single
            project.
        """
        if context is None: context = {}
        if type(context.get('default_project_id')) in (int, long):
            return context['default_project_id']
        if isinstance(context.get('default_project_id'), basestring):
            project_name = context['default_project_id']
            project_ids = self.pool.get('project.project').name_search(cr, uid, name=project_name, context=context)
            if len(project_ids) == 1:
                return project_ids[0][0]
        return None

    def _read_group_stage_ids(self, cr, uid, ids, domain, read_group_order=None, access_rights_uid=None, context=None):
        stage_obj = self.pool.get('project.task.type')
        order = stage_obj._order
        access_rights_uid = access_rights_uid or uid
        if read_group_order == 'stage_id desc':
            order = '%s desc' % order
        search_domain = []
        project_id = self._resolve_project_id_from_context(cr, uid, context=context)
        if project_id:
            search_domain += ['|', ('project_ids', '=', project_id)]
        search_domain += [('id', 'in', ids)]
        stage_ids = stage_obj._search(cr, uid, search_domain, order=order, access_rights_uid=access_rights_uid, context=context)
        result = stage_obj.name_get(cr, access_rights_uid, stage_ids, context=context)
        # restore order of the search
        result.sort(lambda x,y: cmp(stage_ids.index(x[0]), stage_ids.index(y[0])))

        fold = {}
        for stage in stage_obj.browse(cr, access_rights_uid, stage_ids, context=context):
            fold[stage.id] = stage.fold or False
        return result, fold

    def _read_group_user_id(self, cr, uid, ids, domain, read_group_order=None, access_rights_uid=None, context=None):
        res_users = self.pool.get('res.users')
        project_id = self._resolve_project_id_from_context(cr, uid, context=context)
        access_rights_uid = access_rights_uid or uid
        if project_id:
            ids += self.pool.get('project.project').read(cr, access_rights_uid, project_id, ['members'], context=context)['members']
            order = res_users._order
            # lame way to allow reverting search, should just work in the trivial case
            if read_group_order == 'user_id desc':
                order = '%s desc' % order
            # de-duplicate and apply search order
            ids = res_users._search(cr, uid, [('id','in',ids)], order=order, access_rights_uid=access_rights_uid, context=context)
        result = res_users.name_get(cr, access_rights_uid, ids, context=context)
        # restore order of the search
        result.sort(lambda x,y: cmp(ids.index(x[0]), ids.index(y[0])))
        return result, {}

    _group_by_full = {
        'stage_id': _read_group_stage_ids,
        'user_id': _read_group_user_id,
    }

    def _str_get(self, task, level=0, border='***', context=None):
        return border+' '+(task.user_id and task.user_id.name.upper() or '')+(level and (': L'+str(level)) or '')+(' - %.1fh / %.1fh'%(task.effective_hours or 0.0,task.planned_hours))+' '+border+'\n'+ \
            border[0]+' '+(task.name or '')+'\n'+ \
            (task.description or '')+'\n\n'

    # Compute: effective_hours, total_hours, progress
    def _hours_get(self, cr, uid, ids, field_names, args, context=None):
        res = {}
        cr.execute("SELECT task_id, COALESCE(SUM(hours),0) FROM project_task_work WHERE task_id IN %s GROUP BY task_id",(tuple(ids),))
        hours = dict(cr.fetchall())
        for task in self.browse(cr, uid, ids, context=context):
            res[task.id] = {'effective_hours': hours.get(task.id, 0.0), 'total_hours': (task.remaining_hours or 0.0) + hours.get(task.id, 0.0)}
            res[task.id]['delay_hours'] = res[task.id]['total_hours'] - task.planned_hours
            res[task.id]['progress'] = 0.0
            if (task.remaining_hours + hours.get(task.id, 0.0)):
                res[task.id]['progress'] = round(min(100.0 * hours.get(task.id, 0.0) / res[task.id]['total_hours'], 99.99),2)
            if task.state in ('done','cancelled'):
                res[task.id]['progress'] = 100.0
        return res

    def onchange_remaining(self, cr, uid, ids, remaining=0.0, planned=0.0):
        if remaining and not planned:
            return {'value':{'planned_hours': remaining}}
        return {}

    def onchange_planned(self, cr, uid, ids, planned=0.0, effective=0.0):
        return {'value':{'remaining_hours': planned - effective}}

    def onchange_project(self, cr, uid, id, project_id):
        if not project_id:
            return {}
        data = self.pool.get('project.project').browse(cr, uid, [project_id])
        partner_id=data and data[0].partner_id
        if partner_id:
            return {'value':{'partner_id':partner_id.id}}
        return {}

    def duplicate_task(self, cr, uid, map_ids, context=None):
        for new in map_ids.values():
            task = self.browse(cr, uid, new, context)
            child_ids = [ ch.id for ch in task.child_ids]
            if task.child_ids:
                for child in task.child_ids:
                    if child.id in map_ids.keys():
                        child_ids.remove(child.id)
                        child_ids.append(map_ids[child.id])

            parent_ids = [ ch.id for ch in task.parent_ids]
            if task.parent_ids:
                for parent in task.parent_ids:
                    if parent.id in map_ids.keys():
                        parent_ids.remove(parent.id)
                        parent_ids.append(map_ids[parent.id])
            #FIXME why there is already the copy and the old one
            self.write(cr, uid, new, {'parent_ids':[(6,0,set(parent_ids))], 'child_ids':[(6,0, set(child_ids))]})

    def copy_data(self, cr, uid, id, default=None, context=None):
        if default is None:
            default = {}
        
        default.update(
            work_ids=[],
            date_start=False,
            date_end=False,
            date_deadline=False
        )

        current = self.browse(cr, uid, id, context=context)
        
        if not default.get('remaining_hours', False):
            default['remaining_hours'] = float(current.planned_hours)
        
        default['active'] = True
        
        if not default.get('name', False):
            default['name'] = current.name or ''
            if not context.get('copy', False):
                new_name = _("%s (copy)") % (default['name'])
                default.update(name=new_name)
        
        return super(task, self).copy_data(cr, uid, id, default, context)
<<<<<<< HEAD
=======
    
    def copy(self, cr, uid, id, default=None, context=None):
        if default is None:
            default = {}
        if not context.get('copy', False):
            stage = self._get_default_stage_id(cr, uid, context=context)
            if stage:
                default['stage_id'] = stage
        return super(task, self).copy(cr, uid, id, default, context)
>>>>>>> d08651d2

    def _is_template(self, cr, uid, ids, field_name, arg, context=None):
        res = {}
        for task in self.browse(cr, uid, ids, context=context):
            res[task.id] = True
            if task.project_id:
                if task.project_id.active == False or task.project_id.state == 'template':
                    res[task.id] = False
        return res

    def _get_task(self, cr, uid, ids, context=None):
        result = {}
        for work in self.pool.get('project.task.work').browse(cr, uid, ids, context=context):
            if work.task_id: result[work.task_id.id] = True
        return result.keys()

    _columns = {
        'active': fields.function(_is_template, store=True, string='Not a Template Task', type='boolean', help="This field is computed automatically and have the same behavior than the boolean 'active' field: if the task is linked to a template or unactivated project, it will be hidden unless specifically asked."),
        'name': fields.char('Task Summary', size=128, required=True, select=True),
        'description': fields.text('Description'),
        'priority': fields.selection([('4','Very Low'), ('3','Low'), ('2','Medium'), ('1','Important'), ('0','Very important')], 'Priority', select=True),
        'sequence': fields.integer('Sequence', select=True, help="Gives the sequence order when displaying a list of tasks."),
        'stage_id': fields.many2one('project.task.type', 'Stage', track_visibility='onchange',
                        domain="['&', ('fold', '=', False), ('project_ids', '=', project_id)]"),
        'state': fields.related('stage_id', 'state', type="selection", store=True,
                selection=_TASK_STATE, string="Status", readonly=True,
                help='The status is set to \'Draft\', when a case is created.\
                      If the case is in progress the status is set to \'Open\'.\
                      When the case is over, the status is set to \'Done\'.\
                      If the case needs to be reviewed then the status is \
                      set to \'Pending\'.'),
        'categ_ids': fields.many2many('project.category', string='Tags'),
        'kanban_state': fields.selection([('normal', 'Normal'),('blocked', 'Blocked'),('done', 'Ready for next stage')], 'Kanban State',
                                         track_visibility='onchange',
                                         help="A task's kanban state indicates special situations affecting it:\n"
                                              " * Normal is the default situation\n"
                                              " * Blocked indicates something is preventing the progress of this task\n"
                                              " * Ready for next stage indicates the task is ready to be pulled to the next stage",
                                         readonly=True, required=False),
        'create_date': fields.datetime('Create Date', readonly=True,select=True),
        'date_start': fields.datetime('Starting Date',select=True),
        'date_end': fields.datetime('Ending Date',select=True),
        'date_deadline': fields.date('Deadline',select=True),
        'project_id': fields.many2one('project.project', 'Project', ondelete='set null', select="1", track_visibility='onchange'),
        'parent_ids': fields.many2many('project.task', 'project_task_parent_rel', 'task_id', 'parent_id', 'Parent Tasks'),
        'child_ids': fields.many2many('project.task', 'project_task_parent_rel', 'parent_id', 'task_id', 'Delegated Tasks'),
        'notes': fields.text('Notes'),
        'planned_hours': fields.float('Initially Planned Hours', help='Estimated time to do the task, usually set by the project manager when the task is in draft state.'),
        'effective_hours': fields.function(_hours_get, string='Hours Spent', multi='hours', help="Computed using the sum of the task work done.",
            store = {
                'project.task': (lambda self, cr, uid, ids, c={}: ids, ['work_ids', 'remaining_hours', 'planned_hours'], 10),
                'project.task.work': (_get_task, ['hours'], 10),
            }),
        'remaining_hours': fields.float('Remaining Hours', digits=(16,2), help="Total remaining time, can be re-estimated periodically by the assignee of the task."),
        'total_hours': fields.function(_hours_get, string='Total', multi='hours', help="Computed as: Time Spent + Remaining Time.",
            store = {
                'project.task': (lambda self, cr, uid, ids, c={}: ids, ['work_ids', 'remaining_hours', 'planned_hours'], 10),
                'project.task.work': (_get_task, ['hours'], 10),
            }),
        'progress': fields.function(_hours_get, string='Progress (%)', multi='hours', group_operator="avg", help="If the task has a progress of 99.99% you should close the task if it's finished or reevaluate the time",
            store = {
                'project.task': (lambda self, cr, uid, ids, c={}: ids, ['work_ids', 'remaining_hours', 'planned_hours','state'], 10),
                'project.task.work': (_get_task, ['hours'], 10),
            }),
        'delay_hours': fields.function(_hours_get, string='Delay Hours', multi='hours', help="Computed as difference between planned hours by the project manager and the total hours of the task.",
            store = {
                'project.task': (lambda self, cr, uid, ids, c={}: ids, ['work_ids', 'remaining_hours', 'planned_hours'], 10),
                'project.task.work': (_get_task, ['hours'], 10),
            }),
        'user_id': fields.many2one('res.users', 'Assigned to', track_visibility='onchange'),
        'delegated_user_id': fields.related('child_ids', 'user_id', type='many2one', relation='res.users', string='Delegated To'),
        'partner_id': fields.many2one('res.partner', 'Customer'),
        'work_ids': fields.one2many('project.task.work', 'task_id', 'Work done'),
        'manager_id': fields.related('project_id', 'analytic_account_id', 'user_id', type='many2one', relation='res.users', string='Project Manager'),
        'company_id': fields.many2one('res.company', 'Company'),
        'id': fields.integer('ID', readonly=True),
        'color': fields.integer('Color Index'),
        'user_email': fields.related('user_id', 'email', type='char', string='User Email', readonly=True),
    }
    _defaults = {
        'stage_id': _get_default_stage_id,
        'project_id': _get_default_project_id,
        'kanban_state': 'normal',
        'priority': '2',
        'progress': 0,
        'sequence': 10,
        'active': True,
        'user_id': lambda obj, cr, uid, context: uid,
        'company_id': lambda self, cr, uid, c: self.pool.get('res.company')._company_default_get(cr, uid, 'project.task', context=c),
    }
    _order = "priority, sequence, date_start, name, id"

    def set_high_priority(self, cr, uid, ids, *args):
        """Set task priority to high
        """
        return self.write(cr, uid, ids, {'priority' : '0'})

    def set_normal_priority(self, cr, uid, ids, *args):
        """Set task priority to normal
        """
        return self.write(cr, uid, ids, {'priority' : '2'})

    def _check_recursion(self, cr, uid, ids, context=None):
        for id in ids:
            visited_branch = set()
            visited_node = set()
            res = self._check_cycle(cr, uid, id, visited_branch, visited_node, context=context)
            if not res:
                return False

        return True

    def _check_cycle(self, cr, uid, id, visited_branch, visited_node, context=None):
        if id in visited_branch: #Cycle
            return False

        if id in visited_node: #Already tested don't work one more time for nothing
            return True

        visited_branch.add(id)
        visited_node.add(id)

        #visit child using DFS
        task = self.browse(cr, uid, id, context=context)
        for child in task.child_ids:
            res = self._check_cycle(cr, uid, child.id, visited_branch, visited_node, context=context)
            if not res:
                return False

        visited_branch.remove(id)
        return True

    def _check_dates(self, cr, uid, ids, context=None):
        if context == None:
            context = {}
        obj_task = self.browse(cr, uid, ids[0], context=context)
        start = obj_task.date_start or False
        end = obj_task.date_end or False
        if start and end :
            if start > end:
                return False
        return True

    _constraints = [
        (_check_recursion, 'Error ! You cannot create recursive tasks.', ['parent_ids']),
        (_check_dates, 'Error ! Task end-date must be greater then task start-date', ['date_start','date_end'])
    ]

    # Override view according to the company definition
    def fields_view_get(self, cr, uid, view_id=None, view_type='form', context=None, toolbar=False, submenu=False):
        users_obj = self.pool.get('res.users')
        if context is None: context = {}
        # read uom as admin to avoid access rights issues, e.g. for portal/share users,
        # this should be safe (no context passed to avoid side-effects)
        obj_tm = users_obj.browse(cr, SUPERUSER_ID, uid, context=context).company_id.project_time_mode_id
        tm = obj_tm and obj_tm.name or 'Hours'

        res = super(task, self).fields_view_get(cr, uid, view_id, view_type, context, toolbar, submenu=submenu)

        if tm in ['Hours','Hour']:
            return res

        eview = etree.fromstring(res['arch'])

        def _check_rec(eview):
            if eview.attrib.get('widget','') == 'float_time':
                eview.set('widget','float')
            for child in eview:
                _check_rec(child)
            return True

        _check_rec(eview)

        res['arch'] = etree.tostring(eview)

        for f in res['fields']:
            if 'Hours' in res['fields'][f]['string']:
                res['fields'][f]['string'] = res['fields'][f]['string'].replace('Hours',tm)
        return res

    # ----------------------------------------
    # Case management
    # ----------------------------------------

    def stage_find(self, cr, uid, cases, section_id, domain=[], order='sequence', context=None):
        """ Override of the base.stage method
            Parameter of the stage search taken from the lead:
            - section_id: if set, stages must belong to this section or
              be a default stage; if not set, stages must be default
              stages
        """
        if isinstance(cases, (int, long)):
            cases = self.browse(cr, uid, cases, context=context)
        # collect all section_ids
        section_ids = []
        if section_id:
            section_ids.append(section_id)
        for task in cases:
            if task.project_id:
                section_ids.append(task.project_id.id)
        search_domain = []
        if section_ids:
            search_domain = [('|')] * (len(section_ids)-1)
            for section_id in section_ids:
                search_domain.append(('project_ids', '=', section_id))
        search_domain += list(domain)
        # perform search, return the first found
        stage_ids = self.pool.get('project.task.type').search(cr, uid, search_domain, order=order, context=context)
        if stage_ids:
            return stage_ids[0]
        return False

    def _check_child_task(self, cr, uid, ids, context=None):
        if context == None:
            context = {}
        tasks = self.browse(cr, uid, ids, context=context)
        for task in tasks:
            if task.child_ids:
                for child in task.child_ids:
                    if child.state in ['draft', 'open', 'pending']:
                        raise osv.except_osv(_("Warning !"), _("Child task still open.\nPlease cancel or complete child task first."))
        return True

    def action_close(self, cr, uid, ids, context=None):
        """ This action closes the task
        """
        task_id = len(ids) and ids[0] or False
        self._check_child_task(cr, uid, ids, context=context)
        if not task_id: return False
        return self.do_close(cr, uid, [task_id], context=context)

    def do_close(self, cr, uid, ids, context=None):
        """ Compatibility when changing to case_close. """
        return self.case_close(cr, uid, ids, context=context)

    def case_close(self, cr, uid, ids, context=None):
        """ Closes Task """
        if not isinstance(ids, list): ids = [ids]
        for task in self.browse(cr, uid, ids, context=context):
            vals = {}
            project = task.project_id
            for parent_id in task.parent_ids:
                if parent_id.state in ('pending','draft'):
                    reopen = True
                    for child in parent_id.child_ids:
                        if child.id != task.id and child.state not in ('done','cancelled'):
                            reopen = False
                    if reopen:
                        self.do_reopen(cr, uid, [parent_id.id], context=context)
            # close task
            vals['remaining_hours'] = 0.0
            if not task.date_end:
                vals['date_end'] = fields.datetime.now()
            self.case_set(cr, uid, [task.id], 'done', vals, context=context)
        return True

    def do_reopen(self, cr, uid, ids, context=None):
        for task in self.browse(cr, uid, ids, context=context):
            project = task.project_id
            self.case_set(cr, uid, [task.id], 'open', {}, context=context)
        return True

    def do_cancel(self, cr, uid, ids, context=None):
        """ Compatibility when changing to case_cancel. """
        return self.case_cancel(cr, uid, ids, context=context)

    def case_cancel(self, cr, uid, ids, context=None):
        tasks = self.browse(cr, uid, ids, context=context)
        self._check_child_task(cr, uid, ids, context=context)
        for task in tasks:
            self.case_set(cr, uid, [task.id], 'cancelled', {'remaining_hours': 0.0}, context=context)
        return True

    def do_open(self, cr, uid, ids, context=None):
        """ Compatibility when changing to case_open. """
        return self.case_open(cr, uid, ids, context=context)

    def case_open(self, cr, uid, ids, context=None):
        if not isinstance(ids,list): ids = [ids]
        return self.case_set(cr, uid, ids, 'open', {'date_start': fields.datetime.now()}, context=context)

    def do_draft(self, cr, uid, ids, context=None):
        """ Compatibility when changing to case_draft. """
        return self.case_draft(cr, uid, ids, context=context)

    def case_draft(self, cr, uid, ids, context=None):
        return self.case_set(cr, uid, ids, 'draft', {}, context=context)

    def do_pending(self, cr, uid, ids, context=None):
        """ Compatibility when changing to case_pending. """
        return self.case_pending(cr, uid, ids, context=context)

    def case_pending(self, cr, uid, ids, context=None):
        return self.case_set(cr, uid, ids, 'pending', {}, context=context)

    def _delegate_task_attachments(self, cr, uid, task_id, delegated_task_id, context=None):
        attachment = self.pool.get('ir.attachment')
        attachment_ids = attachment.search(cr, uid, [('res_model', '=', self._name), ('res_id', '=', task_id)], context=context)
        new_attachment_ids = []
        for attachment_id in attachment_ids:
            new_attachment_ids.append(attachment.copy(cr, uid, attachment_id, default={'res_id': delegated_task_id}, context=context))
        return new_attachment_ids

    def do_delegate(self, cr, uid, ids, delegate_data=None, context=None):
        """
        Delegate Task to another users.
        """
        if delegate_data is None:
            delegate_data = {}
        assert delegate_data['user_id'], _("Delegated User should be specified")
        delegated_tasks = {}
        for task in self.browse(cr, uid, ids, context=context):
            delegated_task_id = self.copy(cr, uid, task.id, {
                'name': delegate_data['name'],
                'project_id': delegate_data['project_id'] and delegate_data['project_id'][0] or False,
                'user_id': delegate_data['user_id'] and delegate_data['user_id'][0] or False,
                'planned_hours': delegate_data['planned_hours'] or 0.0,
                'parent_ids': [(6, 0, [task.id])],
                'description': delegate_data['new_task_description'] or '',
                'child_ids': [],
                'work_ids': []
            }, context=context)
            self._delegate_task_attachments(cr, uid, task.id, delegated_task_id, context=context)
            newname = delegate_data['prefix'] or ''
            task.write({
                'remaining_hours': delegate_data['planned_hours_me'],
                'planned_hours': delegate_data['planned_hours_me'] + (task.effective_hours or 0.0),
                'name': newname,
            }, context=context)
            if delegate_data['state'] == 'pending':
                self.do_pending(cr, uid, [task.id], context=context)
            elif delegate_data['state'] == 'done':
                self.do_close(cr, uid, [task.id], context=context)
            delegated_tasks[task.id] = delegated_task_id
        return delegated_tasks

    def set_remaining_time(self, cr, uid, ids, remaining_time=1.0, context=None):
        for task in self.browse(cr, uid, ids, context=context):
            if (task.state=='draft') or (task.planned_hours==0.0):
                self.write(cr, uid, [task.id], {'planned_hours': remaining_time}, context=context)
        self.write(cr, uid, ids, {'remaining_hours': remaining_time}, context=context)
        return True

    def set_remaining_time_1(self, cr, uid, ids, context=None):
        return self.set_remaining_time(cr, uid, ids, 1.0, context)

    def set_remaining_time_2(self, cr, uid, ids, context=None):
        return self.set_remaining_time(cr, uid, ids, 2.0, context)

    def set_remaining_time_5(self, cr, uid, ids, context=None):
        return self.set_remaining_time(cr, uid, ids, 5.0, context)

    def set_remaining_time_10(self, cr, uid, ids, context=None):
        return self.set_remaining_time(cr, uid, ids, 10.0, context)

    def set_kanban_state_blocked(self, cr, uid, ids, context=None):
        return self.write(cr, uid, ids, {'kanban_state': 'blocked'}, context=context)

    def set_kanban_state_normal(self, cr, uid, ids, context=None):
        return self.write(cr, uid, ids, {'kanban_state': 'normal'}, context=context)

    def set_kanban_state_done(self, cr, uid, ids, context=None):
        self.write(cr, uid, ids, {'kanban_state': 'done'}, context=context)
        return False

    def _store_history(self, cr, uid, ids, context=None):
        for task in self.browse(cr, uid, ids, context=context):
            self.pool.get('project.task.history').create(cr, uid, {
                'task_id': task.id,
                'remaining_hours': task.remaining_hours,
                'planned_hours': task.planned_hours,
                'kanban_state': task.kanban_state,
                'type_id': task.stage_id.id,
                'state': task.state,
                'user_id': task.user_id.id

            }, context=context)
        return True

    def create(self, cr, uid, vals, context=None):
        if context is None:
            context = {}
        if not vals.get('stage_id') and vals.get('project_id'):
            ctx = context.copy()
            ctx['default_project_id'] = vals['project_id']
            vals['stage_id'] = self._get_default_stage_id(cr, uid, context=ctx)
        elif not vals.get('stage_id') and context.get('default_project_id'):
            vals['stage_id'] = self._get_default_stage_id(cr, uid, context=context)
        task_id = super(task, self).create(cr, uid, vals, context=context)
        self._store_history(cr, uid, [task_id], context=context)
        return task_id

    # Overridden to reset the kanban_state to normal whenever
    # the stage (stage_id) of the task changes.
    def write(self, cr, uid, ids, vals, context=None):
        if isinstance(ids, (int, long)):
            ids = [ids]
        if vals.get('project_id'):
            project_id = self.pool.get('project.project').browse(cr, uid, vals.get('project_id'), context=context)
            if project_id:
                vals.setdefault('message_follower_ids', [])
                vals['message_follower_ids'] += [(6, 0,[follower.id]) for follower in project_id.message_follower_ids]
        if vals and not 'kanban_state' in vals and 'stage_id' in vals:
            new_stage = vals.get('stage_id')
            vals_reset_kstate = dict(vals, kanban_state='normal')
            for t in self.browse(cr, uid, ids, context=context):
                #TO FIX:Kanban view doesn't raise warning
                #stages = [stage.id for stage in t.project_id.type_ids]
                #if new_stage not in stages:
                    #raise osv.except_osv(_('Warning!'), _('Stage is not defined in the project.'))
                write_vals = vals_reset_kstate if t.stage_id != new_stage else vals
                super(task, self).write(cr, uid, [t.id], write_vals, context=context)
            result = True
        else:
            result = super(task, self).write(cr, uid, ids, vals, context=context)
        if ('stage_id' in vals) or ('remaining_hours' in vals) or ('user_id' in vals) or ('state' in vals) or ('kanban_state' in vals):
            self._store_history(cr, uid, ids, context=context)
        return result

    def unlink(self, cr, uid, ids, context=None):
        if context == None:
            context = {}
        self._check_child_task(cr, uid, ids, context=context)
        res = super(task, self).unlink(cr, uid, ids, context)
        return res

    def _generate_task(self, cr, uid, tasks, ident=4, context=None):
        context = context or {}
        result = ""
        ident = ' '*ident
        for task in tasks:
            if task.state in ('done','cancelled'):
                continue
            result += '''
%sdef Task_%s():
%s  todo = \"%.2fH\"
%s  effort = \"%.2fH\"''' % (ident,task.id, ident,task.remaining_hours, ident,task.total_hours)
            start = []
            for t2 in task.parent_ids:
                start.append("up.Task_%s.end" % (t2.id,))
            if start:
                result += '''
%s  start = max(%s)
''' % (ident,','.join(start))

            if task.user_id:
                result += '''
%s  resource = %s
''' % (ident, 'User_'+str(task.user_id.id))

        result += "\n"
        return result

    # ---------------------------------------------------
    # Mail gateway
    # ---------------------------------------------------

    def message_new(self, cr, uid, msg, custom_values=None, context=None):
        """ Override to updates the document according to the email. """
        if custom_values is None: custom_values = {}
        custom_values.update({
            'name': msg.get('subject'),
            'planned_hours': 0.0,
        })
        return super(task,self).message_new(cr, uid, msg, custom_values=custom_values, context=context)

    def message_update(self, cr, uid, ids, msg, update_vals=None, context=None):
        """ Override to update the task according to the email. """
        if update_vals is None: update_vals = {}
        act = False
        maps = {
            'cost':'planned_hours',
        }
        for line in msg['body'].split('\n'):
            line = line.strip()
            res = tools.command_re.match(line)
            if res:
                match = res.group(1).lower()
                field = maps.get(match)
                if field:
                    try:
                        update_vals[field] = float(res.group(2).lower())
                    except (ValueError, TypeError):
                        pass
                elif match.lower() == 'state' \
                        and res.group(2).lower() in ['cancel','close','draft','open','pending']:
                    act = 'do_%s' % res.group(2).lower()
        if act:
            getattr(self,act)(cr, uid, ids, context=context)
        return super(task,self).message_update(cr, uid, msg, update_vals=update_vals, context=context)

    def project_task_reevaluate(self, cr, uid, ids, context=None):
        if self.pool.get('res.users').has_group(cr, uid, 'project.group_time_work_estimation_tasks'):
            return {
                'view_type': 'form',
                "view_mode": 'form',
                'res_model': 'project.task.reevaluate',
                'type': 'ir.actions.act_window',
                'target': 'new',
            }
        return self.do_reopen(cr, uid, ids, context=context)

class project_work(osv.osv):
    _name = "project.task.work"
    _description = "Project Task Work"
    _columns = {
        'name': fields.char('Work summary', size=128),
        'date': fields.datetime('Date', select="1"),
        'task_id': fields.many2one('project.task', 'Task', ondelete='cascade', required=True, select="1"),
        'hours': fields.float('Time Spent'),
        'user_id': fields.many2one('res.users', 'Done by', required=True, select="1"),
        'company_id': fields.related('task_id', 'company_id', type='many2one', relation='res.company', string='Company', store=True, readonly=True)
    }

    _defaults = {
        'user_id': lambda obj, cr, uid, context: uid,
        'date': lambda *a: time.strftime('%Y-%m-%d %H:%M:%S')
    }

    _order = "date desc"
    def create(self, cr, uid, vals, context=None):
        if 'hours' in vals and (not vals['hours']):
            vals['hours'] = 0.00
        if 'task_id' in vals:
            cr.execute('update project_task set remaining_hours=remaining_hours - %s where id=%s', (vals.get('hours',0.0), vals['task_id']))
            self.pool.get('project.task').invalidate_cache(cr, uid, ['remaining_hours'], [vals['task_id']], context=context)
        return super(project_work,self).create(cr, uid, vals, context=context)

    def write(self, cr, uid, ids, vals, context=None):
        if 'hours' in vals and (not vals['hours']):
            vals['hours'] = 0.00
        if 'hours' in vals:
            task_obj = self.pool.get('project.task')
            for work in self.browse(cr, uid, ids, context=context):
                cr.execute('update project_task set remaining_hours=remaining_hours - %s + (%s) where id=%s', (vals.get('hours',0.0), work.hours, work.task_id.id))
                task_obj.invalidate_cache(cr, uid, ['remaining_hours'], [work.task_id.id], context=context)
        return super(project_work,self).write(cr, uid, ids, vals, context)

    def unlink(self, cr, uid, ids, *args, **kwargs):
        task_obj = self.pool.get('project.task')
        for work in self.browse(cr, uid, ids):
            cr.execute('update project_task set remaining_hours=remaining_hours + %s where id=%s', (work.hours, work.task_id.id))
            task_obj.invalidate_cache(cr, uid, ['remaining_hours'], [work.task_id.id], context=context)
        return super(project_work,self).unlink(cr, uid, ids,*args, **kwargs)


class account_analytic_account(osv.osv):
    _inherit = 'account.analytic.account'
    _description = 'Analytic Account'
    _columns = {
        'use_tasks': fields.boolean('Tasks',help="If checked, this contract will be available in the project menu and you will be able to manage tasks or track issues"),
        'company_uom_id': fields.related('company_id', 'project_time_mode_id', type='many2one', relation='product.uom'),
    }

    def on_change_template(self, cr, uid, ids, template_id, context=None):
        res = super(account_analytic_account, self).on_change_template(cr, uid, ids, template_id, context=context)
        if template_id and 'value' in res:
            template = self.browse(cr, uid, template_id, context=context)
            res['value']['use_tasks'] = template.use_tasks
        return res

    def _trigger_project_creation(self, cr, uid, vals, context=None):
        '''
        This function is used to decide if a project needs to be automatically created or not when an analytic account is created. It returns True if it needs to be so, False otherwise.
        '''
        if context is None: context = {}
        return vals.get('use_tasks') and not 'project_creation_in_progress' in context

    def project_create(self, cr, uid, analytic_account_id, vals, context=None):
        '''
        This function is called at the time of analytic account creation and is used to create a project automatically linked to it if the conditions are meet.
        '''
        project_pool = self.pool.get('project.project')
        project_id = project_pool.search(cr, uid, [('analytic_account_id','=', analytic_account_id)])
        if not project_id and self._trigger_project_creation(cr, uid, vals, context=context):
            project_values = {
                'name': vals.get('name'),
                'analytic_account_id': analytic_account_id,
                'type': vals.get('type','contract'),
            }
            return project_pool.create(cr, uid, project_values, context=context)
        return False

    def create(self, cr, uid, vals, context=None):
        if context is None:
            context = {}
        if vals.get('child_ids', False) and context.get('analytic_project_copy', False):
            vals['child_ids'] = []
        analytic_account_id = super(account_analytic_account, self).create(cr, uid, vals, context=context)
        self.project_create(cr, uid, analytic_account_id, vals, context=context)
        return analytic_account_id

    def write(self, cr, uid, ids, vals, context=None):
        name = vals.get('name')
        for account in self.browse(cr, uid, ids, context=context):
            if not name:
                vals['name'] = account.name
            if not vals.get('type'):
                vals['type'] = account.type
            self.project_create(cr, uid, account.id, vals, context=context)
        return super(account_analytic_account, self).write(cr, uid, ids, vals, context=context)

    def unlink(self, cr, uid, ids, *args, **kwargs):
        project_obj = self.pool.get('project.project')
        analytic_ids = project_obj.search(cr, uid, [('analytic_account_id','in',ids)])
        if analytic_ids:
            raise osv.except_osv(_('Warning!'), _('Please delete the project linked with this account first.'))
        return super(account_analytic_account, self).unlink(cr, uid, ids, *args, **kwargs)

class project_project(osv.osv):
    _inherit = 'project.project'
    _defaults = {
        'use_tasks': True
    }

class project_task_history(osv.osv):
    """
    Tasks History, used for cumulative flow charts (Lean/Agile)
    """
    _name = 'project.task.history'
    _description = 'History of Tasks'
    _rec_name = 'task_id'
    _log_access = False

    def _get_date(self, cr, uid, ids, name, arg, context=None):
        result = {}
        for history in self.browse(cr, uid, ids, context=context):
            if history.state in ('done','cancelled'):
                result[history.id] = history.date
                continue
            cr.execute('''select
                    date
                from
                    project_task_history
                where
                    task_id=%s and
                    id>%s
                order by id limit 1''', (history.task_id.id, history.id))
            res = cr.fetchone()
            result[history.id] = res and res[0] or False
        return result

    def _get_related_date(self, cr, uid, ids, context=None):
        result = []
        for history in self.browse(cr, uid, ids, context=context):
            cr.execute('''select
                    id
                from
                    project_task_history
                where
                    task_id=%s and
                    id<%s
                order by id desc limit 1''', (history.task_id.id, history.id))
            res = cr.fetchone()
            if res:
                result.append(res[0])
        return result

    _columns = {
        'task_id': fields.many2one('project.task', 'Task', ondelete='cascade', required=True, select=True),
        'type_id': fields.many2one('project.task.type', 'Stage'),
        'state': fields.selection([('draft', 'New'), ('cancelled', 'Cancelled'),('open', 'In Progress'),('pending', 'Pending'), ('done', 'Done')], 'Status'),
        'kanban_state': fields.selection([('normal', 'Normal'),('blocked', 'Blocked'),('done', 'Ready for next stage')], 'Kanban State', required=False),
        'date': fields.date('Date', select=True),
        'end_date': fields.function(_get_date, string='End Date', type="date", store={
            'project.task.history': (_get_related_date, None, 20)
        }),
        'remaining_hours': fields.float('Remaining Time', digits=(16,2)),
        'planned_hours': fields.float('Planned Time', digits=(16,2)),
        'user_id': fields.many2one('res.users', 'Responsible'),
    }
    _defaults = {
        'date': fields.date.context_today,
    }

class project_task_history_cumulative(osv.osv):
    _name = 'project.task.history.cumulative'
    _table = 'project_task_history_cumulative'
    _inherit = 'project.task.history'
    _auto = False

    _columns = {
        'end_date': fields.date('End Date'),
        'project_id': fields.many2one('project.project', 'Project'),
    }

    def init(self, cr):
        tools.drop_view_if_exists(cr, 'project_task_history_cumulative')

        cr.execute(""" CREATE VIEW project_task_history_cumulative AS (
            SELECT
                history.date::varchar||'-'||history.history_id::varchar AS id,
                history.date AS end_date,
                *
            FROM (
                SELECT
                    h.id AS history_id,
                    h.date+generate_series(0, CAST((coalesce(h.end_date, DATE 'tomorrow')::date - h.date) AS integer)-1) AS date,
                    h.task_id, h.type_id, h.user_id, h.kanban_state, h.state,
                    greatest(h.remaining_hours, 1) AS remaining_hours, greatest(h.planned_hours, 1) AS planned_hours,
                    t.project_id
                FROM
                    project_task_history AS h
                    JOIN project_task AS t ON (h.task_id = t.id)

            ) AS history
        )
        """)

class project_category(osv.osv):
    """ Category of project's task (or issue) """
    _name = "project.category"
    _description = "Category of project's task, issue, ..."
    _columns = {
        'name': fields.char('Name', size=64, required=True, translate=True),
    }<|MERGE_RESOLUTION|>--- conflicted
+++ resolved
@@ -25,13 +25,10 @@
 
 from openerp import SUPERUSER_ID
 from openerp import tools
+from openerp.addons.resource.faces import task as Task
 from openerp.osv import fields, osv
 from openerp.tools.translate import _
 
-from openerp.addons.base_status.base_stage import base_stage
-from openerp.addons.resource.faces import task as Task
-
-_TASK_STATE = [('draft', 'New'),('open', 'In Progress'),('pending', 'Pending'), ('done', 'Done'), ('cancelled', 'Cancelled')]
 
 class project_task_type(osv.osv):
     _name = 'project.task.type'
@@ -44,33 +41,23 @@
         'case_default': fields.boolean('Default for New Projects',
                         help="If you check this field, this stage will be proposed by default on each new project. It will not assign this stage to existing projects."),
         'project_ids': fields.many2many('project.project', 'project_task_type_rel', 'type_id', 'project_id', 'Projects'),
-        'state': fields.selection(_TASK_STATE, 'Related Status', required=True,
-                        help="The status of your document is automatically changed regarding the selected stage. " \
-                            "For example, if a stage is related to the status 'Close', when your document reaches this stage, it is automatically closed."),
-        'fold': fields.boolean('Folded by Default',
-                        help="This stage is not visible, for example in status bar or kanban view, when there are no records in that stage to display."),
-    }
-    def _get_default_project_id(self, cr, uid, ctx={}):
-        proj = ctx.get('default_project_id', False)
-        if type(proj) is int:
-            return [proj]
-        return proj
+        'fold': fields.boolean('Folded in Kanban View',
+                               help='This stage is folded in the kanban view when'
+                               'there are no records in that stage to display.'),
+    }
+
+    def _get_default_project_ids(self, cr, uid, ctx={}):
+        project_id = self.pool['project.task']._get_default_project_id(cr, uid, context=ctx)
+        if project_id:
+            return [project_id]
+        return None
+
     _defaults = {
         'sequence': 1,
-        'state': 'open',
-        'fold': False,
-        'case_default': False,
-        'project_ids': _get_default_project_id
+        'project_ids': _get_default_project_ids,
     }
     _order = 'sequence'
 
-def short_name(name):
-        """Keep first word(s) of name to make it small enough
-           but distinctive"""
-        if not name: return name
-        # keep 7 chars + end of the last word
-        keep_words = name[:7].strip().split()
-        return ' '.join(name.split()[:len(keep_words)])
 
 class project(osv.osv):
     _name = "project.project"
@@ -79,29 +66,30 @@
                  "mail.alias": "alias_id"}
     _inherit = ['mail.thread', 'ir.needaction_mixin']
 
+    def _auto_init(self, cr, context=None):
+        """ Installation hook: aliases, project.project """
+        # create aliases for all projects and avoid constraint errors
+        alias_context = dict(context, alias_model_name='project.task')
+        return self.pool.get('mail.alias').migrate_to_alias(cr, self._name, self._table, super(project, self)._auto_init,
+            'project.task', self._columns['alias_id'], 'id', alias_prefix='project+', alias_defaults={'project_id':'id'}, context=alias_context)
+
     def search(self, cr, user, args, offset=0, limit=None, order=None, context=None, count=False):
         if user == 1:
             return super(project, self).search(cr, user, args, offset=offset, limit=limit, order=order, context=context, count=count)
         if context and context.get('user_preference'):
                 cr.execute("""SELECT project.id FROM project_project project
                            LEFT JOIN account_analytic_account account ON account.id = project.analytic_account_id
-                           LEFT JOIN project_user_rel rel ON rel.project_id = project.analytic_account_id
+                           LEFT JOIN project_user_rel rel ON rel.project_id = project.id
                            WHERE (account.user_id = %s or rel.uid = %s)"""%(user, user))
                 return [(r[0]) for r in cr.fetchall()]
         return super(project, self).search(cr, user, args, offset=offset, limit=limit, order=order,
             context=context, count=count)
 
-    def _complete_name(self, cr, uid, ids, name, args, context=None):
-        res = {}
-        for m in self.browse(cr, uid, ids, context=context):
-            res[m.id] = (m.parent_id and (m.parent_id.name + '/') or '') + m.name
-        return res
-
     def onchange_partner_id(self, cr, uid, ids, part=False, context=None):
         partner_obj = self.pool.get('res.partner')
+        val = {}
         if not part:
-            return {'value':{}}
-        val = {}
+            return {'value': val}
         if 'pricelist_id' in self.fields_get(cr, uid, context=context):
             pricelist = partner_obj.read(cr, uid, part, ['property_product_pricelist'], context=context)
             pricelist_id = pricelist.get('property_product_pricelist', False) and pricelist.get('property_product_pricelist')[0] or False
@@ -152,11 +140,13 @@
         cr.execute("""
             SELECT project_id, COALESCE(SUM(planned_hours), 0.0),
                 COALESCE(SUM(total_hours), 0.0), COALESCE(SUM(effective_hours), 0.0)
-            FROM project_task WHERE project_id IN %s AND state <> 'cancelled'
+            FROM project_task
+            LEFT JOIN project_task_type ON project_task.stage_id = project_task_type.id
+            WHERE project_task.project_id IN %s AND project_task_type.fold = False
             GROUP BY project_id
             """, (tuple(child_parent.keys()),))
         # aggregate results into res
-        res = dict([(id, {'planned_hours':0.0,'total_hours':0.0,'effective_hours':0.0}) for id in ids])
+        res = dict([(id, {'planned_hours':0.0, 'total_hours':0.0, 'effective_hours':0.0}) for id in ids])
         for id, planned, total, effective in cr.fetchall():
             # add the values specific to id to all parent projects of id in the result
             while id:
@@ -182,10 +172,10 @@
                                      _('You cannot delete a project containing tasks. You can either delete all the project\'s tasks and then delete the project or simply deactivate the project.'))
             elif proj.alias_id:
                 alias_ids.append(proj.alias_id.id)
-        res =  super(project, self).unlink(cr, uid, ids, context=context)
+        res = super(project, self).unlink(cr, uid, ids, context=context)
         mail_alias.unlink(cr, uid, alias_ids, context=context)
         return res
-    
+
     def _get_attached_docs(self, cr, uid, ids, field_name, arg, context):
         res = {}
         attachment = self.pool.get('ir.attachment')
@@ -196,25 +186,27 @@
             task_attachments = attachment.search(cr, uid, [('res_model', '=', 'project.task'), ('res_id', 'in', task_ids)], context=context, count=True)
             res[id] = (project_attachments or 0) + (task_attachments or 0)
         return res
-        
     def _task_count(self, cr, uid, ids, field_name, arg, context=None):
-        res = dict.fromkeys(ids, 0)
-        task_ids = self.pool.get('project.task').search(cr, uid, [('project_id', 'in', ids)])
-        for task in self.pool.get('project.task').browse(cr, uid, task_ids, context):
-            res[task.project_id.id] += 1
+        res={}
+        for tasks in self.browse(cr, uid, ids, context):
+            res[tasks.id] = len(tasks.task_ids)
         return res
-
     def _get_alias_models(self, cr, uid, context=None):
-        """Overriden in project_issue to offer more options"""
+        """ Overriden in project_issue to offer more options """
         return [('project.task', "Tasks")]
+
+    def _get_visibility_selection(self, cr, uid, context=None):
+        """ Overriden in portal_project to offer more options """
+        return [('public', 'Public project'),
+                ('employees', 'Internal project: all employees can access'),
+                ('followers', 'Private project: followers Only')]
 
     def attachment_tree_view(self, cr, uid, ids, context):
         task_ids = self.pool.get('project.task').search(cr, uid, [('project_id', 'in', ids)])
         domain = [
-             '|', 
+             '|',
              '&', ('res_model', '=', 'project.project'), ('res_id', 'in', ids),
-             '&', ('res_model', '=', 'project.task'), ('res_id', 'in', task_ids)
-		]
+             '&', ('res_model', '=', 'project.task'), ('res_id', 'in', task_ids)]
         res_id = ids and ids[0] or False
         return {
             'name': _('Attachments'),
@@ -222,54 +214,72 @@
             'res_model': 'ir.attachment',
             'type': 'ir.actions.act_window',
             'view_id': False,
-            'view_mode': 'tree,form',
+            'view_mode': 'kanban,form',
             'view_type': 'form',
             'limit': 80,
             'context': "{'default_res_model': '%s','default_res_id': %d}" % (self._name, res_id)
         }
+
     # Lambda indirection method to avoid passing a copy of the overridable method when declaring the field
     _alias_models = lambda self, *args, **kwargs: self._get_alias_models(*args, **kwargs)
+    _visibility_selection = lambda self, *args, **kwargs: self._get_visibility_selection(*args, **kwargs)
+
     _columns = {
-        'complete_name': fields.function(_complete_name, string="Project Name", type='char', size=250),
         'active': fields.boolean('Active', help="If the active field is set to False, it will allow you to hide the project without removing it."),
         'sequence': fields.integer('Sequence', help="Gives the sequence order when displaying a list of Projects."),
         'analytic_account_id': fields.many2one('account.analytic.account', 'Contract/Analytic', help="Link this project to an analytic account if you need financial management on projects. It enables you to connect projects with budgets, planning, cost and revenue analysis, timesheets on projects, etc.", ondelete="cascade", required=True),
-        'priority': fields.integer('Sequence', help="Gives the sequence order when displaying the list of projects"),
+        'priority': fields.integer('Sequence (deprecated)',
+            deprecated='Will be removed with OpenERP v8; use sequence field instead',
+            help="Gives the sequence order when displaying the list of projects"),
         'members': fields.many2many('res.users', 'project_user_rel', 'project_id', 'uid', 'Project Members',
             help="Project's members are users who can have an access to the tasks related to this project.", states={'close':[('readonly',True)], 'cancelled':[('readonly',True)]}),
         'tasks': fields.one2many('project.task', 'project_id', "Task Activities"),
         'planned_hours': fields.function(_progress_rate, multi="progress", string='Planned Time', help="Sum of planned hours of all tasks related to this project and its child projects.",
             store = {
                 'project.project': (_get_project_and_parents, ['tasks', 'parent_id', 'child_ids'], 10),
-                'project.task': (_get_projects_from_tasks, ['planned_hours', 'remaining_hours', 'work_ids', 'state'], 20),
+                'project.task': (_get_projects_from_tasks, ['planned_hours', 'remaining_hours', 'work_ids', 'stage_id'], 20),
             }),
         'effective_hours': fields.function(_progress_rate, multi="progress", string='Time Spent', help="Sum of spent hours of all tasks related to this project and its child projects.",
             store = {
                 'project.project': (_get_project_and_parents, ['tasks', 'parent_id', 'child_ids'], 10),
-                'project.task': (_get_projects_from_tasks, ['planned_hours', 'remaining_hours', 'work_ids', 'state'], 20),
+                'project.task': (_get_projects_from_tasks, ['planned_hours', 'remaining_hours', 'work_ids', 'stage_id'], 20),
             }),
         'total_hours': fields.function(_progress_rate, multi="progress", string='Total Time', help="Sum of total hours of all tasks related to this project and its child projects.",
             store = {
                 'project.project': (_get_project_and_parents, ['tasks', 'parent_id', 'child_ids'], 10),
-                'project.task': (_get_projects_from_tasks, ['planned_hours', 'remaining_hours', 'work_ids', 'state'], 20),
+                'project.task': (_get_projects_from_tasks, ['planned_hours', 'remaining_hours', 'work_ids', 'stage_id'], 20),
             }),
         'progress_rate': fields.function(_progress_rate, multi="progress", string='Progress', type='float', group_operator="avg", help="Percent of tasks closed according to the total of tasks todo.",
             store = {
                 'project.project': (_get_project_and_parents, ['tasks', 'parent_id', 'child_ids'], 10),
-                'project.task': (_get_projects_from_tasks, ['planned_hours', 'remaining_hours', 'work_ids', 'state'], 20),
+                'project.task': (_get_projects_from_tasks, ['planned_hours', 'remaining_hours', 'work_ids', 'stage_id'], 20),
             }),
         'resource_calendar_id': fields.many2one('resource.calendar', 'Working Time', help="Timetable working hours to adjust the gantt diagram report", states={'close':[('readonly',True)]} ),
         'type_ids': fields.many2many('project.task.type', 'project_task_type_rel', 'project_id', 'type_id', 'Tasks Stages', states={'close':[('readonly',True)], 'cancelled':[('readonly',True)]}),
-        'task_count': fields.function(_task_count, type='integer', string="Open Tasks"),
+        'task_count': fields.function(_task_count, type='integer', string="Tasks",),
+        'task_ids': fields.one2many('project.task', 'project_id',
+                                    domain=[('stage_id.fold', '=', False)]),
         'color': fields.integer('Color Index'),
-        'alias_id': fields.many2one('mail.alias', 'Alias', ondelete="cascade", required=True,
+        'alias_id': fields.many2one('mail.alias', 'Alias', ondelete="restrict", required=True,
                                     help="Internal email associated with this project. Incoming emails are automatically synchronized"
                                          "with Tasks (or optionally Issues if the Issue Tracker module is installed)."),
         'alias_model': fields.selection(_alias_models, "Alias Model", select=True, required=True,
                                         help="The kind of document created when an email is received on this project's email alias"),
-        'privacy_visibility': fields.selection([('public','Public'), ('followers','Followers Only')], 'Privacy / Visibility', required=True),
+        'privacy_visibility': fields.selection(_visibility_selection, 'Privacy / Visibility', required=True,
+            help="Holds visibility of the tasks or issues that belong to the current project:\n"
+                    "- Public: everybody sees everything; if portal is activated, portal users\n"
+                    "   see all tasks or issues; if anonymous portal is activated, visitors\n"
+                    "   see all tasks or issues\n"
+                    "- Portal (only available if Portal is installed): employees see everything;\n"
+                    "   if portal is activated, portal users see the tasks or issues followed by\n"
+                    "   them or by someone of their company\n"
+                    "- Employees Only: employees see all tasks or issues\n"
+                    "- Followers Only: employees see only the followed tasks or issues; if portal\n"
+                    "   is activated, portal users see the followed tasks or issues."),
         'state': fields.selection([('template', 'Template'),('draft','New'),('open','In Progress'), ('cancelled', 'Cancelled'),('pending','Pending'),('close','Closed')], 'Status', required=True,),
-        'doc_count':fields.function(_get_attached_docs, string="Number of documents attached", type='int')
+        'doc_count': fields.function(
+            _get_attached_docs, string="Number of documents attached", type='integer'
+        )
      }
 
     def _get_type_common(self, cr, uid, context):
@@ -281,12 +291,10 @@
         'active': True,
         'type': 'contract',
         'state': 'open',
-        'priority': 1,
         'sequence': 10,
         'type_ids': _get_type_common,
         'alias_model': 'project.task',
-        'privacy_visibility': 'public',
-        'alias_domain': False, # always hide alias during creation
+        'privacy_visibility': 'employees',
     }
 
     # TODO: Why not using a SQL contraints ?
@@ -302,26 +310,19 @@
     ]
 
     def set_template(self, cr, uid, ids, context=None):
-        res = self.setActive(cr, uid, ids, value=False, context=context)
-        return res
+        return self.setActive(cr, uid, ids, value=False, context=context)
 
     def set_done(self, cr, uid, ids, context=None):
-        task_obj = self.pool.get('project.task')
-        task_ids = task_obj.search(cr, uid, [('project_id', 'in', ids), ('state', 'not in', ('cancelled', 'done'))])
-        task_obj.case_close(cr, uid, task_ids, context=context)
-        return self.write(cr, uid, ids, {'state':'close'}, context=context)
+        return self.write(cr, uid, ids, {'state': 'close'}, context=context)
 
     def set_cancel(self, cr, uid, ids, context=None):
-        task_obj = self.pool.get('project.task')
-        task_ids = task_obj.search(cr, uid, [('project_id', 'in', ids), ('state', '!=', 'done')])
-        task_obj.case_cancel(cr, uid, task_ids, context=context)
-        return self.write(cr, uid, ids, {'state':'cancelled'}, context=context)
+        return self.write(cr, uid, ids, {'state': 'cancelled'}, context=context)
 
     def set_pending(self, cr, uid, ids, context=None):
-        return self.write(cr, uid, ids, {'state':'pending'}, context=context)
+        return self.write(cr, uid, ids, {'state': 'pending'}, context=context)
 
     def set_open(self, cr, uid, ids, context=None):
-        return self.write(cr, uid, ids, {'state':'open'}, context=context)
+        return self.write(cr, uid, ids, {'state': 'open'}, context=context)
 
     def reset_project(self, cr, uid, ids, context=None):
         return self.setActive(cr, uid, ids, value=True, context=context)
@@ -349,13 +350,16 @@
         default['state'] = 'open'
         default['line_ids'] = []
         default['tasks'] = []
-        default.pop('alias_name', None)
-        default.pop('alias_id', None)
+
+        # Don't prepare (expensive) data to copy children (analytic accounts),
+        # they are discarded in analytic.copy(), and handled in duplicate_template() 
+        default['child_ids'] = []
+
         proj = self.browse(cr, uid, id, context=context)
         if not default.get('name', False):
             default.update(name=_("%s (copy)") % (proj.name))
         res = super(project, self).copy(cr, uid, id, default, context)
-        self.map_tasks(cr,uid,id,res,context)
+        self.map_tasks(cr, uid, id, res, context=context)
         return res
 
     def duplicate_template(self, cr, uid, ids, context=None):
@@ -429,7 +433,7 @@
 
         for project in projects:
             if (not project.members) and force_members:
-                raise osv.except_osv(_('Warning!'),_("You must assign members on the project '%s' !") % (project.name,))
+                raise osv.except_osv(_('Warning!'),_("You must assign members on the project '%s'!") % (project.name,))
 
         resource_pool = self.pool.get('resource.resource')
 
@@ -440,8 +444,6 @@
             if project.user_id and (project.user_id.id not in u_ids):
                 u_ids.append(project.user_id.id)
             for task in project.tasks:
-                if task.state in ('done','cancelled'):
-                    continue
                 if task.user_id and (task.user_id.id not in u_ids):
                     u_ids.append(task.user_id.id)
             calendar_id = project.resource_calendar_id and project.resource_calendar_id.id or False
@@ -473,7 +475,7 @@
 """       % (
             project.id,
             project.date_start or time.strftime('%Y-%m-%d'), working_days,
-            '|'.join(['User_'+str(x) for x in puids])
+            '|'.join(['User_'+str(x) for x in puids]) or 'None'
         )
         vacation = calendar_id and tuple(resource_pool.compute_vacation(cr, uid, calendar_id, context=context)) or False
         if vacation:
@@ -506,7 +508,7 @@
         for project in projects:
             project_gantt = getattr(projects_gantt, 'Project_%d' % (project.id,))
             for task in project.tasks:
-                if task.state in ('done','cancelled'):
+                if task.stage_id and task.stage_id.fold:
                     continue
 
                 p = getattr(project_gantt, 'Task_%d' % (task.id,))
@@ -521,28 +523,20 @@
                     }, context=context)
         return True
 
-    # ------------------------------------------------
-    # OpenChatter methods and notifications
-    # ------------------------------------------------
-
     def create(self, cr, uid, vals, context=None):
-        if context is None: context = {}
-        # Prevent double project creation when 'use_tasks' is checked!
-        context = dict(context, project_creation_in_progress=True)
-        mail_alias = self.pool.get('mail.alias')
-        if not vals.get('alias_id') and vals.get('name', False):
-            vals.pop('alias_name', None) # prevent errors during copy()
-            alias_id = mail_alias.create_unique_alias(cr, uid,
-                          # Using '+' allows using subaddressing for those who don't
-                          # have a catchall domain setup.
-                          {'alias_name': "project+"+short_name(vals['name'])},
-                          model_name=vals.get('alias_model', 'project.task'),
-                          context=context)
-            vals['alias_id'] = alias_id
-        if vals.get('type', False) not in ('template','contract'):
+        if context is None:
+            context = {}
+        # Prevent double project creation when 'use_tasks' is checked + alias management
+        create_context = dict(context, project_creation_in_progress=True,
+                              alias_model_name=vals.get('alias_model', 'project.task'),
+                              alias_parent_model_name=self._name)
+
+        if vals.get('type', False) not in ('template', 'contract'):
             vals['type'] = 'contract'
-        project_id = super(project, self).create(cr, uid, vals, context)
-        mail_alias.write(cr, uid, [vals['alias_id']], {'alias_defaults': {'project_id': project_id} }, context)
+
+        project_id = super(project, self).create(cr, uid, vals, context=create_context)
+        project_rec = self.browse(cr, uid, project_id, context=context)
+        self.pool.get('mail.alias').write(cr, uid, [project_rec.alias_id.id], {'alias_parent_thread_id': project_id, 'alias_defaults': {'project_id': project_id}}, context)
         return project_id
 
     def write(self, cr, uid, ids, vals, context=None):
@@ -552,25 +546,36 @@
             vals.update(alias_model_id=model_ids[0])
         return super(project, self).write(cr, uid, ids, vals, context=context)
 
-class task(base_stage, osv.osv):
+
+class task(osv.osv):
     _name = "project.task"
     _description = "Task"
     _date_name = "date_start"
     _inherit = ['mail.thread', 'ir.needaction_mixin']
 
+    _mail_post_access = 'read'
     _track = {
-        'state': {
-            'project.mt_task_new': lambda self, cr, uid, obj, ctx=None: obj['state'] == 'new',
-            'project.mt_task_started': lambda self, cr, uid, obj, ctx=None: obj['state'] == 'open',
-            'project.mt_task_closed': lambda self, cr, uid, obj, ctx=None: obj['state'] == 'done',
+        'stage_id': {
+            # this is only an heuristics; depending on your particular stage configuration it may not match all 'new' stages
+            'project.mt_task_new': lambda self, cr, uid, obj, ctx=None: obj.stage_id and obj.stage_id.sequence <= 1,
+            'project.mt_task_stage': lambda self, cr, uid, obj, ctx=None: obj.stage_id.sequence > 1,
         },
-        'stage_id': {
-            'project.mt_task_stage': lambda self, cr, uid, obj, ctx=None: obj['state'] not in ['new', 'done', 'open'],
+        'user_id': {
+            'project.mt_task_assigned': lambda self, cr, uid, obj, ctx=None: obj.user_id and obj.user_id.id,
         },
-        'kanban_state': {  # kanban state: tracked, but only block subtype
-            'project.mt_task_blocked': lambda self, cr, uid, obj, ctx=None: obj['kanban_state'] == 'blocked',
+        'kanban_state': {
+            'project.mt_task_blocked': lambda self, cr, uid, obj, ctx=None: obj.kanban_state == 'blocked',
+            'project.mt_task_ready': lambda self, cr, uid, obj, ctx=None: obj.kanban_state == 'done',
         },
     }
+
+    def _get_default_partner(self, cr, uid, context=None):
+        project_id = self._get_default_project_id(cr, uid, context)
+        if project_id:
+            project = self.pool.get('project.project').browse(cr, uid, project_id, context=context)
+            if project and project.partner_id:
+                return project.partner_id.id
+        return False
 
     def _get_default_project_id(self, cr, uid, context=None):
         """ Gives default section by checking if present in the context """
@@ -579,14 +584,15 @@
     def _get_default_stage_id(self, cr, uid, context=None):
         """ Gives default stage_id """
         project_id = self._get_default_project_id(cr, uid, context=context)
-        return self.stage_find(cr, uid, [], project_id, [('state', '=', 'draft')], context=context)
+        return self.stage_find(cr, uid, [], project_id, [('fold', '=', False)], context=context)
 
     def _resolve_project_id_from_context(self, cr, uid, context=None):
         """ Returns ID of project based on the value of 'default_project_id'
             context key, or None if it cannot be resolved to a single
             project.
         """
-        if context is None: context = {}
+        if context is None:
+            context = {}
         if type(context.get('default_project_id')) in (int, long):
             return context['default_project_id']
         if isinstance(context.get('default_project_id'), basestring):
@@ -655,45 +661,40 @@
             res[task.id]['progress'] = 0.0
             if (task.remaining_hours + hours.get(task.id, 0.0)):
                 res[task.id]['progress'] = round(min(100.0 * hours.get(task.id, 0.0) / res[task.id]['total_hours'], 99.99),2)
-            if task.state in ('done','cancelled'):
+            # TDE CHECK: if task.state in ('done','cancelled'):
+            if task.stage_id and task.stage_id.fold:
                 res[task.id]['progress'] = 100.0
         return res
 
     def onchange_remaining(self, cr, uid, ids, remaining=0.0, planned=0.0):
         if remaining and not planned:
-            return {'value':{'planned_hours': remaining}}
+            return {'value': {'planned_hours': remaining}}
         return {}
 
     def onchange_planned(self, cr, uid, ids, planned=0.0, effective=0.0):
-        return {'value':{'remaining_hours': planned - effective}}
-
-    def onchange_project(self, cr, uid, id, project_id):
-        if not project_id:
-            return {}
-        data = self.pool.get('project.project').browse(cr, uid, [project_id])
-        partner_id=data and data[0].partner_id
-        if partner_id:
-            return {'value':{'partner_id':partner_id.id}}
+        return {'value': {'remaining_hours': planned - effective}}
+
+    def onchange_project(self, cr, uid, id, project_id, context=None):
+        if project_id:
+            project = self.pool.get('project.project').browse(cr, uid, project_id, context=context)
+            if project and project.partner_id:
+                return {'value': {'partner_id': project.partner_id.id}}
         return {}
 
+    def onchange_user_id(self, cr, uid, ids, user_id, context=None):
+        vals = {}
+        if user_id:
+            vals['date_start'] = fields.datetime.now()
+        return {'value': vals}
+
     def duplicate_task(self, cr, uid, map_ids, context=None):
-        for new in map_ids.values():
-            task = self.browse(cr, uid, new, context)
-            child_ids = [ ch.id for ch in task.child_ids]
-            if task.child_ids:
-                for child in task.child_ids:
-                    if child.id in map_ids.keys():
-                        child_ids.remove(child.id)
-                        child_ids.append(map_ids[child.id])
-
-            parent_ids = [ ch.id for ch in task.parent_ids]
-            if task.parent_ids:
-                for parent in task.parent_ids:
-                    if parent.id in map_ids.keys():
-                        parent_ids.remove(parent.id)
-                        parent_ids.append(map_ids[parent.id])
-            #FIXME why there is already the copy and the old one
-            self.write(cr, uid, new, {'parent_ids':[(6,0,set(parent_ids))], 'child_ids':[(6,0, set(child_ids))]})
+        mapper = lambda t: map_ids.get(t.id, t.id)
+        for task in self.browse(cr, uid, map_ids.values(), context):
+            new_child_ids = set(map(mapper, task.child_ids))
+            new_parent_ids = set(map(mapper, task.parent_ids))
+            if new_child_ids or new_parent_ids:
+                task.write({'parent_ids': [(6,0,list(new_parent_ids))],
+                            'child_ids':  [(6,0,list(new_child_ids))]})
 
     def copy_data(self, cr, uid, id, default=None, context=None):
         if default is None:
@@ -720,8 +721,6 @@
                 default.update(name=new_name)
         
         return super(task, self).copy_data(cr, uid, id, default, context)
-<<<<<<< HEAD
-=======
     
     def copy(self, cr, uid, id, default=None, context=None):
         if default is None:
@@ -731,7 +730,6 @@
             if stage:
                 default['stage_id'] = stage
         return super(task, self).copy(cr, uid, id, default, context)
->>>>>>> d08651d2
 
     def _is_template(self, cr, uid, ids, field_name, arg, context=None):
         res = {}
@@ -750,32 +748,27 @@
 
     _columns = {
         'active': fields.function(_is_template, store=True, string='Not a Template Task', type='boolean', help="This field is computed automatically and have the same behavior than the boolean 'active' field: if the task is linked to a template or unactivated project, it will be hidden unless specifically asked."),
-        'name': fields.char('Task Summary', size=128, required=True, select=True),
+        'name': fields.char('Task Summary', track_visibility='onchange', size=128, required=True, select=True),
         'description': fields.text('Description'),
-        'priority': fields.selection([('4','Very Low'), ('3','Low'), ('2','Medium'), ('1','Important'), ('0','Very important')], 'Priority', select=True),
+        'priority': fields.selection([('0','Low'), ('1','Normal'), ('2','High')], 'Priority', select=True),
         'sequence': fields.integer('Sequence', select=True, help="Gives the sequence order when displaying a list of tasks."),
-        'stage_id': fields.many2one('project.task.type', 'Stage', track_visibility='onchange',
-                        domain="['&', ('fold', '=', False), ('project_ids', '=', project_id)]"),
-        'state': fields.related('stage_id', 'state', type="selection", store=True,
-                selection=_TASK_STATE, string="Status", readonly=True,
-                help='The status is set to \'Draft\', when a case is created.\
-                      If the case is in progress the status is set to \'Open\'.\
-                      When the case is over, the status is set to \'Done\'.\
-                      If the case needs to be reviewed then the status is \
-                      set to \'Pending\'.'),
+        'stage_id': fields.many2one('project.task.type', 'Stage', track_visibility='onchange', select=True,
+                        domain="[('project_ids', '=', project_id)]"),
         'categ_ids': fields.many2many('project.category', string='Tags'),
-        'kanban_state': fields.selection([('normal', 'Normal'),('blocked', 'Blocked'),('done', 'Ready for next stage')], 'Kanban State',
+        'kanban_state': fields.selection([('normal', 'In Progress'),('blocked', 'Blocked'),('done', 'Ready for next stage')], 'Kanban State',
                                          track_visibility='onchange',
                                          help="A task's kanban state indicates special situations affecting it:\n"
                                               " * Normal is the default situation\n"
                                               " * Blocked indicates something is preventing the progress of this task\n"
                                               " * Ready for next stage indicates the task is ready to be pulled to the next stage",
-                                         readonly=True, required=False),
-        'create_date': fields.datetime('Create Date', readonly=True,select=True),
+                                         required=False),
+        'create_date': fields.datetime('Create Date', readonly=True, select=True),
+        'write_date': fields.datetime('Last Modification Date', readonly=True, select=True), #not displayed in the view but it might be useful with base_action_rule module (and it needs to be defined first for that)
         'date_start': fields.datetime('Starting Date',select=True),
         'date_end': fields.datetime('Ending Date',select=True),
         'date_deadline': fields.date('Deadline',select=True),
-        'project_id': fields.many2one('project.project', 'Project', ondelete='set null', select="1", track_visibility='onchange'),
+        'date_last_stage_update': fields.datetime('Last Stage Update', select=True),
+        'project_id': fields.many2one('project.project', 'Project', ondelete='set null', select=True, track_visibility='onchange', change_default=True),
         'parent_ids': fields.many2many('project.task', 'project_task_parent_rel', 'task_id', 'parent_id', 'Parent Tasks'),
         'child_ids': fields.many2many('project.task', 'project_task_parent_rel', 'parent_id', 'task_id', 'Delegated Tasks'),
         'notes': fields.text('Notes'),
@@ -791,9 +784,9 @@
                 'project.task': (lambda self, cr, uid, ids, c={}: ids, ['work_ids', 'remaining_hours', 'planned_hours'], 10),
                 'project.task.work': (_get_task, ['hours'], 10),
             }),
-        'progress': fields.function(_hours_get, string='Progress (%)', multi='hours', group_operator="avg", help="If the task has a progress of 99.99% you should close the task if it's finished or reevaluate the time",
+        'progress': fields.function(_hours_get, string='Working Time Progress (%)', multi='hours', group_operator="avg", help="If the task has a progress of 99.99% you should close the task if it's finished or reevaluate the time",
             store = {
-                'project.task': (lambda self, cr, uid, ids, c={}: ids, ['work_ids', 'remaining_hours', 'planned_hours','state'], 10),
+                'project.task': (lambda self, cr, uid, ids, c={}: ids, ['work_ids', 'remaining_hours', 'planned_hours', 'state', 'stage_id'], 10),
                 'project.task.work': (_get_task, ['hours'], 10),
             }),
         'delay_hours': fields.function(_hours_get, string='Delay Hours', multi='hours', help="Computed as difference between planned hours by the project manager and the total hours of the task.",
@@ -801,7 +794,7 @@
                 'project.task': (lambda self, cr, uid, ids, c={}: ids, ['work_ids', 'remaining_hours', 'planned_hours'], 10),
                 'project.task.work': (_get_task, ['hours'], 10),
             }),
-        'user_id': fields.many2one('res.users', 'Assigned to', track_visibility='onchange'),
+        'user_id': fields.many2one('res.users', 'Assigned to', select=True, track_visibility='onchange'),
         'delegated_user_id': fields.related('child_ids', 'user_id', type='many2one', relation='res.users', string='Delegated To'),
         'partner_id': fields.many2one('res.partner', 'Customer'),
         'work_ids': fields.one2many('project.task.work', 'task_id', 'Work done'),
@@ -814,26 +807,18 @@
     _defaults = {
         'stage_id': _get_default_stage_id,
         'project_id': _get_default_project_id,
+        'date_last_stage_update': fields.datetime.now,
         'kanban_state': 'normal',
-        'priority': '2',
+        'priority': '1',
         'progress': 0,
         'sequence': 10,
         'active': True,
-        'user_id': lambda obj, cr, uid, context: uid,
-        'company_id': lambda self, cr, uid, c: self.pool.get('res.company')._company_default_get(cr, uid, 'project.task', context=c),
+        'user_id': lambda obj, cr, uid, ctx=None: uid,
+        'company_id': lambda self, cr, uid, ctx=None: self.pool.get('res.company')._company_default_get(cr, uid, 'project.task', context=ctx),
+        'partner_id': lambda self, cr, uid, ctx=None: self._get_default_partner(cr, uid, context=ctx),
     }
     _order = "priority, sequence, date_start, name, id"
-
-    def set_high_priority(self, cr, uid, ids, *args):
-        """Set task priority to high
-        """
-        return self.write(cr, uid, ids, {'priority' : '0'})
-
-    def set_normal_priority(self, cr, uid, ids, *args):
-        """Set task priority to normal
-        """
-        return self.write(cr, uid, ids, {'priority' : '2'})
-
+    
     def _check_recursion(self, cr, uid, ids, context=None):
         for id in ids:
             visited_branch = set()
@@ -911,6 +896,12 @@
             if 'Hours' in res['fields'][f]['string']:
                 res['fields'][f]['string'] = res['fields'][f]['string'].replace('Hours',tm)
         return res
+
+    def get_empty_list_help(self, cr, uid, help, context=None):
+        context['empty_list_help_id'] = context.get('default_project_id')
+        context['empty_list_help_model'] = 'project.project'
+        context['empty_list_help_document_name'] = _("tasks")
+        return super(task, self).get_empty_list_help(cr, uid, help, context=context)
 
     # ----------------------------------------
     # Case management
@@ -934,7 +925,7 @@
                 section_ids.append(task.project_id.id)
         search_domain = []
         if section_ids:
-            search_domain = [('|')] * (len(section_ids)-1)
+            search_domain = [('|')] * (len(section_ids) - 1)
             for section_id in section_ids:
                 search_domain.append(('project_ids', '=', section_id))
         search_domain += list(domain)
@@ -951,81 +942,9 @@
         for task in tasks:
             if task.child_ids:
                 for child in task.child_ids:
-                    if child.state in ['draft', 'open', 'pending']:
-                        raise osv.except_osv(_("Warning !"), _("Child task still open.\nPlease cancel or complete child task first."))
+                    if child.stage_id and not child.stage_id.fold:
+                        raise osv.except_osv(_("Warning!"), _("Child task still open.\nPlease cancel or complete child task first."))
         return True
-
-    def action_close(self, cr, uid, ids, context=None):
-        """ This action closes the task
-        """
-        task_id = len(ids) and ids[0] or False
-        self._check_child_task(cr, uid, ids, context=context)
-        if not task_id: return False
-        return self.do_close(cr, uid, [task_id], context=context)
-
-    def do_close(self, cr, uid, ids, context=None):
-        """ Compatibility when changing to case_close. """
-        return self.case_close(cr, uid, ids, context=context)
-
-    def case_close(self, cr, uid, ids, context=None):
-        """ Closes Task """
-        if not isinstance(ids, list): ids = [ids]
-        for task in self.browse(cr, uid, ids, context=context):
-            vals = {}
-            project = task.project_id
-            for parent_id in task.parent_ids:
-                if parent_id.state in ('pending','draft'):
-                    reopen = True
-                    for child in parent_id.child_ids:
-                        if child.id != task.id and child.state not in ('done','cancelled'):
-                            reopen = False
-                    if reopen:
-                        self.do_reopen(cr, uid, [parent_id.id], context=context)
-            # close task
-            vals['remaining_hours'] = 0.0
-            if not task.date_end:
-                vals['date_end'] = fields.datetime.now()
-            self.case_set(cr, uid, [task.id], 'done', vals, context=context)
-        return True
-
-    def do_reopen(self, cr, uid, ids, context=None):
-        for task in self.browse(cr, uid, ids, context=context):
-            project = task.project_id
-            self.case_set(cr, uid, [task.id], 'open', {}, context=context)
-        return True
-
-    def do_cancel(self, cr, uid, ids, context=None):
-        """ Compatibility when changing to case_cancel. """
-        return self.case_cancel(cr, uid, ids, context=context)
-
-    def case_cancel(self, cr, uid, ids, context=None):
-        tasks = self.browse(cr, uid, ids, context=context)
-        self._check_child_task(cr, uid, ids, context=context)
-        for task in tasks:
-            self.case_set(cr, uid, [task.id], 'cancelled', {'remaining_hours': 0.0}, context=context)
-        return True
-
-    def do_open(self, cr, uid, ids, context=None):
-        """ Compatibility when changing to case_open. """
-        return self.case_open(cr, uid, ids, context=context)
-
-    def case_open(self, cr, uid, ids, context=None):
-        if not isinstance(ids,list): ids = [ids]
-        return self.case_set(cr, uid, ids, 'open', {'date_start': fields.datetime.now()}, context=context)
-
-    def do_draft(self, cr, uid, ids, context=None):
-        """ Compatibility when changing to case_draft. """
-        return self.case_draft(cr, uid, ids, context=context)
-
-    def case_draft(self, cr, uid, ids, context=None):
-        return self.case_set(cr, uid, ids, 'draft', {}, context=context)
-
-    def do_pending(self, cr, uid, ids, context=None):
-        """ Compatibility when changing to case_pending. """
-        return self.case_pending(cr, uid, ids, context=context)
-
-    def case_pending(self, cr, uid, ids, context=None):
-        return self.case_set(cr, uid, ids, 'pending', {}, context=context)
 
     def _delegate_task_attachments(self, cr, uid, task_id, delegated_task_id, context=None):
         attachment = self.pool.get('ir.attachment')
@@ -1047,6 +966,7 @@
             delegated_task_id = self.copy(cr, uid, task.id, {
                 'name': delegate_data['name'],
                 'project_id': delegate_data['project_id'] and delegate_data['project_id'][0] or False,
+                'stage_id': delegate_data.get('stage_id') and delegate_data.get('stage_id')[0] or False,
                 'user_id': delegate_data['user_id'] and delegate_data['user_id'][0] or False,
                 'planned_hours': delegate_data['planned_hours'] or 0.0,
                 'parent_ids': [(6, 0, [task.id])],
@@ -1061,16 +981,12 @@
                 'planned_hours': delegate_data['planned_hours_me'] + (task.effective_hours or 0.0),
                 'name': newname,
             }, context=context)
-            if delegate_data['state'] == 'pending':
-                self.do_pending(cr, uid, [task.id], context=context)
-            elif delegate_data['state'] == 'done':
-                self.do_close(cr, uid, [task.id], context=context)
             delegated_tasks[task.id] = delegated_task_id
         return delegated_tasks
 
     def set_remaining_time(self, cr, uid, ids, remaining_time=1.0, context=None):
         for task in self.browse(cr, uid, ids, context=context):
-            if (task.state=='draft') or (task.planned_hours==0.0):
+            if (task.stage_id and task.stage_id.sequence <= 1) or (task.planned_hours == 0.0):
                 self.write(cr, uid, [task.id], {'planned_hours': remaining_time}, context=context)
         self.write(cr, uid, ids, {'remaining_hours': remaining_time}, context=context)
         return True
@@ -1086,16 +1002,6 @@
 
     def set_remaining_time_10(self, cr, uid, ids, context=None):
         return self.set_remaining_time(cr, uid, ids, 10.0, context)
-
-    def set_kanban_state_blocked(self, cr, uid, ids, context=None):
-        return self.write(cr, uid, ids, {'kanban_state': 'blocked'}, context=context)
-
-    def set_kanban_state_normal(self, cr, uid, ids, context=None):
-        return self.write(cr, uid, ids, {'kanban_state': 'normal'}, context=context)
-
-    def set_kanban_state_done(self, cr, uid, ids, context=None):
-        self.write(cr, uid, ids, {'kanban_state': 'done'}, context=context)
-        return False
 
     def _store_history(self, cr, uid, ids, context=None):
         for task in self.browse(cr, uid, ids, context=context):
@@ -1105,49 +1011,56 @@
                 'planned_hours': task.planned_hours,
                 'kanban_state': task.kanban_state,
                 'type_id': task.stage_id.id,
-                'state': task.state,
                 'user_id': task.user_id.id
 
             }, context=context)
         return True
+
+    # ------------------------------------------------
+    # CRUD overrides
+    # ------------------------------------------------
 
     def create(self, cr, uid, vals, context=None):
         if context is None:
             context = {}
-        if not vals.get('stage_id') and vals.get('project_id'):
-            ctx = context.copy()
-            ctx['default_project_id'] = vals['project_id']
-            vals['stage_id'] = self._get_default_stage_id(cr, uid, context=ctx)
-        elif not vals.get('stage_id') and context.get('default_project_id'):
-            vals['stage_id'] = self._get_default_stage_id(cr, uid, context=context)
-        task_id = super(task, self).create(cr, uid, vals, context=context)
+
+        # for default stage
+        if vals.get('project_id') and not context.get('default_project_id'):
+            context['default_project_id'] = vals.get('project_id')
+        # user_id change: update date_start
+        if vals.get('user_id') and not vals.get('start_date'):
+            vals['date_start'] = fields.datetime.now()
+
+        # context: no_log, because subtype already handle this
+        create_context = dict(context, mail_create_nolog=True)
+        task_id = super(task, self).create(cr, uid, vals, context=create_context)
         self._store_history(cr, uid, [task_id], context=context)
         return task_id
 
-    # Overridden to reset the kanban_state to normal whenever
-    # the stage (stage_id) of the task changes.
     def write(self, cr, uid, ids, vals, context=None):
         if isinstance(ids, (int, long)):
             ids = [ids]
-        if vals.get('project_id'):
-            project_id = self.pool.get('project.project').browse(cr, uid, vals.get('project_id'), context=context)
-            if project_id:
-                vals.setdefault('message_follower_ids', [])
-                vals['message_follower_ids'] += [(6, 0,[follower.id]) for follower in project_id.message_follower_ids]
+
+        # stage change: update date_last_stage_update
+        if 'stage_id' in vals:
+            vals['date_last_stage_update'] = fields.datetime.now()
+        # user_id change: update date_start
+        if vals.get('user_id') and 'date_start' not in vals:
+            vals['date_start'] = fields.datetime.now()
+
+        # Overridden to reset the kanban_state to normal whenever
+        # the stage (stage_id) of the task changes.
         if vals and not 'kanban_state' in vals and 'stage_id' in vals:
             new_stage = vals.get('stage_id')
             vals_reset_kstate = dict(vals, kanban_state='normal')
             for t in self.browse(cr, uid, ids, context=context):
-                #TO FIX:Kanban view doesn't raise warning
-                #stages = [stage.id for stage in t.project_id.type_ids]
-                #if new_stage not in stages:
-                    #raise osv.except_osv(_('Warning!'), _('Stage is not defined in the project.'))
                 write_vals = vals_reset_kstate if t.stage_id != new_stage else vals
                 super(task, self).write(cr, uid, [t.id], write_vals, context=context)
             result = True
         else:
             result = super(task, self).write(cr, uid, ids, vals, context=context)
-        if ('stage_id' in vals) or ('remaining_hours' in vals) or ('user_id' in vals) or ('state' in vals) or ('kanban_state' in vals):
+
+        if any(item in vals for item in ['stage_id', 'remaining_hours', 'user_id', 'kanban_state']):
             self._store_history(cr, uid, ids, context=context)
         return result
 
@@ -1163,7 +1076,7 @@
         result = ""
         ident = ' '*ident
         for task in tasks:
-            if task.state in ('done','cancelled'):
+            if task.stage_id and task.stage_id.fold:
                 continue
             result += '''
 %sdef Task_%s():
@@ -1189,21 +1102,28 @@
     # Mail gateway
     # ---------------------------------------------------
 
+    def message_get_reply_to(self, cr, uid, ids, context=None):
+        """ Override to get the reply_to of the parent project. """
+        return [task.project_id.message_get_reply_to()[0] if task.project_id else False
+                    for task in self.browse(cr, uid, ids, context=context)]
+
     def message_new(self, cr, uid, msg, custom_values=None, context=None):
         """ Override to updates the document according to the email. """
-        if custom_values is None: custom_values = {}
-        custom_values.update({
+        if custom_values is None:
+            custom_values = {}
+        defaults = {
             'name': msg.get('subject'),
             'planned_hours': 0.0,
-        })
-        return super(task,self).message_new(cr, uid, msg, custom_values=custom_values, context=context)
+        }
+        defaults.update(custom_values)
+        return super(task, self).message_new(cr, uid, msg, custom_values=defaults, context=context)
 
     def message_update(self, cr, uid, ids, msg, update_vals=None, context=None):
         """ Override to update the task according to the email. """
-        if update_vals is None: update_vals = {}
-        act = False
+        if update_vals is None:
+            update_vals = {}
         maps = {
-            'cost':'planned_hours',
+            'cost': 'planned_hours',
         }
         for line in msg['body'].split('\n'):
             line = line.strip()
@@ -1216,23 +1136,7 @@
                         update_vals[field] = float(res.group(2).lower())
                     except (ValueError, TypeError):
                         pass
-                elif match.lower() == 'state' \
-                        and res.group(2).lower() in ['cancel','close','draft','open','pending']:
-                    act = 'do_%s' % res.group(2).lower()
-        if act:
-            getattr(self,act)(cr, uid, ids, context=context)
-        return super(task,self).message_update(cr, uid, msg, update_vals=update_vals, context=context)
-
-    def project_task_reevaluate(self, cr, uid, ids, context=None):
-        if self.pool.get('res.users').has_group(cr, uid, 'project.group_time_work_estimation_tasks'):
-            return {
-                'view_type': 'form',
-                "view_mode": 'form',
-                'res_model': 'project.task.reevaluate',
-                'type': 'ir.actions.act_window',
-                'target': 'new',
-            }
-        return self.do_reopen(cr, uid, ids, context=context)
+        return super(task, self).message_update(cr, uid, ids, msg, update_vals=update_vals, context=context)
 
 class project_work(osv.osv):
     _name = "project.task.work"
@@ -1286,8 +1190,8 @@
         'company_uom_id': fields.related('company_id', 'project_time_mode_id', type='many2one', relation='product.uom'),
     }
 
-    def on_change_template(self, cr, uid, ids, template_id, context=None):
-        res = super(account_analytic_account, self).on_change_template(cr, uid, ids, template_id, context=context)
+    def on_change_template(self, cr, uid, ids, template_id, date_start=False, context=None):
+        res = super(account_analytic_account, self).on_change_template(cr, uid, ids, template_id, date_start=date_start, context=context)
         if template_id and 'value' in res:
             template = self.browse(cr, uid, template_id, context=context)
             res['value']['use_tasks'] = template.use_tasks
@@ -1325,13 +1229,15 @@
         return analytic_account_id
 
     def write(self, cr, uid, ids, vals, context=None):
-        name = vals.get('name')
+        if isinstance(ids, (int, long)):
+            ids = [ids]
+        vals_for_project = vals.copy()
         for account in self.browse(cr, uid, ids, context=context):
-            if not name:
-                vals['name'] = account.name
+            if not vals.get('name'):
+                vals_for_project['name'] = account.name
             if not vals.get('type'):
-                vals['type'] = account.type
-            self.project_create(cr, uid, account.id, vals, context=context)
+                vals_for_project['type'] = account.type
+            self.project_create(cr, uid, account.id, vals_for_project, context=context)
         return super(account_analytic_account, self).write(cr, uid, ids, vals, context=context)
 
     def unlink(self, cr, uid, ids, *args, **kwargs):
@@ -1340,6 +1246,18 @@
         if analytic_ids:
             raise osv.except_osv(_('Warning!'), _('Please delete the project linked with this account first.'))
         return super(account_analytic_account, self).unlink(cr, uid, ids, *args, **kwargs)
+
+    def name_search(self, cr, uid, name, args=None, operator='ilike', context=None, limit=100):
+        if args is None:
+            args = []
+        if context is None:
+            context={}
+        if context.get('current_model') == 'project.project':
+            project_ids = self.search(cr, uid, args + [('name', operator, name)], limit=limit, context=context)
+            return self.name_get(cr, uid, project_ids, context=context)
+
+        return super(account_analytic_account, self).name_search(cr, uid, name, args=args, operator=operator, context=context, limit=limit)
+
 
 class project_project(osv.osv):
     _inherit = 'project.project'
@@ -1359,7 +1277,7 @@
     def _get_date(self, cr, uid, ids, name, arg, context=None):
         result = {}
         for history in self.browse(cr, uid, ids, context=context):
-            if history.state in ('done','cancelled'):
+            if history.type_id and history.type_id.fold:
                 result[history.id] = history.date
                 continue
             cr.execute('''select
@@ -1393,14 +1311,13 @@
     _columns = {
         'task_id': fields.many2one('project.task', 'Task', ondelete='cascade', required=True, select=True),
         'type_id': fields.many2one('project.task.type', 'Stage'),
-        'state': fields.selection([('draft', 'New'), ('cancelled', 'Cancelled'),('open', 'In Progress'),('pending', 'Pending'), ('done', 'Done')], 'Status'),
-        'kanban_state': fields.selection([('normal', 'Normal'),('blocked', 'Blocked'),('done', 'Ready for next stage')], 'Kanban State', required=False),
+        'kanban_state': fields.selection([('normal', 'Normal'), ('blocked', 'Blocked'), ('done', 'Ready for next stage')], 'Kanban State', required=False),
         'date': fields.date('Date', select=True),
         'end_date': fields.function(_get_date, string='End Date', type="date", store={
             'project.task.history': (_get_related_date, None, 20)
         }),
-        'remaining_hours': fields.float('Remaining Time', digits=(16,2)),
-        'planned_hours': fields.float('Planned Time', digits=(16,2)),
+        'remaining_hours': fields.float('Remaining Time', digits=(16, 2)),
+        'planned_hours': fields.float('Planned Time', digits=(16, 2)),
         'user_id': fields.many2one('res.users', 'Responsible'),
     }
     _defaults = {
@@ -1430,7 +1347,7 @@
                 SELECT
                     h.id AS history_id,
                     h.date+generate_series(0, CAST((coalesce(h.end_date, DATE 'tomorrow')::date - h.date) AS integer)-1) AS date,
-                    h.task_id, h.type_id, h.user_id, h.kanban_state, h.state,
+                    h.task_id, h.type_id, h.user_id, h.kanban_state,
                     greatest(h.remaining_hours, 1) AS remaining_hours, greatest(h.planned_hours, 1) AS planned_hours,
                     t.project_id
                 FROM
@@ -1447,4 +1364,5 @@
     _description = "Category of project's task, issue, ..."
     _columns = {
         'name': fields.char('Name', size=64, required=True, translate=True),
-    }+    }
+# vim:expandtab:smartindent:tabstop=4:softtabstop=4:shiftwidth=4: