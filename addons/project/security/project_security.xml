<?xml version="1.0" encoding="utf-8"?>
<openerp>
<data noupdate="0">

    <record id="group_project_user" model="res.groups">
        <field name="name">User</field>
        <field name="implied_ids" eval="[(4, ref('base.group_user'))]"/>
        <field name="category_id" ref="base.module_category_project_management"/>
    </record>

    <record id="group_project_manager" model="res.groups">
        <field name="name">Manager</field>
        <field name="category_id" ref="base.module_category_project_management"/>
        <field name="implied_ids" eval="[(4, ref('group_project_user'))]"/>
        <field name="users" eval="[(4, ref('base.user_root'))]"/>
    </record>

<<<<<<< HEAD
=======
    <record model="ir.ui.menu" id="base.menu_definitions">
        <field name="name">Configuration</field>
        <field name="groups_id" eval="[(6,0,[ref('group_project_manager')])]"/>
    </record>

>>>>>>> 1d0a6e20
    <record id="group_tasks_work_on_tasks" model="res.groups">
        <field name="name">Task's Work on Tasks</field>
        <field name="category_id" ref="base.module_category_hidden"/>
    </record>
    
    <record id="group_time_work_estimation_tasks" model="res.groups">
        <field name="name">Time Estimation on Tasks</field>
        <field name="implied_ids" eval="[(4, ref('group_tasks_work_on_tasks'))]"/>
        <field name="category_id" ref="base.module_category_hidden"/>
    </record>

    <record id="group_delegate_task" model="res.groups">
        <field name="name">Task Delegation</field>
        <field name="category_id" ref="base.module_category_hidden"/>
    </record>

</data>
<data noupdate="1">

    <record model="ir.rule" id="project_comp_rule">
        <field name="name">Project: multi-company</field>
        <field name="model_id" ref="model_project_project"/>
        <field name="global" eval="True"/>
        <field name="domain_force">['|',
                                        ('company_id', '=', False),
                                        ('company_id', 'child_of', [user.company_id.id]),
                                    ]</field>
    </record>

    <record model="ir.rule" id="project_project_manager_rule">
        <field name="name">Project: project manager: see all</field>
        <field name="model_id" ref="model_project_project"/>
        <field name="domain_force">[(1, '=', 1)]</field>
        <field name="groups" eval="[(4,ref('project.group_project_manager'))]"/>
    </record>

    <record model="ir.rule" id="project_public_members_rule">
        <field name="name">Project: employees: public, employees or followers</field>
        <field name="model_id" ref="model_project_project"/>
        <field name="domain_force">['|',
                                        ('privacy_visibility', 'in', ['public', 'employees']),
                                        ('message_follower_ids', 'in', [user.partner_id.id])
                                    ]</field>
        <field name="groups" eval="[(4, ref('base.group_user'))]"/>
    </record>

    <record model="ir.rule" id="task_comp_rule">
        <field name="name">Project/Task: multi-company</field>
        <field name="model_id" ref="model_project_task"/>
        <field name="global" eval="True"/>
        <field name="domain_force">['|',
                                        ('company_id', '=', False),
                                        ('company_id', 'child_of', [user.company_id.id]),
                                    ]</field>
    </record>

    <record model="ir.rule" id="task_visibility_rule">
        <field name="name">Project/Task: employees: public or employee or (followers and following)</field>
        <field name="model_id" ref="model_project_task"/>
        <field name="domain_force">['|',
                                        ('project_id.privacy_visibility', 'in', ['public', 'employees']),
                                        '&amp;',
                                            ('project_id.privacy_visibility', '=', 'followers'),
                                            ('message_follower_ids', 'in', [user.partner_id.id]),
                                    ]</field>
        <field name="groups" eval="[(4,ref('base.group_user'))]"/>
    </record>

    <record model="ir.rule" id="project_manager_all_project_tasks_rule">
        <field name="name">Project/Task: project manager: see all</field>
        <field name="model_id" ref="model_project_task"/>
        <field name="domain_force">[(1, '=', 1)]</field>
        <field name="groups" eval="[(4,ref('project.group_project_manager'))]"/>
    </record>

</data>
</openerp><|MERGE_RESOLUTION|>--- conflicted
+++ resolved
@@ -15,14 +15,11 @@
         <field name="users" eval="[(4, ref('base.user_root'))]"/>
     </record>
 
-<<<<<<< HEAD
-=======
     <record model="ir.ui.menu" id="base.menu_definitions">
         <field name="name">Configuration</field>
         <field name="groups_id" eval="[(6,0,[ref('group_project_manager')])]"/>
     </record>
 
->>>>>>> 1d0a6e20
     <record id="group_tasks_work_on_tasks" model="res.groups">
         <field name="name">Task's Work on Tasks</field>
         <field name="category_id" ref="base.module_category_hidden"/>
