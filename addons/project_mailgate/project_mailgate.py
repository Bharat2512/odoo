# -*- coding: utf-8 -*-
##############################################################################
#
#    OpenERP, Open Source Management Solution
#    Copyright (C) 2004-2010 Tiny SPRL (<http://tiny.be>).
#
#    This program is free software: you can redistribute it and/or modify
#    it under the terms of the GNU Affero General Public License as
#    published by the Free Software Foundation, either version 3 of the
#    License, or (at your option) any later version.
#
#    This program is distributed in the hope that it will be useful,
#    but WITHOUT ANY WARRANTY; without even the implied warranty of
#    MERCHANTABILITY or FITNESS FOR A PARTICULAR PURPOSE.  See the
#    GNU Affero General Public License for more details.
#
#    You should have received a copy of the GNU Affero General Public License
#    along with this program.  If not, see <http://www.gnu.org/licenses/>.
#
##############################################################################

from osv import fields, osv
from tools.translate import _
import binascii


class project_tasks(osv.osv):
    _name = "project.task"
<<<<<<< HEAD
    _inherit = ['email.thread','project.task']

    _columns={
                'message_ids': fields.one2many('email.message', 'res_id', 'Messages', domain=[('model','=',_name)], readonly=True),
=======
    _inherit = ['mailgate.thread', 'project.task']

    _columns={
                'message_ids': fields.one2many('mailgate.message', 'res_id', 'Messages', domain=[('model', '=', _name)], readonly=True),
>>>>>>> 097b76d3
              }

    def message_new(self, cr, uid, msg, context=None):
#        """
#        Automatically calls when new email message arrives
#
#        @param self: The object pointer
#        @param cr: the current row, from the database cursor,
#        @param uid: the current user’s ID for security checks
#        """
        thread_obj = self.pool.get('email.thread')
        subject = msg.get('subject')
        body = msg.get('body')
        msg_from = msg.get('from')
        #TODO map email priority with openerp task priority
        priority = msg.get('priority') 

        data = {
            'name': subject,
            'description': body,
            'planned_hours': 0.0,
        }
        res = thread_obj.get_partner(cr, uid, msg_from)
        if res:
            data.update(res)
<<<<<<< HEAD
        res_id = self.create(cr, uid, vals, context)

        attachments = msg.get('attachments', {})
        self.history(cr, uid, [res_id], _('receive'), history=True,
                            subject = msg.get('subject'),
                            email = msg.get('to'),
                            details = msg.get('body'),
                            email_from = msg.get('from'),
                            email_cc = msg.get('cc'),
                            message_id = msg.get('message-id'),
                            references = msg.get('references', False) or msg.get('in-reply-to', False),
                            attach = attachments,
                            email_date = msg.get('date'),
                            body_html= msg.get('body_html'),
                            sub_type = msg.get('sub_type'),
                            headers = msg.get('headers'),
                            priority = msg.get('priority'),
                            context = context)

        return res_id

    def message_update(self, cr, uid, ids, msg, data={}, default_act='pending'):
        thread_obj = self.pool.get('email.thread')
        msg_actions, body_data = thread_obj.msg_act_get(msg)
=======
        res = self.create(cr, uid, data)

        attachments = msg.get('attachments', [])
        for attachment in attachments or []:
            data_attach = {
                'name': attachment,
                'datas': binascii.b2a_base64(str(attachments.get(attachment))),
                'datas_fname': attachment,
                'description': 'Mail attachment',
                'res_model': self._name,
                'res_id': res,
            }
            self.pool.get('ir.attachment').create(cr, uid, data_attach)

        return res

    def message_update(self, cr, uid, id, msg, data={}, default_act='pending'):
        mailgate_obj = self.pool.get('email.server.tools')
        msg_actions, body_data = mailgate_obj.msg_act_get(msg)
>>>>>>> 097b76d3
        data.update({
            'description': body_data,
        })
        act = 'do_'+default_act
        if 'state' in msg_actions:
            if msg_actions['state'] in ['draft', 'close', 'cancel', 'open', 'pending']:
                act = 'do_' + msg_actions['state']

<<<<<<< HEAD
        for k1,k2 in [('cost','planned_hours')]:
=======
        for k1, k2 in [('cost', 'planned_hours')]:
>>>>>>> 097b76d3
            try:
                data[k2] = float(msg_actions[k1])
            except:
                pass

        if 'priority' in msg_actions:
            if msg_actions['priority'] in ('1', '2', '3', '4', '5'):
                data['priority'] = msg_actions['priority']

<<<<<<< HEAD
        self.write(cr, uid, ids, data)
        getattr(self,act)(cr, uid, ids)

        attachments = msg.get('attachments', {})
        self.history(cr, uid, ids, _('receive'), history=True,
                            subject = msg.get('subject'),
                            email = msg.get('to'),
                            details = msg.get('body'),
                            email_from = msg.get('from'),
                            email_cc = msg.get('cc'),
                            message_id = msg.get('message-id'),
                            references = msg.get('references', False) or msg.get('in-reply-to', False),
                            attach = attachments,
                            email_date = msg.get('date'),
                            body_html= msg.get('body_html'),
                            sub_type = msg.get('sub_type'),
                            headers = msg.get('headers'),
                            priority = msg.get('priority'),
                            context = context)
=======
        self.write(cr, uid, [id], data)
        getattr(self, act)(cr, uid, [id])
>>>>>>> 097b76d3
        return True

    def thread_followers(self, cr, uid, ids, context=None):
        res = []
        if isinstance(ids, (str, int, long)):
            select = [ids]
        else:
            select = ids
        for task in self.browse(cr, uid, select, context=context):
            user_email = (task.user_id and task.user_id.user_email) or False
            res += [(user_email, False, False, task.priority)]
        if isinstance(ids, (str, int, long)):
            return len(res) and res[0] or False
        return res

<<<<<<< HEAD
    def do_draft(self, cr, uid, ids, *args, **kwargs):
        res = super(project_tasks, self).do_draft(cr, uid, ids, *args, **kwargs)
        tasks = self.browse(cr, uid, ids)
        self.history(cr, uid, tasks, _('Draft'))
        return res

    def do_open(self, cr, uid, ids, *args, **kwargs):
        res = super(project_tasks, self).do_open(cr, uid, ids, *args, **kwargs)
        tasks = self.browse(cr, uid, ids)
        self.history(cr, uid, tasks, _('Open'))
        return res

    def do_pending(self, cr, uid, ids, *args, **kwargs):
        res = super(project_tasks, self).do_pending(cr, uid, ids, *args, **kwargs)
        tasks = self.browse(cr, uid, ids)
        self.history(cr, uid, tasks, _('Pending'))
        return res

    def do_close(self, cr, uid, ids, *args, **kwargs):
        res = super(project_tasks, self).do_close(cr, uid, ids, *args, **kwargs)
        tasks = self.browse(cr, uid, ids)
        for task in tasks:
            if task.state == 'done':
                self.history(cr, uid, tasks, _('Done'))
        return res

    def do_cancel(self, cr, uid, ids, *args, **kwargs):
        res = super(project_tasks, self).do_cancel(cr, uid, ids, *args, **kwargs)
        tasks = self.browse(cr, uid, ids)
        self.history(cr, uid, tasks, _('Cancel'))
=======
    def msg_send(self, cr, uid, id, *args, **argv):
        return True

    def _history(self, cr, uid, cases, keyword, history=False, subject=None, email=False, details=None, email_from=False, message_id=False, attach=[], context=None):
        mailgate_pool = self.pool.get('mailgate.thread')
        return mailgate_pool.history(cr, uid, cases, keyword, history=history,\
                                       subject=subject, email=email, \
                                       details=details, email_from=email_from,\
                                       message_id=message_id, attach=attach, \
                                       context=context)

    def do_draft(self, cr, uid, ids, context=None):
        res = super(project_tasks, self).do_draft(cr, uid, ids, context)
        tasks = self.browse(cr, uid, ids, context=context)
        self._history(cr, uid, tasks, _('Draft'), context=context)
        return res

    def do_open(self, cr, uid, ids, context=None):
        res = super(project_tasks, self).do_open(cr, uid, ids, context)
        tasks = self.browse(cr, uid, ids, context=context)
        self._history(cr, uid, tasks, _('Open'), context=context)
        return res

    def do_pending(self, cr, uid, ids, context=None):
        res = super(project_tasks, self).do_pending(cr, uid, ids, context)
        tasks = self.browse(cr, uid, ids, context=context)
        self._history(cr, uid, tasks, _('Pending'), context=context)
        return res

    def do_close(self, cr, uid, ids, context=None):
        res = super(project_tasks, self).do_close(cr, uid, ids, context)
        tasks = self.browse(cr, uid, ids, context=context)
        for task in tasks:
            if task.state == 'done':
                self._history(cr, uid, tasks, _('Done'), context=context)
        return res

    def do_cancel(self, cr, uid, ids, context=None):
        res = super(project_tasks, self).do_cancel(cr, uid, ids, context=context)
        tasks = self.browse(cr, uid, ids, context=context)
        self._history(cr, uid, tasks, _('Cancel'), context=context)
>>>>>>> 097b76d3
        return res

project_tasks()
# vim:expandtab:smartindent:tabstop=4:softtabstop=4:shiftwidth=4:<|MERGE_RESOLUTION|>--- conflicted
+++ resolved
@@ -21,22 +21,16 @@
 
 from osv import fields, osv
 from tools.translate import _
+import tools
 import binascii
 
 
 class project_tasks(osv.osv):
     _name = "project.task"
-<<<<<<< HEAD
-    _inherit = ['email.thread','project.task']
+    _inherit = ['mail.thread','project.task']
 
     _columns={
-                'message_ids': fields.one2many('email.message', 'res_id', 'Messages', domain=[('model','=',_name)], readonly=True),
-=======
-    _inherit = ['mailgate.thread', 'project.task']
-
-    _columns={
-                'message_ids': fields.one2many('mailgate.message', 'res_id', 'Messages', domain=[('model', '=', _name)], readonly=True),
->>>>>>> 097b76d3
+                'message_ids': fields.one2many('mail.message', 'res_id', 'Messages', domain=[('model','=',_name)], readonly=True),
               }
 
     def message_new(self, cr, uid, msg, context=None):
@@ -62,10 +56,19 @@
         res = thread_obj.get_partner(cr, uid, msg_from)
         if res:
             data.update(res)
-<<<<<<< HEAD
-        res_id = self.create(cr, uid, vals, context)
+        res_id = self.create(cr, uid, data, context)
 
         attachments = msg.get('attachments', {})
+        for attachment in attachments:
+            data_attach = {
+                'name': attachment,
+                'datas': binascii.b2a_base64(str(attachments.get(attachment))),
+                'datas_fname': attachment,
+                'description': 'Mail attachment',
+                'res_model': self._name,
+                'res_id': res,
+            }
+            self.pool.get('ir.attachment').create(cr, uid, data_attach, context)
         self.history(cr, uid, [res_id], _('receive'), history=True,
                             subject = msg.get('subject'),
                             email = msg.get('to'),
@@ -81,58 +84,34 @@
                             headers = msg.get('headers'),
                             priority = msg.get('priority'),
                             context = context)
-
         return res_id
 
     def message_update(self, cr, uid, ids, msg, data={}, default_act='pending'):
-        thread_obj = self.pool.get('email.thread')
-        msg_actions, body_data = thread_obj.msg_act_get(msg)
-=======
-        res = self.create(cr, uid, data)
-
-        attachments = msg.get('attachments', [])
-        for attachment in attachments or []:
-            data_attach = {
-                'name': attachment,
-                'datas': binascii.b2a_base64(str(attachments.get(attachment))),
-                'datas_fname': attachment,
-                'description': 'Mail attachment',
-                'res_model': self._name,
-                'res_id': res,
-            }
-            self.pool.get('ir.attachment').create(cr, uid, data_attach)
-
-        return res
-
-    def message_update(self, cr, uid, id, msg, data={}, default_act='pending'):
-        mailgate_obj = self.pool.get('email.server.tools')
-        msg_actions, body_data = mailgate_obj.msg_act_get(msg)
->>>>>>> 097b76d3
         data.update({
-            'description': body_data,
+            'description': msg['body_text'],
         })
         act = 'do_'+default_act
-        if 'state' in msg_actions:
-            if msg_actions['state'] in ['draft', 'close', 'cancel', 'open', 'pending']:
-                act = 'do_' + msg_actions['state']
 
-<<<<<<< HEAD
-        for k1,k2 in [('cost','planned_hours')]:
-=======
-        for k1, k2 in [('cost', 'planned_hours')]:
->>>>>>> 097b76d3
-            try:
-                data[k2] = float(msg_actions[k1])
-            except:
-                pass
+        maps = { 
+            'cost':'planned_hours',
+        }
+        for line in msg['body'].split('\n'):
+            line = line.strip()
+            res = tools.misc.command_re.match(line)
+            if res:
+                match = res.group(1).lower()
+                field = maps.get(match)
+                if field:
+                    try:
+                        data[field] = float(res.group(2).lower())
+                    except (ValueError, TypeError):
+                        pass
+                elif match.lower() == 'state' \
+                        and res.group(2).lower() in ['cancel','close','draft','open','pending']:
+                    act = 'do_%s' % res.group(2).lower()
 
-        if 'priority' in msg_actions:
-            if msg_actions['priority'] in ('1', '2', '3', '4', '5'):
-                data['priority'] = msg_actions['priority']
-
-<<<<<<< HEAD
-        self.write(cr, uid, ids, data)
-        getattr(self,act)(cr, uid, ids)
+        self.write(cr, uid, ids, data, context=context)
+        getattr(self,act)(cr, uid, ids, context=context)
 
         attachments = msg.get('attachments', {})
         self.history(cr, uid, ids, _('receive'), history=True,
@@ -150,10 +129,6 @@
                             headers = msg.get('headers'),
                             priority = msg.get('priority'),
                             context = context)
-=======
-        self.write(cr, uid, [id], data)
-        getattr(self, act)(cr, uid, [id])
->>>>>>> 097b76d3
         return True
 
     def thread_followers(self, cr, uid, ids, context=None):
@@ -169,65 +144,25 @@
             return len(res) and res[0] or False
         return res
 
-<<<<<<< HEAD
-    def do_draft(self, cr, uid, ids, *args, **kwargs):
-        res = super(project_tasks, self).do_draft(cr, uid, ids, *args, **kwargs)
-        tasks = self.browse(cr, uid, ids)
-        self.history(cr, uid, tasks, _('Draft'))
-        return res
-
-    def do_open(self, cr, uid, ids, *args, **kwargs):
-        res = super(project_tasks, self).do_open(cr, uid, ids, *args, **kwargs)
-        tasks = self.browse(cr, uid, ids)
-        self.history(cr, uid, tasks, _('Open'))
-        return res
-
-    def do_pending(self, cr, uid, ids, *args, **kwargs):
-        res = super(project_tasks, self).do_pending(cr, uid, ids, *args, **kwargs)
-        tasks = self.browse(cr, uid, ids)
-        self.history(cr, uid, tasks, _('Pending'))
-        return res
-
-    def do_close(self, cr, uid, ids, *args, **kwargs):
-        res = super(project_tasks, self).do_close(cr, uid, ids, *args, **kwargs)
-        tasks = self.browse(cr, uid, ids)
-        for task in tasks:
-            if task.state == 'done':
-                self.history(cr, uid, tasks, _('Done'))
-        return res
-
-    def do_cancel(self, cr, uid, ids, *args, **kwargs):
-        res = super(project_tasks, self).do_cancel(cr, uid, ids, *args, **kwargs)
-        tasks = self.browse(cr, uid, ids)
-        self.history(cr, uid, tasks, _('Cancel'))
-=======
     def msg_send(self, cr, uid, id, *args, **argv):
         return True
-
-    def _history(self, cr, uid, cases, keyword, history=False, subject=None, email=False, details=None, email_from=False, message_id=False, attach=[], context=None):
-        mailgate_pool = self.pool.get('mailgate.thread')
-        return mailgate_pool.history(cr, uid, cases, keyword, history=history,\
-                                       subject=subject, email=email, \
-                                       details=details, email_from=email_from,\
-                                       message_id=message_id, attach=attach, \
-                                       context=context)
 
     def do_draft(self, cr, uid, ids, context=None):
         res = super(project_tasks, self).do_draft(cr, uid, ids, context)
         tasks = self.browse(cr, uid, ids, context=context)
-        self._history(cr, uid, tasks, _('Draft'), context=context)
+        self.history(cr, uid, tasks, _('Draft'), context=context)
         return res
 
     def do_open(self, cr, uid, ids, context=None):
         res = super(project_tasks, self).do_open(cr, uid, ids, context)
         tasks = self.browse(cr, uid, ids, context=context)
-        self._history(cr, uid, tasks, _('Open'), context=context)
+        self.history(cr, uid, tasks, _('Open'), context=context)
         return res
 
     def do_pending(self, cr, uid, ids, context=None):
         res = super(project_tasks, self).do_pending(cr, uid, ids, context)
         tasks = self.browse(cr, uid, ids, context=context)
-        self._history(cr, uid, tasks, _('Pending'), context=context)
+        self.history(cr, uid, tasks, _('Pending'), context=context)
         return res
 
     def do_close(self, cr, uid, ids, context=None):
@@ -235,14 +170,13 @@
         tasks = self.browse(cr, uid, ids, context=context)
         for task in tasks:
             if task.state == 'done':
-                self._history(cr, uid, tasks, _('Done'), context=context)
+                self.history(cr, uid, tasks, _('Done'), context=context)
         return res
 
     def do_cancel(self, cr, uid, ids, context=None):
         res = super(project_tasks, self).do_cancel(cr, uid, ids, context=context)
         tasks = self.browse(cr, uid, ids, context=context)
-        self._history(cr, uid, tasks, _('Cancel'), context=context)
->>>>>>> 097b76d3
+        self.history(cr, uid, tasks, _('Cancel'), context=context)
         return res
 
 project_tasks()
