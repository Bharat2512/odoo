# -*- coding: utf-8 -*-
##############################################################################
#
#    OpenERP, Open Source Management Solution
#    Copyright (C) 2004-2010 Tiny SPRL (<http://tiny.be>).
#
#    This program is free software: you can redistribute it and/or modify
#    it under the terms of the GNU Affero General Public License as
#    published by the Free Software Foundation, either version 3 of the
#    License, or (at your option) any later version.
#
#    This program is distributed in the hope that it will be useful,
#    but WITHOUT ANY WARRANTY; without even the implied warranty of
#    MERCHANTABILITY or FITNESS FOR A PARTICULAR PURPOSE.  See the
#    GNU Affero General Public License for more details.
#
#    You should have received a copy of the GNU Affero General Public License
#    along with this program.  If not, see <http://www.gnu.org/licenses/>.
#
##############################################################################


{
    'name': 'Scrum, Agile Development Method',
    'version': '1.0',
    'category': 'Enterprise Specific Modules/Information Technology',
    'description': """
    This module implements all concepts defined by the scrum project
    management methodology for IT companies:
    * Project with sprints, product owner, scrum master
    * Sprints with reviews, daily meetings, feedbacks
    * Product backlog
    * Sprint backlog

    It adds some concepts to the project management module:
    * Mid-term, long-term road-map
    * Customers/functional requests VS technical ones

    It also creates a new reporting:
    * Burn-down chart

    The scrum projects and tasks inherit from the real projects and
    tasks, so you can continue working on normal tasks that will also
    include tasks from scrum projects.

    More information on the methodology:
    * http://controlchaos.com
    """,
    'author': 'OpenERP SA',
    'depends': ['project', 'process'],
    'init_xml': [],
    'update_xml': [
        'security/ir.model.access.csv',
        'project_scrum_report.xml',
        'wizard/project_scrum_backlog_create_task_view.xml',
        'wizard/project_scrum_backlog_merger_view.xml',
<<<<<<< HEAD
        'wizard/project_scrum_postpone_view.xml',
=======
        "wizard/project_scrum_email_view.xml",
>>>>>>> 802541e5
        'project_scrum_view.xml',
        'wizard/project_scrum_backlog_sprint_view.xml',
        'process/project_scrum_process.xml',
        "board_project_scrum_view.xml",
    ],
    'demo_xml': ['project_scrum_demo.xml'],
    'test': ['test/project_scrum_report.yml'],
    'installable': True,
    'active': False,
}
# vim:expandtab:smartindent:tabstop=4:softtabstop=4:shiftwidth=4:<|MERGE_RESOLUTION|>--- conflicted
+++ resolved
@@ -54,11 +54,8 @@
         'project_scrum_report.xml',
         'wizard/project_scrum_backlog_create_task_view.xml',
         'wizard/project_scrum_backlog_merger_view.xml',
-<<<<<<< HEAD
         'wizard/project_scrum_postpone_view.xml',
-=======
         "wizard/project_scrum_email_view.xml",
->>>>>>> 802541e5
         'project_scrum_view.xml',
         'wizard/project_scrum_backlog_sprint_view.xml',
         'process/project_scrum_process.xml',
