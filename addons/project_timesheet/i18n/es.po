--- conflicted
+++ resolved
@@ -1,18 +1,3 @@
-<<<<<<< HEAD
-# Spanish translation for openobject-addons
-# Copyright (c) 2014 Rosetta Contributors and Canonical Ltd 2014
-# This file is distributed under the same license as the openobject-addons package.
-# FIRST AUTHOR <EMAIL@ADDRESS>, 2014.
-#
-msgid ""
-msgstr ""
-"Project-Id-Version: openobject-addons\n"
-"Report-Msgid-Bugs-To: FULL NAME <EMAIL@ADDRESS>\n"
-"POT-Creation-Date: 2014-08-14 13:09+0000\n"
-"PO-Revision-Date: 2014-08-14 21:20+0000\n"
-"Last-Translator: Pedro Manuel Baeza <pedro.baeza@gmail.com>\n"
-"Language-Team: Spanish <es@li.org>\n"
-=======
 # Translation of Odoo Server.
 # This file contains the translation of the following modules:
 # * project_timesheet
@@ -29,12 +14,11 @@
 "PO-Revision-Date: 2015-12-02 10:12+0000\n"
 "Last-Translator: Pedro M. Baeza <pedro.baeza@gmail.com>\n"
 "Language-Team: Spanish (http://www.transifex.com/odoo/odoo-8/language/es/)\n"
->>>>>>> 83a4a582
 "MIME-Version: 1.0\n"
 "Content-Type: text/plain; charset=UTF-8\n"
-"Content-Transfer-Encoding: 8bit\n"
-"X-Launchpad-Export-Date: 2014-08-15 07:42+0000\n"
-"X-Generator: Launchpad (build 17156)\n"
+"Content-Transfer-Encoding: \n"
+"Language: es\n"
+"Plural-Forms: nplurals=2; plural=(n != 1);\n"
 
 #. module: project_timesheet
 #: model:ir.actions.act_window,help:project_timesheet.action_account_analytic_overdue
@@ -46,43 +30,25 @@
 "                projects in order to track the invoicing progress.\n"
 "              </p>\n"
 "            "
-msgstr ""
-"<p class=\"oe_view_nocontent_create\">\n"
-"Pulse para aladir un contrato de cliente.\n"
-"</p><p>\n"
-"Puede encontrar aquí los contratos relacionados con los proyectos de sus "
-"clientes para seguir la pista al progreso de facturación.\n"
-"</p>\n"
-"            "
+msgstr "<p class=\"oe_view_nocontent_create\">\nPulse para aladir un contrato de cliente.\n</p><p>\nPuede encontrar aquí los contratos relacionados con los proyectos de sus clientes para seguir la pista al progreso de facturación.\n</p>\n            "
 
 #. module: project_timesheet
 #: code:addons/project_timesheet/project_timesheet.py:56
 #, python-format
 msgid ""
-"<p class=\"oe_view_nocontent_create\">Record your timesheets for the project "
-"'%s'.</p>"
-msgstr ""
-"<p class=\"oe_view_nocontent_create\">Registre sus partes de horas para el "
-"proyecto '%s'.</p>"
+"<p class=\"oe_view_nocontent_create\">Record your timesheets for the project"
+" '%s'.</p>"
+msgstr "<p class=\"oe_view_nocontent_create\">Registre sus partes de horas para el proyecto '%s'.</p>"
 
 #. module: project_timesheet
 #: model:ir.actions.act_window,help:project_timesheet.action_project_timesheet_bill_task
 msgid ""
 "<p>\n"
-"                You will find here timesheets and purchases you did for "
-"contracts that can be reinvoiced to the customer.\n"
-"                If you want to record new jobs to invoice, you should use "
-"the timesheet menu instead.\n"
+"                You will find here timesheets and purchases you did for contracts that can be reinvoiced to the customer.\n"
+"                If you want to record new jobs to invoice, you should use the timesheet menu instead.\n"
 "              </p>\n"
 "            "
-msgstr ""
-"<p>\n"
-"Encontrará aquí los parte de tiempo y compras que hizo para el contrato que "
-"pueden ser re-facturados al cliente.\n"
-"Si desea registrar nuevos trabajos a facturar, debería usar el menú de parte "
-"de horas en su lugar.\n"
-"</p>\n"
-"            "
+msgstr "<p>\nEncontrará aquí los parte de tiempo y compras que hizo para el contrato que pueden ser re-facturados al cliente.\nSi desea registrar nuevos trabajos a facturar, debería usar el menú de parte de horas en su lugar.\n</p>\n            "
 
 #. module: project_timesheet
 #: code:addons/project_timesheet/project_timesheet.py:59
@@ -90,9 +56,7 @@
 msgid ""
 "<p>Timesheets on this project may be invoiced to %s, according to the terms "
 "defined in the contract.</p>"
-msgstr ""
-"<p>Los partes de horas de este proyecto podrán ser facturados a %s, de "
-"acuerdo a los términos definidos en el contrato.</p>"
+msgstr "<p>Los partes de horas de este proyecto podrán ser facturados a %s, de acuerdo a los términos definidos en el contrato.</p>"
 
 #. module: project_timesheet
 #: view:account.analytic.line:project_timesheet.view_account_analytic_line_form_inherit_account_id
@@ -186,13 +150,13 @@
 msgstr "ID"
 
 #. module: project_timesheet
-#: code:addons/project_timesheet/project_timesheet.py:264
+#: code:addons/project_timesheet/project_timesheet.py:294
 #, python-format
 msgid "Invalid Action!"
 msgstr "¡Acción no válida!"
 
 #. module: project_timesheet
-#: code:addons/project_timesheet/project_timesheet.py:291
+#: code:addons/project_timesheet/project_timesheet.py:321
 #, python-format
 msgid "Invalid Analytic Account!"
 msgstr "Cuenta analítica no válida"
@@ -265,40 +229,24 @@
 #, python-format
 msgid ""
 "Please define journal on the related employee.\n"
-<<<<<<< HEAD
-"Fill in the timesheet tab of the employee form."
-msgstr ""
-"Defina por favor un diario para el empleado relacionado.\n"
-"Rellénelo en la pestaña 'Parte de horas' del formulario del empleado."
-=======
 "Fill in the HR Settings tab of the employee form."
 msgstr "Defina por favor un diario para el empleado relacionado. Rellénelo en la pestaña 'Configuración de RRHH' del formulario del empleado."
->>>>>>> 83a4a582
+
+#. module: project_timesheet
+#: code:addons/project_timesheet/project_timesheet.py:98
+#, python-format
+msgid ""
+"Please define product and product category property account on the related employee.\n"
+"Fill in the HR Settings of the employee form."
+msgstr "Por favor defina el producto y la cuenta de la categoría de producto relativa al empleado. Complételos en la pestaña de configuración de RRHH del formulario de empleado."
 
 #. module: project_timesheet
 #: code:addons/project_timesheet/project_timesheet.py:87
 #, python-format
 msgid ""
-"Please define product and product category property account on the related "
-"employee.\n"
+"Please define product and product category property account on the related employee.\n"
 "Fill in the HR Settings tab of the employee form."
-msgstr ""
-"Por favor defina el producto y la cuenta de la categoría de producto "
-"relativa al empleado.\n"
-"Complételos en la pestaña de configuración de RRHH del formulario de "
-"empleado."
-
-#. module: project_timesheet
-#: code:addons/project_timesheet/project_timesheet.py:98
-#, python-format
-msgid ""
-"Please define product and product category property account on the related "
-"employee.\n"
-"Fill in the timesheet tab of the employee form."
-msgstr ""
-"Por favor defina el producto y la cuenta de la categoría de producto "
-"relativa al empleado.\n"
-"Complételos en la pestaña de partes de hora del formulario de empleado."
+msgstr "Por favor defina el producto y la cuenta de la categoría de producto relativa al empleado.\nComplételos en la pestaña de configuración de RRHH del formulario de empleado."
 
 #. module: project_timesheet
 #: model:ir.model,name:project_timesheet.model_project_project
@@ -372,20 +320,16 @@
 msgstr "Año"
 
 #. module: project_timesheet
-#: code:addons/project_timesheet/project_timesheet.py:264
+#: code:addons/project_timesheet/project_timesheet.py:294
 #, python-format
 msgid ""
 "You cannot delete a partner which is assigned to project, but you can "
 "uncheck the active box."
-msgstr ""
-"No puede eliminar una empresa que está asignada a un proyecto, pero puede "
-"desmarcar la casilla 'Activo'."
-
-#. module: project_timesheet
-#: code:addons/project_timesheet/project_timesheet.py:291
+msgstr "No puede eliminar una empresa que está asignada a un proyecto, pero puede desmarcar la casilla 'Activo'."
+
+#. module: project_timesheet
+#: code:addons/project_timesheet/project_timesheet.py:321
 #, python-format
 msgid ""
 "You cannot select a Analytic Account which is in Close or Cancelled state."
-msgstr ""
-"No puede seleccionar una cuenta analítica que está en estado 'Cerrada' o "
-"'Cancelada'."+msgstr "No puede seleccionar una cuenta analítica que está en estado 'Cerrada' o 'Cancelada'."