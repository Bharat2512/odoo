# -*- coding: utf-8 -*-
##############################################################################
#
#    OpenERP, Open Source Management Solution
#    Copyright (C) 2004-2010 Tiny SPRL (<http://tiny.be>).
#
#    This program is free software: you can redistribute it and/or modify
#    it under the terms of the GNU Affero General Public License as
#    published by the Free Software Foundation, either version 3 of the
#    License, or (at your option) any later version.
#
#    This program is distributed in the hope that it will be useful,
#    but WITHOUT ANY WARRANTY; without even the implied warranty of
#    MERCHANTABILITY or FITNESS FOR A PARTICULAR PURPOSE.  See the
#    GNU Affero General Public License for more details.
#
#    You should have received a copy of the GNU Affero General Public License
#    along with this program.  If not, see <http://www.gnu.org/licenses/>.
#
##############################################################################
import time
import datetime

from osv import fields, osv
import pooler
import tools
from tools.translate import _

class project_project(osv.osv):
    _inherit = 'project.project'

    def _to_invoice(self, cr, uid, ids, field_name, arg, context=None):
        account_analytic_line = self.pool.get("account.analytic.line")
        res = {}
        for project in self.browse(cr,uid,ids,context=context):
            line_ids = account_analytic_line.search(cr, uid, [('account_id', '=', project.analytic_account_id.id), ('to_invoice','=',1), ('invoice_id','=',False)])
            lines = account_analytic_line.browse(cr, uid, line_ids, context)
            res[project.id] = {
                'amount_to_invoice': sum(line.amount for line in lines),
                'time_to_invoice': sum(line.unit_amount for line in lines),
            }
        return res

    def _timesheet_count(self, cr, uid, ids, field_name, arg, context=None):
        account_analytic_line = self.pool.get('account.analytic.line')
        res = {}
        for project in self.browse(cr, uid, ids, context):
            line_ids = account_analytic_line.search(cr, uid, [('account_id', '=', project.analytic_account_id.id)])
            res[project.id] = len(line_ids)
        return res

    _columns = {
        'amount_to_invoice': fields.function(_to_invoice, string="Amount to Invoice", multi="sums"),
        'time_to_invoice': fields.function(_to_invoice, string="Time to Invoice", multi="sums"),
        'timesheet_count': fields.function(_timesheet_count, type='integer', string="Issue"),
    }

    def onchange_partner_id(self, cr, uid, ids, part=False, context=None):
        res = super(project_project, self).onchange_partner_id(cr, uid, ids, part, context)
        if part and res and ('value' in res):
            # set Invoice Task Work to 100%
            data_obj = self.pool.get('ir.model.data')
            data_id = data_obj._get_id(cr, uid, 'hr_timesheet_invoice', 'timesheet_invoice_factor1')
            if data_id:
                factor_id = data_obj.browse(cr, uid, data_id).res_id
                res['value'].update({'to_invoice': factor_id})
        return res

project_project()

class project_work(osv.osv):
    _inherit = "project.task.work"

    def get_user_related_details(self, cr, uid, user_id):
        res = {}
        emp_obj = self.pool.get('hr.employee')
        emp_id = emp_obj.search(cr, uid, [('user_id', '=', user_id)])
        if not emp_id:
            user_name = self.pool.get('res.users').read(cr, uid, [user_id], ['name'])[0]['name']
            raise osv.except_osv(_('Bad Configuration !'),
                 _('No employee defined for user "%s". You must create one.')% (user_name,))
        emp = self.pool.get('hr.employee').browse(cr, uid, emp_id[0])
        if not emp.product_id:
            raise osv.except_osv(_('Bad Configuration !'),
                 _('No product defined on the related employee.\nFill in the timesheet tab of the employee form.'))

        if not emp.journal_id:
            raise osv.except_osv(_('Bad Configuration !'),
                 _('No journal defined on the related employee.\nFill in the timesheet tab of the employee form.'))

        a = emp.product_id.product_tmpl_id.property_account_expense.id
        if not a:
            a = emp.product_id.categ_id.property_account_expense_categ.id
            if not a:
                raise osv.except_osv(_('Bad Configuration !'),
                        _('No product and product category property account defined on the related employee.\nFill in the timesheet tab of the employee form.'))
        res['product_id'] = emp.product_id.id
        res['journal_id'] = emp.journal_id.id
        res['general_account_id'] = a
        res['product_uom_id'] = emp.product_id.uom_id.id
        return res

    def create(self, cr, uid, vals, *args, **kwargs):
        obj_timesheet = self.pool.get('hr.analytic.timesheet')
        project_obj = self.pool.get('project.project')
        task_obj = self.pool.get('project.task')
        uom_obj = self.pool.get('product.uom')

        vals_line = {}
        context = kwargs.get('context', {})
        if not context.get('no_analytic_entry',False):
            obj_task = task_obj.browse(cr, uid, vals['task_id'])
            result = self.get_user_related_details(cr, uid, vals.get('user_id', uid))
            vals_line['name'] = '%s: %s' % (tools.ustr(obj_task.name), tools.ustr(vals['name']) or '/')
            vals_line['user_id'] = vals['user_id']
            vals_line['product_id'] = result['product_id']
            vals_line['date'] = vals['date'][:10]

            #calculate quantity based on employee's product's uom 
            vals_line['unit_amount'] = vals['hours']

            default_uom = self.pool.get('res.users').browse(cr, uid, uid).company_id.project_time_mode_id.id
            if result['product_uom_id'] != default_uom:
                vals_line['unit_amount'] = uom_obj._compute_qty(cr, uid, default_uom, vals['hours'], result['product_uom_id'])
            acc_id = obj_task.project_id and obj_task.project_id.analytic_account_id.id or False
            if acc_id:
                vals_line['account_id'] = acc_id
                res = obj_timesheet.on_change_account_id(cr, uid, False, acc_id)
                if res.get('value'):
                    vals_line.update(res['value'])
                vals_line['general_account_id'] = result['general_account_id']
                vals_line['journal_id'] = result['journal_id']
                vals_line['amount'] = 0.0
                vals_line['product_uom_id'] = result['product_uom_id']
                amount = vals_line['unit_amount']
                prod_id = vals_line['product_id']
                unit = False
                timeline_id = obj_timesheet.create(cr, uid, vals=vals_line, context=context)

                # Compute based on pricetype
                amount_unit = obj_timesheet.on_change_unit_amount(cr, uid, timeline_id,
                    prod_id, amount, False, unit, vals_line['journal_id'], context=context)
                if amount_unit and 'amount' in amount_unit.get('value',{}):
                    updv = { 'amount': amount_unit['value']['amount'] }
                    obj_timesheet.write(cr, uid, [timeline_id], updv, context=context)
                vals['hr_analytic_timesheet_id'] = timeline_id
        return super(project_work,self).create(cr, uid, vals, *args, **kwargs)

    def write(self, cr, uid, ids, vals, context=None):
        if context is None:
            context = {}
        timesheet_obj = self.pool.get('hr.analytic.timesheet')
        project_obj = self.pool.get('project.project')
        uom_obj = self.pool.get('product.uom')
        result = {}

        if isinstance(ids, (long, int)):
            ids = [ids,]

        for task in self.browse(cr, uid, ids, context=context):
            line_id = task.hr_analytic_timesheet_id
            if not line_id:
                # if a record is deleted from timesheet, the line_id will become
                # null because of the foreign key on-delete=set null
                continue
            vals_line = {}
            if 'name' in vals:
                vals_line['name'] = '%s: %s' % (tools.ustr(task.task_id.name), tools.ustr(vals['name']) or '/')
            if 'user_id' in vals:
                vals_line['user_id'] = vals['user_id']
<<<<<<< HEAD
                result = self.get_user_related_details(cr, uid, vals['user_id'])
                for fld in ('product_id', 'general_account_id', 'journal_id', 'product_uom_id'):
                    if result.get(fld, False):
                        vals_line[fld] = result[fld]

=======
                        
>>>>>>> a3d768a3
            if 'date' in vals:
                vals_line['date'] = vals['date'][:10]
            if 'hours' in vals:
                default_uom = self.pool.get('res.users').browse(cr, uid, uid).company_id.project_time_mode_id.id
                vals_line['unit_amount'] = vals['hours']
                prod_id = vals_line.get('product_id', line_id.product_id.id) # False may be set
                result = self.get_user_related_details(cr, uid, vals.get('user_id', task.user_id.id))
                for fld in ('product_id', 'general_account_id', 'journal_id', 'product_uom_id'):
                    if result.get(fld, False):
                        vals_line[fld] = result[fld]

                if result.get('product_uom_id',False) and (not result['product_uom_id'] == default_uom):
                    vals_line['unit_amount'] = uom_obj._compute_qty(cr, uid, default_uom, vals['hours'], result['product_uom_id'])

                # Compute based on pricetype
                amount_unit = timesheet_obj.on_change_unit_amount(cr, uid, line_id.id,
                    prod_id=prod_id, company_id=False,
                    unit_amount=vals_line['unit_amount'], unit=False, journal_id=vals_line['journal_id'], context=context)

                if amount_unit and 'amount' in amount_unit.get('value',{}):
                    vals_line['amount'] = amount_unit['value']['amount']

            self.pool.get('hr.analytic.timesheet').write(cr, uid, [line_id.id], vals_line, context=context)

        return super(project_work,self).write(cr, uid, ids, vals, context)

    def unlink(self, cr, uid, ids, *args, **kwargs):
        hat_obj = self.pool.get('hr.analytic.timesheet')
        hat_ids = []
        for task in self.browse(cr, uid, ids):
            if task.hr_analytic_timesheet_id:
                hat_ids.append(task.hr_analytic_timesheet_id.id)
#            delete entry from timesheet too while deleting entry to task.
        if hat_ids:
            hat_obj.unlink(cr, uid, hat_ids, *args, **kwargs)
        return super(project_work,self).unlink(cr, uid, ids, *args, **kwargs)

    _columns={
        'hr_analytic_timesheet_id':fields.many2one('hr.analytic.timesheet','Related Timeline Id', ondelete='set null'),
    }

project_work()

class task(osv.osv):
    _inherit = "project.task"

    def unlink(self, cr, uid, ids, *args, **kwargs):
        for task_obj in self.browse(cr, uid, ids, *args, **kwargs):
            if task_obj.work_ids:
                work_ids = [x.id for x in task_obj.work_ids]
                self.pool.get('project.task.work').unlink(cr, uid, work_ids, *args, **kwargs)

        return super(task,self).unlink(cr, uid, ids, *args, **kwargs)

    def write(self, cr, uid, ids,vals,context=None):
        if context is None:
            context = {}
        if vals.get('project_id',False) or vals.get('name',False):
            vals_line = {}
            hr_anlytic_timesheet = self.pool.get('hr.analytic.timesheet')
            task_obj_l = self.browse(cr, uid, ids, context=context)
            if vals.get('project_id',False):
                project_obj = self.pool.get('project.project').browse(cr, uid, vals['project_id'], context=context)
                acc_id = project_obj.analytic_account_id.id

            for task_obj in task_obj_l:
                if len(task_obj.work_ids):
                    for task_work in task_obj.work_ids:
                        if not task_work.hr_analytic_timesheet_id:
                            continue
                        line_id = task_work.hr_analytic_timesheet_id.id
                        if vals.get('project_id',False):
                            vals_line['account_id'] = acc_id
                        if vals.get('name',False):
                            vals_line['name'] = '%s: %s' % (tools.ustr(vals['name']), tools.ustr(task_work.name) or '/')
                        hr_anlytic_timesheet.write(cr, uid, [line_id], vals_line, {})
        return super(task,self).write(cr, uid, ids, vals, context)

task()

class res_partner(osv.osv):
    _inherit = 'res.partner'
    def unlink(self, cursor, user, ids, context=None):
        parnter_id=self.pool.get('project.project').search(cursor, user, [('partner_id', 'in', ids)])
        if parnter_id:
            raise osv.except_osv(_('Invalid action !'), _('You cannot delete a partner which is assigned to project, we suggest you to uncheck the active box!'))
        return super(res_partner,self).unlink(cursor, user, ids,
                context=context)
res_partner()

class account_analytic_line(osv.osv):
   _inherit = "account.analytic.line"
   def on_change_account_id(self, cr, uid, ids, account_id):
       res = {}
       if not account_id:
           return res
       res.setdefault('value',{})
       acc = self.pool.get('account.analytic.account').browse(cr, uid, account_id)
       st = acc.to_invoice.id
       res['value']['to_invoice'] = st or False
       if acc.state == 'close' or acc.state == 'cancelled':
           raise osv.except_osv(_('Invalid Analytic Account !'), _('You cannot select a Analytic Account which is in Close or Cancelled state'))
       return res  
account_analytic_line()
# vim:expandtab:smartindent:tabstop=4:softtabstop=4:shiftwidth=4:<|MERGE_RESOLUTION|>--- conflicted
+++ resolved
@@ -168,25 +168,17 @@
                 vals_line['name'] = '%s: %s' % (tools.ustr(task.task_id.name), tools.ustr(vals['name']) or '/')
             if 'user_id' in vals:
                 vals_line['user_id'] = vals['user_id']
-<<<<<<< HEAD
-                result = self.get_user_related_details(cr, uid, vals['user_id'])
+                result = self.get_user_related_details(cr, uid, vals.get('user_id', task.user_id.id))
                 for fld in ('product_id', 'general_account_id', 'journal_id', 'product_uom_id'):
                     if result.get(fld, False):
                         vals_line[fld] = result[fld]
 
-=======
-                        
->>>>>>> a3d768a3
             if 'date' in vals:
                 vals_line['date'] = vals['date'][:10]
             if 'hours' in vals:
                 default_uom = self.pool.get('res.users').browse(cr, uid, uid).company_id.project_time_mode_id.id
                 vals_line['unit_amount'] = vals['hours']
                 prod_id = vals_line.get('product_id', line_id.product_id.id) # False may be set
-                result = self.get_user_related_details(cr, uid, vals.get('user_id', task.user_id.id))
-                for fld in ('product_id', 'general_account_id', 'journal_id', 'product_uom_id'):
-                    if result.get(fld, False):
-                        vals_line[fld] = result[fld]
 
                 if result.get('product_uom_id',False) and (not result['product_uom_id'] == default_uom):
                     vals_line['unit_amount'] = uom_obj._compute_qty(cr, uid, default_uom, vals['hours'], result['product_uom_id'])
