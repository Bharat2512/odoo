# -*- coding: utf-8 -*-
##############################################################################
#
#    OpenERP, Open Source Management Solution
#    Copyright (C) 2004-2010 Tiny SPRL (<http://tiny.be>).
#
#    This program is free software: you can redistribute it and/or modify
#    it under the terms of the GNU Affero General Public License as
#    published by the Free Software Foundation, either version 3 of the
#    License, or (at your option) any later version.
#
#    This program is distributed in the hope that it will be useful,
#    but WITHOUT ANY WARRANTY; without even the implied warranty of
#    MERCHANTABILITY or FITNESS FOR A PARTICULAR PURPOSE.  See the
#    GNU Affero General Public License for more details.
#
#    You should have received a copy of the GNU Affero General Public License
#    along with this program.  If not, see <http://www.gnu.org/licenses/>.
#
##############################################################################
import time
import datetime

from openerp.osv import fields, osv
from openerp import tools
from openerp.tools.translate import _

class project_project(osv.osv):
    _inherit = 'project.project'

    def onchange_partner_id(self, cr, uid, ids, part=False, context=None):
        res = super(project_project, self).onchange_partner_id(cr, uid, ids, part, context)
        if part and res and ('value' in res):
            # set Invoice Task Work to 100%
            data_obj = self.pool.get('ir.model.data')
            data_id = data_obj._get_id(cr, uid, 'hr_timesheet_invoice', 'timesheet_invoice_factor1')
            if data_id:
                factor_id = data_obj.browse(cr, uid, data_id).res_id
                res['value'].update({'to_invoice': factor_id})
        return res

    _defaults = {
        'use_timesheets': True,
    }

    def open_timesheets(self, cr, uid, ids, context=None):
        """ open Timesheets view """
        mod_obj = self.pool.get('ir.model.data')
        act_obj = self.pool.get('ir.actions.act_window')

        project = self.browse(cr, uid, ids[0], context)
        view_context = {
            'search_default_account_id': [project.analytic_account_id.id],
            'default_account_id': project.analytic_account_id.id,
        }
        help = _("""<p class="oe_view_nocontent_create">Record your timesheets for the project '%s'.</p>""") % (project.name,)
        try:
            if project.to_invoice and project.partner_id:
                help+= _("""<p>Timesheets on this project may be invoiced to %s, according to the terms defined in the contract.</p>""" ) % (project.partner_id.name,)
        except:
            # if the user do not have access rights on the partner
            pass

        res = mod_obj.get_object_reference(cr, uid, 'hr_timesheet', 'act_hr_timesheet_line_evry1_all_form')
        id = res and res[1] or False
        result = act_obj.read(cr, uid, [id], context=context)[0]
        result['name'] = _('Timesheets')
        result['context'] = view_context
        result['help'] = help
        return result


class project_work(osv.osv):
    _inherit = "project.task.work"

    def get_user_related_details(self, cr, uid, user_id):
        res = {}
        emp_obj = self.pool.get('hr.employee')
        emp_id = emp_obj.search(cr, uid, [('user_id', '=', user_id)])
        if not emp_id:
            user_name = self.pool.get('res.users').read(cr, uid, [user_id], ['name'])[0]['name']
            raise osv.except_osv(_('Bad Configuration!'),
                 _('Please define employee for user "%s". You must create one.')% (user_name,))
        emp = emp_obj.browse(cr, uid, emp_id[0])
        if not emp.product_id:
            raise osv.except_osv(_('Bad Configuration!'),
                 _('Please define product and product category property account on the related employee.\nFill in the HR Settings tab of the employee form.'))

        if not emp.journal_id:
            raise osv.except_osv(_('Bad Configuration!'),
                 _('Please define journal on the related employee.\nFill in the timesheet tab of the employee form.'))

        acc_id = emp.product_id.property_account_expense.id
        if not acc_id:
            acc_id = emp.product_id.categ_id.property_account_expense_categ.id
            if not acc_id:
                raise osv.except_osv(_('Bad Configuration!'),
                        _('Please define product and product category property account on the related employee.\nFill in the timesheet tab of the employee form.'))

        res['product_id'] = emp.product_id.id
        res['journal_id'] = emp.journal_id.id
        res['general_account_id'] = acc_id
        res['product_uom_id'] = emp.product_id.uom_id.id
        return res

    def create(self, cr, uid, vals, *args, **kwargs):
        timesheet_obj = self.pool.get('hr.analytic.timesheet')
        task_obj = self.pool.get('project.task')
        uom_obj = self.pool.get('product.uom')

        vals_line = {}
        context = kwargs.get('context', {})
        if not context.get('no_analytic_entry',False):
            task_obj = task_obj.browse(cr, uid, vals['task_id'])
            result = self.get_user_related_details(cr, uid, vals.get('user_id', uid))
            vals_line['name'] = '%s: %s' % (tools.ustr(task_obj.name), tools.ustr(vals['name'] or '/'))
            vals_line['user_id'] = vals['user_id']
            vals_line['product_id'] = result['product_id']
            vals_line['date'] = vals['date'][:10]

            # Calculate quantity based on employee's product's uom
            vals_line['unit_amount'] = vals['hours']

            default_uom = self.pool.get('res.users').browse(cr, uid, uid).company_id.project_time_mode_id.id
            if result['product_uom_id'] != default_uom:
                vals_line['unit_amount'] = uom_obj._compute_qty(cr, uid, default_uom, vals['hours'], result['product_uom_id'])
            acc_id = task_obj.project_id and task_obj.project_id.analytic_account_id.id or False
            if acc_id:
                vals_line['account_id'] = acc_id
                res = timesheet_obj.on_change_account_id(cr, uid, False, acc_id)
                if res.get('value'):
                    vals_line.update(res['value'])
                vals_line['general_account_id'] = result['general_account_id']
                vals_line['journal_id'] = result['journal_id']
                vals_line['amount'] = 0.0
                vals_line['product_uom_id'] = result['product_uom_id']
                amount = vals_line['unit_amount']
                prod_id = vals_line['product_id']
                unit = False
<<<<<<< HEAD
                context = dict(context, no_store_function=False)
                timeline_id = timesheet_obj.create(cr, uid, vals=vals_line, context=context)
=======
                timeline_id = timesheet_obj.create(cr, uid, vals_line, context=context)
>>>>>>> eef6330c

                # Compute based on pricetype
                amount_unit = timesheet_obj.on_change_unit_amount(cr, uid, timeline_id,
                    prod_id, amount, False, unit, vals_line['journal_id'], context=context)
                if amount_unit and 'amount' in amount_unit.get('value',{}):
                    updv = { 'amount': amount_unit['value']['amount'] }
                    timesheet_obj.write(cr, uid, [timeline_id], updv, context=context)
                vals['hr_analytic_timesheet_id'] = timeline_id
        return super(project_work,self).create(cr, uid, vals, *args, **kwargs)

    def write(self, cr, uid, ids, vals, context=None):
        """
        When a project task work gets updated, handle its hr analytic timesheet.
        """
        if context is None:
            context = {}
        timesheet_obj = self.pool.get('hr.analytic.timesheet')
        uom_obj = self.pool.get('product.uom')
        result = {}

        if isinstance(ids, (long, int)):
            ids = [ids]

        for task in self.browse(cr, uid, ids, context=context):
            line_id = task.hr_analytic_timesheet_id
            if not line_id:
                # if a record is deleted from timesheet, the line_id will become
                # null because of the foreign key on-delete=set null
                continue

            vals_line = {}
            if 'name' in vals:
                vals_line['name'] = '%s: %s' % (tools.ustr(task.task_id.name), tools.ustr(vals['name'] or '/'))
            if 'user_id' in vals:
                vals_line['user_id'] = vals['user_id']
            if 'date' in vals:
                vals_line['date'] = vals['date'][:10]
            if 'hours' in vals:
                vals_line['unit_amount'] = vals['hours']
                prod_id = vals_line.get('product_id', line_id.product_id.id) # False may be set

                # Put user related details in analytic timesheet values
                details = self.get_user_related_details(cr, uid, vals.get('user_id', task.user_id.id))
                for field in ('product_id', 'general_account_id', 'journal_id', 'product_uom_id'):
                    if details.get(field, False):
                        vals_line[field] = details[field]

                # Check if user's default UOM differs from product's UOM
                user_default_uom_id = self.pool.get('res.users').browse(cr, uid, uid).company_id.project_time_mode_id.id
                if details.get('product_uom_id', False) and details['product_uom_id'] != user_default_uom_id:
                    vals_line['unit_amount'] = uom_obj._compute_qty(cr, uid, user_default_uom_id, vals['hours'], details['product_uom_id'])

                # Compute based on pricetype
                amount_unit = timesheet_obj.on_change_unit_amount(cr, uid, line_id.id,
                    prod_id=prod_id, company_id=False,
                    unit_amount=vals_line['unit_amount'], unit=False, journal_id=vals_line['journal_id'], context=context)

                if amount_unit and 'amount' in amount_unit.get('value',{}):
                    vals_line['amount'] = amount_unit['value']['amount']

            if vals_line:
                self.pool.get('hr.analytic.timesheet').write(cr, uid, [line_id.id], vals_line, context=context)

        return super(project_work,self).write(cr, uid, ids, vals, context)

    def unlink(self, cr, uid, ids, *args, **kwargs):
        hat_obj = self.pool.get('hr.analytic.timesheet')
        hat_ids = []
        for task in self.browse(cr, uid, ids):
            if task.hr_analytic_timesheet_id:
                hat_ids.append(task.hr_analytic_timesheet_id.id)
        # Delete entry from timesheet too while deleting entry to task.
        if hat_ids:
            hat_obj.unlink(cr, uid, hat_ids, *args, **kwargs)
        return super(project_work,self).unlink(cr, uid, ids, *args, **kwargs)

    _columns={
        'hr_analytic_timesheet_id':fields.many2one('hr.analytic.timesheet','Related Timeline Id', ondelete='set null'),
    }


class task(osv.osv):
    _inherit = "project.task"

    def unlink(self, cr, uid, ids, *args, **kwargs):
        for task_obj in self.browse(cr, uid, ids, *args, **kwargs):
            if task_obj.work_ids:
                work_ids = [x.id for x in task_obj.work_ids]
                self.pool.get('project.task.work').unlink(cr, uid, work_ids, *args, **kwargs)

        return super(task,self).unlink(cr, uid, ids, *args, **kwargs)

    def write(self, cr, uid, ids, vals, context=None):
        if context is None:
            context = {}
        if vals.get('project_id',False) or vals.get('name',False):
            vals_line = {}
            hr_anlytic_timesheet = self.pool.get('hr.analytic.timesheet')
            if vals.get('project_id',False):
                project_obj = self.pool.get('project.project').browse(cr, uid, vals['project_id'], context=context)
                acc_id = project_obj.analytic_account_id.id

            for task_obj in self.browse(cr, uid, ids, context=context):
                if len(task_obj.work_ids):
                    for task_work in task_obj.work_ids:
                        if not task_work.hr_analytic_timesheet_id:
                            continue
                        line_id = task_work.hr_analytic_timesheet_id.id
                        if vals.get('project_id',False):
                            vals_line['account_id'] = acc_id
                        if vals.get('name',False):
                            vals_line['name'] = '%s: %s' % (tools.ustr(vals['name']), tools.ustr(task_work.name) or '/')
                        hr_anlytic_timesheet.write(cr, uid, [line_id], vals_line, {})
        return super(task,self).write(cr, uid, ids, vals, context)


class res_partner(osv.osv):
    _inherit = 'res.partner'

    def unlink(self, cursor, user, ids, context=None):
        parnter_id=self.pool.get('project.project').search(cursor, user, [('partner_id', 'in', ids)])
        if parnter_id:
            raise osv.except_osv(_('Invalid Action!'), _('You cannot delete a partner which is assigned to project, but you can uncheck the active box.'))
        return super(res_partner,self).unlink(cursor, user, ids,
                context=context)


class account_analytic_line(osv.osv):
   _inherit = "account.analytic.line"

   def get_product(self, cr, uid, context=None):
        emp_obj = self.pool.get('hr.employee')
        emp_ids = emp_obj.search(cr, uid, [('user_id', '=', uid)], context=context)
        if emp_ids:
            employee = emp_obj.browse(cr, uid, emp_ids, context=context)[0]
            if employee.product_id:return employee.product_id.id
        return False
   
   _defaults = {'product_id': get_product,}
   
   def on_change_account_id(self, cr, uid, ids, account_id):
       res = {}
       if not account_id:
           return res
       res.setdefault('value',{})
       acc = self.pool.get('account.analytic.account').browse(cr, uid, account_id)
       st = acc.to_invoice.id
       res['value']['to_invoice'] = st or False
       if acc.state == 'close' or acc.state == 'cancelled':
           raise osv.except_osv(_('Invalid Analytic Account!'), _('You cannot select a Analytic Account which is in Close or Cancelled state.'))
       return res


# vim:expandtab:smartindent:tabstop=4:softtabstop=4:shiftwidth=4:<|MERGE_RESOLUTION|>--- conflicted
+++ resolved
@@ -137,12 +137,8 @@
                 amount = vals_line['unit_amount']
                 prod_id = vals_line['product_id']
                 unit = False
-<<<<<<< HEAD
                 context = dict(context, no_store_function=False)
-                timeline_id = timesheet_obj.create(cr, uid, vals=vals_line, context=context)
-=======
                 timeline_id = timesheet_obj.create(cr, uid, vals_line, context=context)
->>>>>>> eef6330c
 
                 # Compute based on pricetype
                 amount_unit = timesheet_obj.on_change_unit_amount(cr, uid, timeline_id,
