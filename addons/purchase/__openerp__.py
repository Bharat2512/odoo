# -*- coding: utf-8 -*-
##############################################################################
#
#    OpenERP, Open Source Management Solution
#    Copyright (C) 2004-2010 Tiny SPRL (<http://tiny.be>).
#
#    This program is free software: you can redistribute it and/or modify
#    it under the terms of the GNU Affero General Public License as
#    published by the Free Software Foundation, either version 3 of the
#    License, or (at your option) any later version.
#
#    This program is distributed in the hope that it will be useful,
#    but WITHOUT ANY WARRANTY; without even the implied warranty of
#    MERCHANTABILITY or FITNESS FOR A PARTICULAR PURPOSE.  See the
#    GNU Affero General Public License for more details.
#
#    You should have received a copy of the GNU Affero General Public License
#    along with this program.  If not, see <http://www.gnu.org/licenses/>.
#
##############################################################################


{
    'name': 'Purchase Management',
    'version': '1.1',
    'category': 'Generic Modules/Sales & Purchases',
    'description': """
    Purchase module is for generating a purchase order for purchase of goods from a supplier.
    A supplier invoice is created for the particular order placed
    Dashboard for purchase management that includes:
    * Current Purchase Orders
    * Draft Purchase Orders
    * Graph for quantity and amount per month    

    """,
    'author': 'OpenERP SA',
    'website': 'http://www.openerp.com',
    'depends': ['base', 'account', 'stock', 'process', 'procurement'],
    'data': [
        'security/purchase_security.xml',
        'security/ir.model.access.csv',
        'purchase_workflow.xml',
        'purchase_sequence.xml',
        'company_view.xml',
        'purchase_data.xml',
        'wizard/purchase_order_group_view.xml',
        'wizard/purchase_installer.xml',
        'wizard/purchase_line_invoice_view.xml',
        'purchase_report.xml',
        'purchase_view.xml',
        'stock_view.xml',
        'partner_view.xml',
        'process/purchase_process.xml',
        'report/purchase_report_view.xml',
        'board_purchase_view.xml',
    ],
    'test': [
             'test/purchase_from_order.yml',
             'test/purchase_from_manual.yml',
             'test/purchase_from_picking.yml',
             'purchase_unit_test.xml',
             'test/procurement_buy.yml',
             'test/purchase_report.yml',
    ],
<<<<<<< HEAD
    'demo_xml': ['purchase_demo.xml',
#                 'purchase_unit_test.xml'
                 ],
=======
    'demo': ['purchase_demo.xml'],
>>>>>>> bbbcdbdb
    'installable': True,
    'active': False,
    'certificate': '0057234283549',
}
# vim:expandtab:smartindent:tabstop=4:softtabstop=4:shiftwidth=4:<|MERGE_RESOLUTION|>--- conflicted
+++ resolved
@@ -62,13 +62,7 @@
              'test/procurement_buy.yml',
              'test/purchase_report.yml',
     ],
-<<<<<<< HEAD
-    'demo_xml': ['purchase_demo.xml',
-#                 'purchase_unit_test.xml'
-                 ],
-=======
     'demo': ['purchase_demo.xml'],
->>>>>>> bbbcdbdb
     'installable': True,
     'active': False,
     'certificate': '0057234283549',
