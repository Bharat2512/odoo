# -*- coding: utf-8 -*-
##############################################################################
#
#    OpenERP, Open Source Management Solution
#    Copyright (C) 2004-2010 Tiny SPRL (<http://tiny.be>).
#
#    This program is free software: you can redistribute it and/or modify
#    it under the terms of the GNU Affero General Public License as
#    published by the Free Software Foundation, either version 3 of the
#    License, or (at your option) any later version.
#
#    This program is distributed in the hope that it will be useful,
#    but WITHOUT ANY WARRANTY; without even the implied warranty of
#    MERCHANTABILITY or FITNESS FOR A PARTICULAR PURPOSE.  See the
#    GNU Affero General Public License for more details.
#
#    You should have received a copy of the GNU Affero General Public License
#    along with this program.  If not, see <http://www.gnu.org/licenses/>.
#
##############################################################################

import time
from datetime import datetime
from dateutil.relativedelta import relativedelta

from openerp.osv import fields, osv
from openerp import netsvc
from openerp import pooler
from openerp.tools.translate import _
import openerp.addons.decimal_precision as dp
from openerp.osv.orm import browse_record_list, browse_record, browse_null
from openerp.tools import DEFAULT_SERVER_DATE_FORMAT, DEFAULT_SERVER_DATETIME_FORMAT, DATETIME_FORMATS_MAP

class purchase_order(osv.osv):

    def _amount_all(self, cr, uid, ids, field_name, arg, context=None):
        res = {}
        cur_obj=self.pool.get('res.currency')
        for order in self.browse(cr, uid, ids, context=context):
            res[order.id] = {
                'amount_untaxed': 0.0,
                'amount_tax': 0.0,
                'amount_total': 0.0,
            }
            val = val1 = 0.0
            cur = order.pricelist_id.currency_id
            for line in order.order_line:
               val1 += line.price_subtotal
               for c in self.pool.get('account.tax').compute_all(cr, uid, line.taxes_id, line.price_unit, line.product_qty, line.product_id, order.partner_id)['taxes']:
                    val += c.get('amount', 0.0)
            res[order.id]['amount_tax']=cur_obj.round(cr, uid, cur, val)
            res[order.id]['amount_untaxed']=cur_obj.round(cr, uid, cur, val1)
            res[order.id]['amount_total']=res[order.id]['amount_untaxed'] + res[order.id]['amount_tax']
        return res

    def _set_minimum_planned_date(self, cr, uid, ids, name, value, arg, context=None):
        if not value: return False
        if type(ids)!=type([]):
            ids=[ids]
        for po in self.browse(cr, uid, ids, context=context):
            if po.order_line:
                cr.execute("""update purchase_order_line set
                        date_planned=%s
                    where
                        order_id=%s and
                        (date_planned=%s or date_planned<%s)""", (value,po.id,po.minimum_planned_date,value))
            cr.execute("""update purchase_order set
                    minimum_planned_date=%s where id=%s""", (value, po.id))
        self.invalidate_cache(cr, uid, context=context)
        return True

    def _minimum_planned_date(self, cr, uid, ids, field_name, arg, context=None):
        res={}
        purchase_obj=self.browse(cr, uid, ids, context=context)
        for purchase in purchase_obj:
            res[purchase.id] = False
            if purchase.order_line:
                min_date=purchase.order_line[0].date_planned
                for line in purchase.order_line:
                    if line.date_planned < min_date:
                        min_date=line.date_planned
                res[purchase.id]=min_date
        return res


    def _invoiced_rate(self, cursor, user, ids, name, arg, context=None):
        res = {}
        for purchase in self.browse(cursor, user, ids, context=context):
            tot = 0.0
            for invoice in purchase.invoice_ids:
                if invoice.state not in ('draft','cancel'):
                    tot += invoice.amount_untaxed
            if purchase.amount_untaxed:
                res[purchase.id] = tot * 100.0 / purchase.amount_untaxed
            else:
                res[purchase.id] = 0.0
        return res

    def _shipped_rate(self, cr, uid, ids, name, arg, context=None):
        if not ids: return {}
        res = {}
        for id in ids:
            res[id] = [0.0,0.0]
        cr.execute('''SELECT
                p.purchase_id,sum(m.product_qty), m.state
            FROM
                stock_move m
            LEFT JOIN
                stock_picking p on (p.id=m.picking_id)
            WHERE
                p.purchase_id IN %s GROUP BY m.state, p.purchase_id''',(tuple(ids),))
        for oid,nbr,state in cr.fetchall():
            if state=='cancel':
                continue
            if state=='done':
                res[oid][0] += nbr or 0.0
                res[oid][1] += nbr or 0.0
            else:
                res[oid][1] += nbr or 0.0
        for r in res:
            if not res[r][1]:
                res[r] = 0.0
            else:
                res[r] = 100.0 * res[r][0] / res[r][1]
        return res

    def _get_order(self, cr, uid, ids, context=None):
        result = {}
        for line in self.pool.get('purchase.order.line').browse(cr, uid, ids, context=context):
            result[line.order_id.id] = True
        return result.keys()

    def _invoiced(self, cursor, user, ids, name, arg, context=None):
        res = {}
        for purchase in self.browse(cursor, user, ids, context=context):
            invoiced = False
            if purchase.invoiced_rate == 100.00:
                invoiced = True
            res[purchase.id] = invoiced
        return res
    
    def _get_journal(self, cr, uid, context=None):
        if context is None:
            context = {}
        user = self.pool.get('res.users').browse(cr, uid, uid, context=context)
        company_id = context.get('company_id', user.company_id.id)
        journal_obj = self.pool.get('account.journal')
        res = journal_obj.search(cr, uid, [('type', '=', 'purchase'),
                                            ('company_id', '=', company_id)],
                                                limit=1)
        return res and res[0] or False  

    STATE_SELECTION = [
        ('draft', 'Draft PO'),
        ('sent', 'RFQ Sent'),
        ('confirmed', 'Waiting Approval'),
        ('approved', 'Purchase Order'),
        ('except_picking', 'Shipping Exception'),
        ('except_invoice', 'Invoice Exception'),
        ('done', 'Done'),
        ('cancel', 'Cancelled')
    ]
    _track = {
        'state': {
            'purchase.mt_rfq_confirmed': lambda self, cr, uid, obj, ctx=None: obj['state'] == 'confirmed',
            'purchase.mt_rfq_approved': lambda self, cr, uid, obj, ctx=None: obj['state'] == 'approved',
        },
    }
    _columns = {
        'name': fields.char('Order Reference', size=64, required=True, select=True, help="Unique number of the purchase order, computed automatically when the purchase order is created."),
        'origin': fields.char('Source Document', size=64,
            help="Reference of the document that generated this purchase order request; a sales order or an internal procurement request."
        ),
        'partner_ref': fields.char('Supplier Reference', states={'confirmed':[('readonly',True)], 'approved':[('readonly',True)],'done':[('readonly',True)]}, size=64,
            help="Reference of the sales order or quotation sent by your supplier. It's mainly used to do the matching when you receive the products as this reference is usually written on the delivery order sent by your supplier."),
        'date_order':fields.date('Order Date', required=True, states={'confirmed':[('readonly',True)], 'approved':[('readonly',True)]}, select=True, help="Date on which this document has been created."),
        'date_approve':fields.date('Date Approved', readonly=1, select=True, help="Date on which purchase order has been approved"),
        'partner_id':fields.many2one('res.partner', 'Supplier', required=True, states={'confirmed':[('readonly',True)], 'approved':[('readonly',True)],'done':[('readonly',True)]},
            change_default=True, track_visibility='always'),
        'dest_address_id':fields.many2one('res.partner', 'Customer Address (Direct Delivery)',
            states={'confirmed':[('readonly',True)], 'approved':[('readonly',True)],'done':[('readonly',True)]},
            help="Put an address if you want to deliver directly from the supplier to the customer. " \
                "Otherwise, keep empty to deliver to your own company."
        ),
        'warehouse_id': fields.many2one('stock.warehouse', 'Destination Warehouse'),
        'location_id': fields.many2one('stock.location', 'Destination', required=True, domain=[('usage','<>','view')], states={'confirmed':[('readonly',True)], 'approved':[('readonly',True)],'done':[('readonly',True)]} ),
        'pricelist_id':fields.many2one('product.pricelist', 'Pricelist', required=True, states={'confirmed':[('readonly',True)], 'approved':[('readonly',True)],'done':[('readonly',True)]}, help="The pricelist sets the currency used for this purchase order. It also computes the supplier price for the selected products/quantities."),
        'currency_id': fields.related('pricelist_id', 'currency_id', type="many2one", relation="res.currency", string="Currency",readonly=True, required=True),
        'state': fields.selection(STATE_SELECTION, 'Status', readonly=True, help="The status of the purchase order or the quotation request. A quotation is a purchase order in a 'Draft' status. Then the order has to be confirmed by the user, the status switch to 'Confirmed'. Then the supplier must confirm the order to change the status to 'Approved'. When the purchase order is paid and received, the status becomes 'Done'. If a cancel action occurs in the invoice or in the reception of goods, the status becomes in exception.", select=True),
        'order_line': fields.one2many('purchase.order.line', 'order_id', 'Order Lines', states={'approved':[('readonly',True)],'done':[('readonly',True)]}),
        'validator' : fields.many2one('res.users', 'Validated by', readonly=True),
        'notes': fields.text('Terms and Conditions'),
        'invoice_ids': fields.many2many('account.invoice', 'purchase_invoice_rel', 'purchase_id', 'invoice_id', 'Invoices', help="Invoices generated for a purchase order"),
        'picking_ids': fields.one2many('stock.picking.in', 'purchase_id', 'Picking List', readonly=True, help="This is the list of incoming shipments that have been generated for this purchase order."),
        'shipped':fields.boolean('Received', readonly=True, select=True, help="It indicates that a picking has been done"),
        'shipped_rate': fields.function(_shipped_rate, string='Received Ratio', type='float'),
        'invoiced': fields.function(_invoiced, string='Invoice Received', type='boolean', help="It indicates that an invoice has been paid"),
        'invoiced_rate': fields.function(_invoiced_rate, string='Invoiced', type='float'),
        'invoice_method': fields.selection([('manual','Based on Purchase Order lines'),('order','Based on generated draft invoice'),('picking','Based on incoming shipments')], 'Invoicing Control', required=True,
            readonly=True, states={'draft':[('readonly',False)], 'sent':[('readonly',False)]},
            help="Based on Purchase Order lines: place individual lines in 'Invoice Control > Based on P.O. lines' from where you can selectively create an invoice.\n" \
                "Based on generated invoice: create a draft invoice you can validate later.\n" \
                "Bases on incoming shipments: let you create an invoice when receptions are validated."
        ),
        'minimum_planned_date':fields.function(_minimum_planned_date, fnct_inv=_set_minimum_planned_date, string='Expected Date', type='date', select=True, help="This is computed as the minimum scheduled date of all purchase order lines' products.",
            store = {
                'purchase.order.line': (_get_order, ['date_planned'], 10),
            }
        ),
        'amount_untaxed': fields.function(_amount_all, digits_compute= dp.get_precision('Account'), string='Untaxed Amount',
            store={
                'purchase.order.line': (_get_order, None, 10),
            }, multi="sums", help="The amount without tax", track_visibility='always'),
        'amount_tax': fields.function(_amount_all, digits_compute= dp.get_precision('Account'), string='Taxes',
            store={
                'purchase.order.line': (_get_order, None, 10),
            }, multi="sums", help="The tax amount"),
        'amount_total': fields.function(_amount_all, digits_compute= dp.get_precision('Account'), string='Total',
            store={
                'purchase.order.line': (_get_order, None, 10),
            }, multi="sums",help="The total amount"),
        'fiscal_position': fields.many2one('account.fiscal.position', 'Fiscal Position'),
        'payment_term_id': fields.many2one('account.payment.term', 'Payment Term'),
        'product_id': fields.related('order_line','product_id', type='many2one', relation='product.product', string='Product'),
        'create_uid':  fields.many2one('res.users', 'Responsible'),
        'company_id': fields.many2one('res.company','Company',required=True,select=1, states={'confirmed':[('readonly',True)], 'approved':[('readonly',True)]}),
        'journal_id': fields.many2one('account.journal', 'Journal'),
    }
    _defaults = {
        'date_order': fields.date.context_today,
        'state': 'draft',
        'name': lambda obj, cr, uid, context: '/',
        'shipped': 0,
        'invoice_method': 'order',
        'invoiced': 0,
        'pricelist_id': lambda self, cr, uid, context: context.get('partner_id', False) and self.pool.get('res.partner').browse(cr, uid, context['partner_id']).property_product_pricelist_purchase.id,
        'company_id': lambda self,cr,uid,c: self.pool.get('res.company')._company_default_get(cr, uid, 'purchase.order', context=c),
        'journal_id': _get_journal,
    }
    _sql_constraints = [
        ('name_uniq', 'unique(name, company_id)', 'Order Reference must be unique per Company!'),
    ]
    _name = "purchase.order"
    _inherit = ['mail.thread', 'ir.needaction_mixin']
    _description = "Purchase Order"
    _order = "name desc"

    def create(self, cr, uid, vals, context=None):
        if vals.get('name','/')=='/':
            vals['name'] = self.pool.get('ir.sequence').get(cr, uid, 'purchase.order') or '/'
        order =  super(purchase_order, self).create(cr, uid, vals, context=context)
        return order

    def unlink(self, cr, uid, ids, context=None):
        purchase_orders = self.read(cr, uid, ids, ['state'], context=context)
        unlink_ids = []
        for s in purchase_orders:
            if s['state'] in ['draft','cancel']:
                unlink_ids.append(s['id'])
            else:
                raise osv.except_osv(_('Invalid Action!'), _('In order to delete a purchase order, you must cancel it first.'))

        # automatically sending subflow.delete upon deletion
        wf_service = netsvc.LocalService("workflow")
        for id in unlink_ids:
            wf_service.trg_validate(uid, 'purchase.order', id, 'purchase_cancel', cr)

        return super(purchase_order, self).unlink(cr, uid, unlink_ids, context=context)

    def button_dummy(self, cr, uid, ids, context=None):
        return True

    def onchange_pricelist(self, cr, uid, ids, pricelist_id, context=None):
        if not pricelist_id:
            return {}
        return {'value': {'currency_id': self.pool.get('product.pricelist').browse(cr, uid, pricelist_id, context=context).currency_id.id}}

    def onchange_dest_address_id(self, cr, uid, ids, address_id):
        if not address_id:
            return {}
        address = self.pool.get('res.partner')
        values = {'warehouse_id': False}
        supplier = address.browse(cr, uid, address_id)
        if supplier:
            location_id = supplier.property_stock_customer.id
            values.update({'location_id': location_id})
        return {'value':values}

    def onchange_warehouse_id(self, cr, uid, ids, warehouse_id):
        if not warehouse_id:
            return {}
        warehouse = self.pool.get('stock.warehouse').browse(cr, uid, warehouse_id)
        return {'value':{'location_id': warehouse.lot_input_id.id, 'dest_address_id': False}}

    def onchange_partner_id(self, cr, uid, ids, partner_id):
        partner = self.pool.get('res.partner')
        if not partner_id:
            return {'value': {
                'fiscal_position': False,
                'payment_term_id': False,
                }}
        supplier_address = partner.address_get(cr, uid, [partner_id], ['default'])
        supplier = partner.browse(cr, uid, partner_id)
        return {'value': {
            'pricelist_id': supplier.property_product_pricelist_purchase.id,
            'fiscal_position': supplier.property_account_position and supplier.property_account_position.id or False,
            'payment_term_id': supplier.property_supplier_payment_term.id or False,
            }}

    def invoice_open(self, cr, uid, ids, context=None):
        mod_obj = self.pool.get('ir.model.data')
        act_obj = self.pool.get('ir.actions.act_window')

        result = mod_obj.get_object_reference(cr, uid, 'account', 'action_invoice_tree2')
        id = result and result[1] or False
        result = act_obj.read(cr, uid, [id], context=context)[0]
        inv_ids = []
        for po in self.browse(cr, uid, ids, context=context):
            inv_ids+= [invoice.id for invoice in po.invoice_ids]
        if not inv_ids:
            raise osv.except_osv(_('Error!'), _('Please create Invoices.'))
         #choose the view_mode accordingly
        if len(inv_ids)>1:
            result['domain'] = "[('id','in',["+','.join(map(str, inv_ids))+"])]"
        else:
            res = mod_obj.get_object_reference(cr, uid, 'account', 'invoice_supplier_form')
            result['views'] = [(res and res[1] or False, 'form')]
            result['res_id'] = inv_ids and inv_ids[0] or False
        return result

    def view_invoice(self, cr, uid, ids, context=None):
        '''
        This function returns an action that display existing invoices of given sales order ids. It can either be a in a list or in a form view, if there is only one invoice to show.
        '''
        mod_obj = self.pool.get('ir.model.data')
        wizard_obj = self.pool.get('purchase.order.line_invoice')
        #compute the number of invoices to display
        inv_ids = []
        for po in self.browse(cr, uid, ids, context=context):
            if po.invoice_method == 'manual':
                if not po.invoice_ids:
                    context.update({'active_ids' :  [line.id for line in po.order_line]})
                    wizard_obj.makeInvoices(cr, uid, [], context=context)

        for po in self.browse(cr, uid, ids, context=context):
            inv_ids+= [invoice.id for invoice in po.invoice_ids]
        res = mod_obj.get_object_reference(cr, uid, 'account', 'invoice_supplier_form')
        res_id = res and res[1] or False

        return {
            'name': _('Supplier Invoices'),
            'view_type': 'form',
            'view_mode': 'form',
            'view_id': [res_id],
            'res_model': 'account.invoice',
            'context': "{'type':'in_invoice', 'journal_type': 'purchase'}",
            'type': 'ir.actions.act_window',
            'nodestroy': True,
            'target': 'current',
            'res_id': inv_ids and inv_ids[0] or False,
        }

    def view_picking(self, cr, uid, ids, context=None):
        '''
        This function returns an action that display existing pîcking orders of given purchase order ids.
        '''
        mod_obj = self.pool.get('ir.model.data')
        pick_ids = []
        for po in self.browse(cr, uid, ids, context=context):
            pick_ids += [picking.id for picking in po.picking_ids]

        action_model, action_id = tuple(mod_obj.get_object_reference(cr, uid, 'stock', 'action_picking_tree4'))
        action = self.pool.get(action_model).read(cr, uid, action_id, context=context)
        ctx = eval(action['context'])
        ctx.update({
            'search_default_purchase_id': ids[0]
        })
        if pick_ids and len(pick_ids) == 1:
            form_view_ids = [view_id for view_id, view in action['views'] if view == 'form']
            view_id = form_view_ids and form_view_ids[0] or False
            action.update({
                'views': [],
                'view_mode': 'form',
                'view_id': view_id,
                'res_id': pick_ids[0]
            })

        action.update({
            'context': ctx,
        })
        return action

    def wkf_approve_order(self, cr, uid, ids, context=None):
        self.write(cr, uid, ids, {'state': 'approved', 'date_approve': fields.date.context_today(self,cr,uid,context=context)})
        return True

    def print_confirm(self,cr,uid,ids,context=None):
        print "Confirmed"

    def print_double(self,cr,uid,ids,context=None):
        print "double Approval"

    def print_router(self,cr,uid,ids,context=None):
        print "Routed"

    def wkf_send_rfq(self, cr, uid, ids, context=None):
        '''
        This function opens a window to compose an email, with the edi purchase template message loaded by default
        '''
        ir_model_data = self.pool.get('ir.model.data')
        try:
            template_id = ir_model_data.get_object_reference(cr, uid, 'purchase', 'email_template_edi_purchase')[1]
        except ValueError:
            template_id = False
        try:
            compose_form_id = ir_model_data.get_object_reference(cr, uid, 'mail', 'email_compose_message_wizard_form')[1]
        except ValueError:
            compose_form_id = False 
        ctx = dict(context)
        ctx.update({
            'default_model': 'purchase.order',
            'default_res_id': ids[0],
            'default_use_template': bool(template_id),
            'default_template_id': template_id,
            'default_composition_mode': 'comment',
        })
        return {
            'type': 'ir.actions.act_window',
            'view_type': 'form',
            'view_mode': 'form',
            'res_model': 'mail.compose.message',
            'views': [(compose_form_id, 'form')],
            'view_id': compose_form_id,
            'target': 'new',
            'context': ctx,
        }

    def print_quotation(self, cr, uid, ids, context=None):
        '''
        This function prints the request for quotation and mark it as sent, so that we can see more easily the next step of the workflow
        '''
        assert len(ids) == 1, 'This option should only be used for a single id at a time'
        wf_service = netsvc.LocalService("workflow")
        wf_service.trg_validate(uid, 'purchase.order', ids[0], 'send_rfq', cr)
        datas = {
                 'model': 'purchase.order',
                 'ids': ids,
                 'form': self.read(cr, uid, ids[0], context=context),
        }
        return {'type': 'ir.actions.report.xml', 'report_name': 'purchase.quotation', 'datas': datas, 'nodestroy': True}

    #TODO: implement messages system
    def wkf_confirm_order(self, cr, uid, ids, context=None):
        todo = []
        for po in self.browse(cr, uid, ids, context=context):
            if not po.order_line:
                raise osv.except_osv(_('Error!'),_('You cannot confirm a purchase order without any purchase order line.'))
            for line in po.order_line:
                if line.state=='draft':
                    todo.append(line.id)

        self.pool.get('purchase.order.line').action_confirm(cr, uid, todo, context)
        for id in ids:
            self.write(cr, uid, [id], {'state' : 'confirmed', 'validator' : uid})
        return True

    def _prepare_inv_line(self, cr, uid, account_id, order_line, context=None):
        """Collects require data from purchase order line that is used to create invoice line
        for that purchase order line
        :param account_id: Expense account of the product of PO line if any.
        :param browse_record order_line: Purchase order line browse record
        :return: Value for fields of invoice lines.
        :rtype: dict
        """
        return {
            'name': order_line.name,
            'account_id': account_id,
            'price_unit': order_line.price_unit or 0.0,
            'quantity': order_line.product_qty,
            'product_id': order_line.product_id.id or False,
            'uos_id': order_line.product_uom.id or False,
            'invoice_line_tax_id': [(6, 0, [x.id for x in order_line.taxes_id])],
            'account_analytic_id': order_line.account_analytic_id.id or False,
        }

    def action_cancel_draft(self, cr, uid, ids, context=None):
        if not len(ids):
            return False
        self.write(cr, uid, ids, {'state':'draft','shipped':0})
        wf_service = netsvc.LocalService("workflow")
        for p_id in ids:
            # Deleting the existing instance of workflow for PO
            wf_service.trg_delete(uid, 'purchase.order', p_id, cr)
            wf_service.trg_create(uid, 'purchase.order', p_id, cr)
        return True

    def action_invoice_create(self, cr, uid, ids, context=None):
        """Generates invoice for given ids of purchase orders and links that invoice ID to purchase order.
        :param ids: list of ids of purchase orders.
        :return: ID of created invoice.
        :rtype: int
        """
        res = False

        journal_obj = self.pool.get('account.journal')
        inv_obj = self.pool.get('account.invoice')
        inv_line_obj = self.pool.get('account.invoice.line')
        fiscal_obj = self.pool.get('account.fiscal.position')
        property_obj = self.pool.get('ir.property')

        for order in self.browse(cr, uid, ids, context=context):
            pay_acc_id = order.partner_id.property_account_payable.id
            journal_ids = journal_obj.search(cr, uid, [('type', '=','purchase'),('company_id', '=', order.company_id.id)], limit=1)
            if not journal_ids:
                raise osv.except_osv(_('Error!'),
                    _('Define purchase journal for this company: "%s" (id:%d).') % (order.company_id.name, order.company_id.id))

            # generate invoice line correspond to PO line and link that to created invoice (inv_id) and PO line
            inv_lines = []
            for po_line in order.order_line:
                if po_line.product_id:
                    acc_id = po_line.product_id.property_account_expense.id
                    if not acc_id:
                        acc_id = po_line.product_id.categ_id.property_account_expense_categ.id
                    if not acc_id:
                        raise osv.except_osv(_('Error!'), _('Define expense account for this company: "%s" (id:%d).') % (po_line.product_id.name, po_line.product_id.id,))
                else:
                    acc_id = property_obj.get(cr, uid, 'property_account_expense_categ', 'product.category').id
                fpos = order.fiscal_position or False
                acc_id = fiscal_obj.map_account(cr, uid, fpos, acc_id)

                inv_line_data = self._prepare_inv_line(cr, uid, acc_id, po_line, context=context)
                inv_line_id = inv_line_obj.create(cr, uid, inv_line_data, context=context)
                inv_lines.append(inv_line_id)
<<<<<<< HEAD

                po_line.write({'invoiced':True, 'invoice_lines': [(4, inv_line_id)]}, context=context)
=======
                po_line.write({'invoice_lines': [(4, inv_line_id)]})
>>>>>>> d08651d2

            # get invoice data and create invoice
            inv_data = {
                'name': order.partner_ref or order.name,
                'reference': order.partner_ref or order.name,
                'account_id': pay_acc_id,
                'type': 'in_invoice',
                'partner_id': order.partner_id.id,
                'currency_id': order.pricelist_id.currency_id.id,
                'journal_id': len(journal_ids) and journal_ids[0] or False,
                'invoice_line': [(6, 0, inv_lines)],
                'origin': order.name,
                'fiscal_position': order.fiscal_position.id or False,
                'payment_term': order.payment_term_id.id or False,
                'company_id': order.company_id.id,
            }
            inv_id = inv_obj.create(cr, uid, inv_data, context=context)

            # compute the invoice
            inv_obj.button_compute(cr, uid, [inv_id], context=context, set_total=True)

            # Link this new invoice to related purchase order
            order.write({'invoice_ids': [(4, inv_id)]})
            res = inv_id
        return res

    def invoice_done(self, cr, uid, ids, context=None):
        self.write(cr, uid, ids, {'state':'approved'}, context=context)
        return True

    def has_stockable_product(self, cr, uid, ids, *args):
        for order in self.browse(cr, uid, ids):
            for order_line in order.order_line:
                if order_line.product_id and order_line.product_id.type in ('product', 'consu'):
                    return True
        return False

    def action_cancel(self, cr, uid, ids, context=None):
        wf_service = netsvc.LocalService("workflow")
        for purchase in self.browse(cr, uid, ids, context=context):
            for pick in purchase.picking_ids:
                if pick.state not in ('draft','cancel'):
                    raise osv.except_osv(
                        _('Unable to cancel this purchase order.'),
                        _('First cancel all receptions related to this purchase order.'))
            for pick in purchase.picking_ids:
                wf_service.trg_validate(uid, 'stock.picking', pick.id, 'button_cancel', cr)
            for inv in purchase.invoice_ids:
                if inv and inv.state not in ('cancel','draft'):
                    raise osv.except_osv(
                        _('Unable to cancel this purchase order.'),
                        _('You must first cancel all receptions related to this purchase order.'))
                if inv:
                    wf_service.trg_validate(uid, 'account.invoice', inv.id, 'invoice_cancel', cr)
        self.write(cr,uid,ids,{'state':'cancel'})

        for (id, name) in self.name_get(cr, uid, ids):
            wf_service.trg_validate(uid, 'purchase.order', id, 'purchase_cancel', cr)
        return True

    def _prepare_order_picking(self, cr, uid, order, context=None):
        return {
            'name': self.pool.get('ir.sequence').get(cr, uid, 'stock.picking.in'),
            'origin': order.name + ((order.origin and (':' + order.origin)) or ''),
            'date': order.date_order,
            'partner_id': order.dest_address_id.id or order.partner_id.id,
            'invoice_state': '2binvoiced' if order.invoice_method == 'picking' else 'none',
            'type': 'in',
            'partner_id': order.dest_address_id.id or order.partner_id.id,
            'purchase_id': order.id,
            'company_id': order.company_id.id,
            'move_lines' : [],
        }

    def _prepare_order_line_move(self, cr, uid, order, order_line, picking_id, context=None):
        return {
            'name': order_line.name or '',
            'product_id': order_line.product_id.id,
            'product_qty': order_line.product_qty,
            'product_uos_qty': order_line.product_qty,
            'product_uom': order_line.product_uom.id,
            'product_uos': order_line.product_uom.id,
            'date': order_line.date_planned,
            'date_expected': order_line.date_planned,
            'location_id': order.partner_id.property_stock_supplier.id,
            'location_dest_id': order.location_id.id,
            'picking_id': picking_id,
            'partner_id': order.dest_address_id.id or order.partner_id.id,
            'move_dest_id': order_line.move_dest_id.id,
            'state': 'draft',
            'type':'in',
            'purchase_line_id': order_line.id,
            'company_id': order.company_id.id,
            'price_unit': order_line.price_unit
        }

    def _create_pickings(self, cr, uid, order, order_lines, picking_id=False, context=None):
        """Creates pickings and appropriate stock moves for given order lines, then
        confirms the moves, makes them available, and confirms the picking.

        If ``picking_id`` is provided, the stock moves will be added to it, otherwise
        a standard outgoing picking will be created to wrap the stock moves, as returned
        by :meth:`~._prepare_order_picking`.

        Modules that wish to customize the procurements or partition the stock moves over
        multiple stock pickings may override this method and call ``super()`` with
        different subsets of ``order_lines`` and/or preset ``picking_id`` values.

        :param browse_record order: purchase order to which the order lines belong
        :param list(browse_record) order_lines: purchase order line records for which picking
                                                and moves should be created.
        :param int picking_id: optional ID of a stock picking to which the created stock moves
                               will be added. A new picking will be created if omitted.
        :return: list of IDs of pickings used/created for the given order lines (usually just one)
        """
        if not picking_id:
            picking_id = self.pool.get('stock.picking').create(cr, uid, self._prepare_order_picking(cr, uid, order, context=context))
        todo_moves = []
        stock_move = self.pool.get('stock.move')
        wf_service = netsvc.LocalService("workflow")
        for order_line in order_lines:
            if not order_line.product_id:
                continue
            if order_line.product_id.type in ('product', 'consu'):
                move = stock_move.create(cr, uid, self._prepare_order_line_move(cr, uid, order, order_line, picking_id, context=context))
                if order_line.move_dest_id:
                    order_line.move_dest_id.write({'location_id': order.location_id.id})
                todo_moves.append(move)
        stock_move.action_confirm(cr, uid, todo_moves)
        stock_move.force_assign(cr, uid, todo_moves)
        wf_service.trg_validate(uid, 'stock.picking', picking_id, 'button_confirm', cr)
        return [picking_id]

    def action_picking_create(self, cr, uid, ids, context=None):
        picking_ids = []
        for order in self.browse(cr, uid, ids):
            picking_ids.extend(self._create_pickings(cr, uid, order, order.order_line, None, context=context))

        # Must return one unique picking ID: the one to connect in the subflow of the purchase order.
        # In case of multiple (split) pickings, we should return the ID of the critical one, i.e. the
        # one that should trigger the advancement of the purchase workflow.
        # By default we will consider the first one as most important, but this behavior can be overridden.
        return picking_ids[0] if picking_ids else False

    def picking_done(self, cr, uid, ids, context=None):
        self.write(cr, uid, ids, {'shipped':1,'state':'approved'}, context=context)
        return True

    def copy(self, cr, uid, id, default=None, context=None):
        if not default:
            default = {}
        default.update({
            'state':'draft',
            'shipped':False,
            'invoiced':False,
            'invoice_ids': [],
            'picking_ids': [],
            'name': self.pool.get('ir.sequence').get(cr, uid, 'purchase.order'),
        })
        return super(purchase_order, self).copy(cr, uid, id, default, context)

    def do_merge(self, cr, uid, ids, context=None):
        """
        To merge similar type of purchase orders.
        Orders will only be merged if:
        * Purchase Orders are in draft
        * Purchase Orders belong to the same partner
        * Purchase Orders are have same stock location, same pricelist
        Lines will only be merged if:
        * Order lines are exactly the same except for the quantity and unit

         @param self: The object pointer.
         @param cr: A database cursor
         @param uid: ID of the user currently logged in
         @param ids: the ID or list of IDs
         @param context: A standard dictionary

         @return: new purchase order id

        """
        #TOFIX: merged order line should be unlink
        wf_service = netsvc.LocalService("workflow")
        def make_key(br, fields):
            list_key = []
            for field in fields:
                field_val = getattr(br, field)
                if field in ('product_id', 'move_dest_id', 'account_analytic_id'):
                    if not field_val:
                        field_val = False
                if isinstance(field_val, browse_record):
                    field_val = field_val.id
                elif isinstance(field_val, browse_null):
                    field_val = False
                elif isinstance(field_val, browse_record_list):
                    field_val = ((6, 0, tuple([v.id for v in field_val])),)
                list_key.append((field, field_val))
            list_key.sort()
            return tuple(list_key)

        # Compute what the new orders should contain

        new_orders = {}

        for porder in [order for order in self.browse(cr, uid, ids, context=context) if order.state == 'draft']:
            order_key = make_key(porder, ('partner_id', 'location_id', 'pricelist_id'))
            new_order = new_orders.setdefault(order_key, ({}, []))
            new_order[1].append(porder.id)
            order_infos = new_order[0]
            if not order_infos:
                order_infos.update({
                    'origin': porder.origin,
                    'date_order': porder.date_order,
                    'partner_id': porder.partner_id.id,
                    'dest_address_id': porder.dest_address_id.id,
                    'warehouse_id': porder.warehouse_id.id,
                    'location_id': porder.location_id.id,
                    'pricelist_id': porder.pricelist_id.id,
                    'state': 'draft',
                    'order_line': {},
                    'notes': '%s' % (porder.notes or '',),
                    'fiscal_position': porder.fiscal_position and porder.fiscal_position.id or False,
                })
            else:
                if porder.date_order < order_infos['date_order']:
                    order_infos['date_order'] = porder.date_order
                if porder.notes:
                    order_infos['notes'] = (order_infos['notes'] or '') + ('\n%s' % (porder.notes,))
                if porder.origin:
                    order_infos['origin'] = (order_infos['origin'] or '') + ' ' + porder.origin

            for order_line in porder.order_line:
                line_key = make_key(order_line, ('name', 'date_planned', 'taxes_id', 'price_unit', 'product_id', 'move_dest_id', 'account_analytic_id'))
                o_line = order_infos['order_line'].setdefault(line_key, {})
                if o_line:
                    # merge the line with an existing line
                    o_line['product_qty'] += order_line.product_qty * order_line.product_uom.factor / o_line['uom_factor']
                else:
                    # append a new "standalone" line
                    for field in ('product_qty', 'product_uom'):
                        field_val = getattr(order_line, field)
                        if isinstance(field_val, browse_record):
                            field_val = field_val.id
                        o_line[field] = field_val
                    o_line['uom_factor'] = order_line.product_uom and order_line.product_uom.factor or 1.0



        allorders = []
        orders_info = {}
        for order_key, (order_data, old_ids) in new_orders.iteritems():
            # skip merges with only one order
            if len(old_ids) < 2:
                allorders += (old_ids or [])
                continue

            # cleanup order line data
            for key, value in order_data['order_line'].iteritems():
                del value['uom_factor']
                value.update(dict(key))
            order_data['order_line'] = [(0, 0, value) for value in order_data['order_line'].itervalues()]

            # create the new order
            neworder_id = self.create(cr, uid, order_data)
            orders_info.update({neworder_id: old_ids})
            allorders.append(neworder_id)

            # make triggers pointing to the old orders point to the new order
            for old_id in old_ids:
                wf_service.trg_redirect(uid, 'purchase.order', old_id, neworder_id, cr)
                wf_service.trg_validate(uid, 'purchase.order', old_id, 'purchase_cancel', cr)
        return orders_info


class purchase_order_line(osv.osv):
    def _amount_line(self, cr, uid, ids, prop, arg, context=None):
        res = {}
        cur_obj=self.pool.get('res.currency')
        tax_obj = self.pool.get('account.tax')
        for line in self.browse(cr, uid, ids, context=context):
            taxes = tax_obj.compute_all(cr, uid, line.taxes_id, line.price_unit, line.product_qty, line.product_id, line.order_id.partner_id)
            cur = line.order_id.pricelist_id.currency_id
            res[line.id] = cur_obj.round(cr, uid, cur, taxes['total'])
        return res

    _columns = {
        'name': fields.text('Description', required=True),
        'product_qty': fields.float('Quantity', digits_compute=dp.get_precision('Product Unit of Measure'), required=True),
        'date_planned': fields.date('Scheduled Date', required=True, select=True),
        'taxes_id': fields.many2many('account.tax', 'purchase_order_taxe', 'ord_id', 'tax_id', 'Taxes'),
        'product_uom': fields.many2one('product.uom', 'Product Unit of Measure', required=True),
        'product_id': fields.many2one('product.product', 'Product', domain=[('purchase_ok','=',True)], change_default=True),
        'move_ids': fields.one2many('stock.move', 'purchase_line_id', 'Reservation', readonly=True, ondelete='set null'),
        'move_dest_id': fields.many2one('stock.move', 'Reservation Destination', ondelete='set null'),
        'price_unit': fields.float('Unit Price', required=True, digits_compute= dp.get_precision('Product Price')),
        'price_subtotal': fields.function(_amount_line, string='Subtotal', digits_compute= dp.get_precision('Account')),
        'order_id': fields.many2one('purchase.order', 'Order Reference', select=True, required=True, ondelete='cascade'),
        'account_analytic_id':fields.many2one('account.analytic.account', 'Analytic Account',),
        'company_id': fields.related('order_id','company_id',type='many2one',relation='res.company',string='Company', store=True, readonly=True),
        'state': fields.selection([('draft', 'Draft'), ('confirmed', 'Confirmed'), ('done', 'Done'), ('cancel', 'Cancelled')], 'Status', required=True, readonly=True,
                                  help=' * The \'Draft\' status is set automatically when purchase order in draft status. \
                                       \n* The \'Confirmed\' status is set automatically as confirm when purchase order in confirm status. \
                                       \n* The \'Done\' status is set automatically when purchase order is set as done. \
                                       \n* The \'Cancelled\' status is set automatically when user cancel purchase order.'),
        'invoice_lines': fields.many2many('account.invoice.line', 'purchase_order_line_invoice_rel', 'order_line_id', 'invoice_id', 'Invoice Lines', readonly=True),
        'invoiced': fields.boolean('Invoiced', readonly=True),
        'partner_id': fields.related('order_id','partner_id',string='Partner',readonly=True,type="many2one", relation="res.partner", store=True),
        'date_order': fields.related('order_id','date_order',string='Order Date',readonly=True,type="date")

    }
    _defaults = {
        'product_qty': lambda *a: 1.0,
        'state': lambda *args: 'draft',
        'invoiced': lambda *a: 0,
    }
    _table = 'purchase_order_line'
    _name = 'purchase.order.line'
    _description = 'Purchase Order Line'

    def copy_data(self, cr, uid, id, default=None, context=None):
        if not default:
            default = {}
        default.update({'state':'draft', 'move_ids':[],'invoiced':0,'invoice_lines':[]})
        return super(purchase_order_line, self).copy_data(cr, uid, id, default, context)

    def onchange_product_uom(self, cr, uid, ids, pricelist_id, product_id, qty, uom_id,
            partner_id, date_order=False, fiscal_position_id=False, date_planned=False,
            name=False, price_unit=False, context=None):
        """
        onchange handler of product_uom.
        """
        if not uom_id:
            return {'value': {'price_unit': price_unit or 0.0, 'name': name or '', 'product_uom' : uom_id or False}}
        return self.onchange_product_id(cr, uid, ids, pricelist_id, product_id, qty, uom_id,
            partner_id, date_order=date_order, fiscal_position_id=fiscal_position_id, date_planned=date_planned,
            name=name, price_unit=price_unit, context=context)

    def _get_date_planned(self, cr, uid, supplier_info, date_order_str, context=None):
        """Return the datetime value to use as Schedule Date (``date_planned``) for
           PO Lines that correspond to the given product.supplierinfo,
           when ordered at `date_order_str`.

           :param browse_record | False supplier_info: product.supplierinfo, used to
               determine delivery delay (if False, default delay = 0)
           :param str date_order_str: date of order, as a string in
               DEFAULT_SERVER_DATE_FORMAT
           :rtype: datetime
           :return: desired Schedule Date for the PO line
        """
        supplier_delay = int(supplier_info.delay) if supplier_info else 0
        return datetime.strptime(date_order_str, DEFAULT_SERVER_DATE_FORMAT) + relativedelta(days=supplier_delay)

    def _check_product_uom_group(self, cr, uid, context=None):
        group_uom = self.pool.get('ir.model.data').get_object(cr, uid, 'product', 'group_uom')
        res = [user for user in group_uom.users if user.id == uid]
        return len(res) and True or False


    def onchange_product_id(self, cr, uid, ids, pricelist_id, product_id, qty, uom_id,
            partner_id, date_order=False, fiscal_position_id=False, date_planned=False,
            name=False, price_unit=False, context=None):
        """
        onchange handler of product_id.
        """
        if context is None:
            context = {}

        res = {'value': {'price_unit': price_unit or 0.0, 'name': name or '', 'product_uom' : uom_id or False}}
        if not product_id:
            return res

        product_product = self.pool.get('product.product')
        product_uom = self.pool.get('product.uom')
        res_partner = self.pool.get('res.partner')
        product_supplierinfo = self.pool.get('product.supplierinfo')
        product_pricelist = self.pool.get('product.pricelist')
        account_fiscal_position = self.pool.get('account.fiscal.position')
        account_tax = self.pool.get('account.tax')

        # - check for the presence of partner_id and pricelist_id
        #if not partner_id:
        #    raise osv.except_osv(_('No Partner!'), _('Select a partner in purchase order to choose a product.'))
        #if not pricelist_id:
        #    raise osv.except_osv(_('No Pricelist !'), _('Select a price list in the purchase order form before choosing a product.'))

        # - determine name and notes based on product in partner lang.
        context_partner = context.copy()
        if partner_id:
            lang = res_partner.browse(cr, uid, partner_id).lang
            context_partner.update( {'lang': lang, 'partner_id': partner_id} )
        product = product_product.browse(cr, uid, product_id, context=context_partner)
        name = product.name
        if product.description_purchase:
            name += '\n' + product.description_purchase
        res['value'].update({'name': name})

        # - set a domain on product_uom
        res['domain'] = {'product_uom': [('category_id','=',product.uom_id.category_id.id)]}

        # - check that uom and product uom belong to the same category
        product_uom_po_id = product.uom_po_id.id
        if not uom_id:
            uom_id = product_uom_po_id

        if product.uom_id.category_id.id != product_uom.browse(cr, uid, uom_id, context=context).category_id.id:
            if self._check_product_uom_group(cr, uid, context=context):
                res['warning'] = {'title': _('Warning!'), 'message': _('Selected Unit of Measure does not belong to the same category as the product Unit of Measure.')}
            uom_id = product_uom_po_id

        res['value'].update({'product_uom': uom_id})

        # - determine product_qty and date_planned based on seller info
        if not date_order:
            date_order = fields.date.context_today(self,cr,uid,context=context)


        supplierinfo = False
        for supplier in product.seller_ids:
            if partner_id and (supplier.name.id == partner_id):
                supplierinfo = supplier
                if supplierinfo.product_uom.id != uom_id:
                    res['warning'] = {'title': _('Warning!'), 'message': _('The selected supplier only sells this product by %s') % supplierinfo.product_uom.name }
                min_qty = product_uom._compute_qty(cr, uid, supplierinfo.product_uom.id, supplierinfo.min_qty, to_uom_id=uom_id)
                if (qty or 0.0) < min_qty: # If the supplier quantity is greater than entered from user, set minimal.
                    if qty:
                        res['warning'] = {'title': _('Warning!'), 'message': _('The selected supplier has a minimal quantity set to %s %s, you should not purchase less.') % (supplierinfo.min_qty, supplierinfo.product_uom.name)}
                    qty = min_qty
        dt = self._get_date_planned(cr, uid, supplierinfo, date_order, context=context).strftime(DEFAULT_SERVER_DATETIME_FORMAT)
        qty = qty or 1.0
        res['value'].update({'date_planned': date_planned or dt})
        if qty:
            res['value'].update({'product_qty': qty})

        # - determine price_unit and taxes_id
        if pricelist_id:
            price = product_pricelist.price_get(cr, uid, [pricelist_id],
                    product.id, qty or 1.0, partner_id or False, {'uom': uom_id, 'date': date_order})[pricelist_id]
        else:
            price = product.standard_price

        taxes = account_tax.browse(cr, uid, map(lambda x: x.id, product.supplier_taxes_id))
        fpos = fiscal_position_id and account_fiscal_position.browse(cr, uid, fiscal_position_id, context=context) or False
        taxes_ids = account_fiscal_position.map_tax(cr, uid, fpos, taxes)
        res['value'].update({'price_unit': price, 'taxes_id': taxes_ids})

        return res

    product_id_change = onchange_product_id
    product_uom_change = onchange_product_uom

    def action_confirm(self, cr, uid, ids, context=None):
        self.write(cr, uid, ids, {'state': 'confirmed'}, context=context)
        return True

purchase_order_line()

class procurement_order(osv.osv):
    _inherit = 'procurement.order'
    _columns = {
        'purchase_id': fields.many2one('purchase.order', 'Purchase Order'),
    }

    def check_buy(self, cr, uid, ids, context=None):
        ''' return True if the supply method of the mto product is 'buy'
        '''
        user = self.pool.get('res.users').browse(cr, uid, uid, context=context)
        for procurement in self.browse(cr, uid, ids, context=context):
            if procurement.product_id.supply_method <> 'buy':
                return False
        return True

    def check_supplier_info(self, cr, uid, ids, context=None):
        partner_obj = self.pool.get('res.partner')
        user = self.pool.get('res.users').browse(cr, uid, uid, context=context)
        for procurement in self.browse(cr, uid, ids, context=context):
            if not procurement.product_id.seller_ids:
                message = _('No supplier defined for this product !')
                self.message_post(cr, uid, [procurement.id], body=message)
                cr.execute('update procurement_order set message=%s where id=%s', (message, procurement.id))
                return False
            partner = procurement.product_id.seller_id #Taken Main Supplier of Product of Procurement.

            if not partner:
                message = _('No default supplier defined for this product')
                self.message_post(cr, uid, [procurement.id], body=message)
                cr.execute('update procurement_order set message=%s where id=%s', (message, procurement.id))
                return False
            if user.company_id and user.company_id.partner_id:
                if partner.id == user.company_id.partner_id.id:
                    raise osv.except_osv(_('Configuration Error!'), _('The product "%s" has been defined with your company as reseller which seems to be a configuration error!' % procurement.product_id.name))

            address_id = partner_obj.address_get(cr, uid, [partner.id], ['delivery'])['delivery']
            if not address_id:
                message = _('No address defined for the supplier')
                self.message_post(cr, uid, [procurement.id], body=message)
                cr.execute('update procurement_order set message=%s where id=%s', (message, procurement.id))
                return False
        return True


    def action_po_assign(self, cr, uid, ids, context=None):
        """ This is action which call from workflow to assign purchase order to procurements
        @return: True
        """
        res = self.make_po(cr, uid, ids, context=context)
        res = res.values()
        return len(res) and res[0] or 0 #TO CHECK: why workflow is generated error if return not integer value

    def create_procurement_purchase_order(self, cr, uid, procurement, po_vals, line_vals, context=None):
        """Create the purchase order from the procurement, using
           the provided field values, after adding the given purchase
           order line in the purchase order.

           :params procurement: the procurement object generating the purchase order
           :params dict po_vals: field values for the new purchase order (the
                                 ``order_line`` field will be overwritten with one
                                 single line, as passed in ``line_vals``).
           :params dict line_vals: field values of the single purchase order line that
                                   the purchase order will contain.
           :return: id of the newly created purchase order
           :rtype: int
        """
        po_vals.update({'order_line': [(0,0,line_vals)]})
        return self.pool.get('purchase.order').create(cr, uid, po_vals, context=context)

    def _get_purchase_schedule_date(self, cr, uid, procurement, company, context=None):
        """Return the datetime value to use as Schedule Date (``date_planned``) for the
           Purchase Order Lines created to satisfy the given procurement.

           :param browse_record procurement: the procurement for which a PO will be created.
           :param browse_report company: the company to which the new PO will belong to.
           :rtype: datetime
           :return: the desired Schedule Date for the PO lines
        """
        procurement_date_planned = datetime.strptime(procurement.date_planned, DEFAULT_SERVER_DATETIME_FORMAT)
        schedule_date = (procurement_date_planned - relativedelta(days=company.po_lead))
        return schedule_date

    def _get_purchase_order_date(self, cr, uid, procurement, company, schedule_date, context=None):
        """Return the datetime value to use as Order Date (``date_order``) for the
           Purchase Order created to satisfy the given procurement.

           :param browse_record procurement: the procurement for which a PO will be created.
           :param browse_report company: the company to which the new PO will belong to.
           :param datetime schedule_date: desired Scheduled Date for the Purchase Order lines.
           :rtype: datetime
           :return: the desired Order Date for the PO
        """
        seller_delay = int(procurement.product_id.seller_delay)
        return schedule_date - relativedelta(days=seller_delay)

    def make_po(self, cr, uid, ids, context=None):
        """ Make purchase order from procurement
        @return: New created Purchase Orders procurement wise
        """
        res = {}
        if context is None:
            context = {}
        company = self.pool.get('res.users').browse(cr, uid, uid, context=context).company_id
        partner_obj = self.pool.get('res.partner')
        uom_obj = self.pool.get('product.uom')
        pricelist_obj = self.pool.get('product.pricelist')
        prod_obj = self.pool.get('product.product')
        acc_pos_obj = self.pool.get('account.fiscal.position')
        seq_obj = self.pool.get('ir.sequence')
        warehouse_obj = self.pool.get('stock.warehouse')
        for procurement in self.browse(cr, uid, ids, context=context):
            res_id = procurement.move_id.id
            partner = procurement.product_id.seller_id # Taken Main Supplier of Product of Procurement.
            seller_qty = procurement.product_id.seller_qty
            partner_id = partner.id
            address_id = partner_obj.address_get(cr, uid, [partner_id], ['delivery'])['delivery']
            pricelist_id = partner.property_product_pricelist_purchase.id
            warehouse_id = warehouse_obj.search(cr, uid, [('company_id', '=', procurement.company_id.id or company.id)], context=context)
            uom_id = procurement.product_id.uom_po_id.id

            qty = uom_obj._compute_qty(cr, uid, procurement.product_uom.id, procurement.product_qty, uom_id)
            if seller_qty:
                qty = max(qty,seller_qty)

            price = pricelist_obj.price_get(cr, uid, [pricelist_id], procurement.product_id.id, qty, partner_id, {'uom': uom_id})[pricelist_id]

            schedule_date = self._get_purchase_schedule_date(cr, uid, procurement, company, context=context)
            purchase_date = self._get_purchase_order_date(cr, uid, procurement, company, schedule_date, context=context)

            #Passing partner_id to context for purchase order line integrity of Line name
            new_context = context.copy()
            new_context.update({'lang': partner.lang, 'partner_id': partner_id})

            product = prod_obj.browse(cr, uid, procurement.product_id.id, context=new_context)
            taxes_ids = procurement.product_id.supplier_taxes_id
            taxes = acc_pos_obj.map_tax(cr, uid, partner.property_account_position, taxes_ids)

            name = product.partner_ref
            if product.description_purchase:
                name += '\n'+ product.description_purchase
            line_vals = {
                'name': name,
                'product_qty': qty,
                'product_id': procurement.product_id.id,
                'product_uom': uom_id,
                'price_unit': price or 0.0,
                'date_planned': schedule_date.strftime(DEFAULT_SERVER_DATETIME_FORMAT),
                'move_dest_id': res_id,
                'taxes_id': [(6,0,taxes)],
            }
            name = seq_obj.get(cr, uid, 'purchase.order') or _('PO: %s') % procurement.name
            po_vals = {
                'name': name,
                'origin': procurement.origin,
                'partner_id': partner_id,
                'location_id': procurement.location_id.id,
                'warehouse_id': warehouse_id and warehouse_id[0] or False,
                'pricelist_id': pricelist_id,
                'date_order': purchase_date.strftime(DEFAULT_SERVER_DATETIME_FORMAT),
                'company_id': procurement.company_id.id,
                'fiscal_position': partner.property_account_position and partner.property_account_position.id or False,
                'payment_term_id': partner.property_supplier_payment_term.id or False,
            }
            res[procurement.id] = self.create_procurement_purchase_order(cr, uid, procurement, po_vals, line_vals, context=new_context)
            self.write(cr, uid, [procurement.id], {'state': 'running', 'purchase_id': res[procurement.id]})
        self.message_post(cr, uid, ids, body=_("Draft Purchase Order created"), context=context)
        return res

    def _product_virtual_get(self, cr, uid, order_point):
        procurement = order_point.procurement_id
        if procurement and procurement.state != 'exception' and procurement.purchase_id and procurement.purchase_id.state in ('draft', 'confirmed'):
            return None
        return super(procurement_order, self)._product_virtual_get(cr, uid, order_point)


class mail_mail(osv.Model):
    _name = 'mail.mail'
    _inherit = 'mail.mail'

    def _postprocess_sent_message(self, cr, uid, mail, context=None):
        if mail.model == 'purchase.order':
            wf_service = netsvc.LocalService("workflow")
            wf_service.trg_validate(uid, 'purchase.order', mail.res_id, 'send_rfq', cr)
        return super(mail_mail, self)._postprocess_sent_message(cr, uid, mail=mail, context=context)


class product_template(osv.Model):
    _name = 'product.template'
    _inherit = 'product.template'
    _columns = {
        'purchase_ok': fields.boolean('Can be Purchased', help="Specify if the product can be selected in a purchase order line."),
    }
    _defaults = {
        'purchase_ok': 1,
    }


class mail_compose_message(osv.Model):
    _inherit = 'mail.compose.message'

    def send_mail(self, cr, uid, ids, context=None):
        context = context or {}
        if context.get('default_model') == 'purchase.order' and context.get('default_res_id'):
            context = dict(context, mail_post_autofollow=True)
            wf_service = netsvc.LocalService("workflow")
            wf_service.trg_validate(uid, 'purchase.order', context['default_res_id'], 'send_rfq', cr)
        return super(mail_compose_message, self).send_mail(cr, uid, ids, context=context)

# vim:expandtab:smartindent:tabstop=4:softtabstop=4:shiftwidth=4:<|MERGE_RESOLUTION|>--- conflicted
+++ resolved
@@ -19,13 +19,13 @@
 #
 ##############################################################################
 
-import time
+import pytz
+from openerp import SUPERUSER_ID, workflow
 from datetime import datetime
 from dateutil.relativedelta import relativedelta
-
+from operator import attrgetter
+from openerp.tools.safe_eval import safe_eval as eval
 from openerp.osv import fields, osv
-from openerp import netsvc
-from openerp import pooler
 from openerp.tools.translate import _
 import openerp.addons.decimal_precision as dp
 from openerp.osv.orm import browse_record_list, browse_record, browse_null
@@ -102,13 +102,13 @@
         for id in ids:
             res[id] = [0.0,0.0]
         cr.execute('''SELECT
-                p.purchase_id,sum(m.product_qty), m.state
+                p.order_id, sum(m.product_qty), m.state
             FROM
                 stock_move m
             LEFT JOIN
-                stock_picking p on (p.id=m.picking_id)
+                purchase_order_line p on (p.id=m.purchase_line_id)
             WHERE
-                p.purchase_id IN %s GROUP BY m.state, p.purchase_id''',(tuple(ids),))
+                p.order_id IN %s GROUP BY m.state, p.order_id''',(tuple(ids),))
         for oid,nbr,state in cr.fetchall():
             if state=='cancel':
                 continue
@@ -133,10 +133,7 @@
     def _invoiced(self, cursor, user, ids, name, arg, context=None):
         res = {}
         for purchase in self.browse(cursor, user, ids, context=context):
-            invoiced = False
-            if purchase.invoiced_rate == 100.00:
-                invoiced = True
-            res[purchase.id] = invoiced
+            res[purchase.id] = all(line.invoiced for line in purchase.order_line)
         return res
     
     def _get_journal(self, cr, uid, context=None):
@@ -150,11 +147,41 @@
                                                 limit=1)
         return res and res[0] or False  
 
+    def _get_picking_in(self, cr, uid, context=None):
+        obj_data = self.pool.get('ir.model.data')
+        return obj_data.get_object_reference(cr, uid, 'stock','picking_type_in') and obj_data.get_object_reference(cr, uid, 'stock','picking_type_in')[1] or False
+
+    def _get_picking_ids(self, cr, uid, ids, field_names, args, context=None):
+        res = {}
+        for po_id in ids:
+            res[po_id] = []
+        query = """
+        SELECT picking_id, po.id FROM stock_picking p, stock_move m, purchase_order_line pol, purchase_order po
+            WHERE po.id in %s and po.id = pol.order_id and pol.id = m.purchase_line_id and m.picking_id = p.id
+            GROUP BY picking_id, po.id
+             
+        """
+        cr.execute(query, (tuple(ids), ))
+        picks = cr.fetchall()
+        for pick_id, po_id in picks:
+            res[po_id].append(pick_id)
+        return res
+
+    def _count_all(self, cr, uid, ids, field_name, arg, context=None):
+        return {
+            purchase.id: {
+                'shipment_count': len(purchase.picking_ids),
+                'invoice_count': len(purchase.invoice_ids),                
+            }
+            for purchase in self.browse(cr, uid, ids, context=context)
+        }
+
     STATE_SELECTION = [
         ('draft', 'Draft PO'),
-        ('sent', 'RFQ Sent'),
+        ('sent', 'RFQ'),
+        ('bid', 'Bid Received'),
         ('confirmed', 'Waiting Approval'),
-        ('approved', 'Purchase Order'),
+        ('approved', 'Purchase Confirmed'),
         ('except_picking', 'Shipping Exception'),
         ('except_invoice', 'Invoice Exception'),
         ('done', 'Done'),
@@ -162,8 +189,9 @@
     ]
     _track = {
         'state': {
-            'purchase.mt_rfq_confirmed': lambda self, cr, uid, obj, ctx=None: obj['state'] == 'confirmed',
-            'purchase.mt_rfq_approved': lambda self, cr, uid, obj, ctx=None: obj['state'] == 'approved',
+            'purchase.mt_rfq_confirmed': lambda self, cr, uid, obj, ctx=None: obj.state == 'confirmed',
+            'purchase.mt_rfq_approved': lambda self, cr, uid, obj, ctx=None: obj.state == 'approved',
+            'purchase.mt_rfq_done': lambda self, cr, uid, obj, ctx=None: obj.state == 'done',
         },
     }
     _columns = {
@@ -172,7 +200,7 @@
             help="Reference of the document that generated this purchase order request; a sales order or an internal procurement request."
         ),
         'partner_ref': fields.char('Supplier Reference', states={'confirmed':[('readonly',True)], 'approved':[('readonly',True)],'done':[('readonly',True)]}, size=64,
-            help="Reference of the sales order or quotation sent by your supplier. It's mainly used to do the matching when you receive the products as this reference is usually written on the delivery order sent by your supplier."),
+            help="Reference of the sales order or bid sent by your supplier. It's mainly used to do the matching when you receive the products as this reference is usually written on the delivery order sent by your supplier."),
         'date_order':fields.date('Order Date', required=True, states={'confirmed':[('readonly',True)], 'approved':[('readonly',True)]}, select=True, help="Date on which this document has been created."),
         'date_approve':fields.date('Date Approved', readonly=1, select=True, help="Date on which purchase order has been approved"),
         'partner_id':fields.many2one('res.partner', 'Supplier', required=True, states={'confirmed':[('readonly',True)], 'approved':[('readonly',True)],'done':[('readonly',True)]},
@@ -182,49 +210,56 @@
             help="Put an address if you want to deliver directly from the supplier to the customer. " \
                 "Otherwise, keep empty to deliver to your own company."
         ),
-        'warehouse_id': fields.many2one('stock.warehouse', 'Destination Warehouse'),
         'location_id': fields.many2one('stock.location', 'Destination', required=True, domain=[('usage','<>','view')], states={'confirmed':[('readonly',True)], 'approved':[('readonly',True)],'done':[('readonly',True)]} ),
         'pricelist_id':fields.many2one('product.pricelist', 'Pricelist', required=True, states={'confirmed':[('readonly',True)], 'approved':[('readonly',True)],'done':[('readonly',True)]}, help="The pricelist sets the currency used for this purchase order. It also computes the supplier price for the selected products/quantities."),
-        'currency_id': fields.related('pricelist_id', 'currency_id', type="many2one", relation="res.currency", string="Currency",readonly=True, required=True),
-        'state': fields.selection(STATE_SELECTION, 'Status', readonly=True, help="The status of the purchase order or the quotation request. A quotation is a purchase order in a 'Draft' status. Then the order has to be confirmed by the user, the status switch to 'Confirmed'. Then the supplier must confirm the order to change the status to 'Approved'. When the purchase order is paid and received, the status becomes 'Done'. If a cancel action occurs in the invoice or in the reception of goods, the status becomes in exception.", select=True),
+        'currency_id': fields.many2one('res.currency','Currency', readonly=True, required=True,states={'draft': [('readonly', False)],'sent': [('readonly', False)]}),
+        'state': fields.selection(STATE_SELECTION, 'Status', readonly=True, help="The status of the purchase order or the quotation request. A request for quotation is a purchase order in a 'Draft' status. Then the order has to be confirmed by the user, the status switch to 'Confirmed'. Then the supplier must confirm the order to change the status to 'Approved'. When the purchase order is paid and received, the status becomes 'Done'. If a cancel action occurs in the invoice or in the reception of goods, the status becomes in exception.", select=True),
         'order_line': fields.one2many('purchase.order.line', 'order_id', 'Order Lines', states={'approved':[('readonly',True)],'done':[('readonly',True)]}),
         'validator' : fields.many2one('res.users', 'Validated by', readonly=True),
         'notes': fields.text('Terms and Conditions'),
         'invoice_ids': fields.many2many('account.invoice', 'purchase_invoice_rel', 'purchase_id', 'invoice_id', 'Invoices', help="Invoices generated for a purchase order"),
-        'picking_ids': fields.one2many('stock.picking.in', 'purchase_id', 'Picking List', readonly=True, help="This is the list of incoming shipments that have been generated for this purchase order."),
+        'picking_ids': fields.function(_get_picking_ids, method=True, type='one2many', relation='stock.picking', string='Picking List', help="This is the list of reception operations that have been generated for this purchase order."),
         'shipped':fields.boolean('Received', readonly=True, select=True, help="It indicates that a picking has been done"),
         'shipped_rate': fields.function(_shipped_rate, string='Received Ratio', type='float'),
         'invoiced': fields.function(_invoiced, string='Invoice Received', type='boolean', help="It indicates that an invoice has been paid"),
         'invoiced_rate': fields.function(_invoiced_rate, string='Invoiced', type='float'),
         'invoice_method': fields.selection([('manual','Based on Purchase Order lines'),('order','Based on generated draft invoice'),('picking','Based on incoming shipments')], 'Invoicing Control', required=True,
             readonly=True, states={'draft':[('readonly',False)], 'sent':[('readonly',False)]},
-            help="Based on Purchase Order lines: place individual lines in 'Invoice Control > Based on P.O. lines' from where you can selectively create an invoice.\n" \
+            help="Based on Purchase Order lines: place individual lines in 'Invoice Control / On Purchase Order lines' from where you can selectively create an invoice.\n" \
                 "Based on generated invoice: create a draft invoice you can validate later.\n" \
-                "Bases on incoming shipments: let you create an invoice when receptions are validated."
+                "Based on incoming shipments: let you create an invoice when receptions are validated."
         ),
         'minimum_planned_date':fields.function(_minimum_planned_date, fnct_inv=_set_minimum_planned_date, string='Expected Date', type='date', select=True, help="This is computed as the minimum scheduled date of all purchase order lines' products.",
             store = {
                 'purchase.order.line': (_get_order, ['date_planned'], 10),
             }
         ),
-        'amount_untaxed': fields.function(_amount_all, digits_compute= dp.get_precision('Account'), string='Untaxed Amount',
+        'amount_untaxed': fields.function(_amount_all, digits_compute=dp.get_precision('Account'), string='Untaxed Amount',
             store={
                 'purchase.order.line': (_get_order, None, 10),
             }, multi="sums", help="The amount without tax", track_visibility='always'),
-        'amount_tax': fields.function(_amount_all, digits_compute= dp.get_precision('Account'), string='Taxes',
+        'amount_tax': fields.function(_amount_all, digits_compute=dp.get_precision('Account'), string='Taxes',
             store={
                 'purchase.order.line': (_get_order, None, 10),
             }, multi="sums", help="The tax amount"),
-        'amount_total': fields.function(_amount_all, digits_compute= dp.get_precision('Account'), string='Total',
+        'amount_total': fields.function(_amount_all, digits_compute=dp.get_precision('Account'), string='Total',
             store={
                 'purchase.order.line': (_get_order, None, 10),
-            }, multi="sums",help="The total amount"),
+            }, multi="sums", help="The total amount"),
         'fiscal_position': fields.many2one('account.fiscal.position', 'Fiscal Position'),
         'payment_term_id': fields.many2one('account.payment.term', 'Payment Term'),
-        'product_id': fields.related('order_line','product_id', type='many2one', relation='product.product', string='Product'),
-        'create_uid':  fields.many2one('res.users', 'Responsible'),
-        'company_id': fields.many2one('res.company','Company',required=True,select=1, states={'confirmed':[('readonly',True)], 'approved':[('readonly',True)]}),
+        'incoterm_id': fields.many2one('stock.incoterms', 'Incoterm', help="International Commercial Terms are a series of predefined commercial terms used in international transactions."),
+        'product_id': fields.related('order_line', 'product_id', type='many2one', relation='product.product', string='Product'),
+        'create_uid': fields.many2one('res.users', 'Responsible'),
+        'company_id': fields.many2one('res.company', 'Company', required=True, select=1, states={'confirmed': [('readonly', True)], 'approved': [('readonly', True)]}),
         'journal_id': fields.many2one('account.journal', 'Journal'),
+        'bid_date': fields.date('Bid Received On', readonly=True, help="Date on which the bid was received"),
+        'bid_validity': fields.date('Bid Valid Until', help="Date on which the bid expired"),
+        'picking_type_id': fields.many2one('stock.picking.type', 'Deliver To', help="This will determine picking type of incoming shipment", required=True,
+                                           states={'confirmed': [('readonly', True)], 'approved': [('readonly', True)], 'done': [('readonly', True)]}),
+        'related_location_id': fields.related('picking_type_id', 'default_location_dest_id', type='many2one', relation='stock.location', string="Related location", store=True),        
+        'shipment_count': fields.function(_count_all, type='integer', string='Incoming Shipments', multi=True),
+        'invoice_count': fields.function(_count_all, type='integer', string='Invoices', multi=True)
     }
     _defaults = {
         'date_order': fields.date.context_today,
@@ -234,8 +269,10 @@
         'invoice_method': 'order',
         'invoiced': 0,
         'pricelist_id': lambda self, cr, uid, context: context.get('partner_id', False) and self.pool.get('res.partner').browse(cr, uid, context['partner_id']).property_product_pricelist_purchase.id,
-        'company_id': lambda self,cr,uid,c: self.pool.get('res.company')._company_default_get(cr, uid, 'purchase.order', context=c),
+        'company_id': lambda self, cr, uid, c: self.pool.get('res.company')._company_default_get(cr, uid, 'purchase.order', context=c),
         'journal_id': _get_journal,
+        'currency_id': lambda self, cr, uid, context: self.pool.get('res.users').browse(cr, uid, uid, context=context).company_id.currency_id.id,
+        'picking_type_id': _get_picking_in,
     }
     _sql_constraints = [
         ('name_uniq', 'unique(name, company_id)', 'Order Reference must be unique per Company!'),
@@ -243,12 +280,16 @@
     _name = "purchase.order"
     _inherit = ['mail.thread', 'ir.needaction_mixin']
     _description = "Purchase Order"
-    _order = "name desc"
+    _order = 'date_order desc, id desc'
 
     def create(self, cr, uid, vals, context=None):
         if vals.get('name','/')=='/':
             vals['name'] = self.pool.get('ir.sequence').get(cr, uid, 'purchase.order') or '/'
+        if context is None:
+            context = {}
+        context.update({'mail_create_nolog': True})
         order =  super(purchase_order, self).create(cr, uid, vals, context=context)
+        self.message_post(cr, uid, [order], body=_("RFQ created"), context=context)
         return order
 
     def unlink(self, cr, uid, ids, context=None):
@@ -261,11 +302,23 @@
                 raise osv.except_osv(_('Invalid Action!'), _('In order to delete a purchase order, you must cancel it first.'))
 
         # automatically sending subflow.delete upon deletion
-        wf_service = netsvc.LocalService("workflow")
-        for id in unlink_ids:
-            wf_service.trg_validate(uid, 'purchase.order', id, 'purchase_cancel', cr)
+        self.signal_purchase_cancel(cr, uid, unlink_ids)
 
         return super(purchase_order, self).unlink(cr, uid, unlink_ids, context=context)
+
+    def set_order_line_status(self, cr, uid, ids, status, context=None):
+        line = self.pool.get('purchase.order.line')
+        order_line_ids = []
+        proc_obj = self.pool.get('procurement.order')
+        for order in self.browse(cr, uid, ids, context=context):
+            order_line_ids += [po_line.id for po_line in order.order_line]
+        if order_line_ids:
+            line.write(cr, uid, order_line_ids, {'state': status}, context=context)
+        if order_line_ids and status == 'cancel':
+            procs = proc_obj.search(cr, uid, [('purchase_line_id', 'in', order_line_ids)], context=context)
+            if procs:
+                proc_obj.write(cr, uid, procs, {'state': 'exception'}, context=context)
+        return True
 
     def button_dummy(self, cr, uid, ids, context=None):
         return True
@@ -275,22 +328,26 @@
             return {}
         return {'value': {'currency_id': self.pool.get('product.pricelist').browse(cr, uid, pricelist_id, context=context).currency_id.id}}
 
+   #Destination address is used when dropshipping 
     def onchange_dest_address_id(self, cr, uid, ids, address_id):
         if not address_id:
             return {}
         address = self.pool.get('res.partner')
-        values = {'warehouse_id': False}
+        values = {}
         supplier = address.browse(cr, uid, address_id)
         if supplier:
             location_id = supplier.property_stock_customer.id
             values.update({'location_id': location_id})
         return {'value':values}
 
-    def onchange_warehouse_id(self, cr, uid, ids, warehouse_id):
-        if not warehouse_id:
-            return {}
-        warehouse = self.pool.get('stock.warehouse').browse(cr, uid, warehouse_id)
-        return {'value':{'location_id': warehouse.lot_input_id.id, 'dest_address_id': False}}
+    def onchange_picking_type_id(self, cr, uid, ids, picking_type_id, context=None):
+        value = {}
+        if picking_type_id:
+            picktype = self.pool.get("stock.picking.type").browse(cr, uid, picking_type_id, context=context)
+            if picktype.default_location_dest_id:
+                value.update({'location_id': picktype.default_location_dest_id.id})
+            value.update({'related_location_id': picktype.default_location_dest_id and picktype.default_location_dest_id.id or False})
+        return {'value': value}
 
     def onchange_partner_id(self, cr, uid, ids, partner_id):
         partner = self.pool.get('res.partner')
@@ -362,54 +419,48 @@
 
     def view_picking(self, cr, uid, ids, context=None):
         '''
-        This function returns an action that display existing pîcking orders of given purchase order ids.
+        This function returns an action that display existing picking orders of given purchase order ids.
         '''
+        if context is None:
+            context = {}
         mod_obj = self.pool.get('ir.model.data')
+        dummy, action_id = tuple(mod_obj.get_object_reference(cr, uid, 'stock', 'action_picking_tree'))
+        action = self.pool.get('ir.actions.act_window').read(cr, uid, action_id, context=context)
+
         pick_ids = []
         for po in self.browse(cr, uid, ids, context=context):
             pick_ids += [picking.id for picking in po.picking_ids]
 
-        action_model, action_id = tuple(mod_obj.get_object_reference(cr, uid, 'stock', 'action_picking_tree4'))
-        action = self.pool.get(action_model).read(cr, uid, action_id, context=context)
-        ctx = eval(action['context'])
-        ctx.update({
-            'search_default_purchase_id': ids[0]
-        })
-        if pick_ids and len(pick_ids) == 1:
-            form_view_ids = [view_id for view_id, view in action['views'] if view == 'form']
-            view_id = form_view_ids and form_view_ids[0] or False
-            action.update({
-                'views': [],
-                'view_mode': 'form',
-                'view_id': view_id,
-                'res_id': pick_ids[0]
-            })
-
-        action.update({
-            'context': ctx,
-        })
+        #override the context to get rid of the default filtering on picking type
+        action['context'] = {}
+        #choose the view_mode accordingly
+        if len(pick_ids) > 1:
+            action['domain'] = "[('id','in',[" + ','.join(map(str, pick_ids)) + "])]"
+        else:
+            res = mod_obj.get_object_reference(cr, uid, 'stock', 'view_picking_form')
+            action['views'] = [(res and res[1] or False, 'form')]
+            action['res_id'] = pick_ids and pick_ids[0] or False
         return action
 
     def wkf_approve_order(self, cr, uid, ids, context=None):
         self.write(cr, uid, ids, {'state': 'approved', 'date_approve': fields.date.context_today(self,cr,uid,context=context)})
         return True
 
-    def print_confirm(self,cr,uid,ids,context=None):
-        print "Confirmed"
-
-    def print_double(self,cr,uid,ids,context=None):
-        print "double Approval"
-
-    def print_router(self,cr,uid,ids,context=None):
-        print "Routed"
+    def wkf_bid_received(self, cr, uid, ids, context=None):
+        return self.write(cr, uid, ids, {'state':'bid', 'bid_date': fields.date.context_today(self,cr,uid,context=context)})
 
     def wkf_send_rfq(self, cr, uid, ids, context=None):
         '''
         This function opens a window to compose an email, with the edi purchase template message loaded by default
         '''
+        if not context:
+            context= {}
         ir_model_data = self.pool.get('ir.model.data')
         try:
-            template_id = ir_model_data.get_object_reference(cr, uid, 'purchase', 'email_template_edi_purchase')[1]
+            if context.get('send_rfq', False):
+                template_id = ir_model_data.get_object_reference(cr, uid, 'purchase', 'email_template_edi_purchase')[1]
+            else:
+                template_id = ir_model_data.get_object_reference(cr, uid, 'purchase', 'email_template_edi_purchase_done')[1]
         except ValueError:
             template_id = False
         try:
@@ -425,6 +476,7 @@
             'default_composition_mode': 'comment',
         })
         return {
+            'name': _('Compose Email'),
             'type': 'ir.actions.act_window',
             'view_type': 'form',
             'view_mode': 'form',
@@ -440,16 +492,9 @@
         This function prints the request for quotation and mark it as sent, so that we can see more easily the next step of the workflow
         '''
         assert len(ids) == 1, 'This option should only be used for a single id at a time'
-        wf_service = netsvc.LocalService("workflow")
-        wf_service.trg_validate(uid, 'purchase.order', ids[0], 'send_rfq', cr)
-        datas = {
-                 'model': 'purchase.order',
-                 'ids': ids,
-                 'form': self.read(cr, uid, ids[0], context=context),
-        }
-        return {'type': 'ir.actions.report.xml', 'report_name': 'purchase.quotation', 'datas': datas, 'nodestroy': True}
-
-    #TODO: implement messages system
+        self.signal_send_rfq(cr, uid, ids)
+        return self.pool['report'].get_action(cr, uid, ids, 'purchase.report_purchasequotation', context=context)
+
     def wkf_confirm_order(self, cr, uid, ids, context=None):
         todo = []
         for po in self.browse(cr, uid, ids, context=context):
@@ -457,12 +502,25 @@
                 raise osv.except_osv(_('Error!'),_('You cannot confirm a purchase order without any purchase order line.'))
             for line in po.order_line:
                 if line.state=='draft':
-                    todo.append(line.id)
-
+                    todo.append(line.id)        
         self.pool.get('purchase.order.line').action_confirm(cr, uid, todo, context)
         for id in ids:
             self.write(cr, uid, [id], {'state' : 'confirmed', 'validator' : uid})
         return True
+
+    def _choose_account_from_po_line(self, cr, uid, po_line, context=None):
+        fiscal_obj = self.pool.get('account.fiscal.position')
+        property_obj = self.pool.get('ir.property')
+        if po_line.product_id:
+            acc_id = po_line.product_id.property_account_expense.id
+            if not acc_id:
+                acc_id = po_line.product_id.categ_id.property_account_expense_categ.id
+            if not acc_id:
+                raise osv.except_osv(_('Error!'), _('Define an expense account for this product: "%s" (id:%d).') % (po_line.product_id.name, po_line.product_id.id,))
+        else:
+            acc_id = property_obj.get(cr, uid, 'property_account_expense_categ', 'product.category', context=context).id
+        fpos = po_line.order_id.fiscal_position or False
+        return fiscal_obj.map_account(cr, uid, fpos, acc_id)
 
     def _prepare_inv_line(self, cr, uid, account_id, order_line, context=None):
         """Collects require data from purchase order line that is used to create invoice line
@@ -481,18 +539,58 @@
             'uos_id': order_line.product_uom.id or False,
             'invoice_line_tax_id': [(6, 0, [x.id for x in order_line.taxes_id])],
             'account_analytic_id': order_line.account_analytic_id.id or False,
+            'purchase_line_id': order_line.id,
+        }
+
+    def _prepare_invoice(self, cr, uid, order, line_ids, context=None):
+        """Prepare the dict of values to create the new invoice for a
+           purchase order. This method may be overridden to implement custom
+           invoice generation (making sure to call super() to establish
+           a clean extension chain).
+
+           :param browse_record order: purchase.order record to invoice
+           :param list(int) line_ids: list of invoice line IDs that must be
+                                      attached to the invoice
+           :return: dict of value to create() the invoice
+        """
+        journal_ids = self.pool['account.journal'].search(
+                            cr, uid, [('type', '=', 'purchase'),
+                                      ('company_id', '=', order.company_id.id)],
+                            limit=1)
+        if not journal_ids:
+            raise osv.except_osv(
+                _('Error!'),
+                _('Define purchase journal for this company: "%s" (id:%d).') % \
+                    (order.company_id.name, order.company_id.id))
+        return {
+            'name': order.partner_ref or order.name,
+            'reference': order.partner_ref or order.name,
+            'account_id': order.partner_id.property_account_payable.id,
+            'type': 'in_invoice',
+            'partner_id': order.partner_id.id,
+            'currency_id': order.currency_id.id,
+            'journal_id': len(journal_ids) and journal_ids[0] or False,
+            'invoice_line': [(6, 0, line_ids)],
+            'origin': order.name,
+            'fiscal_position': order.fiscal_position.id or False,
+            'payment_term': order.payment_term_id.id or False,
+            'company_id': order.company_id.id,
         }
 
     def action_cancel_draft(self, cr, uid, ids, context=None):
         if not len(ids):
             return False
         self.write(cr, uid, ids, {'state':'draft','shipped':0})
-        wf_service = netsvc.LocalService("workflow")
+        self.set_order_line_status(cr, uid, ids, 'draft', context=context)
         for p_id in ids:
             # Deleting the existing instance of workflow for PO
-            wf_service.trg_delete(uid, 'purchase.order', p_id, cr)
-            wf_service.trg_create(uid, 'purchase.order', p_id, cr)
+            self.delete_workflow(cr, uid, [p_id]) # TODO is it necessary to interleave the calls?
+            self.create_workflow(cr, uid, [p_id])
         return True
+
+    def wkf_po_done(self, cr, uid, ids, context=None):
+        self.write(cr, uid, ids, {'state': 'done'}, context=context)
+        self.set_order_line_status(cr, uid, ids, 'done', context=context)
 
     def action_invoice_create(self, cr, uid, ids, context=None):
         """Generates invoice for given ids of purchase orders and links that invoice ID to purchase order.
@@ -500,60 +598,33 @@
         :return: ID of created invoice.
         :rtype: int
         """
-        res = False
-
-        journal_obj = self.pool.get('account.journal')
+        if context is None:
+            context = {}
+        
         inv_obj = self.pool.get('account.invoice')
         inv_line_obj = self.pool.get('account.invoice.line')
-        fiscal_obj = self.pool.get('account.fiscal.position')
-        property_obj = self.pool.get('ir.property')
-
+
+        res = False
+        uid_company_id = self.pool.get('res.users').browse(cr, uid, uid, context=context).company_id.id
         for order in self.browse(cr, uid, ids, context=context):
-            pay_acc_id = order.partner_id.property_account_payable.id
-            journal_ids = journal_obj.search(cr, uid, [('type', '=','purchase'),('company_id', '=', order.company_id.id)], limit=1)
-            if not journal_ids:
-                raise osv.except_osv(_('Error!'),
-                    _('Define purchase journal for this company: "%s" (id:%d).') % (order.company_id.name, order.company_id.id))
-
+            context.pop('force_company', None)
+            if order.company_id.id != uid_company_id:
+                #if the company of the document is different than the current user company, force the company in the context
+                #then re-do a browse to read the property fields for the good company.
+                context['force_company'] = order.company_id.id
+                order = self.browse(cr, uid, order.id, context=context)
+            
             # generate invoice line correspond to PO line and link that to created invoice (inv_id) and PO line
             inv_lines = []
             for po_line in order.order_line:
-                if po_line.product_id:
-                    acc_id = po_line.product_id.property_account_expense.id
-                    if not acc_id:
-                        acc_id = po_line.product_id.categ_id.property_account_expense_categ.id
-                    if not acc_id:
-                        raise osv.except_osv(_('Error!'), _('Define expense account for this company: "%s" (id:%d).') % (po_line.product_id.name, po_line.product_id.id,))
-                else:
-                    acc_id = property_obj.get(cr, uid, 'property_account_expense_categ', 'product.category').id
-                fpos = order.fiscal_position or False
-                acc_id = fiscal_obj.map_account(cr, uid, fpos, acc_id)
-
+                acc_id = self._choose_account_from_po_line(cr, uid, po_line, context=context)
                 inv_line_data = self._prepare_inv_line(cr, uid, acc_id, po_line, context=context)
                 inv_line_id = inv_line_obj.create(cr, uid, inv_line_data, context=context)
                 inv_lines.append(inv_line_id)
-<<<<<<< HEAD
-
-                po_line.write({'invoiced':True, 'invoice_lines': [(4, inv_line_id)]}, context=context)
-=======
                 po_line.write({'invoice_lines': [(4, inv_line_id)]})
->>>>>>> d08651d2
 
             # get invoice data and create invoice
-            inv_data = {
-                'name': order.partner_ref or order.name,
-                'reference': order.partner_ref or order.name,
-                'account_id': pay_acc_id,
-                'type': 'in_invoice',
-                'partner_id': order.partner_id.id,
-                'currency_id': order.pricelist_id.currency_id.id,
-                'journal_id': len(journal_ids) and journal_ids[0] or False,
-                'invoice_line': [(6, 0, inv_lines)],
-                'origin': order.name,
-                'fiscal_position': order.fiscal_position.id or False,
-                'payment_term': order.payment_term_id.id or False,
-                'company_id': order.company_id.id,
-            }
+            inv_data = self._prepare_invoice(cr, uid, order, inv_lines, context=context)
             inv_id = inv_obj.create(cr, uid, inv_data, context=context)
 
             # compute the invoice
@@ -565,7 +636,7 @@
         return res
 
     def invoice_done(self, cr, uid, ids, context=None):
-        self.write(cr, uid, ids, {'state':'approved'}, context=context)
+        self.write(cr, uid, ids, {'state': 'approved'}, context=context)
         return True
 
     def has_stockable_product(self, cr, uid, ids, *args):
@@ -576,71 +647,88 @@
         return False
 
     def action_cancel(self, cr, uid, ids, context=None):
-        wf_service = netsvc.LocalService("workflow")
         for purchase in self.browse(cr, uid, ids, context=context):
             for pick in purchase.picking_ids:
-                if pick.state not in ('draft','cancel'):
+                if pick.state not in ('draft', 'cancel'):
+                    raise osv.except_osv(
+                        _('Unable to cancel the purchase order %s.') % (purchase.name),
+                        _('First cancel all receptions related to this purchase order.'))
+            self.pool.get('stock.picking') \
+                .signal_button_cancel(cr, uid, map(attrgetter('id'), purchase.picking_ids))
+            for inv in purchase.invoice_ids:
+                if inv and inv.state not in ('cancel', 'draft'):
                     raise osv.except_osv(
                         _('Unable to cancel this purchase order.'),
-                        _('First cancel all receptions related to this purchase order.'))
-            for pick in purchase.picking_ids:
-                wf_service.trg_validate(uid, 'stock.picking', pick.id, 'button_cancel', cr)
-            for inv in purchase.invoice_ids:
-                if inv and inv.state not in ('cancel','draft'):
-                    raise osv.except_osv(
-                        _('Unable to cancel this purchase order.'),
-                        _('You must first cancel all receptions related to this purchase order.'))
-                if inv:
-                    wf_service.trg_validate(uid, 'account.invoice', inv.id, 'invoice_cancel', cr)
-        self.write(cr,uid,ids,{'state':'cancel'})
-
-        for (id, name) in self.name_get(cr, uid, ids):
-            wf_service.trg_validate(uid, 'purchase.order', id, 'purchase_cancel', cr)
+                        _('You must first cancel all invoices related to this purchase order.'))
+            self.pool.get('account.invoice') \
+                .signal_invoice_cancel(cr, uid, map(attrgetter('id'), purchase.invoice_ids))
+        self.write(cr, uid, ids, {'state': 'cancel'})
+        self.set_order_line_status(cr, uid, ids, 'cancel', context=context)
+        self.signal_purchase_cancel(cr, uid, ids)
         return True
 
-    def _prepare_order_picking(self, cr, uid, order, context=None):
-        return {
-            'name': self.pool.get('ir.sequence').get(cr, uid, 'stock.picking.in'),
-            'origin': order.name + ((order.origin and (':' + order.origin)) or ''),
-            'date': order.date_order,
-            'partner_id': order.dest_address_id.id or order.partner_id.id,
-            'invoice_state': '2binvoiced' if order.invoice_method == 'picking' else 'none',
-            'type': 'in',
-            'partner_id': order.dest_address_id.id or order.partner_id.id,
-            'purchase_id': order.id,
-            'company_id': order.company_id.id,
-            'move_lines' : [],
-        }
-
-    def _prepare_order_line_move(self, cr, uid, order, order_line, picking_id, context=None):
-        return {
+    def _prepare_order_line_move(self, cr, uid, order, order_line, picking_id, group_id, context=None):
+        ''' prepare the stock move data from the PO line. This function returns a list of dictionary ready to be used in stock.move's create()'''
+        product_uom = self.pool.get('product.uom')
+        price_unit = order_line.price_unit
+        if order_line.product_uom.id != order_line.product_id.uom_id.id:
+            price_unit *= order_line.product_uom.factor
+        if order.currency_id.id != order.company_id.currency_id.id:
+            #we don't round the price_unit, as we may want to store the standard price with more digits than allowed by the currency
+            price_unit = self.pool.get('res.currency').compute(cr, uid, order.currency_id.id, order.company_id.currency_id.id, price_unit, round=False, context=context)
+        res = []
+        move_template = {
             'name': order_line.name or '',
             'product_id': order_line.product_id.id,
-            'product_qty': order_line.product_qty,
-            'product_uos_qty': order_line.product_qty,
             'product_uom': order_line.product_uom.id,
             'product_uos': order_line.product_uom.id,
-            'date': order_line.date_planned,
-            'date_expected': order_line.date_planned,
+            'date': fields.date.date_to_datetime(self, cr, uid, order.date_order, context),
+            'date_expected': fields.date.date_to_datetime(self, cr, uid, order_line.date_planned, context),
             'location_id': order.partner_id.property_stock_supplier.id,
             'location_dest_id': order.location_id.id,
             'picking_id': picking_id,
             'partner_id': order.dest_address_id.id or order.partner_id.id,
-            'move_dest_id': order_line.move_dest_id.id,
+            'move_dest_id': False,
             'state': 'draft',
-            'type':'in',
             'purchase_line_id': order_line.id,
             'company_id': order.company_id.id,
-            'price_unit': order_line.price_unit
+            'price_unit': price_unit,
+            'picking_type_id': order.picking_type_id.id,
+            'group_id': group_id,
+            'procurement_id': False,
+            'origin': order.name,
+            'route_ids': order.picking_type_id.warehouse_id and [(6, 0, [x.id for x in order.picking_type_id.warehouse_id.route_ids])] or [],
+            'warehouse_id':order.picking_type_id.warehouse_id.id,
         }
 
-    def _create_pickings(self, cr, uid, order, order_lines, picking_id=False, context=None):
-        """Creates pickings and appropriate stock moves for given order lines, then
-        confirms the moves, makes them available, and confirms the picking.
-
-        If ``picking_id`` is provided, the stock moves will be added to it, otherwise
-        a standard outgoing picking will be created to wrap the stock moves, as returned
-        by :meth:`~._prepare_order_picking`.
+        diff_quantity = order_line.product_qty
+        for procurement in order_line.procurement_ids:
+            procurement_qty = product_uom._compute_qty(cr, uid, procurement.product_uom.id, procurement.product_qty, to_uom_id=order_line.product_uom.id)
+            tmp = move_template.copy()
+            tmp.update({
+                'product_uom_qty': min(procurement_qty, diff_quantity),
+                'product_uos_qty': min(procurement_qty, diff_quantity),
+                'move_dest_id': procurement.move_dest_id.id,  # blabla
+                'group_id': procurement.group_id.id or group_id,  # blabla to check ca devrait etre bon et groupé dans le meme picking qd meme
+                'procurement_id': procurement.id,
+            })
+            diff_quantity -= min(procurement_qty, diff_quantity)
+            res.append(tmp)
+        #if the order line has a bigger quantity than the procurement it was for (manually changed or minimal quantity), then
+        #split the future stock move in two because the route followed may be different.
+        if diff_quantity > 0:
+            move_template['product_uom_qty'] = diff_quantity
+            move_template['product_uos_qty'] = diff_quantity
+            res.append(move_template)
+        return res
+
+    def _create_stock_moves(self, cr, uid, order, order_lines, picking_id=False, context=None):
+        """Creates appropriate stock moves for given order lines, whose can optionally create a
+        picking if none is given or no suitable is found, then confirms the moves, makes them
+        available, and confirms the pickings.
+
+        If ``picking_id`` is provided, the stock moves will be added to it, otherwise a standard
+        incoming picking will be created to wrap the stock moves (default behavior of the stock.move)
 
         Modules that wish to customize the procurements or partition the stock moves over
         multiple stock pickings may override this method and call ``super()`` with
@@ -651,39 +739,70 @@
                                                 and moves should be created.
         :param int picking_id: optional ID of a stock picking to which the created stock moves
                                will be added. A new picking will be created if omitted.
-        :return: list of IDs of pickings used/created for the given order lines (usually just one)
-        """
-        if not picking_id:
-            picking_id = self.pool.get('stock.picking').create(cr, uid, self._prepare_order_picking(cr, uid, order, context=context))
+        :return: None
+        """
+        stock_move = self.pool.get('stock.move')
         todo_moves = []
-        stock_move = self.pool.get('stock.move')
-        wf_service = netsvc.LocalService("workflow")
+        new_group = self.pool.get("procurement.group").create(cr, uid, {'name': order.name, 'partner_id': order.partner_id.id}, context=context)
+
         for order_line in order_lines:
             if not order_line.product_id:
                 continue
+
             if order_line.product_id.type in ('product', 'consu'):
-                move = stock_move.create(cr, uid, self._prepare_order_line_move(cr, uid, order, order_line, picking_id, context=context))
-                if order_line.move_dest_id:
-                    order_line.move_dest_id.write({'location_id': order.location_id.id})
-                todo_moves.append(move)
-        stock_move.action_confirm(cr, uid, todo_moves)
+                for vals in self._prepare_order_line_move(cr, uid, order, order_line, picking_id, new_group, context=context):
+                    move = stock_move.create(cr, uid, vals, context=context)
+                    todo_moves.append(move)
+
+        todo_moves = stock_move.action_confirm(cr, uid, todo_moves)
         stock_move.force_assign(cr, uid, todo_moves)
-        wf_service.trg_validate(uid, 'stock.picking', picking_id, 'button_confirm', cr)
-        return [picking_id]
+
+    def test_moves_done(self, cr, uid, ids, context=None):
+        '''PO is done at the delivery side if all the incoming shipments are done'''
+        for purchase in self.browse(cr, uid, ids, context=context):
+            for picking in purchase.picking_ids:
+                if picking.state != 'done':
+                    return False
+        return True
+
+    def test_moves_except(self, cr, uid, ids, context=None):
+        ''' PO is in exception at the delivery side if one of the picking is canceled
+            and the other pickings are completed (done or canceled)
+        '''
+        at_least_one_canceled = False
+        alldoneorcancel = True
+        for purchase in self.browse(cr, uid, ids, context=context):
+            for picking in purchase.picking_ids:
+                if picking.state == 'cancel':
+                    at_least_one_canceled = True
+                if picking.state not in ['done', 'cancel']:
+                    alldoneorcancel = False
+        return at_least_one_canceled and alldoneorcancel
+
+    def move_lines_get(self, cr, uid, ids, *args):
+        res = []
+        for order in self.browse(cr, uid, ids, context={}):
+            for line in order.order_line:
+                res += [x.id for x in line.move_ids]
+        return res
 
     def action_picking_create(self, cr, uid, ids, context=None):
-        picking_ids = []
         for order in self.browse(cr, uid, ids):
-            picking_ids.extend(self._create_pickings(cr, uid, order, order.order_line, None, context=context))
-
-        # Must return one unique picking ID: the one to connect in the subflow of the purchase order.
-        # In case of multiple (split) pickings, we should return the ID of the critical one, i.e. the
-        # one that should trigger the advancement of the purchase workflow.
-        # By default we will consider the first one as most important, but this behavior can be overridden.
-        return picking_ids[0] if picking_ids else False
+            picking_id = self.pool.get('stock.picking').create(cr, uid, {'picking_type_id': order.picking_type_id.id, 'partner_id': order.dest_address_id.id or order.partner_id.id}, context=context)
+            self._create_stock_moves(cr, uid, order, order.order_line, picking_id, context=context)
 
     def picking_done(self, cr, uid, ids, context=None):
         self.write(cr, uid, ids, {'shipped':1,'state':'approved'}, context=context)
+        # Do check on related procurements:
+        proc_obj = self.pool.get("procurement.order")
+        po_lines = []
+        for po in self.browse(cr, uid, ids, context=context):
+            po_lines += [x.id for x in po.order_line]
+        if po_lines:
+            procs = proc_obj.search(cr, uid, [('purchase_line_id', 'in', po_lines)], context=context)
+            if procs:
+                proc_obj.check(cr, uid, procs, context=context)
+        self.message_post(cr, uid, ids, body=_("Products received"), context=context)
         return True
 
     def copy(self, cr, uid, id, default=None, context=None):
@@ -694,7 +813,8 @@
             'shipped':False,
             'invoiced':False,
             'invoice_ids': [],
-            'picking_ids': [],
+            'origin': '',
+            'partner_ref': '',
             'name': self.pool.get('ir.sequence').get(cr, uid, 'purchase.order'),
         })
         return super(purchase_order, self).copy(cr, uid, id, default, context)
@@ -719,12 +839,11 @@
 
         """
         #TOFIX: merged order line should be unlink
-        wf_service = netsvc.LocalService("workflow")
         def make_key(br, fields):
             list_key = []
             for field in fields:
                 field_val = getattr(br, field)
-                if field in ('product_id', 'move_dest_id', 'account_analytic_id'):
+                if field in ('product_id', 'account_analytic_id'):
                     if not field_val:
                         field_val = False
                 if isinstance(field_val, browse_record):
@@ -737,22 +856,26 @@
             list_key.sort()
             return tuple(list_key)
 
+        if context is None:
+            context = {}
+
         # Compute what the new orders should contain
-
         new_orders = {}
 
+        order_lines_to_move = []
         for porder in [order for order in self.browse(cr, uid, ids, context=context) if order.state == 'draft']:
             order_key = make_key(porder, ('partner_id', 'location_id', 'pricelist_id'))
             new_order = new_orders.setdefault(order_key, ({}, []))
             new_order[1].append(porder.id)
             order_infos = new_order[0]
+
             if not order_infos:
                 order_infos.update({
                     'origin': porder.origin,
                     'date_order': porder.date_order,
                     'partner_id': porder.partner_id.id,
                     'dest_address_id': porder.dest_address_id.id,
-                    'warehouse_id': porder.warehouse_id.id,
+                    'picking_type_id': porder.picking_type_id.id,
                     'location_id': porder.location_id.id,
                     'pricelist_id': porder.pricelist_id.id,
                     'state': 'draft',
@@ -769,21 +892,7 @@
                     order_infos['origin'] = (order_infos['origin'] or '') + ' ' + porder.origin
 
             for order_line in porder.order_line:
-                line_key = make_key(order_line, ('name', 'date_planned', 'taxes_id', 'price_unit', 'product_id', 'move_dest_id', 'account_analytic_id'))
-                o_line = order_infos['order_line'].setdefault(line_key, {})
-                if o_line:
-                    # merge the line with an existing line
-                    o_line['product_qty'] += order_line.product_qty * order_line.product_uom.factor / o_line['uom_factor']
-                else:
-                    # append a new "standalone" line
-                    for field in ('product_qty', 'product_uom'):
-                        field_val = getattr(order_line, field)
-                        if isinstance(field_val, browse_record):
-                            field_val = field_val.id
-                        o_line[field] = field_val
-                    o_line['uom_factor'] = order_line.product_uom and order_line.product_uom.factor or 1.0
-
-
+                order_lines_to_move += [order_line.id]
 
         allorders = []
         orders_info = {}
@@ -797,17 +906,20 @@
             for key, value in order_data['order_line'].iteritems():
                 del value['uom_factor']
                 value.update(dict(key))
-            order_data['order_line'] = [(0, 0, value) for value in order_data['order_line'].itervalues()]
+            order_data['order_line'] = [(6, 0, order_lines_to_move)]
 
             # create the new order
+            context.update({'mail_create_nolog': True})
             neworder_id = self.create(cr, uid, order_data)
+            self.message_post(cr, uid, [neworder_id], body=_("RFQ created"), context=context)
             orders_info.update({neworder_id: old_ids})
             allorders.append(neworder_id)
 
             # make triggers pointing to the old orders point to the new order
             for old_id in old_ids:
-                wf_service.trg_redirect(uid, 'purchase.order', old_id, neworder_id, cr)
-                wf_service.trg_validate(uid, 'purchase.order', old_id, 'purchase_cancel', cr)
+                self.redirect_workflow(cr, uid, [(old_id, neworder_id)])
+                self.signal_purchase_cancel(cr, uid, [old_id])
+
         return orders_info
 
 
@@ -822,6 +934,14 @@
             res[line.id] = cur_obj.round(cr, uid, cur, taxes['total'])
         return res
 
+    def _get_uom_id(self, cr, uid, context=None):
+        try:
+            proxy = self.pool.get('ir.model.data')
+            result = proxy.get_object_reference(cr, uid, 'product', 'product_uom_unit')
+            return result[1]
+        except Exception, ex:
+            return False
+
     _columns = {
         'name': fields.text('Description', required=True),
         'product_qty': fields.float('Quantity', digits_compute=dp.get_precision('Product Unit of Measure'), required=True),
@@ -830,7 +950,6 @@
         'product_uom': fields.many2one('product.uom', 'Product Unit of Measure', required=True),
         'product_id': fields.many2one('product.product', 'Product', domain=[('purchase_ok','=',True)], change_default=True),
         'move_ids': fields.one2many('stock.move', 'purchase_line_id', 'Reservation', readonly=True, ondelete='set null'),
-        'move_dest_id': fields.many2one('stock.move', 'Reservation Destination', ondelete='set null'),
         'price_unit': fields.float('Unit Price', required=True, digits_compute= dp.get_precision('Product Price')),
         'price_subtotal': fields.function(_amount_line, string='Subtotal', digits_compute= dp.get_precision('Account')),
         'order_id': fields.many2one('purchase.order', 'Order Reference', select=True, required=True, ondelete='cascade'),
@@ -844,10 +963,11 @@
         'invoice_lines': fields.many2many('account.invoice.line', 'purchase_order_line_invoice_rel', 'order_line_id', 'invoice_id', 'Invoice Lines', readonly=True),
         'invoiced': fields.boolean('Invoiced', readonly=True),
         'partner_id': fields.related('order_id','partner_id',string='Partner',readonly=True,type="many2one", relation="res.partner", store=True),
-        'date_order': fields.related('order_id','date_order',string='Order Date',readonly=True,type="date")
-
+        'date_order': fields.related('order_id','date_order',string='Order Date',readonly=True,type="date"),
+        'procurement_ids': fields.one2many('procurement.order', 'purchase_line_id', string='Associated procurements'),
     }
     _defaults = {
+        'product_uom' : _get_uom_id,
         'product_qty': lambda *a: 1.0,
         'state': lambda *args: 'draft',
         'invoiced': lambda *a: 0,
@@ -859,20 +979,30 @@
     def copy_data(self, cr, uid, id, default=None, context=None):
         if not default:
             default = {}
-        default.update({'state':'draft', 'move_ids':[],'invoiced':0,'invoice_lines':[]})
+        default.update({'state':'draft', 'move_ids':[], 'invoiced':0, 'invoice_lines':[], 'procurement_ids': False})
         return super(purchase_order_line, self).copy_data(cr, uid, id, default, context)
+
+    def unlink(self, cr, uid, ids, context=None):
+        procurement_obj = self.pool.get('procurement.order')
+        procurement_ids_to_cancel = procurement_obj.search(cr, uid, [('purchase_line_id', 'in', ids)], context=context)
+        if procurement_ids_to_cancel:
+            self.pool['procurement.order'].cancel(cr, uid, procurement_ids_to_cancel)
+        return super(purchase_order_line, self).unlink(cr, uid, ids, context=context)
 
     def onchange_product_uom(self, cr, uid, ids, pricelist_id, product_id, qty, uom_id,
             partner_id, date_order=False, fiscal_position_id=False, date_planned=False,
-            name=False, price_unit=False, context=None):
+            name=False, price_unit=False, state='draft', context=None):
         """
         onchange handler of product_uom.
         """
+        if context is None:
+            context = {}
         if not uom_id:
             return {'value': {'price_unit': price_unit or 0.0, 'name': name or '', 'product_uom' : uom_id or False}}
+        context = dict(context, purchase_uom_check=True)
         return self.onchange_product_id(cr, uid, ids, pricelist_id, product_id, qty, uom_id,
             partner_id, date_order=date_order, fiscal_position_id=fiscal_position_id, date_planned=date_planned,
-            name=name, price_unit=price_unit, context=context)
+            name=name, price_unit=price_unit, state=state, context=context)
 
     def _get_date_planned(self, cr, uid, supplier_info, date_order_str, context=None):
         """Return the datetime value to use as Schedule Date (``date_planned``) for
@@ -889,6 +1019,12 @@
         supplier_delay = int(supplier_info.delay) if supplier_info else 0
         return datetime.strptime(date_order_str, DEFAULT_SERVER_DATE_FORMAT) + relativedelta(days=supplier_delay)
 
+    def action_cancel(self, cr, uid, ids, context=None):
+        self.write(cr, uid, ids, {'state': 'cancel'}, context=context)
+        for po_line in self.browse(cr, uid, ids, context=context):
+            if all([l.state == 'cancel' for l in po_line.order_id.order_line]):
+                self.pool.get('purchase.order').action_cancel(cr, uid, [po_line.order_id.id], context=context)
+
     def _check_product_uom_group(self, cr, uid, context=None):
         group_uom = self.pool.get('ir.model.data').get_object(cr, uid, 'product', 'group_uom')
         res = [user for user in group_uom.users if user.id == uid]
@@ -897,7 +1033,7 @@
 
     def onchange_product_id(self, cr, uid, ids, pricelist_id, product_id, qty, uom_id,
             partner_id, date_order=False, fiscal_position_id=False, date_planned=False,
-            name=False, price_unit=False, context=None):
+            name=False, price_unit=False, state='draft', context=None):
         """
         onchange handler of product_id.
         """
@@ -911,7 +1047,6 @@
         product_product = self.pool.get('product.product')
         product_uom = self.pool.get('product.uom')
         res_partner = self.pool.get('res.partner')
-        product_supplierinfo = self.pool.get('product.supplierinfo')
         product_pricelist = self.pool.get('product.pricelist')
         account_fiscal_position = self.pool.get('account.fiscal.position')
         account_tax = self.pool.get('account.tax')
@@ -928,7 +1063,8 @@
             lang = res_partner.browse(cr, uid, partner_id).lang
             context_partner.update( {'lang': lang, 'partner_id': partner_id} )
         product = product_product.browse(cr, uid, product_id, context=context_partner)
-        name = product.name
+        #call name_get() with partner in the context to eventually match name and description in the seller_ids field
+        dummy, name = product_product.name_get(cr, uid, product_id, context=context_partner)[0]
         if product.description_purchase:
             name += '\n' + product.description_purchase
         res['value'].update({'name': name})
@@ -942,7 +1078,7 @@
             uom_id = product_uom_po_id
 
         if product.uom_id.category_id.id != product_uom.browse(cr, uid, uom_id, context=context).category_id.id:
-            if self._check_product_uom_group(cr, uid, context=context):
+            if context.get('purchase_uom_check') and self._check_product_uom_group(cr, uid, context=context):
                 res['warning'] = {'title': _('Warning!'), 'message': _('Selected Unit of Measure does not belong to the same category as the product Unit of Measure.')}
             uom_id = product_uom_po_id
 
@@ -970,12 +1106,14 @@
         if qty:
             res['value'].update({'product_qty': qty})
 
-        # - determine price_unit and taxes_id
-        if pricelist_id:
-            price = product_pricelist.price_get(cr, uid, [pricelist_id],
-                    product.id, qty or 1.0, partner_id or False, {'uom': uom_id, 'date': date_order})[pricelist_id]
-        else:
-            price = product.standard_price
+        price = price_unit
+        if state not in ('sent','bid'):
+            # - determine price_unit and taxes_id
+            if pricelist_id:
+                price = product_pricelist.price_get(cr, uid, [pricelist_id],
+                        product.id, qty or 1.0, partner_id or False, {'uom': uom_id, 'date': date_order})[pricelist_id]
+            else:
+                price = product.standard_price
 
         taxes = account_tax.browse(cr, uid, map(lambda x: x.id, product.supplier_taxes_id))
         fpos = fiscal_position_id and account_fiscal_position.browse(cr, uid, fiscal_position_id, context=context) or False
@@ -985,65 +1123,73 @@
         return res
 
     product_id_change = onchange_product_id
-    product_uom_change = onchange_product_uom
+    product_uom_change = onchange_product_uom 
 
     def action_confirm(self, cr, uid, ids, context=None):
         self.write(cr, uid, ids, {'state': 'confirmed'}, context=context)
         return True
 
-purchase_order_line()
+class procurement_rule(osv.osv):
+    _inherit = 'procurement.rule'
+
+    def _get_action(self, cr, uid, context=None):
+        return [('buy', _('Buy'))] + super(procurement_rule, self)._get_action(cr, uid, context=context)
+
 
 class procurement_order(osv.osv):
     _inherit = 'procurement.order'
     _columns = {
-        'purchase_id': fields.many2one('purchase.order', 'Purchase Order'),
+        'purchase_line_id': fields.many2one('purchase.order.line', 'Purchase Order Line'),
+        'purchase_id': fields.related('purchase_line_id', 'order_id', type='many2one', relation='purchase.order', string='Purchase Order'),
     }
 
-    def check_buy(self, cr, uid, ids, context=None):
-        ''' return True if the supply method of the mto product is 'buy'
+    def propagate_cancel(self, cr, uid, procurement, context=None):
+        if procurement.rule_id.action == 'buy' and procurement.purchase_line_id:
+            purchase_line_obj = self.pool.get('purchase.order.line')
+            if procurement.purchase_line_id.product_qty > procurement.product_qty and procurement.purchase_line_id.order_id.state == 'draft':
+                purchase_line_obj.write(cr, uid, [procurement.purchase_line_id.id], {'product_qty': procurement.purchase_line_id.product_qty - procurement.product_qty}, context=context)
+            else:
+                purchase_line_obj.action_cancel(cr, uid, [procurement.purchase_line_id.id], context=context)
+        return super(procurement_order, self).propagate_cancel(cr, uid, procurement, context=context)
+
+    def _run(self, cr, uid, procurement, context=None):
+        if procurement.rule_id and procurement.rule_id.action == 'buy':
+            #make a purchase order for the procurement
+            return self.make_po(cr, uid, [procurement.id], context=context)[procurement.id]
+        return super(procurement_order, self)._run(cr, uid, procurement, context=context)
+
+    def _check(self, cr, uid, procurement, context=None):
+        if procurement.purchase_line_id and procurement.purchase_line_id.order_id.shipped:  # TOCHECK: does it work for several deliveries?
+            return True
+        return super(procurement_order, self)._check(cr, uid, procurement, context=context)
+
+    def _check_supplier_info(self, cr, uid, ids, context=None):
+        ''' Check the supplier info field of a product and write an error message on the procurement if needed.
+        Returns True if all needed information is there, False if some configuration mistake is detected.
         '''
-        user = self.pool.get('res.users').browse(cr, uid, uid, context=context)
-        for procurement in self.browse(cr, uid, ids, context=context):
-            if procurement.product_id.supply_method <> 'buy':
-                return False
-        return True
-
-    def check_supplier_info(self, cr, uid, ids, context=None):
         partner_obj = self.pool.get('res.partner')
         user = self.pool.get('res.users').browse(cr, uid, uid, context=context)
         for procurement in self.browse(cr, uid, ids, context=context):
+            message = ''
+            partner = procurement.product_id.seller_id #Taken Main Supplier of Product of Procurement.
+
             if not procurement.product_id.seller_ids:
                 message = _('No supplier defined for this product !')
-                self.message_post(cr, uid, [procurement.id], body=message)
-                cr.execute('update procurement_order set message=%s where id=%s', (message, procurement.id))
+            elif not partner:
+                message = _('No default supplier defined for this product')
+            elif not partner_obj.address_get(cr, uid, [partner.id], ['delivery'])['delivery']:
+                message = _('No address defined for the supplier')
+
+            if message:
+                if procurement.message != message:
+                    cr.execute('update procurement_order set message=%s where id=%s', (message, procurement.id))
                 return False
-            partner = procurement.product_id.seller_id #Taken Main Supplier of Product of Procurement.
-
-            if not partner:
-                message = _('No default supplier defined for this product')
-                self.message_post(cr, uid, [procurement.id], body=message)
-                cr.execute('update procurement_order set message=%s where id=%s', (message, procurement.id))
-                return False
+
             if user.company_id and user.company_id.partner_id:
                 if partner.id == user.company_id.partner_id.id:
                     raise osv.except_osv(_('Configuration Error!'), _('The product "%s" has been defined with your company as reseller which seems to be a configuration error!' % procurement.product_id.name))
 
-            address_id = partner_obj.address_get(cr, uid, [partner.id], ['delivery'])['delivery']
-            if not address_id:
-                message = _('No address defined for the supplier')
-                self.message_post(cr, uid, [procurement.id], body=message)
-                cr.execute('update procurement_order set message=%s where id=%s', (message, procurement.id))
-                return False
         return True
-
-
-    def action_po_assign(self, cr, uid, ids, context=None):
-        """ This is action which call from workflow to assign purchase order to procurements
-        @return: True
-        """
-        res = self.make_po(cr, uid, ids, context=context)
-        res = res.values()
-        return len(res) and res[0] or 0 #TO CHECK: why workflow is generated error if return not integer value
 
     def create_procurement_purchase_order(self, cr, uid, procurement, po_vals, line_vals, context=None):
         """Create the purchase order from the procurement, using
@@ -1088,100 +1234,131 @@
         seller_delay = int(procurement.product_id.seller_delay)
         return schedule_date - relativedelta(days=seller_delay)
 
-    def make_po(self, cr, uid, ids, context=None):
-        """ Make purchase order from procurement
-        @return: New created Purchase Orders procurement wise
-        """
-        res = {}
+    def _get_product_supplier(self, cr, uid, procurement, context=None):
+        ''' returns the main supplier of the procurement's product given as argument'''
+        return procurement.product_id.seller_id
+
+    def _get_po_line_values_from_proc(self, cr, uid, procurement, partner, company, schedule_date, context=None):
         if context is None:
             context = {}
-        company = self.pool.get('res.users').browse(cr, uid, uid, context=context).company_id
-        partner_obj = self.pool.get('res.partner')
         uom_obj = self.pool.get('product.uom')
         pricelist_obj = self.pool.get('product.pricelist')
         prod_obj = self.pool.get('product.product')
         acc_pos_obj = self.pool.get('account.fiscal.position')
+
+        seller_qty = procurement.product_id.seller_qty
+        pricelist_id = partner.property_product_pricelist_purchase.id
+        uom_id = procurement.product_id.uom_po_id.id
+        qty = uom_obj._compute_qty(cr, uid, procurement.product_uom.id, procurement.product_qty, uom_id)
+        if seller_qty:
+            qty = max(qty, seller_qty)
+        price = pricelist_obj.price_get(cr, uid, [pricelist_id], procurement.product_id.id, qty, partner.id, {'uom': uom_id})[pricelist_id]
+
+        #Passing partner_id to context for purchase order line integrity of Line name
+        new_context = context.copy()
+        new_context.update({'lang': partner.lang, 'partner_id': partner.id})
+        product = prod_obj.browse(cr, uid, procurement.product_id.id, context=new_context)
+        taxes_ids = procurement.product_id.supplier_taxes_id
+        taxes = acc_pos_obj.map_tax(cr, uid, partner.property_account_position, taxes_ids)
+        name = product.partner_ref
+        if product.description_purchase:
+            name += '\n' + product.description_purchase
+
+        return {
+            'name': name,
+            'product_qty': qty,
+            'product_id': procurement.product_id.id,
+            'product_uom': uom_id,
+            'price_unit': price or 0.0,
+            'date_planned': schedule_date.strftime(DEFAULT_SERVER_DATETIME_FORMAT),
+            'taxes_id': [(6, 0, taxes)],
+        }
+
+    def make_po(self, cr, uid, ids, context=None):
+        """ Resolve the purchase from procurement, which may result in a new PO creation, a new PO line creation or a quantity change on existing PO line.
+        Note that some operations (as the PO creation) are made as SUPERUSER because the current user may not have rights to do it (mto product launched by a sale for example)
+
+        @return: dictionary giving for each procurement its related resolving PO line.
+        """
+        res = {}
+        company = self.pool.get('res.users').browse(cr, uid, uid, context=context).company_id
+        po_obj = self.pool.get('purchase.order')
+        po_line_obj = self.pool.get('purchase.order.line')
         seq_obj = self.pool.get('ir.sequence')
-        warehouse_obj = self.pool.get('stock.warehouse')
+        pass_ids = []
+        linked_po_ids = []
+        sum_po_line_ids = []
         for procurement in self.browse(cr, uid, ids, context=context):
-            res_id = procurement.move_id.id
-            partner = procurement.product_id.seller_id # Taken Main Supplier of Product of Procurement.
-            seller_qty = procurement.product_id.seller_qty
-            partner_id = partner.id
-            address_id = partner_obj.address_get(cr, uid, [partner_id], ['delivery'])['delivery']
-            pricelist_id = partner.property_product_pricelist_purchase.id
-            warehouse_id = warehouse_obj.search(cr, uid, [('company_id', '=', procurement.company_id.id or company.id)], context=context)
-            uom_id = procurement.product_id.uom_po_id.id
-
-            qty = uom_obj._compute_qty(cr, uid, procurement.product_uom.id, procurement.product_qty, uom_id)
-            if seller_qty:
-                qty = max(qty,seller_qty)
-
-            price = pricelist_obj.price_get(cr, uid, [pricelist_id], procurement.product_id.id, qty, partner_id, {'uom': uom_id})[pricelist_id]
-
-            schedule_date = self._get_purchase_schedule_date(cr, uid, procurement, company, context=context)
-            purchase_date = self._get_purchase_order_date(cr, uid, procurement, company, schedule_date, context=context)
-
-            #Passing partner_id to context for purchase order line integrity of Line name
-            new_context = context.copy()
-            new_context.update({'lang': partner.lang, 'partner_id': partner_id})
-
-            product = prod_obj.browse(cr, uid, procurement.product_id.id, context=new_context)
-            taxes_ids = procurement.product_id.supplier_taxes_id
-            taxes = acc_pos_obj.map_tax(cr, uid, partner.property_account_position, taxes_ids)
-
-            name = product.partner_ref
-            if product.description_purchase:
-                name += '\n'+ product.description_purchase
-            line_vals = {
-                'name': name,
-                'product_qty': qty,
-                'product_id': procurement.product_id.id,
-                'product_uom': uom_id,
-                'price_unit': price or 0.0,
-                'date_planned': schedule_date.strftime(DEFAULT_SERVER_DATETIME_FORMAT),
-                'move_dest_id': res_id,
-                'taxes_id': [(6,0,taxes)],
-            }
-            name = seq_obj.get(cr, uid, 'purchase.order') or _('PO: %s') % procurement.name
-            po_vals = {
-                'name': name,
-                'origin': procurement.origin,
-                'partner_id': partner_id,
-                'location_id': procurement.location_id.id,
-                'warehouse_id': warehouse_id and warehouse_id[0] or False,
-                'pricelist_id': pricelist_id,
-                'date_order': purchase_date.strftime(DEFAULT_SERVER_DATETIME_FORMAT),
-                'company_id': procurement.company_id.id,
-                'fiscal_position': partner.property_account_position and partner.property_account_position.id or False,
-                'payment_term_id': partner.property_supplier_payment_term.id or False,
-            }
-            res[procurement.id] = self.create_procurement_purchase_order(cr, uid, procurement, po_vals, line_vals, context=new_context)
-            self.write(cr, uid, [procurement.id], {'state': 'running', 'purchase_id': res[procurement.id]})
-        self.message_post(cr, uid, ids, body=_("Draft Purchase Order created"), context=context)
+            partner = self._get_product_supplier(cr, uid, procurement, context=context)
+            if not partner:
+                self.message_post(cr, uid, [procurement.id], _('There is no supplier associated to product %s') % (procurement.product_id.name))
+                res[procurement.id] = False
+            else:
+                schedule_date = self._get_purchase_schedule_date(cr, uid, procurement, company, context=context)
+                line_vals = self._get_po_line_values_from_proc(cr, uid, procurement, partner, company, schedule_date, context=context)
+                #look for any other draft PO for the same supplier, to attach the new line on instead of creating a new draft one
+                available_draft_po_ids = po_obj.search(cr, uid, [
+                    ('partner_id', '=', partner.id), ('state', '=', 'draft'), ('picking_type_id', '=', procurement.rule_id.picking_type_id.id),
+                    ('location_id', '=', procurement.location_id.id), ('company_id', '=', procurement.company_id.id), ('dest_address_id', '=', procurement.partner_dest_id.id)], context=context)
+                if available_draft_po_ids:
+                    po_id = available_draft_po_ids[0]
+                    #look for any other PO line in the selected PO with same product and UoM to sum quantities instead of creating a new po line
+                    available_po_line_ids = po_line_obj.search(cr, uid, [('order_id', '=', po_id), ('product_id', '=', line_vals['product_id']), ('product_uom', '=', line_vals['product_uom'])], context=context)
+                    if available_po_line_ids:
+                        po_line = po_line_obj.browse(cr, uid, available_po_line_ids[0], context=context)
+                        po_line_obj.write(cr, SUPERUSER_ID, po_line.id, {'product_qty': po_line.product_qty + line_vals['product_qty']}, context=context)
+                        po_line_id = po_line.id
+                        sum_po_line_ids.append(procurement.id)
+                    else:
+                        line_vals.update(order_id=po_id)
+                        po_line_id = po_line_obj.create(cr, SUPERUSER_ID, line_vals, context=context)
+                        linked_po_ids.append(procurement.id)
+                else:
+                    purchase_date = self._get_purchase_order_date(cr, uid, procurement, company, schedule_date, context=context)
+                    name = seq_obj.get(cr, uid, 'purchase.order') or _('PO: %s') % procurement.name
+                    po_vals = {
+                        'name': name,
+                        'origin': procurement.origin,
+                        'partner_id': partner.id,
+                        'location_id': procurement.location_id.id,
+                        'picking_type_id': procurement.rule_id.picking_type_id.id,
+                        'pricelist_id': partner.property_product_pricelist_purchase.id,
+                        'date_order': purchase_date.strftime(DEFAULT_SERVER_DATETIME_FORMAT),
+                        'company_id': procurement.company_id.id,
+                        'fiscal_position': partner.property_account_position and partner.property_account_position.id or False,
+                        'payment_term_id': partner.property_supplier_payment_term.id or False,
+                        'dest_address_id': procurement.partner_dest_id.id,
+                    }
+                    po_id = self.create_procurement_purchase_order(cr, SUPERUSER_ID, procurement, po_vals, line_vals, context=context)
+                    po_line_id = po_obj.browse(cr, uid, po_id, context=context).order_line[0].id
+                    pass_ids.append(procurement.id)
+                res[procurement.id] = po_line_id
+                self.write(cr, uid, [procurement.id], {'purchase_line_id': po_line_id}, context=context)
+        if pass_ids:
+            self.message_post(cr, uid, pass_ids, body=_("Draft Purchase Order created"), context=context)
+        if linked_po_ids:
+            self.message_post(cr, uid, linked_po_ids, body=_("Purchase line created and linked to an existing Purchase Order"), context=context)
+        if sum_po_line_ids:
+            self.message_post(cr, uid, sum_po_line_ids, body=_("Quantity added in existing Purchase Order Line"), context=context)
         return res
-
-    def _product_virtual_get(self, cr, uid, order_point):
-        procurement = order_point.procurement_id
-        if procurement and procurement.state != 'exception' and procurement.purchase_id and procurement.purchase_id.state in ('draft', 'confirmed'):
-            return None
-        return super(procurement_order, self)._product_virtual_get(cr, uid, order_point)
 
 
 class mail_mail(osv.Model):
     _name = 'mail.mail'
     _inherit = 'mail.mail'
 
-    def _postprocess_sent_message(self, cr, uid, mail, context=None):
-        if mail.model == 'purchase.order':
-            wf_service = netsvc.LocalService("workflow")
-            wf_service.trg_validate(uid, 'purchase.order', mail.res_id, 'send_rfq', cr)
-        return super(mail_mail, self)._postprocess_sent_message(cr, uid, mail=mail, context=context)
+    def _postprocess_sent_message(self, cr, uid, mail, context=None, mail_sent=True):
+        if mail_sent and mail.model == 'purchase.order':
+            obj = self.pool.get('purchase.order').browse(cr, uid, mail.res_id, context=context)
+            if obj.state == 'draft':
+                self.pool.get('purchase.order').signal_send_rfq(cr, uid, [mail.res_id])
+        return super(mail_mail, self)._postprocess_sent_message(cr, uid, mail=mail, context=context, mail_sent=mail_sent)
 
 
 class product_template(osv.Model):
     _name = 'product.template'
     _inherit = 'product.template'
+    
     _columns = {
         'purchase_ok': fields.boolean('Can be Purchased', help="Specify if the product can be selected in a purchase order line."),
     }
@@ -1189,6 +1366,22 @@
         'purchase_ok': 1,
     }
 
+class product_product(osv.Model):
+    _name = 'product.product'
+    _inherit = 'product.product'
+    
+    def _purchase_count(self, cr, uid, ids, field_name, arg, context=None):
+        Purchase = self.pool['purchase.order']
+        return {
+            product_id: Purchase.search_count(cr,uid, [('order_line.product_id', '=', product_id)], context=context) 
+            for product_id in ids
+        }
+
+    _columns = {
+        'purchase_count': fields.function(_purchase_count, string='# Purchases', type='integer'),
+    }
+
+
 
 class mail_compose_message(osv.Model):
     _inherit = 'mail.compose.message'
@@ -1197,8 +1390,66 @@
         context = context or {}
         if context.get('default_model') == 'purchase.order' and context.get('default_res_id'):
             context = dict(context, mail_post_autofollow=True)
-            wf_service = netsvc.LocalService("workflow")
-            wf_service.trg_validate(uid, 'purchase.order', context['default_res_id'], 'send_rfq', cr)
+            self.pool.get('purchase.order').signal_send_rfq(cr, uid, [context['default_res_id']])
         return super(mail_compose_message, self).send_mail(cr, uid, ids, context=context)
 
+
+class account_invoice(osv.Model):
+    """ Override account_invoice to add Chatter messages on the related purchase
+        orders, logging the invoice reception or payment. """
+    _inherit = 'account.invoice'
+
+    def invoice_validate(self, cr, uid, ids, context=None):
+        res = super(account_invoice, self).invoice_validate(cr, uid, ids, context=context)
+        purchase_order_obj = self.pool.get('purchase.order')
+        # read access on purchase.order object is not required
+        if not purchase_order_obj.check_access_rights(cr, uid, 'read', raise_exception=False):
+            user_id = SUPERUSER_ID
+        else:
+            user_id = uid
+        po_ids = purchase_order_obj.search(cr, user_id, [('invoice_ids', 'in', ids)], context=context)
+        for order in purchase_order_obj.browse(cr, uid, po_ids, context=context):
+            purchase_order_obj.message_post(cr, user_id, order.id, body=_("Invoice received"), context=context)
+            invoiced = []
+            for po_line in order.order_line:
+                if any(line.invoice_id.state not in ['draft', 'cancel'] for line in po_line.invoice_lines):
+                    invoiced.append(po_line.id)
+            if invoiced:
+                self.pool['purchase.order.line'].write(cr, uid, invoiced, {'invoiced': True})
+            workflow.trg_write(uid, 'purchase.order', order.id, cr)
+        return res
+
+    def confirm_paid(self, cr, uid, ids, context=None):
+        res = super(account_invoice, self).confirm_paid(cr, uid, ids, context=context)
+        purchase_order_obj = self.pool.get('purchase.order')
+        # read access on purchase.order object is not required
+        if not purchase_order_obj.check_access_rights(cr, uid, 'read', raise_exception=False):
+            user_id = SUPERUSER_ID
+        else:
+            user_id = uid
+        po_ids = purchase_order_obj.search(cr, user_id, [('invoice_ids', 'in', ids)], context=context)
+        for po_id in po_ids:
+            purchase_order_obj.message_post(cr, user_id, po_id, body=_("Invoice paid"), context=context)
+        return res
+
+class account_invoice_line(osv.Model):
+    """ Override account_invoice_line to add the link to the purchase order line it is related to"""
+    _inherit = 'account.invoice.line'
+    _columns = {
+        'purchase_line_id': fields.many2one('purchase.order.line',
+            'Purchase Order Line', ondelete='set null', select=True,
+            readonly=True),
+    }
+
+class product_product(osv.osv):
+    _inherit = "product.product"
+
+    def _get_buy_route(self, cr, uid, context=None):
+        buy_route = self.pool.get('ir.model.data').get_object_reference(cr, uid, 'purchase', 'route_warehouse0_buy')[1]
+        return [buy_route]
+
+    _defaults = {
+        'route_ids': _get_buy_route,
+    }
+
 # vim:expandtab:smartindent:tabstop=4:softtabstop=4:shiftwidth=4: