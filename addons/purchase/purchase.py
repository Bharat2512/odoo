# -*- coding: utf-8 -*-
##############################################################################
#
#    OpenERP, Open Source Management Solution
#    Copyright (C) 2004-2010 Tiny SPRL (<http://tiny.be>).
#
#    This program is free software: you can redistribute it and/or modify
#    it under the terms of the GNU Affero General Public License as
#    published by the Free Software Foundation, either version 3 of the
#    License, or (at your option) any later version.
#
#    This program is distributed in the hope that it will be useful,
#    but WITHOUT ANY WARRANTY; without even the implied warranty of
#    MERCHANTABILITY or FITNESS FOR A PARTICULAR PURPOSE.  See the
#    GNU Affero General Public License for more details.
#
#    You should have received a copy of the GNU Affero General Public License
#    along with this program.  If not, see <http://www.gnu.org/licenses/>.
#
##############################################################################

import pytz
from openerp import SUPERUSER_ID, workflow
from datetime import datetime
from dateutil.relativedelta import relativedelta
from operator import attrgetter
from openerp.tools.safe_eval import safe_eval as eval
from openerp.osv import fields, osv
from openerp.tools.translate import _
import openerp.addons.decimal_precision as dp
from openerp.osv.orm import browse_record_list, browse_record, browse_null
from openerp.tools import DEFAULT_SERVER_DATE_FORMAT, DEFAULT_SERVER_DATETIME_FORMAT, DATETIME_FORMATS_MAP

class purchase_order(osv.osv):

    def _amount_all(self, cr, uid, ids, field_name, arg, context=None):
        res = {}
        cur_obj=self.pool.get('res.currency')
        for order in self.browse(cr, uid, ids, context=context):
            res[order.id] = {
                'amount_untaxed': 0.0,
                'amount_tax': 0.0,
                'amount_total': 0.0,
            }
            val = val1 = 0.0
            cur = order.pricelist_id.currency_id
            for line in order.order_line:
               val1 += line.price_subtotal
               for c in self.pool.get('account.tax').compute_all(cr, uid, line.taxes_id, line.price_unit, line.product_qty, line.product_id, order.partner_id)['taxes']:
                    val += c.get('amount', 0.0)
            res[order.id]['amount_tax']=cur_obj.round(cr, uid, cur, val)
            res[order.id]['amount_untaxed']=cur_obj.round(cr, uid, cur, val1)
            res[order.id]['amount_total']=res[order.id]['amount_untaxed'] + res[order.id]['amount_tax']
        return res

    def _set_minimum_planned_date(self, cr, uid, ids, name, value, arg, context=None):
        if not value: return False
        if type(ids)!=type([]):
            ids=[ids]
        for po in self.browse(cr, uid, ids, context=context):
            if po.order_line:
                cr.execute("""update purchase_order_line set
                        date_planned=%s
                    where
                        order_id=%s and
                        (date_planned=%s or date_planned<%s)""", (value,po.id,po.minimum_planned_date,value))
            cr.execute("""update purchase_order set
                    minimum_planned_date=%s where id=%s""", (value, po.id))
        self.invalidate_cache(cr, uid, context=context)
        return True

    def _minimum_planned_date(self, cr, uid, ids, field_name, arg, context=None):
        res={}
        purchase_obj=self.browse(cr, uid, ids, context=context)
        for purchase in purchase_obj:
            res[purchase.id] = False
            if purchase.order_line:
                min_date=purchase.order_line[0].date_planned
                for line in purchase.order_line:
                    if line.date_planned < min_date:
                        min_date=line.date_planned
                res[purchase.id]=min_date
        return res


    def _invoiced_rate(self, cursor, user, ids, name, arg, context=None):
        res = {}
        for purchase in self.browse(cursor, user, ids, context=context):
            tot = 0.0
            for invoice in purchase.invoice_ids:
                if invoice.state not in ('draft','cancel'):
                    tot += invoice.amount_untaxed
            if purchase.amount_untaxed:
                res[purchase.id] = tot * 100.0 / purchase.amount_untaxed
            else:
                res[purchase.id] = 0.0
        return res

    def _shipped_rate(self, cr, uid, ids, name, arg, context=None):
        if not ids: return {}
        res = {}
        for id in ids:
            res[id] = [0.0,0.0]
        cr.execute('''SELECT
                p.order_id, sum(m.product_qty), m.state
            FROM
                stock_move m
            LEFT JOIN
                purchase_order_line p on (p.id=m.purchase_line_id)
            WHERE
                p.order_id IN %s GROUP BY m.state, p.order_id''',(tuple(ids),))
        for oid,nbr,state in cr.fetchall():
            if state=='cancel':
                continue
            if state=='done':
                res[oid][0] += nbr or 0.0
                res[oid][1] += nbr or 0.0
            else:
                res[oid][1] += nbr or 0.0
        for r in res:
            if not res[r][1]:
                res[r] = 0.0
            else:
                res[r] = 100.0 * res[r][0] / res[r][1]
        return res

    def _get_order(self, cr, uid, ids, context=None):
        result = {}
        for line in self.pool.get('purchase.order.line').browse(cr, uid, ids, context=context):
            result[line.order_id.id] = True
        return result.keys()

    def _invoiced(self, cursor, user, ids, name, arg, context=None):
        res = {}
        for purchase in self.browse(cursor, user, ids, context=context):
            res[purchase.id] = all(line.invoiced for line in purchase.order_line)
        return res
    
    def _get_journal(self, cr, uid, context=None):
        if context is None:
            context = {}
        user = self.pool.get('res.users').browse(cr, uid, uid, context=context)
        company_id = context.get('company_id', user.company_id.id)
        journal_obj = self.pool.get('account.journal')
        res = journal_obj.search(cr, uid, [('type', '=', 'purchase'),
                                            ('company_id', '=', company_id)],
                                                limit=1)
        return res and res[0] or False  

    def _get_picking_in(self, cr, uid, context=None):
        obj_data = self.pool.get('ir.model.data')
        return obj_data.get_object_reference(cr, uid, 'stock','picking_type_in') and obj_data.get_object_reference(cr, uid, 'stock','picking_type_in')[1] or False

    def _get_picking_ids(self, cr, uid, ids, field_names, args, context=None):
        res = {}
        for po_id in ids:
            res[po_id] = []
        query = """
        SELECT picking_id, po.id FROM stock_picking p, stock_move m, purchase_order_line pol, purchase_order po
            WHERE po.id in %s and po.id = pol.order_id and pol.id = m.purchase_line_id and m.picking_id = p.id
            GROUP BY picking_id, po.id
             
        """
        cr.execute(query, (tuple(ids), ))
        picks = cr.fetchall()
        for pick_id, po_id in picks:
            res[po_id].append(pick_id)
        return res

    def _count_all(self, cr, uid, ids, field_name, arg, context=None):
        return {
            purchase.id: {
                'shipment_count': len(purchase.picking_ids),
                'invoice_count': len(purchase.invoice_ids),                
            }
            for purchase in self.browse(cr, uid, ids, context=context)
        }

    STATE_SELECTION = [
        ('draft', 'Draft PO'),
        ('sent', 'RFQ'),
        ('bid', 'Bid Received'),
        ('confirmed', 'Waiting Approval'),
        ('approved', 'Purchase Confirmed'),
        ('except_picking', 'Shipping Exception'),
        ('except_invoice', 'Invoice Exception'),
        ('done', 'Done'),
        ('cancel', 'Cancelled')
    ]
    _track = {
        'state': {
            'purchase.mt_rfq_confirmed': lambda self, cr, uid, obj, ctx=None: obj.state == 'confirmed',
            'purchase.mt_rfq_approved': lambda self, cr, uid, obj, ctx=None: obj.state == 'approved',
            'purchase.mt_rfq_done': lambda self, cr, uid, obj, ctx=None: obj.state == 'done',
        },
    }
    _columns = {
        'name': fields.char('Order Reference', required=True, select=True, copy=False,
                            help="Unique number of the purchase order, "
                                 "computed automatically when the purchase order is created."),
        'origin': fields.char('Source Document', copy=False,
                              help="Reference of the document that generated this purchase order "
                                   "request; a sales order or an internal procurement request."),
        'partner_ref': fields.char('Supplier Reference', states={'confirmed':[('readonly',True)],
                                                                 'approved':[('readonly',True)],
                                                                 'done':[('readonly',True)]},
                                   copy=False,
                                   help="Reference of the sales order or bid sent by your supplier. "
                                        "It's mainly used to do the matching when you receive the "
                                        "products as this reference is usually written on the "
                                        "delivery order sent by your supplier."),
        'date_order':fields.datetime('Order Date', required=True, states={'confirmed':[('readonly',True)],
                                                                      'approved':[('readonly',True)]},
                                 select=True, help="Depicts the date where the Quotation should be validated and converted into a Purchase Order, by default it's the creation date.",
                                 copy=False),
        'date_approve':fields.date('Date Approved', readonly=1, select=True, copy=False,
                                   help="Date on which purchase order has been approved"),
        'partner_id':fields.many2one('res.partner', 'Supplier', required=True, states={'confirmed':[('readonly',True)], 'approved':[('readonly',True)],'done':[('readonly',True)]},
            change_default=True, track_visibility='always'),
        'dest_address_id':fields.many2one('res.partner', 'Customer Address (Direct Delivery)',
            states={'confirmed':[('readonly',True)], 'approved':[('readonly',True)],'done':[('readonly',True)]},
            help="Put an address if you want to deliver directly from the supplier to the customer. " \
                "Otherwise, keep empty to deliver to your own company."
        ),
        'location_id': fields.many2one('stock.location', 'Destination', required=True, domain=[('usage','<>','view')], states={'confirmed':[('readonly',True)], 'approved':[('readonly',True)],'done':[('readonly',True)]} ),
        'pricelist_id':fields.many2one('product.pricelist', 'Pricelist', required=True, states={'confirmed':[('readonly',True)], 'approved':[('readonly',True)],'done':[('readonly',True)]}, help="The pricelist sets the currency used for this purchase order. It also computes the supplier price for the selected products/quantities."),
        'currency_id': fields.many2one('res.currency','Currency', readonly=True, required=True,states={'draft': [('readonly', False)],'sent': [('readonly', False)]}),
        'state': fields.selection(STATE_SELECTION, 'Status', readonly=True,
                                  help="The status of the purchase order or the quotation request. "
                                       "A request for quotation is a purchase order in a 'Draft' status. "
                                       "Then the order has to be confirmed by the user, the status switch "
                                       "to 'Confirmed'. Then the supplier must confirm the order to change "
                                       "the status to 'Approved'. When the purchase order is paid and "
                                       "received, the status becomes 'Done'. If a cancel action occurs in "
                                       "the invoice or in the receipt of goods, the status becomes "
                                       "in exception.",
                                  select=True, copy=False),
        'order_line': fields.one2many('purchase.order.line', 'order_id', 'Order Lines',
                                      states={'approved':[('readonly',True)],
                                              'done':[('readonly',True)]},
                                      copy=True),
        'validator' : fields.many2one('res.users', 'Validated by', readonly=True, copy=False),
        'notes': fields.text('Terms and Conditions'),
        'invoice_ids': fields.many2many('account.invoice', 'purchase_invoice_rel', 'purchase_id',
                                        'invoice_id', 'Invoices', copy=False,
                                        help="Invoices generated for a purchase order"),
        'picking_ids': fields.function(_get_picking_ids, method=True, type='one2many', relation='stock.picking', string='Picking List', help="This is the list of receipts that have been generated for this purchase order."),
        'shipped':fields.boolean('Received', readonly=True, select=True, copy=False,
                                 help="It indicates that a picking has been done"),
        'shipped_rate': fields.function(_shipped_rate, string='Received Ratio', type='float'),
        'invoiced': fields.function(_invoiced, string='Invoice Received', type='boolean', copy=False,
                                    help="It indicates that an invoice has been validated"),
        'invoiced_rate': fields.function(_invoiced_rate, string='Invoiced', type='float'),
        'invoice_method': fields.selection([('manual','Based on Purchase Order lines'),('order','Based on generated draft invoice'),('picking','Based on incoming shipments')], 'Invoicing Control', required=True,
            readonly=True, states={'draft':[('readonly',False)], 'sent':[('readonly',False)]},
            help="Based on Purchase Order lines: place individual lines in 'Invoice Control / On Purchase Order lines' from where you can selectively create an invoice.\n" \
                "Based on generated invoice: create a draft invoice you can validate later.\n" \
                "Based on incoming shipments: let you create an invoice when receipts are validated."
        ),
        'minimum_planned_date':fields.function(_minimum_planned_date, fnct_inv=_set_minimum_planned_date, string='Expected Date', type='date', select=True, help="This is computed as the minimum scheduled date of all purchase order lines' products.",
            store = {
                'purchase.order.line': (_get_order, ['date_planned'], 10),
            }
        ),
        'amount_untaxed': fields.function(_amount_all, digits_compute=dp.get_precision('Account'), string='Untaxed Amount',
            store={
                'purchase.order.line': (_get_order, None, 10),
            }, multi="sums", help="The amount without tax", track_visibility='always'),
        'amount_tax': fields.function(_amount_all, digits_compute=dp.get_precision('Account'), string='Taxes',
            store={
                'purchase.order.line': (_get_order, None, 10),
            }, multi="sums", help="The tax amount"),
        'amount_total': fields.function(_amount_all, digits_compute=dp.get_precision('Account'), string='Total',
            store={
                'purchase.order.line': (_get_order, None, 10),
            }, multi="sums", help="The total amount"),
        'fiscal_position': fields.many2one('account.fiscal.position', 'Fiscal Position'),
        'payment_term_id': fields.many2one('account.payment.term', 'Payment Term'),
        'incoterm_id': fields.many2one('stock.incoterms', 'Incoterm', help="International Commercial Terms are a series of predefined commercial terms used in international transactions."),
        'product_id': fields.related('order_line', 'product_id', type='many2one', relation='product.product', string='Product'),
        'create_uid': fields.many2one('res.users', 'Responsible'),
        'company_id': fields.many2one('res.company', 'Company', required=True, select=1, states={'confirmed': [('readonly', True)], 'approved': [('readonly', True)]}),
        'journal_id': fields.many2one('account.journal', 'Journal'),
        'bid_date': fields.date('Bid Received On', readonly=True, help="Date on which the bid was received"),
        'bid_validity': fields.date('Bid Valid Until', help="Date on which the bid expired"),
        'picking_type_id': fields.many2one('stock.picking.type', 'Deliver To', help="This will determine picking type of incoming shipment", required=True,
                                           states={'confirmed': [('readonly', True)], 'approved': [('readonly', True)], 'done': [('readonly', True)]}),
        'related_location_id': fields.related('picking_type_id', 'default_location_dest_id', type='many2one', relation='stock.location', string="Related location", store=True),        
        'shipment_count': fields.function(_count_all, type='integer', string='Incoming Shipments', multi=True),
        'invoice_count': fields.function(_count_all, type='integer', string='Invoices', multi=True),
        'group_id': fields.many2one('procurement.group', string="Procurement Group"), 
    }
    _defaults = {
        'date_order': fields.datetime.now,
        'state': 'draft',
        'name': lambda obj, cr, uid, context: '/',
        'shipped': 0,
        'invoice_method': 'order',
        'invoiced': 0,
        'pricelist_id': lambda self, cr, uid, context: context.get('partner_id', False) and self.pool.get('res.partner').browse(cr, uid, context['partner_id']).property_product_pricelist_purchase.id,
        'company_id': lambda self, cr, uid, c: self.pool.get('res.company')._company_default_get(cr, uid, 'purchase.order', context=c),
        'journal_id': _get_journal,
        'currency_id': lambda self, cr, uid, context: self.pool.get('res.users').browse(cr, uid, uid, context=context).company_id.currency_id.id,
        'picking_type_id': _get_picking_in,
    }
    _sql_constraints = [
        ('name_uniq', 'unique(name, company_id)', 'Order Reference must be unique per Company!'),
    ]
    _name = "purchase.order"
    _inherit = ['mail.thread', 'ir.needaction_mixin']
    _description = "Purchase Order"
    _order = 'date_order desc, id desc'

    def create(self, cr, uid, vals, context=None):
        if vals.get('name','/')=='/':
            vals['name'] = self.pool.get('ir.sequence').get(cr, uid, 'purchase.order') or '/'
        context = dict(context or {}, mail_create_nolog=True)
        order =  super(purchase_order, self).create(cr, uid, vals, context=context)
        self.message_post(cr, uid, [order], body=_("RFQ created"), context=context)
        return order

    def unlink(self, cr, uid, ids, context=None):
        purchase_orders = self.read(cr, uid, ids, ['state'], context=context)
        unlink_ids = []
        for s in purchase_orders:
            if s['state'] in ['draft','cancel']:
                unlink_ids.append(s['id'])
            else:
                raise osv.except_osv(_('Invalid Action!'), _('In order to delete a purchase order, you must cancel it first.'))

        # automatically sending subflow.delete upon deletion
        self.signal_workflow(cr, uid, unlink_ids, 'purchase_cancel')

        return super(purchase_order, self).unlink(cr, uid, unlink_ids, context=context)

    def set_order_line_status(self, cr, uid, ids, status, context=None):
        line = self.pool.get('purchase.order.line')
        order_line_ids = []
        proc_obj = self.pool.get('procurement.order')
        for order in self.browse(cr, uid, ids, context=context):
            order_line_ids += [po_line.id for po_line in order.order_line]
        if order_line_ids:
            line.write(cr, uid, order_line_ids, {'state': status}, context=context)
        if order_line_ids and status == 'cancel':
            procs = proc_obj.search(cr, uid, [('purchase_line_id', 'in', order_line_ids)], context=context)
            if procs:
                proc_obj.write(cr, uid, procs, {'state': 'exception'}, context=context)
        return True

    def button_dummy(self, cr, uid, ids, context=None):
        return True

    def onchange_pricelist(self, cr, uid, ids, pricelist_id, context=None):
        if not pricelist_id:
            return {}
        return {'value': {'currency_id': self.pool.get('product.pricelist').browse(cr, uid, pricelist_id, context=context).currency_id.id}}

    #Destination address is used when dropshipping
    def onchange_dest_address_id(self, cr, uid, ids, address_id, context=None):
        if not address_id:
            return {}
        address = self.pool.get('res.partner')
        values = {}
        supplier = address.browse(cr, uid, address_id, context=context)
        if supplier:
            location_id = supplier.property_stock_customer.id
            values.update({'location_id': location_id})
        return {'value':values}

    def onchange_picking_type_id(self, cr, uid, ids, picking_type_id, context=None):
        value = {}
        if picking_type_id:
            picktype = self.pool.get("stock.picking.type").browse(cr, uid, picking_type_id, context=context)
            if picktype.default_location_dest_id:
                value.update({'location_id': picktype.default_location_dest_id.id})
            value.update({'related_location_id': picktype.default_location_dest_id and picktype.default_location_dest_id.id or False})
        return {'value': value}

    def onchange_partner_id(self, cr, uid, ids, partner_id, context=None):
        partner = self.pool.get('res.partner')
        if not partner_id:
            return {'value': {
                'fiscal_position': False,
                'payment_term_id': False,
                }}
        supplier_address = partner.address_get(cr, uid, [partner_id], ['default'], context=context)
        supplier = partner.browse(cr, uid, partner_id, context=context)
        return {'value': {
            'pricelist_id': supplier.property_product_pricelist_purchase.id,
            'fiscal_position': supplier.property_account_position and supplier.property_account_position.id or False,
            'payment_term_id': supplier.property_supplier_payment_term.id or False,
            }}

    def invoice_open(self, cr, uid, ids, context=None):
        mod_obj = self.pool.get('ir.model.data')
        act_obj = self.pool.get('ir.actions.act_window')

        result = mod_obj.get_object_reference(cr, uid, 'account', 'action_invoice_tree2')
        id = result and result[1] or False
        result = act_obj.read(cr, uid, [id], context=context)[0]
        inv_ids = []
        for po in self.browse(cr, uid, ids, context=context):
            inv_ids+= [invoice.id for invoice in po.invoice_ids]
        if not inv_ids:
            raise osv.except_osv(_('Error!'), _('Please create Invoices.'))
         #choose the view_mode accordingly
        if len(inv_ids)>1:
            result['domain'] = "[('id','in',["+','.join(map(str, inv_ids))+"])]"
        else:
            res = mod_obj.get_object_reference(cr, uid, 'account', 'invoice_supplier_form')
            result['views'] = [(res and res[1] or False, 'form')]
            result['res_id'] = inv_ids and inv_ids[0] or False
        return result

    def view_invoice(self, cr, uid, ids, context=None):
        '''
        This function returns an action that display existing invoices of given sales order ids. It can either be a in a list or in a form view, if there is only one invoice to show.
        '''
        context = dict(context or {})
        mod_obj = self.pool.get('ir.model.data')
        wizard_obj = self.pool.get('purchase.order.line_invoice')
        #compute the number of invoices to display
        inv_ids = []
        for po in self.browse(cr, uid, ids, context=context):
            if po.invoice_method == 'manual':
                if not po.invoice_ids:
                    context.update({'active_ids' :  [line.id for line in po.order_line]})
                    wizard_obj.makeInvoices(cr, uid, [], context=context)

        for po in self.browse(cr, uid, ids, context=context):
            inv_ids+= [invoice.id for invoice in po.invoice_ids]
        res = mod_obj.get_object_reference(cr, uid, 'account', 'invoice_supplier_form')
        res_id = res and res[1] or False

        return {
            'name': _('Supplier Invoices'),
            'view_type': 'form',
            'view_mode': 'form',
            'view_id': [res_id],
            'res_model': 'account.invoice',
            'context': "{'type':'in_invoice', 'journal_type': 'purchase'}",
            'type': 'ir.actions.act_window',
            'nodestroy': True,
            'target': 'current',
            'res_id': inv_ids and inv_ids[0] or False,
        }

    def view_picking(self, cr, uid, ids, context=None):
        '''
        This function returns an action that display existing picking orders of given purchase order ids.
        '''
        if context is None:
            context = {}
        mod_obj = self.pool.get('ir.model.data')
        dummy, action_id = tuple(mod_obj.get_object_reference(cr, uid, 'stock', 'action_picking_tree'))
        action = self.pool.get('ir.actions.act_window').read(cr, uid, action_id, context=context)

        pick_ids = []
        for po in self.browse(cr, uid, ids, context=context):
            pick_ids += [picking.id for picking in po.picking_ids]

        #override the context to get rid of the default filtering on picking type
        action['context'] = {}
        #choose the view_mode accordingly
        if len(pick_ids) > 1:
            action['domain'] = "[('id','in',[" + ','.join(map(str, pick_ids)) + "])]"
        else:
            res = mod_obj.get_object_reference(cr, uid, 'stock', 'view_picking_form')
            action['views'] = [(res and res[1] or False, 'form')]
            action['res_id'] = pick_ids and pick_ids[0] or False
        return action

    def wkf_approve_order(self, cr, uid, ids, context=None):
        self.write(cr, uid, ids, {'state': 'approved', 'date_approve': fields.date.context_today(self,cr,uid,context=context)})
        return True

    def wkf_bid_received(self, cr, uid, ids, context=None):
        return self.write(cr, uid, ids, {'state':'bid', 'bid_date': fields.date.context_today(self,cr,uid,context=context)})

    def wkf_send_rfq(self, cr, uid, ids, context=None):
        '''
        This function opens a window to compose an email, with the edi purchase template message loaded by default
        '''
        if not context:
            context= {}
        ir_model_data = self.pool.get('ir.model.data')
        try:
            if context.get('send_rfq', False):
                template_id = ir_model_data.get_object_reference(cr, uid, 'purchase', 'email_template_edi_purchase')[1]
            else:
                template_id = ir_model_data.get_object_reference(cr, uid, 'purchase', 'email_template_edi_purchase_done')[1]
        except ValueError:
            template_id = False
        try:
            compose_form_id = ir_model_data.get_object_reference(cr, uid, 'mail', 'email_compose_message_wizard_form')[1]
        except ValueError:
            compose_form_id = False 
        ctx = dict(context)
        ctx.update({
            'default_model': 'purchase.order',
            'default_res_id': ids[0],
            'default_use_template': bool(template_id),
            'default_template_id': template_id,
            'default_composition_mode': 'comment',
        })
        return {
            'name': _('Compose Email'),
            'type': 'ir.actions.act_window',
            'view_type': 'form',
            'view_mode': 'form',
            'res_model': 'mail.compose.message',
            'views': [(compose_form_id, 'form')],
            'view_id': compose_form_id,
            'target': 'new',
            'context': ctx,
        }

    def print_quotation(self, cr, uid, ids, context=None):
        '''
        This function prints the request for quotation and mark it as sent, so that we can see more easily the next step of the workflow
        '''
        assert len(ids) == 1, 'This option should only be used for a single id at a time'
        self.signal_workflow(cr, uid, ids, 'send_rfq')
        return self.pool['report'].get_action(cr, uid, ids, 'purchase.report_purchasequotation', context=context)

    def wkf_confirm_order(self, cr, uid, ids, context=None):
        todo = []
        for po in self.browse(cr, uid, ids, context=context):
            if not po.order_line:
                raise osv.except_osv(_('Error!'),_('You cannot confirm a purchase order without any purchase order line.'))
            for line in po.order_line:
                if line.state=='draft':
                    todo.append(line.id)        
        self.pool.get('purchase.order.line').action_confirm(cr, uid, todo, context)
        for id in ids:
            self.write(cr, uid, [id], {'state' : 'confirmed', 'validator' : uid})
        return True

    def _choose_account_from_po_line(self, cr, uid, po_line, context=None):
        fiscal_obj = self.pool.get('account.fiscal.position')
        property_obj = self.pool.get('ir.property')
        if po_line.product_id:
            acc_id = po_line.product_id.property_account_expense.id
            if not acc_id:
                acc_id = po_line.product_id.categ_id.property_account_expense_categ.id
            if not acc_id:
                raise osv.except_osv(_('Error!'), _('Define an expense account for this product: "%s" (id:%d).') % (po_line.product_id.name, po_line.product_id.id,))
        else:
            acc_id = property_obj.get(cr, uid, 'property_account_expense_categ', 'product.category', context=context).id
        fpos = po_line.order_id.fiscal_position or False
        return fiscal_obj.map_account(cr, uid, fpos, acc_id)

    def _prepare_inv_line(self, cr, uid, account_id, order_line, context=None):
        """Collects require data from purchase order line that is used to create invoice line
        for that purchase order line
        :param account_id: Expense account of the product of PO line if any.
        :param browse_record order_line: Purchase order line browse record
        :return: Value for fields of invoice lines.
        :rtype: dict
        """
        return {
            'name': order_line.name,
            'account_id': account_id,
            'price_unit': order_line.price_unit or 0.0,
            'quantity': order_line.product_qty,
            'product_id': order_line.product_id.id or False,
            'uos_id': order_line.product_uom.id or False,
            'invoice_line_tax_id': [(6, 0, [x.id for x in order_line.taxes_id])],
            'account_analytic_id': order_line.account_analytic_id.id or False,
            'purchase_line_id': order_line.id,
        }

    def _prepare_invoice(self, cr, uid, order, line_ids, context=None):
        """Prepare the dict of values to create the new invoice for a
           purchase order. This method may be overridden to implement custom
           invoice generation (making sure to call super() to establish
           a clean extension chain).

           :param browse_record order: purchase.order record to invoice
           :param list(int) line_ids: list of invoice line IDs that must be
                                      attached to the invoice
           :return: dict of value to create() the invoice
        """
        journal_ids = self.pool['account.journal'].search(
                            cr, uid, [('type', '=', 'purchase'),
                                      ('company_id', '=', order.company_id.id)],
                            limit=1)
        if not journal_ids:
            raise osv.except_osv(
                _('Error!'),
                _('Define purchase journal for this company: "%s" (id:%d).') % \
                    (order.company_id.name, order.company_id.id))
        return {
            'name': order.partner_ref or order.name,
            'reference': order.partner_ref or order.name,
            'account_id': order.partner_id.property_account_payable.id,
            'type': 'in_invoice',
            'partner_id': order.partner_id.id,
            'currency_id': order.currency_id.id,
            'journal_id': len(journal_ids) and journal_ids[0] or False,
            'invoice_line': [(6, 0, line_ids)],
            'origin': order.name,
            'fiscal_position': order.fiscal_position.id or False,
            'payment_term': order.payment_term_id.id or False,
            'company_id': order.company_id.id,
        }

    def action_cancel_draft(self, cr, uid, ids, context=None):
        if not len(ids):
            return False
        self.write(cr, uid, ids, {'state':'draft','shipped':0})
        self.set_order_line_status(cr, uid, ids, 'draft', context=context)
        for p_id in ids:
            # Deleting the existing instance of workflow for PO
            self.delete_workflow(cr, uid, [p_id]) # TODO is it necessary to interleave the calls?
            self.create_workflow(cr, uid, [p_id])
        return True

    def wkf_po_done(self, cr, uid, ids, context=None):
        self.write(cr, uid, ids, {'state': 'done'}, context=context)
        self.set_order_line_status(cr, uid, ids, 'done', context=context)

    def action_invoice_create(self, cr, uid, ids, context=None):
        """Generates invoice for given ids of purchase orders and links that invoice ID to purchase order.
        :param ids: list of ids of purchase orders.
        :return: ID of created invoice.
        :rtype: int
        """
        context = dict(context or {})
        
        inv_obj = self.pool.get('account.invoice')
        inv_line_obj = self.pool.get('account.invoice.line')

        res = False
        uid_company_id = self.pool.get('res.users').browse(cr, uid, uid, context=context).company_id.id
        for order in self.browse(cr, uid, ids, context=context):
            context.pop('force_company', None)
            if order.company_id.id != uid_company_id:
                #if the company of the document is different than the current user company, force the company in the context
                #then re-do a browse to read the property fields for the good company.
                context['force_company'] = order.company_id.id
                order = self.browse(cr, uid, order.id, context=context)
            
            # generate invoice line correspond to PO line and link that to created invoice (inv_id) and PO line
            inv_lines = []
            for po_line in order.order_line:
                acc_id = self._choose_account_from_po_line(cr, uid, po_line, context=context)
                inv_line_data = self._prepare_inv_line(cr, uid, acc_id, po_line, context=context)
                inv_line_id = inv_line_obj.create(cr, uid, inv_line_data, context=context)
                inv_lines.append(inv_line_id)
                po_line.write({'invoice_lines': [(4, inv_line_id)]})

            # get invoice data and create invoice
            inv_data = self._prepare_invoice(cr, uid, order, inv_lines, context=context)
            inv_id = inv_obj.create(cr, uid, inv_data, context=context)

            # compute the invoice
            inv_obj.button_compute(cr, uid, [inv_id], context=context, set_total=True)

            # Link this new invoice to related purchase order
            order.write({'invoice_ids': [(4, inv_id)]})
            res = inv_id
        return res

    def invoice_done(self, cr, uid, ids, context=None):
        self.write(cr, uid, ids, {'state': 'approved'}, context=context)
        return True

    def has_stockable_product(self, cr, uid, ids, *args):
        for order in self.browse(cr, uid, ids):
            for order_line in order.order_line:
                if order_line.product_id and order_line.product_id.type in ('product', 'consu'):
                    return True
        return False

    def action_cancel(self, cr, uid, ids, context=None):
        for purchase in self.browse(cr, uid, ids, context=context):
            for pick in purchase.picking_ids:
                if pick.state not in ('draft', 'cancel'):
                    raise osv.except_osv(
                        _('Unable to cancel the purchase order %s.') % (purchase.name),
                        _('First cancel all receipts related to this purchase order.'))
            self.pool.get('stock.picking') \
                .signal_workflow(cr, uid, map(attrgetter('id'), purchase.picking_ids), 'button_cancel')
            for inv in purchase.invoice_ids:
                if inv and inv.state not in ('cancel', 'draft'):
                    raise osv.except_osv(
                        _('Unable to cancel this purchase order.'),
                        _('You must first cancel all invoices related to this purchase order.'))
            self.pool.get('account.invoice') \
                .signal_workflow(cr, uid, map(attrgetter('id'), purchase.invoice_ids), 'invoice_cancel')
            self.pool['purchase.order.line'].write(cr, uid, [l.id for l in  purchase.order_line],
                    {'state': 'cancel'})
        self.write(cr, uid, ids, {'state': 'cancel'})
        self.set_order_line_status(cr, uid, ids, 'cancel', context=context)
        self.signal_workflow(cr, uid, ids, 'purchase_cancel')
        return True

    def _prepare_order_line_move(self, cr, uid, order, order_line, picking_id, group_id, context=None):
        ''' prepare the stock move data from the PO line. This function returns a list of dictionary ready to be used in stock.move's create()'''
        product_uom = self.pool.get('product.uom')
        price_unit = order_line.price_unit
        if order_line.product_uom.id != order_line.product_id.uom_id.id:
            price_unit *= order_line.product_uom.factor
        if order.currency_id.id != order.company_id.currency_id.id:
            #we don't round the price_unit, as we may want to store the standard price with more digits than allowed by the currency
            price_unit = self.pool.get('res.currency').compute(cr, uid, order.currency_id.id, order.company_id.currency_id.id, price_unit, round=False, context=context)
        res = []
        move_template = {
            'name': order_line.name or '',
            'product_id': order_line.product_id.id,
            'product_uom': order_line.product_uom.id,
            'product_uos': order_line.product_uom.id,
            'date': order.date_order,
            'date_expected': fields.date.date_to_datetime(self, cr, uid, order_line.date_planned, context),
            'location_id': order.partner_id.property_stock_supplier.id,
            'location_dest_id': order.location_id.id,
            'picking_id': picking_id,
            'partner_id': order.dest_address_id.id or order.partner_id.id,
            'move_dest_id': False,
            'state': 'draft',
            'purchase_line_id': order_line.id,
            'company_id': order.company_id.id,
            'price_unit': price_unit,
            'picking_type_id': order.picking_type_id.id,
            'group_id': group_id,
            'procurement_id': False,
            'origin': order.name,
            'route_ids': order.picking_type_id.warehouse_id and [(6, 0, [x.id for x in order.picking_type_id.warehouse_id.route_ids])] or [],
            'warehouse_id':order.picking_type_id.warehouse_id.id,
            'invoice_state': order.invoice_method == 'picking' and '2binvoiced' or 'none'
        }

        diff_quantity = order_line.product_qty
        for procurement in order_line.procurement_ids:
            procurement_qty = product_uom._compute_qty(cr, uid, procurement.product_uom.id, procurement.product_qty, to_uom_id=order_line.product_uom.id)
            tmp = move_template.copy()
            tmp.update({
                'product_uom_qty': min(procurement_qty, diff_quantity),
                'product_uos_qty': min(procurement_qty, diff_quantity),
                'move_dest_id': procurement.move_dest_id.id,  #move destination is same as procurement destination
                'group_id': procurement.group_id.id or group_id,  #move group is same as group of procurements if it exists, otherwise take another group
                'procurement_id': procurement.id,
                'invoice_state': procurement.rule_id.invoice_state or (procurement.location_id and procurement.location_id.usage == 'customer' and procurement.invoice_state) or (order.invoice_method == 'picking' and '2binvoiced') or 'none', #dropship case takes from sale
            })
            diff_quantity -= min(procurement_qty, diff_quantity)
            res.append(tmp)
        #if the order line has a bigger quantity than the procurement it was for (manually changed or minimal quantity), then
        #split the future stock move in two because the route followed may be different.
        if diff_quantity > 0:
            move_template['product_uom_qty'] = diff_quantity
            move_template['product_uos_qty'] = diff_quantity
            res.append(move_template)
        return res

    def _create_stock_moves(self, cr, uid, order, order_lines, picking_id=False, context=None):
        """Creates appropriate stock moves for given order lines, whose can optionally create a
        picking if none is given or no suitable is found, then confirms the moves, makes them
        available, and confirms the pickings.

        If ``picking_id`` is provided, the stock moves will be added to it, otherwise a standard
        incoming picking will be created to wrap the stock moves (default behavior of the stock.move)

        Modules that wish to customize the procurements or partition the stock moves over
        multiple stock pickings may override this method and call ``super()`` with
        different subsets of ``order_lines`` and/or preset ``picking_id`` values.

        :param browse_record order: purchase order to which the order lines belong
        :param list(browse_record) order_lines: purchase order line records for which picking
                                                and moves should be created.
        :param int picking_id: optional ID of a stock picking to which the created stock moves
                               will be added. A new picking will be created if omitted.
        :return: None
        """
        stock_move = self.pool.get('stock.move')
        todo_moves = []
        new_group = self.pool.get("procurement.group").create(cr, uid, {'name': order.name, 'partner_id': order.partner_id.id}, context=context)
        

        for order_line in order_lines:
            if not order_line.product_id:
                continue

            if order_line.product_id.type in ('product', 'consu'):
                for vals in self._prepare_order_line_move(cr, uid, order, order_line, picking_id, new_group, context=context):
                    move = stock_move.create(cr, uid, vals, context=context)
                    todo_moves.append(move)

        todo_moves = stock_move.action_confirm(cr, uid, todo_moves)
        stock_move.force_assign(cr, uid, todo_moves)

    def test_moves_done(self, cr, uid, ids, context=None):
        '''PO is done at the delivery side if all the incoming shipments are done'''
        for purchase in self.browse(cr, uid, ids, context=context):
            for picking in purchase.picking_ids:
                if picking.state != 'done':
                    return False
        return True

    def test_moves_except(self, cr, uid, ids, context=None):
        ''' PO is in exception at the delivery side if one of the picking is canceled
            and the other pickings are completed (done or canceled)
        '''
        at_least_one_canceled = False
        alldoneorcancel = True
        for purchase in self.browse(cr, uid, ids, context=context):
            for picking in purchase.picking_ids:
                if picking.state == 'cancel':
                    at_least_one_canceled = True
                if picking.state not in ['done', 'cancel']:
                    alldoneorcancel = False
        return at_least_one_canceled and alldoneorcancel

    def move_lines_get(self, cr, uid, ids, *args):
        res = []
        for order in self.browse(cr, uid, ids, context={}):
            for line in order.order_line:
                res += [x.id for x in line.move_ids]
        return res

    def action_picking_create(self, cr, uid, ids, context=None):
        for order in self.browse(cr, uid, ids):
            picking_vals = {
                'picking_type_id': order.picking_type_id.id,
                'partner_id': order.dest_address_id.id or order.partner_id.id,
                'date': max([l.date_planned for l in order.order_line])
            }
            picking_id = self.pool.get('stock.picking').create(cr, uid, picking_vals, context=context)
            self._create_stock_moves(cr, uid, order, order.order_line, picking_id, context=context)

    def picking_done(self, cr, uid, ids, context=None):
        self.write(cr, uid, ids, {'shipped':1,'state':'approved'}, context=context)
        # Do check on related procurements:
        proc_obj = self.pool.get("procurement.order")
        po_lines = []
        for po in self.browse(cr, uid, ids, context=context):
            po_lines += [x.id for x in po.order_line]
        if po_lines:
            procs = proc_obj.search(cr, uid, [('purchase_line_id', 'in', po_lines)], context=context)
            if procs:
                proc_obj.check(cr, uid, procs, context=context)
        self.message_post(cr, uid, ids, body=_("Products received"), context=context)
        return True

    def do_merge(self, cr, uid, ids, context=None):
        """
        To merge similar type of purchase orders.
        Orders will only be merged if:
        * Purchase Orders are in draft
        * Purchase Orders belong to the same partner
        * Purchase Orders are have same stock location, same pricelist
        Lines will only be merged if:
        * Order lines are exactly the same except for the quantity and unit

         @param self: The object pointer.
         @param cr: A database cursor
         @param uid: ID of the user currently logged in
         @param ids: the ID or list of IDs
         @param context: A standard dictionary

         @return: new purchase order id

        """
        #TOFIX: merged order line should be unlink
        def make_key(br, fields):
            list_key = []
            for field in fields:
                field_val = getattr(br, field)
                if field in ('product_id', 'account_analytic_id'):
                    if not field_val:
                        field_val = False
                if isinstance(field_val, browse_record):
                    field_val = field_val.id
                elif isinstance(field_val, browse_null):
                    field_val = False
                elif isinstance(field_val, browse_record_list):
                    field_val = ((6, 0, tuple([v.id for v in field_val])),)
                list_key.append((field, field_val))
            list_key.sort()
            return tuple(list_key)

        context = dict(context or {})

        # Compute what the new orders should contain
        new_orders = {}

        order_lines_to_move = []
        for porder in [order for order in self.browse(cr, uid, ids, context=context) if order.state == 'draft']:
            order_key = make_key(porder, ('partner_id', 'location_id', 'pricelist_id'))
            new_order = new_orders.setdefault(order_key, ({}, []))
            new_order[1].append(porder.id)
            order_infos = new_order[0]

            if not order_infos:
                order_infos.update({
                    'origin': porder.origin,
                    'date_order': porder.date_order,
                    'partner_id': porder.partner_id.id,
                    'dest_address_id': porder.dest_address_id.id,
                    'picking_type_id': porder.picking_type_id.id,
                    'location_id': porder.location_id.id,
                    'pricelist_id': porder.pricelist_id.id,
                    'state': 'draft',
                    'order_line': {},
                    'notes': '%s' % (porder.notes or '',),
                    'fiscal_position': porder.fiscal_position and porder.fiscal_position.id or False,
                })
            else:
                if porder.date_order < order_infos['date_order']:
                    order_infos['date_order'] = porder.date_order
                if porder.notes:
                    order_infos['notes'] = (order_infos['notes'] or '') + ('\n%s' % (porder.notes,))
                if porder.origin:
                    order_infos['origin'] = (order_infos['origin'] or '') + ' ' + porder.origin

            for order_line in porder.order_line:
                order_lines_to_move += [order_line.id]

        allorders = []
        orders_info = {}
        for order_key, (order_data, old_ids) in new_orders.iteritems():
            # skip merges with only one order
            if len(old_ids) < 2:
                allorders += (old_ids or [])
                continue

            # cleanup order line data
            for key, value in order_data['order_line'].iteritems():
                del value['uom_factor']
                value.update(dict(key))
            order_data['order_line'] = [(6, 0, order_lines_to_move)]

            # create the new order
            context.update({'mail_create_nolog': True})
            neworder_id = self.create(cr, uid, order_data)
            self.message_post(cr, uid, [neworder_id], body=_("RFQ created"), context=context)
            orders_info.update({neworder_id: old_ids})
            allorders.append(neworder_id)

            # make triggers pointing to the old orders point to the new order
            for old_id in old_ids:
                self.redirect_workflow(cr, uid, [(old_id, neworder_id)])
                self.signal_workflow(cr, uid, [old_id], 'purchase_cancel')

        return orders_info


class purchase_order_line(osv.osv):
    def _amount_line(self, cr, uid, ids, prop, arg, context=None):
        res = {}
        cur_obj=self.pool.get('res.currency')
        tax_obj = self.pool.get('account.tax')
        for line in self.browse(cr, uid, ids, context=context):
            taxes = tax_obj.compute_all(cr, uid, line.taxes_id, line.price_unit, line.product_qty, line.product_id, line.order_id.partner_id)
            cur = line.order_id.pricelist_id.currency_id
            res[line.id] = cur_obj.round(cr, uid, cur, taxes['total'])
        return res

    def _get_uom_id(self, cr, uid, context=None):
        try:
            proxy = self.pool.get('ir.model.data')
            result = proxy.get_object_reference(cr, uid, 'product', 'product_uom_unit')
            return result[1]
        except Exception, ex:
            return False

    _columns = {
        'name': fields.text('Description', required=True),
        'product_qty': fields.float('Quantity', digits_compute=dp.get_precision('Product Unit of Measure'), required=True),
        'date_planned': fields.date('Scheduled Date', required=True, select=True),
        'taxes_id': fields.many2many('account.tax', 'purchase_order_taxe', 'ord_id', 'tax_id', 'Taxes'),
        'product_uom': fields.many2one('product.uom', 'Product Unit of Measure', required=True),
        'product_id': fields.many2one('product.product', 'Product', domain=[('purchase_ok','=',True)], change_default=True),
        'move_ids': fields.one2many('stock.move', 'purchase_line_id', 'Reservation', readonly=True, ondelete='set null'),
        'price_unit': fields.float('Unit Price', required=True, digits_compute= dp.get_precision('Product Price')),
        'price_subtotal': fields.function(_amount_line, string='Subtotal', digits_compute= dp.get_precision('Account')),
        'order_id': fields.many2one('purchase.order', 'Order Reference', select=True, required=True, ondelete='cascade'),
        'account_analytic_id':fields.many2one('account.analytic.account', 'Analytic Account',),
        'company_id': fields.related('order_id','company_id',type='many2one',relation='res.company',string='Company', store=True, readonly=True),
        'state': fields.selection([('draft', 'Draft'), ('confirmed', 'Confirmed'), ('done', 'Done'), ('cancel', 'Cancelled')],
                                  'Status', required=True, readonly=True, copy=False,
                                  help=' * The \'Draft\' status is set automatically when purchase order in draft status. \
                                       \n* The \'Confirmed\' status is set automatically as confirm when purchase order in confirm status. \
                                       \n* The \'Done\' status is set automatically when purchase order is set as done. \
                                       \n* The \'Cancelled\' status is set automatically when user cancel purchase order.'),
        'invoice_lines': fields.many2many('account.invoice.line', 'purchase_order_line_invoice_rel',
                                          'order_line_id', 'invoice_id', 'Invoice Lines',
                                          readonly=True, copy=False),
        'invoiced': fields.boolean('Invoiced', readonly=True, copy=False),
        'partner_id': fields.related('order_id', 'partner_id', string='Partner', readonly=True, type="many2one", relation="res.partner", store=True),
        'date_order': fields.related('order_id', 'date_order', string='Order Date', readonly=True, type="datetime"),
        'procurement_ids': fields.one2many('procurement.order', 'purchase_line_id', string='Associated procurements'),
    }
    _defaults = {
        'product_uom' : _get_uom_id,
        'product_qty': lambda *a: 1.0,
        'state': lambda *args: 'draft',
        'invoiced': lambda *a: 0,
    }
    _table = 'purchase_order_line'
    _name = 'purchase.order.line'
    _description = 'Purchase Order Line'

    def unlink(self, cr, uid, ids, context=None):
        for line in self.browse(cr, uid, ids, context=context):
            if line.state not in ['draft', 'cancel']:
                raise osv.except_osv(_('Invalid Action!'), _('Cannot delete a purchase order line which is in state \'%s\'.') %(line.state,))
        procurement_obj = self.pool.get('procurement.order')
        procurement_ids_to_cancel = procurement_obj.search(cr, uid, [('purchase_line_id', 'in', ids)], context=context)
        if procurement_ids_to_cancel:
            self.pool['procurement.order'].cancel(cr, uid, procurement_ids_to_cancel)
        return super(purchase_order_line, self).unlink(cr, uid, ids, context=context)

    def onchange_product_uom(self, cr, uid, ids, pricelist_id, product_id, qty, uom_id,
            partner_id, date_order=False, fiscal_position_id=False, date_planned=False,
            name=False, price_unit=False, state='draft', context=None):
        """
        onchange handler of product_uom.
        """
        if context is None:
            context = {}
        if not uom_id:
            return {'value': {'price_unit': price_unit or 0.0, 'name': name or '', 'product_uom' : uom_id or False}}
        context = dict(context, purchase_uom_check=True)
        return self.onchange_product_id(cr, uid, ids, pricelist_id, product_id, qty, uom_id,
            partner_id, date_order=date_order, fiscal_position_id=fiscal_position_id, date_planned=date_planned,
            name=name, price_unit=price_unit, state=state, context=context)

    def _get_date_planned(self, cr, uid, supplier_info, date_order_str, context=None):
        """Return the datetime value to use as Schedule Date (``date_planned``) for
           PO Lines that correspond to the given product.supplierinfo,
           when ordered at `date_order_str`.

           :param browse_record | False supplier_info: product.supplierinfo, used to
               determine delivery delay (if False, default delay = 0)
           :param str date_order_str: date of order field, as a string in
               DEFAULT_SERVER_DATETIME_FORMAT
           :rtype: datetime
           :return: desired Schedule Date for the PO line
        """
        supplier_delay = int(supplier_info.delay) if supplier_info else 0
        return datetime.strptime(date_order_str, DEFAULT_SERVER_DATETIME_FORMAT) + relativedelta(days=supplier_delay)

    def action_cancel(self, cr, uid, ids, context=None):
        self.write(cr, uid, ids, {'state': 'cancel'}, context=context)
        for po_line in self.browse(cr, uid, ids, context=context):
            if all([l.state == 'cancel' for l in po_line.order_id.order_line]):
                self.pool.get('purchase.order').action_cancel(cr, uid, [po_line.order_id.id], context=context)

    def _check_product_uom_group(self, cr, uid, context=None):
        group_uom = self.pool.get('ir.model.data').get_object(cr, uid, 'product', 'group_uom')
        res = [user for user in group_uom.users if user.id == uid]
        return len(res) and True or False


    def onchange_product_id(self, cr, uid, ids, pricelist_id, product_id, qty, uom_id,
            partner_id, date_order=False, fiscal_position_id=False, date_planned=False,
            name=False, price_unit=False, state='draft', context=None):
        """
        onchange handler of product_id.
        """
        if context is None:
            context = {}

        res = {'value': {'price_unit': price_unit or 0.0, 'name': name or '', 'product_uom' : uom_id or False}}
        if not product_id:
            return res

        product_product = self.pool.get('product.product')
        product_uom = self.pool.get('product.uom')
        res_partner = self.pool.get('res.partner')
        product_pricelist = self.pool.get('product.pricelist')
        account_fiscal_position = self.pool.get('account.fiscal.position')
        account_tax = self.pool.get('account.tax')

        # - check for the presence of partner_id and pricelist_id
        #if not partner_id:
        #    raise osv.except_osv(_('No Partner!'), _('Select a partner in purchase order to choose a product.'))
        #if not pricelist_id:
        #    raise osv.except_osv(_('No Pricelist !'), _('Select a price list in the purchase order form before choosing a product.'))

        # - determine name and notes based on product in partner lang.
        context_partner = context.copy()
        if partner_id:
            lang = res_partner.browse(cr, uid, partner_id).lang
            context_partner.update( {'lang': lang, 'partner_id': partner_id} )
        product = product_product.browse(cr, uid, product_id, context=context_partner)
        #call name_get() with partner in the context to eventually match name and description in the seller_ids field
        dummy, name = product_product.name_get(cr, uid, product_id, context=context_partner)[0]
        if product.description_purchase:
            name += '\n' + product.description_purchase
        res['value'].update({'name': name})

        # - set a domain on product_uom
        res['domain'] = {'product_uom': [('category_id','=',product.uom_id.category_id.id)]}

        # - check that uom and product uom belong to the same category
        product_uom_po_id = product.uom_po_id.id
        if not uom_id:
            uom_id = product_uom_po_id

        if product.uom_id.category_id.id != product_uom.browse(cr, uid, uom_id, context=context).category_id.id:
            if context.get('purchase_uom_check') and self._check_product_uom_group(cr, uid, context=context):
                res['warning'] = {'title': _('Warning!'), 'message': _('Selected Unit of Measure does not belong to the same category as the product Unit of Measure.')}
            uom_id = product_uom_po_id

        res['value'].update({'product_uom': uom_id})

        # - determine product_qty and date_planned based on seller info
        if not date_order:
            date_order = fields.datetime.now()


        supplierinfo = False
        for supplier in product.seller_ids:
            if partner_id and (supplier.name.id == partner_id):
                supplierinfo = supplier
                if supplierinfo.product_uom.id != uom_id:
                    res['warning'] = {'title': _('Warning!'), 'message': _('The selected supplier only sells this product by %s') % supplierinfo.product_uom.name }
                min_qty = product_uom._compute_qty(cr, uid, supplierinfo.product_uom.id, supplierinfo.min_qty, to_uom_id=uom_id)
                if (qty or 0.0) < min_qty: # If the supplier quantity is greater than entered from user, set minimal.
                    if qty:
                        res['warning'] = {'title': _('Warning!'), 'message': _('The selected supplier has a minimal quantity set to %s %s, you should not purchase less.') % (supplierinfo.min_qty, supplierinfo.product_uom.name)}
                    qty = min_qty
        dt = self._get_date_planned(cr, uid, supplierinfo, date_order, context=context).strftime(DEFAULT_SERVER_DATETIME_FORMAT)
        qty = qty or 1.0
        res['value'].update({'date_planned': date_planned or dt})
        if qty:
            res['value'].update({'product_qty': qty})

        price = price_unit
        if state not in ('sent','bid'):
            # - determine price_unit and taxes_id
            if pricelist_id:
                date_order_str = datetime.strptime(date_order, DEFAULT_SERVER_DATETIME_FORMAT).strftime(DEFAULT_SERVER_DATE_FORMAT)
                price = product_pricelist.price_get(cr, uid, [pricelist_id],
                        product.id, qty or 1.0, partner_id or False, {'uom': uom_id, 'date': date_order_str})[pricelist_id]
            else:
                price = product.standard_price

        taxes = account_tax.browse(cr, uid, map(lambda x: x.id, product.supplier_taxes_id))
        fpos = fiscal_position_id and account_fiscal_position.browse(cr, uid, fiscal_position_id, context=context) or False
        taxes_ids = account_fiscal_position.map_tax(cr, uid, fpos, taxes)
        res['value'].update({'price_unit': price, 'taxes_id': taxes_ids})

        return res

    product_id_change = onchange_product_id
    product_uom_change = onchange_product_uom 

    def action_confirm(self, cr, uid, ids, context=None):
        self.write(cr, uid, ids, {'state': 'confirmed'}, context=context)
        return True

class procurement_rule(osv.osv):
    _inherit = 'procurement.rule'

    def _get_action(self, cr, uid, context=None):
        return [('buy', _('Buy'))] + super(procurement_rule, self)._get_action(cr, uid, context=context)


class procurement_order(osv.osv):
    _inherit = 'procurement.order'
    _columns = {
        'purchase_line_id': fields.many2one('purchase.order.line', 'Purchase Order Line'),
        'purchase_id': fields.related('purchase_line_id', 'order_id', type='many2one', relation='purchase.order', string='Purchase Order'),
    }

    def propagate_cancel(self, cr, uid, procurement, context=None):
        if procurement.rule_id.action == 'buy' and procurement.purchase_line_id:
            purchase_line_obj = self.pool.get('purchase.order.line')
            if procurement.purchase_line_id.product_qty > procurement.product_qty and procurement.purchase_line_id.order_id.state == 'draft':
                purchase_line_obj.write(cr, uid, [procurement.purchase_line_id.id], {'product_qty': procurement.purchase_line_id.product_qty - procurement.product_qty}, context=context)
            else:
                purchase_line_obj.action_cancel(cr, uid, [procurement.purchase_line_id.id], context=context)
        return super(procurement_order, self).propagate_cancel(cr, uid, procurement, context=context)

    def _run(self, cr, uid, procurement, context=None):
        if procurement.rule_id and procurement.rule_id.action == 'buy':
            #make a purchase order for the procurement
            return self.make_po(cr, uid, [procurement.id], context=context)[procurement.id]
        return super(procurement_order, self)._run(cr, uid, procurement, context=context)

    def _check(self, cr, uid, procurement, context=None):
        if procurement.purchase_line_id and procurement.purchase_line_id.order_id.shipped:  # TOCHECK: does it work for several deliveries?
            return True
        return super(procurement_order, self)._check(cr, uid, procurement, context=context)

    def _check_supplier_info(self, cr, uid, ids, context=None):
        ''' Check the supplier info field of a product and write an error message on the procurement if needed.
        Returns True if all needed information is there, False if some configuration mistake is detected.
        '''
        partner_obj = self.pool.get('res.partner')
        user = self.pool.get('res.users').browse(cr, uid, uid, context=context)
        for procurement in self.browse(cr, uid, ids, context=context):
            message = ''
            partner = procurement.product_id.seller_id #Taken Main Supplier of Product of Procurement.

            if not procurement.product_id.seller_ids:
                message = _('No supplier defined for this product !')
            elif not partner:
                message = _('No default supplier defined for this product')
            elif not partner_obj.address_get(cr, uid, [partner.id], ['delivery'])['delivery']:
                message = _('No address defined for the supplier')

            if message:
                if procurement.message != message:
                    cr.execute('update procurement_order set message=%s where id=%s', (message, procurement.id))
                return False

            if user.company_id and user.company_id.partner_id:
                if partner.id == user.company_id.partner_id.id:
                    raise osv.except_osv(_('Configuration Error!'), _('The product "%s" has been defined with your company as reseller which seems to be a configuration error!' % procurement.product_id.name))

        return True

    def create_procurement_purchase_order(self, cr, uid, procurement, po_vals, line_vals, context=None):
        """Create the purchase order from the procurement, using
           the provided field values, after adding the given purchase
           order line in the purchase order.

           :params procurement: the procurement object generating the purchase order
           :params dict po_vals: field values for the new purchase order (the
                                 ``order_line`` field will be overwritten with one
                                 single line, as passed in ``line_vals``).
           :params dict line_vals: field values of the single purchase order line that
                                   the purchase order will contain.
           :return: id of the newly created purchase order
           :rtype: int
        """
        po_vals.update({'order_line': [(0,0,line_vals)]})
        return self.pool.get('purchase.order').create(cr, uid, po_vals, context=context)

    def _get_purchase_schedule_date(self, cr, uid, procurement, company, context=None):
        """Return the datetime value to use as Schedule Date (``date_planned``) for the
           Purchase Order Lines created to satisfy the given procurement.

           :param browse_record procurement: the procurement for which a PO will be created.
           :param browse_report company: the company to which the new PO will belong to.
           :rtype: datetime
           :return: the desired Schedule Date for the PO lines
        """
        procurement_date_planned = datetime.strptime(procurement.date_planned, DEFAULT_SERVER_DATETIME_FORMAT)
        schedule_date = (procurement_date_planned - relativedelta(days=company.po_lead))
        return schedule_date

    def _get_purchase_order_date(self, cr, uid, procurement, company, schedule_date, context=None):
        """Return the datetime value to use as Order Date (``date_order``) for the
           Purchase Order created to satisfy the given procurement.

           :param browse_record procurement: the procurement for which a PO will be created.
           :param browse_report company: the company to which the new PO will belong to.
           :param datetime schedule_date: desired Scheduled Date for the Purchase Order lines.
           :rtype: datetime
           :return: the desired Order Date for the PO
        """
        seller_delay = int(procurement.product_id.seller_delay)
        return schedule_date - relativedelta(days=seller_delay)

    def _get_product_supplier(self, cr, uid, procurement, context=None):
        ''' returns the main supplier of the procurement's product given as argument'''
        return procurement.product_id.seller_id

    def _get_po_line_values_from_proc(self, cr, uid, procurement, partner, company, schedule_date, context=None):
        if context is None:
            context = {}
        uom_obj = self.pool.get('product.uom')
        pricelist_obj = self.pool.get('product.pricelist')
        prod_obj = self.pool.get('product.product')
        acc_pos_obj = self.pool.get('account.fiscal.position')

        seller_qty = procurement.product_id.seller_qty
        pricelist_id = partner.property_product_pricelist_purchase.id
        uom_id = procurement.product_id.uom_po_id.id
        qty = uom_obj._compute_qty(cr, uid, procurement.product_uom.id, procurement.product_qty, uom_id)
        if seller_qty:
            qty = max(qty, seller_qty)
        price = pricelist_obj.price_get(cr, uid, [pricelist_id], procurement.product_id.id, qty, partner.id, {'uom': uom_id})[pricelist_id]

        #Passing partner_id to context for purchase order line integrity of Line name
        new_context = context.copy()
        new_context.update({'lang': partner.lang, 'partner_id': partner.id})
        product = prod_obj.browse(cr, uid, procurement.product_id.id, context=new_context)
        taxes_ids = procurement.product_id.supplier_taxes_id
        taxes = acc_pos_obj.map_tax(cr, uid, partner.property_account_position, taxes_ids)
        name = product.partner_ref
        if product.description_purchase:
            name += '\n' + product.description_purchase

        return {
            'name': name,
            'product_qty': qty,
            'product_id': procurement.product_id.id,
            'product_uom': uom_id,
            'price_unit': price or 0.0,
            'date_planned': schedule_date.strftime(DEFAULT_SERVER_DATETIME_FORMAT),
            'taxes_id': [(6, 0, taxes)],
        }

    def make_po(self, cr, uid, ids, context=None):
        """ Resolve the purchase from procurement, which may result in a new PO creation, a new PO line creation or a quantity change on existing PO line.
        Note that some operations (as the PO creation) are made as SUPERUSER because the current user may not have rights to do it (mto product launched by a sale for example)

        @return: dictionary giving for each procurement its related resolving PO line.
        """
        res = {}
        company = self.pool.get('res.users').browse(cr, uid, uid, context=context).company_id
        po_obj = self.pool.get('purchase.order')
        po_line_obj = self.pool.get('purchase.order.line')
        seq_obj = self.pool.get('ir.sequence')
        pass_ids = []
        linked_po_ids = []
        sum_po_line_ids = []
        for procurement in self.browse(cr, uid, ids, context=context):
            partner = self._get_product_supplier(cr, uid, procurement, context=context)
            if not partner:
                self.message_post(cr, uid, [procurement.id], _('There is no supplier associated to product %s') % (procurement.product_id.name))
                res[procurement.id] = False
            else:
                schedule_date = self._get_purchase_schedule_date(cr, uid, procurement, company, context=context)
                purchase_date = self._get_purchase_order_date(cr, uid, procurement, company, schedule_date, context=context) 
                line_vals = self._get_po_line_values_from_proc(cr, uid, procurement, partner, company, schedule_date, context=context)
                dom = [
                    ('partner_id', '=', partner.id), ('state', '=', 'draft'), ('picking_type_id', '=', procurement.rule_id.picking_type_id.id),
                    ('location_id', '=', procurement.location_id.id), ('company_id', '=', procurement.company_id.id), ('dest_address_id', '=', procurement.partner_dest_id.id)]
                if procurement.group_id and procurement.group_id.propagate_to_purchase:
                    dom += [('group_id', '=', procurement.group_id.id)]
                #look for any other draft PO for the same supplier, to attach the new line on instead of creating a new draft one
                available_draft_po_ids = po_obj.search(cr, uid, dom, context=context)
                if available_draft_po_ids:
                    po_id = available_draft_po_ids[0]
                    po_rec = po_obj.browse(cr, uid, po_id, context=context)
                    #if the product has to be ordered earlier those in the existing PO, we replace the purchase date on the order to avoid ordering it too late
                    if datetime.strptime(po_rec.date_order, DEFAULT_SERVER_DATETIME_FORMAT) > purchase_date:
                        po_obj.write(cr, uid, [po_id], {'date_order': purchase_date.strftime(DEFAULT_SERVER_DATETIME_FORMAT)}, context=context)
                    #look for any other PO line in the selected PO with same product and UoM to sum quantities instead of creating a new po line
                    available_po_line_ids = po_line_obj.search(cr, uid, [('order_id', '=', po_id), ('product_id', '=', line_vals['product_id']), ('product_uom', '=', line_vals['product_uom'])], context=context)
                    if available_po_line_ids:
                        po_line = po_line_obj.browse(cr, uid, available_po_line_ids[0], context=context)
                        po_line_obj.write(cr, SUPERUSER_ID, po_line.id, {'product_qty': po_line.product_qty + line_vals['product_qty']}, context=context)
                        po_line_id = po_line.id
                        sum_po_line_ids.append(procurement.id)
                    else:
                        line_vals.update(order_id=po_id)
                        po_line_id = po_line_obj.create(cr, SUPERUSER_ID, line_vals, context=context)
                        linked_po_ids.append(procurement.id)
                else:
                    name = seq_obj.get(cr, uid, 'purchase.order') or _('PO: %s') % procurement.name
                    po_vals = {
                        'name': name,
                        'origin': procurement.origin,
                        'partner_id': partner.id,
                        'location_id': procurement.location_id.id,
                        'picking_type_id': procurement.rule_id.picking_type_id.id,
                        'pricelist_id': partner.property_product_pricelist_purchase.id,
                        'date_order': purchase_date.strftime(DEFAULT_SERVER_DATETIME_FORMAT),
                        'company_id': procurement.company_id.id,
                        'fiscal_position': partner.property_account_position and partner.property_account_position.id or False,
                        'payment_term_id': partner.property_supplier_payment_term.id or False,
                        'dest_address_id': procurement.partner_dest_id.id,
                        'group_id': (procurement.group_id and procurement.group_id.propagate_to_purchase and procurement.group_id.id) or False, 
                    }
                    po_id = self.create_procurement_purchase_order(cr, SUPERUSER_ID, procurement, po_vals, line_vals, context=context)
                    po_line_id = po_obj.browse(cr, uid, po_id, context=context).order_line[0].id
                    pass_ids.append(procurement.id)
                res[procurement.id] = po_line_id
                self.write(cr, uid, [procurement.id], {'purchase_line_id': po_line_id}, context=context)
        if pass_ids:
            self.message_post(cr, uid, pass_ids, body=_("Draft Purchase Order created"), context=context)
        if linked_po_ids:
            self.message_post(cr, uid, linked_po_ids, body=_("Purchase line created and linked to an existing Purchase Order"), context=context)
        if sum_po_line_ids:
            self.message_post(cr, uid, sum_po_line_ids, body=_("Quantity added in existing Purchase Order Line"), context=context)
        return res


class mail_mail(osv.Model):
    _name = 'mail.mail'
    _inherit = 'mail.mail'

    def _postprocess_sent_message(self, cr, uid, mail, context=None, mail_sent=True):
        if mail_sent and mail.model == 'purchase.order':
            obj = self.pool.get('purchase.order').browse(cr, uid, mail.res_id, context=context)
            if obj.state == 'draft':
                self.pool.get('purchase.order').signal_workflow(cr, uid, [mail.res_id], 'send_rfq')
        return super(mail_mail, self)._postprocess_sent_message(cr, uid, mail=mail, context=context, mail_sent=mail_sent)


class product_template(osv.Model):
    _name = 'product.template'
    _inherit = 'product.template'
    
    def _get_buy_route(self, cr, uid, context=None):
        
        buy_route = self.pool.get('ir.model.data').xmlid_to_res_id(cr, uid, 'purchase.route_warehouse0_buy')
        if buy_route:
            return [buy_route]
        return []

    def _purchase_count(self, cr, uid, ids, field_name, arg, context=None):
        res = dict.fromkeys(ids, 0)
        for template in self.browse(cr, uid, ids, context=context):
            res[template.id] = sum([p.purchase_count for p in template.product_variant_ids])
        return res

    _columns = {
        'purchase_ok': fields.boolean('Can be Purchased', help="Specify if the product can be selected in a purchase order line."),
        'purchase_count': fields.function(_purchase_count, string='# Purchases', type='integer'),
    }

    _defaults = {
        'purchase_ok': 1,
        'route_ids': _get_buy_route,
    }

    def action_view_purchases(self, cr, uid, ids, context=None):
        products = self._get_products(cr, uid, ids, context=context)
        result = self._get_act_window_dict(cr, uid, 'purchase.action_purchase_line_product_tree', context=context)
        result['domain'] = "[('product_id','in',[" + ','.join(map(str, products)) + "])]"
        return result

class product_product(osv.Model):
    _name = 'product.product'
    _inherit = 'product.product'
    
    def _purchase_count(self, cr, uid, ids, field_name, arg, context=None):
        Purchase = self.pool['purchase.order']
        return {
            product_id: Purchase.search_count(cr,uid, [('order_line.product_id', '=', product_id)], context=context) 
            for product_id in ids
        }

    _columns = {
        'purchase_count': fields.function(_purchase_count, string='# Purchases', type='integer'),
    }



class mail_compose_message(osv.Model):
    _inherit = 'mail.compose.message'

    def send_mail(self, cr, uid, ids, context=None):
        context = context or {}
        if context.get('default_model') == 'purchase.order' and context.get('default_res_id'):
            context = dict(context, mail_post_autofollow=True)
            self.pool.get('purchase.order').signal_workflow(cr, uid, [context['default_res_id']], 'send_rfq')
        return super(mail_compose_message, self).send_mail(cr, uid, ids, context=context)


class account_invoice(osv.Model):
    """ Override account_invoice to add Chatter messages on the related purchase
        orders, logging the invoice receipt or payment. """
    _inherit = 'account.invoice'

    def invoice_validate(self, cr, uid, ids, context=None):
        res = super(account_invoice, self).invoice_validate(cr, uid, ids, context=context)
        purchase_order_obj = self.pool.get('purchase.order')
        # read access on purchase.order object is not required
        if not purchase_order_obj.check_access_rights(cr, uid, 'read', raise_exception=False):
            user_id = SUPERUSER_ID
        else:
            user_id = uid
        po_ids = purchase_order_obj.search(cr, user_id, [('invoice_ids', 'in', ids)], context=context)
        for order in purchase_order_obj.browse(cr, uid, po_ids, context=context):
            purchase_order_obj.message_post(cr, user_id, order.id, body=_("Invoice received"), context=context)
            invoiced = []
            for po_line in order.order_line:
                if any(line.invoice_id.state not in ['draft', 'cancel'] for line in po_line.invoice_lines):
                    invoiced.append(po_line.id)
            if invoiced:
                self.pool['purchase.order.line'].write(cr, uid, invoiced, {'invoiced': True})
            workflow.trg_write(uid, 'purchase.order', order.id, cr)
        return res

    def confirm_paid(self, cr, uid, ids, context=None):
        res = super(account_invoice, self).confirm_paid(cr, uid, ids, context=context)
        purchase_order_obj = self.pool.get('purchase.order')
        # read access on purchase.order object is not required
        if not purchase_order_obj.check_access_rights(cr, uid, 'read', raise_exception=False):
            user_id = SUPERUSER_ID
        else:
            user_id = uid
        po_ids = purchase_order_obj.search(cr, user_id, [('invoice_ids', 'in', ids)], context=context)
        for po_id in po_ids:
            purchase_order_obj.message_post(cr, user_id, po_id, body=_("Invoice paid"), context=context)
        return res

class account_invoice_line(osv.Model):
    """ Override account_invoice_line to add the link to the purchase order line it is related to"""
    _inherit = 'account.invoice.line'
    _columns = {
        'purchase_line_id': fields.many2one('purchase.order.line',
            'Purchase Order Line', ondelete='set null', select=True,
            readonly=True),
    }

<<<<<<< HEAD
=======
class procurement_group(osv.osv):
    _inherit = 'procurement.group'
    
    _columns = {
        'propagate_to_purchase': fields.boolean('Propagate grouping to purchase order', 
                                                help="When from a procurement belonging to this procurement group a purchase order is made, purchase orders will be grouped by this procurement group"), 
        }
>>>>>>> 82608af8

# vim:expandtab:smartindent:tabstop=4:softtabstop=4:shiftwidth=4:<|MERGE_RESOLUTION|>--- conflicted
+++ resolved
@@ -1494,8 +1494,6 @@
             readonly=True),
     }
 
-<<<<<<< HEAD
-=======
 class procurement_group(osv.osv):
     _inherit = 'procurement.group'
     
@@ -1503,6 +1501,5 @@
         'propagate_to_purchase': fields.boolean('Propagate grouping to purchase order', 
                                                 help="When from a procurement belonging to this procurement group a purchase order is made, purchase orders will be grouped by this procurement group"), 
         }
->>>>>>> 82608af8
 
 # vim:expandtab:smartindent:tabstop=4:softtabstop=4:shiftwidth=4: