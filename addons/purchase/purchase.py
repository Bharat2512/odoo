--- conflicted
+++ resolved
@@ -1373,15 +1373,11 @@
             names_dict[id] = name
         for procurement in procurements:
             taxes_ids = procurement.product_id.supplier_taxes_id
-<<<<<<< HEAD
-            taxes = acc_pos_obj.map_tax(cr, uid, partner.property_account_position_id, taxes_ids)
-=======
             # It is necessary to have the appropriate fiscal position to get the right tax mapping
             fp = acc_pos_obj.get_fiscal_position(cr, uid, None, partner.id, context=context)
             if fp:
                 fp = acc_pos_obj.browse(cr, uid, fp, context=context)
             taxes = acc_pos_obj.map_tax(cr, uid, fp, taxes_ids)
->>>>>>> 63e92cbc
             name = names_dict[procurement.product_id.id]
             if procurement.product_id.description_purchase:
                 name += '\n' + procurement.product_id.description_purchase
@@ -1591,8 +1587,6 @@
             gpo = procurement.rule_id.group_propagation_option
             group = (gpo == 'fixed' and procurement.rule_id.group_id.id) or (gpo == 'propagate' and procurement.group_id.id) or False
             fp = acc_pos_obj.get_fiscal_position(cr, uid, None, partner.id, context=context)
-            if fp:
-                fp = acc_pos_obj.browse(cr, uid, fp, context=context)
             po_vals = {
                 'name': name,
                 'origin': procurement.origin,
@@ -1602,13 +1596,8 @@
                 'pricelist_id': partner.property_product_pricelist_purchase.id,
                 'date_order': purchase_date.strftime(DEFAULT_SERVER_DATETIME_FORMAT),
                 'company_id': procurement.company_id.id,
-<<<<<<< HEAD
-                'fiscal_position_id': partner.property_account_position_id.id,
+                'fiscal_position_id': fp,
                 'payment_term_id': partner.property_supplier_payment_term_id.id,
-=======
-                'fiscal_position': fp,
-                'payment_term_id': partner.property_supplier_payment_term.id,
->>>>>>> 63e92cbc
                 'dest_address_id': procurement.partner_dest_id.id,
                 'group_id': group,
                 'order_line': line_values,
