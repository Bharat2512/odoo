--- conflicted
+++ resolved
@@ -624,12 +624,7 @@
             self.pool['purchase.order.line'].write(cr, uid, [l.id for l in  purchase.order_line],
                     {'state': 'cancel'})
 
-<<<<<<< HEAD
         self.signal_purchase_cancel(cr, uid, ids)
-=======
-        for id in ids:
-            wf_service.trg_validate(uid, 'purchase.order', id, 'purchase_cancel', cr)
->>>>>>> f46fa1d0
         return True
 
     def date_to_datetime(self, cr, uid, userdate, context=None):
