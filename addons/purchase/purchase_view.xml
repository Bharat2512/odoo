--- conflicted
+++ resolved
@@ -629,7 +629,6 @@
             </field>
         </record>
         
-<<<<<<< HEAD
         <record id="view_product_template_purchase_buttons_from" model="ir.ui.view">
             <field name="name">product.template.purchase.button.inherit</field>
             <field name="model">product.template</field>
@@ -657,7 +656,7 @@
                 </xpath>
             </field>
         </record>
-=======
+        
         <record id="procurement_group_form_view_purchase" model="ir.ui.view">
             <field name="name">procurement.group.form.purchase</field>
             <field name="model">procurement.group</field>
@@ -669,6 +668,5 @@
             </field>
         </record>
         
->>>>>>> 82608af8
     </data>
 </openerp>