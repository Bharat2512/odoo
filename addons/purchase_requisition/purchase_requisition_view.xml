--- conflicted
+++ resolved
@@ -120,21 +120,11 @@
                     <filter icon="terp-purchase" string="Current" domain="[('state','=','draft,in_progress')]" separator="1" help="Current Purchaes Requisition"/>
 					<filter icon="terp-purchase" string="Done" domain="[('state','=','done')]" separator="1" help="Current Purchaes Requisition"/>                    
                     <separator orientation="vertical"/>
-<<<<<<< HEAD
-                    <field name="name" string="Requisition Reference"/>
-                    <field name="purchase_ids"/>
-                    <field name="user_id" widget="selection">
-                        <filter icon="terp-partner" domain="[('create_uid','=',uid)]" help="My Requisition "/>
-                    </field>
-                    <field name="exclusive"/>
-                    <field name="company_id" groups="base.group_multi_company" widget="selection"/>
-=======
                     <field name="name" select="1" string="Requisition Reference"/>
                     <field name="purchase_ids" select="1"/>
                     <field name="user_id" select="1" widget="selection"/>
                     <field name="exclusive" select="1" />
                     <field name="company_id" select="1" groups="base.group_multi_company" widget="selection"/>
->>>>>>> 5b4c90f6
                 </group>
                 <newline/>
                   <group expand="1" string="Group By..." colspan="4" col="10">
