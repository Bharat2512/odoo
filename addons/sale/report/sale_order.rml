--- conflicted
+++ resolved
@@ -132,12 +132,7 @@
       <tr>
         <td>
           <para style="terp_default_Bold_9">Shipping address :</para>
-<<<<<<< HEAD
-          <para style="terp_default_9">[[ o.partner_id.title.name or '' ]] [[ o.partner_id.name ]]</para>
-          <para style="terp_default_9">[[ o.partner_shipping_id.title.name or '' ]] [[ o.partner_shipping_id.name ]]</para>
-=======
           <para style="terp_default_9">[[ o.partner_id.title or '' ]] [[ o.partner_id.name ]]</para>
->>>>>>> 5ea8f5c3
           <para style="terp_default_9">[[ o.partner_shipping_id.street ]]</para>
           <para style="terp_default_9">[[ o.partner_shipping_id.street2 or removeParentNode('para') ]]</para>
           <para style="terp_default_9">[[ o.partner_shipping_id.zip or '' ]] [[ o.partner_shipping_id.city or '' ]]</para>
@@ -147,14 +142,9 @@
             <font color="white"> </font>
           </para>
           <para style="terp_default_Bold_9">Invoice address :</para>
-<<<<<<< HEAD
-          <para style="terp_default_9">[[ o.partner_invoice_id.title.name or '' ]] [[ o.partner_invoice_id.name or '' ]]</para>
-          <para style="terp_default_9">[[ o.partner_invoice_id.street ]] [[ o.partner_invoice_id.street2 and (', %s' % o.partner_invoice_id.street2 or '') ]]</para>
-=======
           <para style="terp_default_9">[[ o.partner_invoice_id.title or '' ]] [[ o.partner_invoice_id.name or '' ]]</para>
           <para style="terp_default_9">[[ o.partner_invoice_id.street ]] </para>
           <para style="terp_default_9">[[ (o.partner_invoice_id.street2 and (', %s' % o.partner_invoice_id.street2)) or removeParentNode('para') ]]</para>
->>>>>>> 5ea8f5c3
           <para style="terp_default_9">[[ o.partner_invoice_id.zip or '' ]] [[ o.partner_invoice_id.city or '' ]]</para>
           <para style="terp_default_9">[[ (o.partner_invoice_id.state_id and o.partner_invoice_id.state_id.name) or removeParentNode('para') ]]</para>
           <para style="terp_default_9">[[ o.partner_invoice_id.country_id and o.partner_invoice_id.country_id.name or '' ]]</para>
@@ -165,12 +155,7 @@
           </para>
         </td>
         <td>
-<<<<<<< HEAD
-          <para style="terp_default_9">[[ o.partner_id.title.name or '' ]] [[ o.partner_id.name ]]</para>
-          <para style="terp_default_9">[[ o.partner_order_id.title.name or '' ]] [[ o.partner_order_id.name ]]</para>
-=======
           <para style="terp_default_9">[[ o.partner_id.title or '' ]] [[ o.partner_id.name ]]</para>
->>>>>>> 5ea8f5c3
           <para style="terp_default_9">[[ o.partner_order_id.street ]]</para>
           <para style="terp_default_9">[[ o.partner_order_id.street2 or removeParentNode('para') ]]</para>
           <para style="terp_default_9">[[ o.partner_order_id.zip or '' ]] [[ o.partner_order_id.city or '' ]]</para>
