<?xml version="1.0" encoding="utf-8"?>
<openerp>
<data>

    <record id="view_order_product_tree" model="ir.ui.view">
        <field name="name">sale.report.tree</field>
        <field name="model">sale.report</field>
        <field name="type">tree</field>
        <field name="arch" type="xml">
            <tree string="Sales Analysis">
                <field name="date" invisible="1"/>
                <field name="user_id" invisible="1"/>
                <field name="year" invisible="1"/>
                <field name="day" invisible="1"/>
                <field name="month" invisible="1"/>
                <field name="shop_id" invisible="1"/>
                <field name="company_id" invisible="1" groups="base.group_multi_company"/>
                <field name="partner_id" invisible="1"/>
                <field name="product_id" invisible="1"/>
                <field name="categ_id" invisible="1"/>
                <field name="nbr" sum="# of Lines"/>
                <field name="product_uom_qty" sum="# of Qty"/>
                <field name="shipped_qty_1"/>
                <field name="uom_name" invisible="not context.get('set_visible',False)"/>
                <field name="price_average" avg="Average Price"/>
                <field name="price_total" sum="Total Price"/>
                <field name="delay" avg="Days to Close"/>
                <field name="state" invisible="1"/>
                <field name="analytic_account_id" invisible="1"/>
            </tree>
        </field>
    </record>

    <record id="view_order_product_graph" model="ir.ui.view">
         <field name="name">sale.report.graph</field>
         <field name="model">sale.report</field>
         <field name="type">graph</field>
         <field name="arch" type="xml">
             <graph string="Sales Analysis" type="bar">
                 <field name="product_id"/>
                 <field name="price_total"/>
                 <field name="state" group="True"/>
             </graph>
         </field>
    </record>

    <record id="view_order_product_search" model="ir.ui.view">
        <field name="name">sale.report.search</field>
        <field name="model">sale.report</field>
        <field name="type">search</field>
        <field name="arch" type="xml">
            <search string="Sales Analysis">
            	<group>
            	    <filter icon="terp-go-year" string="  365 Days  "
	                    domain="[('date','&lt;=', time.strftime('%%Y-%%m-%%d')),('date','&gt;',(datetime.date.today()-datetime.timedelta(days=365)).strftime('%%Y-%%m-%%d'))]"
	                    help="Tasks performed in last 365 days"/>
	                <filter icon="terp-go-month" string="   30 Days   "
	                	name="month"
	                	domain="[('date','&lt;=', time.strftime('%%Y-%%m-%%d')), ('date','&gt;',(datetime.date.today()-datetime.timedelta(days=30)).strftime('%%Y-%%m-%%d'))]"
	                	help="Tasks performed in last 30 days"/>
	                <filter icon="terp-go-week"
	                     string="    7 Days    "
	                     separator="1"
	                     domain="[('date','&lt;=', time.strftime('%%Y-%%m-%%d')), ('date','&gt;',(datetime.date.today()-datetime.timedelta(days=7)).strftime('%%Y-%%m-%%d'))]"
	                     help="Tasks during last 7 days"/>
	                <separator orientation="vertical"/>
	                <filter icon="terp-document-new"
	                    string="Quotations"
	                    domain="[('state','=','draft')]"/>
	                <filter icon="terp-dolar"
	                	string="Sales"
	                	domain="[('state','not in',('draft','done','cancel'))]"/>
	                <separator orientation="vertical"/>
	                <filter icon="terp-sale"
	                    string="Picked"
	                    domain="[('shipped','=',True)]"/>
	                <separator orientation="vertical"/>
	                <field name="partner_id"/>
                    <field name="product_id"/>
	                <field name="user_id" widget="selection">
	                    <filter icon="terp-dolar"
                            string="My Sales"
                            help="My Sales"
                            domain="[('user_id','=',uid)]"/>
	                </field>
				</group>
				<newline/>
                <group expand="0" string="Group By..." colspan="10" col="12">
                    <filter string="Salesman" icon="terp-personal" name="User" context="{'group_by':'user_id'}"/>
                    <filter string="Shop" icon="terp-go-home" context="{'group_by':'shop_id'}"/>
                    <filter string="Company" icon="terp-go-home" groups="base.group_multi_company" context="{'group_by':'company_id'}"/>
                    <separator orientation="vertical"/>
                    <filter string="Product" icon="terp-accessories-archiver" context="{'group_by':'product_id','set_visible':True}"/>
                    <filter string="Default UoM" icon="terp-mrp" context="{'group_by':'uom_name'}"/>
                    <filter string="Partner" icon="terp-personal" context="{'group_by':'partner_id'}"/>
                    <filter string="State" icon="terp-stock_effects-object-colorize" context="{'group_by':'state'}"/>
                    <separator orientation="vertical"/>
<<<<<<< HEAD
                    <filter string="Analytic Account" icon="terp-sale" context="{'group_by':'analytic_account_id'}"/>
                    <filter string="Category of Product" icon="terp-sale" context="{'group_by':'categ_id'}"/>
=======
                    <filter string="Pricelist" icon="terp-dolar" context="{'group_by':'pricelist_id'}"/>
                    <filter string="Analytic Account" icon="terp-folder-green" context="{'group_by':'analytic_account_id'}"/>
                    <filter string="Category of Product" icon="terp-stock_symbol-selection" context="{'group_by':'categ_id'}"/>
>>>>>>> a00a181d
                    <separator orientation="vertical"/>
					<filter string="Day" icon="terp-go-month" context="{'group_by':'day'}"/>
                    <filter string="Month" icon="terp-go-month" context="{'group_by':'month'}"/>
                    <filter string="Year" icon="terp-go-year" context="{'group_by':'year'}"/>
                </group>
				<newline/>
                <group expand="0" string="Extended options..." groups="base.group_extended">
                    <field name="date"/>
                    <field name="date_confirm"/>
                    <separator orientation="vertical"/>
                    <field name="shop_id" widget="selection"/>
                    <field name="state"/>
                    <field name="categ_id" widget="selection"/>
                    <field name="company_id" groups="base.group_multi_company" widget="selection"/>
                </group>
            </search>
        </field>
    </record>

    <record id="action_order_report_all" model="ir.actions.act_window">
        <field name="name">Sales Analysis</field>
        <field name="res_model">sale.report</field>
        <field name="view_type">form</field>
        <field name="view_mode">tree,graph</field>
        <field name="search_view_id" ref="view_order_product_search"/>
        <field name="context">{'search_default_month':1,'search_default_User':1,'group_by_no_leaf':1,'group_by':[]}</field>
    </record>

    <menuitem id="base.next_id_64" name="Reporting" parent="base.menu_base_partner" sequence="8"/>
    <menuitem action="action_order_report_all" id="menu_report_product_all" parent="base.next_id_64" sequence="3"/>

    <!--This views used in board_sale module -->
    <record id="view_sale_order_by_clients_tree" model="ir.ui.view">
        <field name="name">sale.order.by.clients.tree</field>
        <field name="model">sale.order.by.clients</field>
        <field name="type">tree</field>
        <field name="arch" type="xml">
            <tree string="Sales order by clients">
                <field name="partner_id"/>
                <field name="total_orders"/>
            </tree>
        </field>
    </record>

    <record id="view_sale_order_by_clients_graph" model="ir.ui.view">
         <field name="name">sale.order.by.clients.graph</field>
         <field name="model">sale.order.by.clients</field>
         <field name="type">graph</field>
         <field name="arch" type="xml">
             <graph string="Sales order by clients" type="bar">
                 <field name="partner_id" />
                 <field name="total_orders" operator="+"/>
             </graph>
         </field>
    </record>

   <record id="action_sale_order_by_clients" model="ir.actions.act_window">
        <field name="name">Sales Orders</field>
        <field name="res_model">sale.order.by.clients</field>
        <field name="view_type">form</field>
        <field name="view_mode">tree,graph</field>
        <field name="view_id" ref="view_sale_order_by_clients_tree"/>
    </record>

   <record id="view_uninvoiced_lines_per_month_tree" model="ir.ui.view">
        <field name="name">uninvoiced.lines.per.month.tree</field>
        <field name="model">uninvoiced.lines.per.month</field>
        <field name="type">tree</field>
        <field name="arch" type="xml">
            <tree string="Uninvoiced lines per month">
                <field name="year"/>
                <field name="month"/>
                <field name="number_of_lines"/>
            </tree>
        </field>
    </record>

    <record id="view_uninvoiced_lines_per_month_graph" model="ir.ui.view">
         <field name="name">uninvoiced.lines.per.month.graph</field>
         <field name="model">uninvoiced.lines.per.month</field>
         <field name="type">graph</field>
         <field name="arch" type="xml">
             <graph string="Uninvoiced lines per month" type="bar">
                 <field name="month" />
                 <field name="number_of_lines" operator="+"/>
             </graph>
         </field>
    </record>

   <record id="action_suninvoiced_lines_per_month" model="ir.actions.act_window">
        <field name="name">Uninvoiced Lines</field>
        <field name="res_model">uninvoiced.lines.per.month</field>
        <field name="view_type">form</field>
        <field name="view_mode">tree,graph</field>
        <field name="view_id" ref="view_uninvoiced_lines_per_month_tree"/>
    </record>

    <record id="view_product_bought_by_sale_order_tree" model="ir.ui.view">
        <field name="name">product.bought.by.sale.order.tree</field>
        <field name="model">product.bought.by.sale.order</field>
        <field name="type">tree</field>
        <field name="arch" type="xml">
            <tree string="Product bought by sale order">
                <field name="product_id"/>
                 <field name="month"/>
                 <field name="year"/>
                <field name="total_products"/>
            </tree>
        </field>
    </record>

    <record id="view_product_bought_by_sale_order_graph" model="ir.ui.view">
         <field name="name">product.bought.by.sale.order.graph</field>
         <field name="model">product.bought.by.sale.order</field>
         <field name="type">graph</field>
         <field name="arch" type="xml">
             <graph string="Product bought by sale order" type="bar">
                 <field name="product_id" select="1"/>
                 <field name="total_products" select="1"/>
                 <field name="month" group = "True"/>
             </graph>
         </field>
    </record>

   <record id="action_product_bought_by_sale_order" model="ir.actions.act_window">
        <field name="name">Product bought by sale order</field>
        <field name="res_model">product.bought.by.sale.order</field>
        <field name="view_type">form</field>
        <field name="view_mode">graph,tree</field>
        <field name="domain">[('year','=', time.strftime('%Y'))]</field>
        <field name="view_id" ref="view_product_bought_by_sale_order_tree"/>
    </record>

   <record id="view_sales_by_regions_tree" model="ir.ui.view">
        <field name="name">sales.by.regions.tree</field>
        <field name="model">sales.by.regions</field>
        <field name="type">tree</field>
        <field name="arch" type="xml">
            <tree string="Sales by regions">
                <field name="name"/>
                <field name="total_sales"/>
            </tree>
        </field>
    </record>

    <record id="view_sales_by_regions_graph" model="ir.ui.view">
         <field name="name">sales.by.regions.graph</field>
         <field name="model">sales.by.regions</field>
         <field name="type">graph</field>
         <field name="arch" type="xml">
             <graph string="Sales by regions" type="bar">
                 <field name="name"/>
                 <field name="total_sales" operator="+"/>
             </graph>
         </field>
    </record>

   <record id="action_sales_by_regions" model="ir.actions.act_window">
        <field name="name">Sales by regions</field>
        <field name="res_model">sales.by.regions</field>
        <field name="view_type">form</field>
        <field name="view_mode">tree,graph</field>
        <field name="view_id" ref="view_sales_by_regions_tree"/>
    </record>

</data>
</openerp><|MERGE_RESOLUTION|>--- conflicted
+++ resolved
@@ -95,17 +95,12 @@
                     <filter string="Partner" icon="terp-personal" context="{'group_by':'partner_id'}"/>
                     <filter string="State" icon="terp-stock_effects-object-colorize" context="{'group_by':'state'}"/>
                     <separator orientation="vertical"/>
-<<<<<<< HEAD
-                    <filter string="Analytic Account" icon="terp-sale" context="{'group_by':'analytic_account_id'}"/>
-                    <filter string="Category of Product" icon="terp-sale" context="{'group_by':'categ_id'}"/>
-=======
                     <filter string="Pricelist" icon="terp-dolar" context="{'group_by':'pricelist_id'}"/>
                     <filter string="Analytic Account" icon="terp-folder-green" context="{'group_by':'analytic_account_id'}"/>
                     <filter string="Category of Product" icon="terp-stock_symbol-selection" context="{'group_by':'categ_id'}"/>
->>>>>>> a00a181d
-                    <separator orientation="vertical"/>
-					<filter string="Day" icon="terp-go-month" context="{'group_by':'day'}"/>
-                    <filter string="Month" icon="terp-go-month" context="{'group_by':'month'}"/>
+                    <separator orientation="vertical"/>
+                   <filter string="Day" icon="terp-go-month" context="{'group_by':'day'}"/>
+                   <filter string="Month" icon="terp-go-month" context="{'group_by':'month'}"/>
                     <filter string="Year" icon="terp-go-year" context="{'group_by':'year'}"/>
                 </group>
 				<newline/>
