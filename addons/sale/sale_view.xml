<?xml version="1.0" encoding="utf-8"?>
<openerp>
    <data>

        <!-- Top menu item -->
        <!--
            This menu item's purpose is to overwrite another one defined in
            the base module in order to set new groups.
        -->
        <menuitem name="Sales"
            id="base.menu_base_partner"
            groups="base.group_sale_salesman,base.group_sale_manager"/>

        <menuitem id="base.menu_product" name="Products" parent="base.menu_base_partner" sequence="9"/>


        <record id="view_shop_form" model="ir.ui.view">
            <field name="name">sale.shop</field>
            <field name="model">sale.shop</field>
            <field name="type">form</field>
            <field name="arch" type="xml">
                <form string="Sales Shop" version="7.0">
                    <label for="name" class="oe_edit_only"/>
                    <h1><field name="name"/></h1>
                    <group name="shop">
                        <group>
                            <field name="payment_default_id"/>
                            <field domain="[('type','=','sale')]" name="pricelist_id" groups="product.group_sale_pricelist"/>
                        </group>
                        <group>
                            <field name="project_id" groups="analytic.group_analytic_accounting"/>
                            <field name="company_id" widget="selection" groups="base.group_multi_company"/>
                        </group>
                    </group>
                </form>
            </field>
        </record>
        
        <record id="view_shop_tree" model="ir.ui.view">
            <field name="name">sale.shop</field>
            <field name="model">sale.shop</field>
            <field name="type">tree</field>
            <field name="arch" type="xml">
                <tree string="Sales Shop">
                    <field name="name"/>
                    <field name="pricelist_id" groups="product.group_sale_pricelist"/>
                    <field name="project_id" groups="analytic.group_analytic_accounting"/>
                </tree>
            </field>
        </record>

        <record id="action_shop_form" model="ir.actions.act_window">
            <field name="name">Shop</field>
            <field name="type">ir.actions.act_window</field>
            <field name="res_model">sale.shop</field>
            <field name="view_type">form</field>
            <field name="view_mode">tree,form</field>
            <field name="view_id" ref="view_shop_tree"/>
            <field name="help" type="html">
              <p class="oe_view_nocontent_create">
                Click to define a new sale shop.
              </p><p>
                Each quotation or sale order must be linked to a shop. The
                shop also defines the warehouse from which the products will be
                delivered for each particular sales.
              </p>
            </field>
        </record>

        <menuitem action="action_shop_form" id="menu_action_shop_form" parent="base.menu_base_config" sequence="35"/>

        <!-- Sale order Read/Unread actions -->
        <record id="actions_server_sale_order_unread" model="ir.actions.server">
            <field name="name">Mark unread</field>
            <field name="condition">True</field>
            <field name="type">ir.actions.server</field>
            <field name="model_id" ref="model_sale_order"/>
            <field name="state">code</field>
            <field name="code">self.message_check_and_set_unread(cr, uid, context.get('active_ids'), context=context)</field>
        </record>
        <record id="action_sale_order_unread" model="ir.values">
            <field name="name">action_sale_order_unread</field>
            <field name="action_id" ref="actions_server_sale_order_unread"/>
            <field name="value" eval="'ir.actions.server,' + str(ref('actions_server_sale_order_unread'))" />
            <field name="key">action</field>
            <field name="model_id" ref="model_sale_order" />
            <field name="model">sale.order</field>
            <field name="key2">client_action_multi</field>
        </record>

        <record id="actions_server_sale_order_read" model="ir.actions.server">
            <field name="name">Mark read</field>
            <field name="condition">True</field>
            <field name="type">ir.actions.server</field>
            <field name="model_id" ref="model_sale_order"/>
            <field name="state">code</field>
            <field name="code">self.message_check_and_set_read(cr, uid, context.get('active_ids'), context=context)</field>
        </record>
        <record id="action_sale_order_read" model="ir.values">
            <field name="name">action_sale_order_read</field>
            <field name="action_id" ref="actions_server_sale_order_read"/>
            <field name="value" eval="'ir.actions.server,' + str(ref('actions_server_sale_order_read'))" />
            <field name="key">action</field>
            <field name="model_id" ref="model_sale_order" />
            <field name="model">sale.order</field>
            <field name="key2">client_action_multi</field>
        </record>

        <record id="view_sale_order_calendar" model="ir.ui.view">
            <field name="name">sale.order.calendar</field>
            <field name="model">sale.order</field>
            <field name="type">calendar</field>
            <field name="arch" type="xml">
                <calendar string="Sales Orders" color="state" date_start="date_order">
                    <field name="partner_id"/>
                    <field name="amount_total"/>
                </calendar>
            </field>
        </record>
        <record model="ir.ui.view" id="view_sale_order_graph">
            <field name="name">sale.order.graph</field>
            <field name="model">sale.order</field>
            <field name="type">graph</field>
            <field name="arch" type="xml">
                <graph string="Sales Orders" type="bar">
                    <field name="partner_id"/>
                    <field name="amount_total" operator="+"/>
                </graph>
            </field>
        </record>

        <record id="view_order_tree" model="ir.ui.view">
            <field name="name">sale.order.tree</field>
            <field name="model">sale.order</field>
            <field name="type">tree</field>
            <field name="priority">2</field>
            <field name="arch" type="xml">
                <tree string="Sales Orders" fonts="bold:needaction_pending==True" colors="grey:state=='cancel';blue:state in ('waiting_date','manual');red:state in ('invoice_except','shipping_except')">
                    <field name="needaction_pending" invisible="1"/>
                    <field name="name"/>
                    <field name="date_order"/>
                    <field name="partner_id"/>
                    <field name="user_id"/>
                    <field name="invoiced_rate" widget="progressbar"/>
                    <field name="amount_total" sum="Total Tax Included"/>
                    <field name="state"/>
                </tree>
            </field>
        </record>

        <record id="view_order_form" model="ir.ui.view">
            <field name="name">sale.order.form</field>
            <field name="model">sale.order</field>
            <field name="type">form</field>
            <field name="arch" type="xml">
                <form string="Sales Order" version="7.0">
                    <header>
                        <span groups="base.group_user">
                            <button name="invoice_recreate" states="invoice_except" string="Recreate Invoice"/>
                            <button name="invoice_corrected" states="invoice_except" string="Ignore Exception"/>
                            <button name="action_quotation_send" string="Send by Mail" type="object" states="draft,sent"/>
                            <button name="print_quotation" string="Send by Post" type="object" states="draft,sent"/>
                            <button name="action_button_confirm" states="draft" string="Confirm" type="object" class="oe_highlight"/>

                            <button name="action_button_confirm" states="sent" string="Confirm" class="oe_highlight" type="object"/>
                            <button name="action_view_invoice" string="Open Invoice" type="object" class="oe_highlight"
<<<<<<< HEAD
                              attrs="{'invisible': ['|','|',('state', '!=','progress'), ('invoiced', '=', True)]}"/>
=======
                              attrs="{'invisible': ['|','|',('state', '!=','progress'), ('invoiced', '=', True),('order_policy','=','picking')]}"/>
                            <button name="action_view_delivery" string="View Delivery Order" type="object" class="oe_highlight"
                              attrs="{'invisible': ['|','|','|',('picking_ids','=',False),('picking_ids','=',[]), ('state', 'not in', ('progress','manual')),('shipped','=',True)]}"/>
                            <button name="%(action_view_sale_advance_payment_inv)d" string="Create Invoice"
                                type="action" states="manual" class="oe_highlight"/>
>>>>>>> 0d2d7ee5
                            <button name="cancel" states="draft,sent" string="Cancel"/>
                            <button name="action_cancel" states="manual,progress" string="Cancel" type="object"/>
                            <button name="invoice_cancel" states="invoice_except" string="Cancel"/>
                        </span>
                        <field name="state" widget="statusbar" statusbar_visible="draft,sent,progress,invoiced,done" statusbar_colors='{"invoice_except":"red","waiting_date":"blue"}'/>
                </header>
                <sheet>
                    <h1>
                        <label string="Quotation " attrs="{'invisible': [('state','not in',('draft','sent'))]}"/>
                        <label string="Sale Order " attrs="{'invisible': [('state','in',('draft','sent'))]}"/>
                        <field name="name" class="oe_inline" readonly="1"/>
                    </h1>
                    <group>
                        <group>
                            <field name="partner_id" on_change="onchange_partner_id(partner_id)" domain="[('customer','=',True)]" context="{'search_default_customer':1, 'show_address': 1}" options='{"always_reload": true, "highlight_first_line": true}'/>
                            <field domain="[('parent_id','=',partner_id)]" name="partner_invoice_id" groups="sale.group_delivery_invoice_address"/>
                            <field domain="[('parent_id','=',partner_id)]" name="partner_shipping_id" groups="sale.group_delivery_invoice_address"/>
                            <field name="project_id" context="{'partner_id':partner_id, 'pricelist_id':pricelist_id, 'default_name':name}" groups="sale.group_analytic_accounting" domain="[('type','in',['view','normal','contract'])]"/>
                        </group>
                        <group>
                            <field name="date_order"/>
                            <field name="shop_id" on_change="onchange_shop_id(shop_id)" widget="selection"/>
                            <field name="client_order_ref"/>
                            <field domain="[('type','=','sale')]" name="pricelist_id" groups="product.group_sale_pricelist" on_change="onchange_pricelist_id(pricelist_id,order_line)"/>
                        </group>
                    </group>
                    <notebook>
                        <page string="Order Lines">
                            <field name="order_line">
                                <form string="Sales Order Lines" version="7.0">
                                    <header>
                                        <button name="%(action_view_sale_order_line_make_invoice)d" states="confirmed" string="Invoice" type="action" icon="terp-document-new"/>
                                        <field name="state" widget="statusbar" statusbar_visible="draft,confirmed,done" statusbar_colors='{"exception":"red","cancel":"red"}'/>
                                    </header>
                                    <group>
                                        <group>
                                            <field name="state" invisible="1" />
                                            <field name="product_id"
                                                context="{'partner_id':parent.partner_id, 'quantity':product_uom_qty, 'pricelist':parent.pricelist_id, 'shop':parent.shop_id, 'uom':product_uom}"
                                                groups="base.group_user"
                                                on_change="product_id_change(parent.pricelist_id,product_id,product_uom_qty,product_uom,product_uos_qty,product_uos,name,parent.partner_id, False, True, parent.date_order,  False, parent.fiscal_position, False, context)"/>
                                            <label for="product_uom_qty"/>
                                            <div>
                                                <field
                                                    context="{'partner_id':parent.partner_id, 'quantity':product_uom_qty, 'pricelist':parent.pricelist_id, 'shop':parent.shop_id, 'uom':product_uom}"
                                                    name="product_uom_qty" class="oe_inline"
                                                    on_change="product_id_change(parent.pricelist_id,product_id,product_uom_qty,product_uom,product_uos_qty,product_uos,name,parent.partner_id, False, False, parent.date_order, False, parent.fiscal_position, True, context)"/>
                                                <field name="product_uom" groups="product.group_uom" class="oe_inline oe_no_button"
                                                    on_change="product_uom_change(parent.pricelist_id,product_id,product_uom_qty,product_uom,product_uos_qty,product_uos,name,parent.partner_id, False, False, parent.date_order, context)"/>
                                            </div>
                                            <label for="product_uos_qty" groups="product.group_uos"/>
                                            <div groups="product.group_uos">
                                                <field name="product_uos_qty" class="oe_inline"/>
                                                <field name="product_uos" class="oe_inline oe_no_button"/>
                                            </div>
                                            <field name="price_unit"/>
                                            <label for="discount" groups="sale.group_discount_per_so_line"/>
                                            <div groups="sale.group_discount_per_so_line">
                                                <field name="discount" class="oe_inline"/> %%
                                            </div>
                                        </group>
                                        <group>
                                            <field name="tax_id" widget="many2many_tags" domain="[('parent_id','=',False),('type_tax_use','&lt;&gt;','purchase')]"/>
                                            <field name="th_weight"/>

                                            <!-- we should put a config wizard for these two fields -->
                                            <field name="address_allotment_id"/>
                                        </group>
                                    </group>
                                    <label for="name"/>
                                    <field name="name"/>
                                    <div groups="base.group_no_one">
                                        <label for="invoice_lines"/>
                                        <field name="invoice_lines"/>
                                    </div>
                                </form>
                                <tree string="Sales Order Lines" editable="bottom">
                                    <field name="state" invisible="1"/>
                                    <field name="sequence" invisible="1"/>
                                    <field name="tax_id" invisible="1"/>
                                    <field name="th_weight" invisible="1"/>
                                    <field name="product_id"
                                        context="{'partner_id':parent.partner_id, 'quantity':product_uom_qty, 'pricelist':parent.pricelist_id, 'shop':parent.shop_id, 'uom':product_uom}"
                                        groups="base.group_user" 
                                        on_change="product_id_change(parent.pricelist_id, product_id, product_uom_qty, product_uom, product_uos_qty, product_uos, name, parent.partner_id, False, True, parent.date_order, False, parent.fiscal_position, False, context)"/>
                                    <field name="name"/>
                                    <field name="product_uom_qty"
                                        context="{'partner_id':parent.partner_id, 'quantity':product_uom_qty, 'pricelist':parent.pricelist_id, 'shop':parent.shop_id, 'uom':product_uom}"
                                        on_change="product_id_change(parent.pricelist_id, product_id, product_uom_qty, product_uom, product_uos_qty, product_uos, name, parent.partner_id, False, False, parent.date_order, False, parent.fiscal_position, True, context)"/>
                                    <field name="product_uom"
                                        on_change="product_uom_change(parent.pricelist_id, product_id, product_uom_qty, product_uom, product_uos_qty, product_uos, name, parent.partner_id, False, False, parent.date_order, context)"
                                        groups="product.group_uom" class="oe_no_button"/>
                                    <field name="product_uos_qty" groups="product.group_uos"/>
                                    <field name="product_uos" string="UoS" groups="product.group_uos"/>
                                    <field name="discount" groups="sale.group_discount_per_so_line"/>
                                    <field name="price_unit"/>
                                    <field name="price_subtotal" groups="base.group_sale_notes_subtotal"/>
                                </tree>
                            </field>
                            <group class="oe_subtotal_footer oe_right" colspan="2" name="sale_total">
                                <field name="amount_untaxed"/>
                                <field name="amount_tax"/>
                                <div class="oe_subtotal_footer_separator oe_inline">
                                    <label for="amount_total" />
                                    <button name="button_dummy"
                                        states="draft" string="(update)" type="object" class="oe_edit_only oe_link"/>
                                </div>
                                <field name="amount_total" nolabel="1" class="oe_subtotal_footer_separator"/>
                            </group>
                            <group name="sale_margin_grp">
                            </group>
                            <div class="oe_clear"/>
                            <label for="note"/>
                            <field name="note"/>
                        </page>
                        <page string="Other Information" groups="base.group_user">
                            <group>
                                <group name="logistics">
                                    <field name="order_policy"/>
                                    <field name="invoice_quantity" invisible="True"/>
                                </group>
                                <group groups="base.group_user">
                                    <field name="user_id"/>
                                    <field groups="base.group_no_one" name="origin"/>
                                </group>
                                <group name="sale_pay">
                                    <field name="payment_term" widget="selection"/>
                                    <field name="fiscal_position" widget="selection"/>
                                    <field name="company_id" widget="selection" groups="base.group_multi_company"/>
                                </group>
                                <group>
                                    <field name="invoiced"/>
                                </group>
                            </group>
                        </page>
                        <page string="History">
                            <separator string="Invoices"/>
                            <field name="invoice_ids" context="{'form_view_ref':'account.invoice_form'}">
                                <tree string="Invoices" colors="blue:state == 'draft';black:state in ('proforma','proforma2','open');gray:state == 'cancel'">
                                    <field name="date_invoice"/>
                                    <field name="number"/>
                                    <field name="partner_id" string="Customer"/>
                                    <field name="user_id"/>
                                    <field name="date_due"/>
                                    <field name="amount_total"/>
                                    <field name="state"/>
                                </tree>
                            </field>
                        </page>
                    </notebook>
                </sheet>
                <div class="oe_chatter">
                    <field name="message_ids" widget="mail_thread"/>
                </div>
                </form>
            </field>
        </record>

        <record id="view_sales_order_filter" model="ir.ui.view">
            <field name="name">sale.order.list.select</field>
            <field name="model">sale.order</field>
            <field name="type">search</field>
            <field name="arch" type="xml">
                <search string="Search Sales Order">
                    <field name="name" string="Sales Order" filter_domain="['|',('name','ilike',self),('client_order_ref','ilike',self)]"/>
                    <filter icon="terp-mail-message-new" string="Inbox" help="Unread messages" name="needaction_pending" domain="[('needaction_pending','=',True)]"/>
                    <separator/>
                    <filter icon="terp-document-new" string="Quotations" name="draft" domain="[('state','in',('draft','sent'))]" help="Sales Order that haven't yet been confirmed"/>
                    <filter icon="terp-check" string="Sales" name="sales" domain="[('state','in',('manual','progress'))]"/>
                    <filter icon="terp-dolar_ok!" string="To Invoice" domain="[('state','=','manual')]" help="Sales Order ready to be invoiced"/>
                    <filter icon="terp-dolar_ok!" string="Done" domain="[('state','=','done')]" help="Sales Order done"/>
                    <separator/>
                    <filter string="My Sale Orders" domain="[('user_id','=',uid)]" help="My Sale Orders" icon="terp-personal" name="my_sale_orders_filter"/>
                    <field name="partner_id"/>
                    <field name="user_id"/>
                    <group expand="0" string="Group By...">
                        <filter string="Customer" icon="terp-personal" domain="[]" context="{'group_by':'partner_id'}"/>
                        <filter string="Salesperson" icon="terp-personal" domain="[]" context="{'group_by':'user_id'}"/>
                        <filter string="Status" icon="terp-stock_effects-object-colorize" domain="[]" context="{'group_by':'state'}"/>
                        <filter string="Order Date" icon="terp-go-month" domain="[]" context="{'group_by':'date_order'}"/>
                    </group>
               </search>
            </field>
        </record>

        <record id="action_order_form" model="ir.actions.act_window">
            <field name="name">Sales Orders</field>
            <field name="type">ir.actions.act_window</field>
            <field name="res_model">sale.order</field>
            <field name="view_type">form</field>
            <field name="view_mode">tree,form,calendar,graph</field>
            <field name="search_view_id" ref="view_sales_order_filter"/>
            <field name="context">{"search_default_sales":1}</field>
            <field name="help" type="html">
              <p class="oe_view_nocontent_create">
                Click to create a quotation that can be converted into a sale
                order.
              </p><p>
                OpenERP will help you efficiently handle the complete sales flow:
                quotation, sale order, delivery, invoicing and payment.
              </p>
            </field>
        </record>
        <menuitem action="action_order_form" id="menu_sale_order" parent="base.menu_sales" sequence="5" groups="base.group_sale_salesman,base.group_sale_manager"/>

        <record id="action_order_tree2" model="ir.actions.act_window">
            <field name="name">Sales in Exception</field>
            <field name="type">ir.actions.act_window</field>
            <field name="res_model">sale.order</field>
            <field name="view_type">form</field>
            <field name="view_mode">tree,form,calendar,graph</field>
            <field name="domain">[('state','in',('shipping_except','invoice_except'))]</field>
            <field name="filter" eval="True"/>
            <field name="search_view_id" ref="view_sales_order_filter"/>
        </record>

        <record id="action_order_tree4" model="ir.actions.act_window">
            <field name="name">Sales Order in Progress</field>
            <field name="type">ir.actions.act_window</field>
            <field name="res_model">sale.order</field>
            <field name="view_type">form</field>
            <field name="view_mode">tree,form,calendar,graph</field>
            <field name="domain">[('state','in',('progress','waiting_date','manual'))]</field>
            <field name="search_view_id" ref="view_sales_order_filter"/>
        </record>


        <record id="action_order_tree5" model="ir.actions.act_window">
            <field name="name">Quotations</field>
            <field name="type">ir.actions.act_window</field>
            <field name="res_model">sale.order</field>
            <field name="view_type">form</field>
            <field name="view_mode">tree,form,calendar,graph</field>
            <field name="context">{"search_default_draft":1}</field>
            <field name="search_view_id" ref="view_sales_order_filter"/>
            <field name="help" type="html">
              <p class="oe_view_nocontent_create">
                Click to create a quotation, the first step of a new sale.
              </p><p>
                OpenERP will help you handle efficiently the complete sale flow:
                from the quotation to the sale order, the
                delivery, the invoicing and the payment collection.
              </p><p>
                The social feature helps you organize discussions on each sale
                order, and allow your customers to keep track of the evolution
                of the sale order.
              </p>
            </field>
        </record>

        <menuitem id="menu_sale_quotations"
        action="action_order_tree5" parent="base.menu_sales"
        sequence="4"/>

        <record id="action_order_tree" model="ir.actions.act_window">
            <field name="name">Old Quotations</field>
            <field name="type">ir.actions.act_window</field>
            <field name="res_model">sale.order</field>
            <field name="view_type">form</field>
            <field name="view_mode">tree,form,calendar,graph</field>
            <field name="domain">[('state','=','draft'),('date_order','&lt;',time.strftime('%Y-%m-%d %H:%M:%S'))]</field>
            <field name="filter" eval="True"/>
            <field name="search_view_id" ref="view_sales_order_filter"/>
        </record>

        <record id="view_order_line_graph" model="ir.ui.view">
            <field name="name">sale.order.line.graph</field>
            <field name="model">sale.order.line</field>
            <field name="type">graph</field>
            <field name="arch" type="xml">
                <graph string="Sales Order Lines">
                    <field name="product_id"/>
                    <field name="price_subtotal" operator="+"/>
                </graph>
            </field>
        </record>

        <record id="view_order_line_tree" model="ir.ui.view">
            <field name="name">sale.order.line.tree</field>
            <field name="model">sale.order.line</field>
            <field name="type">tree</field>
            <field name="arch" type="xml">
                <tree string="Sales Order Lines">
                    <field name="order_id"/>
                    <field name="order_partner_id"/>
                    <field name="name"/>
                    <field name="product_uom_qty" string="Qty"/>
                    <field name="product_uom" string="Unit of Measure" groups="product.group_uom"/>
                    <field name="salesman_id"/>
                    <field name="price_subtotal" sum="Total" groups="base.group_sale_notes_subtotal"/>
                    <field name="state"/>
                    <field name="invoiced"/>
                </tree>
            </field>
        </record>
        <record id="view_order_line_form2" model="ir.ui.view">
            <field name="name">sale.order.line.form2</field>
            <field name="model">sale.order.line</field>
            <field name="type">form</field>
            <field name="arch" type="xml">
                <form string="Sales Order Lines" version="7.0">
                    <header>
                        <span groups="base.group_user">
                            <button name="button_cancel" string="Cancel" type="object" icon="gtk-cancel" states="confirmed,exception"/>
                            <button name="%(action_view_sale_order_line_make_invoice)d" string="Create Invoice" type="action" states="done" icon="gtk-go-forward" attrs="{'invisible': [('invoiced', '=', 1)]}" class="oe_highlight"/>
                            <button name="button_done" string="Done" type="object" states="confirmed,exception" icon="gtk-go-forward" class="oe_highlight"/>
                        </span>
                        <field name="state" widget="statusbar" statusbar_visible="draft,confirmed,done" statusbar_colors='{"exception":"red","cancel":"red"}'/>
                    </header>
                    <sheet>
                    <label for="order_id" class="oe_edit_only"/>
                    <h1><field name="order_id"/></h1>
                    <label for="order_partner_id" class="oe_edit_only"/>
                    <h2><field name="order_partner_id"/></h2>
                    <group>
                        <group>
                            <field name="product_id" readonly="1"/>
                            <label name="product_uom_qty"/>
                            <div>
                                <field name="product_uom_qty" readonly="1" class="oe_inline"/>
                                <field name="product_uom" groups="product.group_uom" class="oe_inline"/>
                            </div>
                        </group>
                        <group>
                            <field name="price_unit"/>
                            <field name="discount" groups="sale.group_discount_per_so_line"/>
                            <field name="price_subtotal" groups="base.group_sale_notes_subtotal"/>
                            <field name="invoiced"/>
                            <field name="company_id" groups="base.group_multi_company" readonly="1"/>
                        </group>
                    </group>
                    <label for="name"/>
                    <field name="name"/>
                    </sheet>
                </form>
            </field>
        </record>

        <record id="view_sales_order_line_filter" model="ir.ui.view">
            <field name="name">sale.order.line.select</field>
            <field name="model">sale.order.line</field>
            <field name="type">search</field>
            <field name="arch" type="xml">
                <search string="Search Sales Order">
                    <filter icon="terp-dolar_ok!" string="To Invoice" domain="[('invoiced','&lt;&gt;', 1),('state','=','done')]"  help="Sale Order Lines ready to be invoiced"/>
                    <separator/>
                    <filter string="My Sales Order Lines" icon="terp-personnal" domain="[('salesman_id','=',uid)]" help="Sales Order Lines related to a Sales Order of mine"/>
                    <field name="order_id"/>
                    <field name="order_partner_id"/>
                    <field name="product_id"/>
                    <field name="salesman_id"/>
                    <group expand="0" string="Group By...">
                        <filter string="Product" icon="terp-accessories-archiver" domain="[]" context="{'group_by':'product_id'}"/>
                        <filter string="Order" icon="terp-gtk-jump-to-rtl" domain="[]" context="{'group_by':'order_id'}"/>
                        <filter string="Salesperson" icon="terp-personal" domain="[]" context="{'group_by':'salesman_id'}"/>
                        <filter string="Status" icon="terp-stock_effects-object-colorize" domain="[]" context="{'group_by':'state'}"/>
                    </group>
                </search>
            </field>
        </record>

        <record id="view_sales_order_uninvoiced_line_filter" model="ir.ui.view">
            <field name="name">sale.order.uninvoiced.line</field>
            <field name="model">sale.order.line</field>
            <field name="type">search</field>
            <field name="arch" type="xml">
                <search string="Search Uninvoiced Lines">
                    <filter icon="terp-gtk-go-back-rtl" string="To Do" domain="[('state','=','confirmed')]" name="sale order" help="Confirmed sale order lines, not yet delivered"/>
                    <filter icon="terp-dialog-close" string="Done" domain="[('state','=','done')]" name="sale_order_done" help="Sale order lines done"/>
                    <filter icon="terp-accessories-archiver" string="Shipped" domain="[('state','=','done')]" name="unshipped" help="Sale Order Lines that are in 'done' state"/>
                    <separator/>
                    <filter icon="terp-dolar_ok!" string="Uninvoiced" name="uninvoiced" domain="[('invoiced','&lt;&gt;', 1),('state','&lt;&gt;','draft'),('state','&lt;&gt;','cancel')]" help="Sale Order Lines that are confirmed, done or in exception state and haven't yet been invoiced"/>
                    <separator/>
                    <filter string="My Sales Order Lines" icon="terp-personal" domain="[('salesman_id','=',uid)]" help="My Sales Order Lines"/>
                    <field name="order_id"/>
                    <field name="order_partner_id"/>
                    <field name="product_id"/>
                    <field name="salesman_id"/>
                    <group expand="0" string="Group By...">
                        <filter string="Order" icon="terp-gtk-jump-to-rtl" domain="[]" context="{'group_by':'order_id'}" help="Order reference"/>
                        <filter string="Product" icon="terp-accessories-archiver" domain="[]" context="{'group_by':'product_id'}"/>
                        <filter string="Status" icon="terp-stock_effects-object-colorize" domain="[]" context="{'group_by':'state'}"/>
                    </group>
                </search>
            </field>
        </record>

        <record id="action_order_line_tree2" model="ir.actions.act_window">
            <field name="name">Order Lines to Invoice</field>
            <field name="type">ir.actions.act_window</field>
            <field name="res_model">sale.order.line</field>
            <field name="view_type">form</field>
            <field name="view_mode">tree,form,graph</field>
            <field name="search_view_id" ref="view_sales_order_uninvoiced_line_filter"/>
            <field name="context">{"search_default_uninvoiced":1}</field>
            <field name="filter" eval="True"/>
            <field name="help" type="html">
              <p>
                Here is a list of each sales order line to be invoiced. You can
                invoice sales orders partially, by lines of sales order. You do
                not need this list if you invoice from the delivery orders or
                if you invoice sales totally.
              </p>
            </field>
        </record>

        <record id="action_order_line_tree3" model="ir.actions.act_window">
            <field name="name">Uninvoiced and Delivered Lines</field>
            <field name="type">ir.actions.act_window</field>
            <field name="res_model">sale.order.line</field>
            <field name="view_type">form</field>
            <field name="view_mode">tree,form,graph</field>
            <field name="domain">[('invoiced','&lt;&gt;', 1),('state','=','done')]</field>
            <field name="filter" eval="True"/>
        </record>

        <act_window
            context="{'search_default_product_id': active_id, 'default_product_id': active_id}"
            id="action_order_line_product_tree"
            name="Sales Order Lines"
            res_model="sale.order.line"
            src_model="product.product"
            groups="base.group_sale_salesman"/>

        <menuitem id="base.menu_invoiced" name="Invoicing" parent="base.menu_base_partner" sequence="5"/>
        <menuitem id="menu_invoicing_sales_order_lines" parent="base.menu_invoiced" action="action_order_line_tree2" sequence="10" groups="sale.group_invoice_so_lines"/>

    </data>
</openerp><|MERGE_RESOLUTION|>--- conflicted
+++ resolved
@@ -164,15 +164,7 @@
 
                             <button name="action_button_confirm" states="sent" string="Confirm" class="oe_highlight" type="object"/>
                             <button name="action_view_invoice" string="Open Invoice" type="object" class="oe_highlight"
-<<<<<<< HEAD
                               attrs="{'invisible': ['|','|',('state', '!=','progress'), ('invoiced', '=', True)]}"/>
-=======
-                              attrs="{'invisible': ['|','|',('state', '!=','progress'), ('invoiced', '=', True),('order_policy','=','picking')]}"/>
-                            <button name="action_view_delivery" string="View Delivery Order" type="object" class="oe_highlight"
-                              attrs="{'invisible': ['|','|','|',('picking_ids','=',False),('picking_ids','=',[]), ('state', 'not in', ('progress','manual')),('shipped','=',True)]}"/>
-                            <button name="%(action_view_sale_advance_payment_inv)d" string="Create Invoice"
-                                type="action" states="manual" class="oe_highlight"/>
->>>>>>> 0d2d7ee5
                             <button name="cancel" states="draft,sent" string="Cancel"/>
                             <button name="action_cancel" states="manual,progress" string="Cancel" type="object"/>
                             <button name="invoice_cancel" states="invoice_except" string="Cancel"/>
