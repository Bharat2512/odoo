# -*- coding: utf-8 -*-
##############################################################################
#
#    OpenERP, Open Source Management Solution
#    Copyright (C) 2004-2010 Tiny SPRL (<http://tiny.be>).
#
#    This program is free software: you can redistribute it and/or modify
#    it under the terms of the GNU Affero General Public License as
#    published by the Free Software Foundation, either version 3 of the
#    License, or (at your option) any later version.
#
#    This program is distributed in the hope that it will be useful,
#    but WITHOUT ANY WARRANTY; without even the implied warranty of
#    MERCHANTABILITY or FITNESS FOR A PARTICULAR PURPOSE.  See the
#    GNU Affero General Public License for more details.
#
#    You should have received a copy of the GNU Affero General Public License
#    along with this program.  If not, see <http://www.gnu.org/licenses/>.
#
##############################################################################

import time

from osv import fields, osv
from tools.translate import _
import decimal_precision as dp

class crm_make_sale(osv.osv_memory):
    """ Make sale  order for crm """

    _name = "crm.make.sale"
    _description = "Make sale"

    def _selectPartner(self, cr, uid, context=None):
        """
        This function gets default value for partner_id field.
        @param self: The object pointer
        @param cr: the current row, from the database cursor,
        @param uid: the current user’s ID for security checks,
        @param context: A standard dictionary for contextual values
        @return : default value of partner_id field.
        """
        if not context:
            context = {}
        lead_obj = self.pool.get('crm.lead')
        active_id = context and context.get('active_id', False) or False
        if not active_id:
            return False
        lead = lead_obj.read(cr, uid, active_id, ['partner_id'])
        return lead['partner_id']

    def view_init(self, cr, uid, fields_list, context=None):
        if context is None:
            context = {}
        if context.get('active_ids', False) and context['active_ids']:
            oppr = self.pool.get('crm.lead').browse(cr, uid, context['active_ids'])
            for line in oppr:
                if not line.section_id:
                    raise osv.except_osv(_('Warning !'), _(' Sales Team is not specified.'))
        return super(crm_make_sale, self).view_init(cr, uid, fields_list, context=context)



    def makeOrder(self, cr, uid, ids, context=None):
        """
        This function  create Quotation on given case.
        @param self: The object pointer
        @param cr: the current row, from the database cursor,
        @param uid: the current user’s ID for security checks,
        @param ids: List of crm make sale' ids
        @param context: A standard dictionary for contextual values
        @return : Dictionary value of created sale order.
        """
        if not context:
            context = {}

        mod_obj = self.pool.get('ir.model.data')
        case_obj = self.pool.get('crm.lead')
        sale_obj = self.pool.get('sale.order')
        partner_obj = self.pool.get('res.partner')
        sale_line_obj = self.pool.get('sale.order.line')

        result = mod_obj._get_id(cr, uid, 'sale', 'view_sales_order_filter')
        id = mod_obj.read(cr, uid, result, ['res_id'])

        data = context and context.get('active_ids', []) or []

        for make in self.browse(cr, uid, ids):
            default_partner_addr = partner_obj.address_get(cr, uid, [make.partner_id.id],
                    ['invoice', 'delivery', 'contact'])
            default_pricelist = partner_obj.browse(cr, uid, make.partner_id.id,
                         context).property_product_pricelist.id
            fpos_data = partner_obj.browse(cr, uid, make.partner_id.id, context).property_account_position
            new_ids = []

            for case in case_obj.browse(cr, uid, data):
                if case.partner_id and case.partner_id.id:
                    partner_id = case.partner_id.id
                    fpos = case.partner_id.property_account_position and case.partner_id.property_account_position.id or False
                    partner_addr = partner_obj.address_get(cr, uid, [case.partner_id.id],
                            ['default', 'invoice', 'delivery', 'contact'])
                    pricelist = partner_obj.browse(cr, uid, case.partner_id.id,
                            context).property_product_pricelist.id
                else:
                    partner_id = make.partner_id.id
                    fpos = fpos_data and fpos_data.id or False
                    partner_addr = default_partner_addr
                    pricelist = default_pricelist

                if False in partner_addr.values():
                    raise osv.except_osv(_('Data Insufficient!'),_('Customer has no addresses defined!'))

                vals = {
                    'origin': 'Opportunity: %s' % str(case.id),
                    'section_id': case.section_id and case.section_id.id or False,
                    'shop_id': make.shop_id.id,
                    'partner_id': partner_id,
                    'pricelist_id': pricelist,
                    'partner_invoice_id': partner_addr['invoice'],
                    'partner_order_id': partner_addr['contact'],
                    'partner_shipping_id': partner_addr['delivery'],
                    'date_order': time.strftime('%Y-%m-%d'),
                    'fiscal_position': fpos,
                }

                if partner_id:
                    partner = partner_obj.browse(cr, uid, partner_id, context=context)
                    vals['user_id'] = partner.user_id and partner.user_id.id or uid

                if make.analytic_account.id:
                    vals['project_id'] = make.analytic_account.id
                new_id = sale_obj.create(cr, uid, vals)
                for line in make.sale_order_line:
                    value = {}
                    value['order_id'] = new_id
                    value['name'] = line.name
                    value['delay'] = line.delay
                    value['product_id'] =line.product_id and line.product_id.id or False
                    value['price_unit'] = line.price_unit
                    value['tax_id'] = line.tax_id and [(6,0,map(lambda x: x.id,line.tax_id))] or False
                    value['type'] = line.type
                    value['product_uom_qty']=line.product_uom_qty
                    value['product_uom']=line.product_uom.id
                    value['product_uos_qty']=line.product_uos_qty
                    value['product_uos']=line.product_uos and line.product_uos.id or False
                    value['product_packaging'] = line.product_packaging and line.product_packaging.id or False
                    value['discount']=line.discount
                    value['notes']=line.notes
                    sale_line_obj.create(cr, uid, value)
                stage_data = mod_obj._get_id(cr, uid, 'crm', 'stage_lead3')
                stage_data = mod_obj.read(cr, uid, stage_data, ['res_id'])
                case_obj.write(cr, uid, [case.id], {'ref': 'sale.order,%s' % new_id, 'stage_id': stage_data['res_id']})
                new_ids.append(new_id)
                message = _('Opportunity ') + " '" + case.name + "' "+ _("is converted to Sales Quotation.")
                self.log(cr, uid, case.id, message)

            if make.close:
                case_obj.case_close(cr, uid, data)

            if not new_ids:
                return {}
            if len(new_ids)<=1:
                value = {
                    'domain': str([('id', 'in', new_ids)]),
                    'view_type': 'form',
                    'view_mode': 'form',
                    'res_model': 'sale.order',
                    'view_id': False,
                    'type': 'ir.actions.act_window',
                    'res_id': new_ids and new_ids[0]
                }
            else:
                value = {
                    'domain': str([('id', 'in', new_ids)]),
                    'view_type': 'form',
                    'view_mode': 'tree,form',
                    'res_model': 'sale.order',
                    'view_id': False,
                    'type': 'ir.actions.act_window',
                    'res_id': new_ids
                }
            return value

    def _get_shop_id(self, cr, uid, ids, context=None):
        if context is None:
            context = {}
        cmpny_id = self.pool.get('res.users')._get_company(cr, uid, context=context)
        shop = self.pool.get('sale.shop').search(cr, uid, [('company_id', '=', cmpny_id)])
        return shop and shop[0] or False

    _columns = {
        'shop_id': fields.many2one('sale.shop', 'Shop', required=True),
        'partner_id': fields.many2one('res.partner', 'Customer', required=True),
        'sale_order_line': fields.one2many('sale.order.make.line', 'opportunity_order_id', 'Product Line'),
        'analytic_account': fields.many2one('account.analytic.account', 'Analytic Account'),
        'close': fields.boolean('Close Case', help='Check this to close the case after having created the sale order.'),
    }
    _defaults = {
         'shop_id': _get_shop_id,
         'partner_id': _selectPartner,
    }
<<<<<<< HEAD
=======

>>>>>>> 558352fb
crm_make_sale()

class sale_order_make_line(osv.osv_memory):

    def product_id_change(self, cr, uid, ids, product, qty=0,
            uom=False, qty_uos=0, uos=False, name='', partner_id=False,
            lang=False, update_tax=True, packaging=False, flag=False):
        if not  partner_id:
            raise osv.except_osv(_('No Customer Defined !'), _('You have to select a customer in the sale form !\nPlease set one customer before choosing a product.'))
        date_order = time.strftime('%Y-%m-%d')
        part = self.pool.get('res.partner').browse(cr, uid, partner_id)
        pricelist = part.property_product_pricelist and part.property_product_pricelist.id or False
        fiscal_position = part.property_account_position and part.property_account_position.id or False
        return self.pool.get('sale.order.line').product_id_change(cr, uid, ids, pricelist, product, qty, uom, qty_uos, uos, name, partner_id, lang, update_tax, date_order, packaging, fiscal_position, flag)

    _name = 'sale.order.make.line'
    _description = 'Opportunity Sale Order Line'
    _columns = {
        'opportunity_order_id': fields.many2one('crm.make.sale', 'Order Reference', required=True, ondelete='cascade', select=True, readonly=True, ),
        'name': fields.char('Description', size=256, required=True, select=True, ),
        'delay': fields.float('Delivery Lead Time', required=True, help="Number of days between the order confirmation the the shipping of the products to the customer"),
        'product_id': fields.many2one('product.product', 'Product', domain=[('sale_ok', '=', True)], change_default=True),
        'price_unit': fields.float('Unit Price', required=True, digits_compute= dp.get_precision('Sale Price')),
        'tax_id': fields.many2many('account.tax', 'sale_order_tax', 'order_line_id', 'tax_id', 'Taxes'),
        'type': fields.selection([('make_to_stock', 'from stock'), ('make_to_order', 'on order')], 'Procurement Method', required=True),
        'product_uom_qty': fields.float('Quantity (UoM)', digits=(16, 2), required=True, ),
        'product_uom': fields.many2one('product.uom', 'Unit of Measure ', required=True, ),
        'product_uos_qty': fields.float('Quantity (UoS)'),
        'product_uos': fields.many2one('product.uom', 'Product UoS'),
        'product_packaging': fields.many2one('product.packaging', 'Packaging'),
        'discount': fields.float('Discount (%)', digits=(16, 2)),
        'notes': fields.text('Notes'),
    }
    _order = 'sequence, id'
    _defaults = {
        'discount': 0.0,
        'delay': 0.0,
        'product_uom_qty': 1,
        'product_uos_qty': 1,
        'type': 'make_to_stock',
        'product_packaging': False
    }

sale_order_make_line()

# vim:expandtab:smartindent:tabstop=4:softtabstop=4:shiftwidth=4:>>>>>>> MERGE-SOURCE<|MERGE_RESOLUTION|>--- conflicted
+++ resolved
@@ -199,10 +199,6 @@
          'shop_id': _get_shop_id,
          'partner_id': _selectPartner,
     }
-<<<<<<< HEAD
-=======
-
->>>>>>> 558352fb
 crm_make_sale()
 
 class sale_order_make_line(osv.osv_memory):
@@ -248,4 +244,4 @@
 
 sale_order_make_line()
 
-# vim:expandtab:smartindent:tabstop=4:softtabstop=4:shiftwidth=4:>>>>>>> MERGE-SOURCE+# vim:expandtab:smartindent:tabstop=4:softtabstop=4:shiftwidth=4: