--- conflicted
+++ resolved
@@ -33,15 +33,9 @@
                        <field name="product_id"
                        context="{'partner_id':parent.partner_id, 'quantity':product_uom_qty, 'pricelist':parent.pricelist_id, 'uom':product_uom}"
                        groups="base.group_user" 
-<<<<<<< HEAD
-                       on_change="product_id_change_with_wh(parent.pricelist_id,product_id,product_uom_qty,product_uom,product_uos_qty,product_uos,name,parent.partner_id, False, True, parent.date_order, product_packaging, parent.fiscal_position, False, parent.warehouse_id, context)"/>
+                       on_change="product_id_change_with_wh(parent.pricelist_id,product_id,product_uom_qty,False,product_uos_qty,False,name,parent.partner_id, False, True, parent.date_order, product_packaging, parent.fiscal_position, False, parent.warehouse_id, context)"/>
                    </xpath>
                    <xpath expr="//field[@name='order_line']/tree//field[@name='product_uom_qty']" position="replace">
-=======
-                       on_change="product_id_change(parent.pricelist_id,product_id,product_uom_qty,False,product_uos_qty,False,name,parent.partner_id, False, True, parent.date_order, product_packaging, parent.fiscal_position, False, context)"/>
-                   </field>
-                   <field name="product_uom_qty" position="replace">
->>>>>>> c25827f8
                        <field context="{'partner_id':parent.partner_id, 'quantity':product_uom_qty, 'pricelist':parent.pricelist_id, 'uom':product_uom}"
                              name="product_uom_qty" 
                        on_change="product_id_change_with_wh(parent.pricelist_id,product_id,product_uom_qty,product_uom,product_uos_qty,product_uos,name,parent.partner_id, False, False, parent.date_order, product_packaging, parent.fiscal_position, True, parent.warehouse_id, context)"/>
@@ -54,7 +48,7 @@
                    </xpath>
                    <xpath expr="//field[@name='order_line']/form//field[@name='product_uom_qty']" position="replace">
                        <field context="{'partner_id':parent.partner_id, 'quantity':product_uom_qty, 'pricelist':parent.pricelist_id, 'uom':product_uom}"
-                             name="product_uom_qty" 
+                             name="product_uom_qty" class="oe_inline"
                        on_change="product_id_change_with_wh(parent.pricelist_id,product_id,product_uom_qty,product_uom,product_uos_qty,product_uos,name,parent.partner_id, False, False, parent.date_order, product_packaging, parent.fiscal_position, True, parent.warehouse_id, context)"/>
                    </xpath>
 
