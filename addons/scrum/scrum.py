# -*- coding: utf-8 -*-
##############################################################################
#
#    OpenERP, Open Source Management Solution
#    Copyright (C) 2004-2010 Tiny SPRL (<http://tiny.be>).
#
#    This program is free software: you can redistribute it and/or modify
#    it under the terms of the GNU Affero General Public License as
#    published by the Free Software Foundation, either version 3 of the
#    License, or (at your option) any later version.
#
#    This program is distributed in the hope that it will be useful,
#    but WITHOUT ANY WARRANTY; without even the implied warranty of
#    MERCHANTABILITY or FITNESS FOR A PARTICULAR PURPOSE.  See the
#    GNU Affero General Public License for more details.
#
#    You should have received a copy of the GNU Affero General Public License
#    along with this program.  If not, see <http://www.gnu.org/licenses/>.
#
##############################################################################
import time
from mx import DateTime

import netsvc
from osv import fields, osv, orm
import re
import tools
from tools.translate import _

class scrum_project(osv.osv):
    _inherit = 'project.project'
    _columns = {
        'product_owner_id': fields.many2one('res.users', 'Product Owner', help="The person who is responsible for the product"),
        'sprint_size': fields.integer('Sprint Days', help="Number of days allocated for sprint"),
        'scrum': fields.integer('Is a Scrum Project'),
    }
    _defaults = {
        'product_owner_id': lambda self,cr,uid,context={}: uid,
        'sprint_size': 15,
        'scrum': 1
    }
scrum_project()

class scrum_sprint(osv.osv):
    _name = 'scrum.sprint'
    _description = 'Scrum Sprint'

    def _calc_progress(self, cr, uid, ids, name, args, context):
        res = {}
        for sprint in self.browse(cr, uid, ids):
            tot = 0.0
            prog = 0.0
            for bl in sprint.backlog_ids:
                tot += bl.expected_hours
                prog += bl.expected_hours * bl.progress / 100.0
            res.setdefault(sprint.id, 0.0)
            if tot>0:
                res[sprint.id] = round(prog/tot*100)
        return res

    def _calc_effective(self, cr, uid, ids, name, args, context):
        res = {}
        for sprint in self.browse(cr, uid, ids):
            res.setdefault(sprint.id, 0.0)
            for bl in sprint.backlog_ids:
                res[sprint.id] += bl.effective_hours
        return res

    def _calc_planned(self, cr, uid, ids, name, args, context):
        res = {}
        for sprint in self.browse(cr, uid, ids):
            res.setdefault(sprint.id, 0.0)
            for bl in sprint.backlog_ids:
                res[sprint.id] += bl.expected_hours
        return res

    def _calc_expected(self, cr, uid, ids, name, args, context):
        res = {}
        for sprint in self.browse(cr, uid, ids):
            res.setdefault(sprint.id, 0.0)
            for bl in sprint.backlog_ids:
                res[sprint.id] += bl.expected_hours
        return res

    def button_cancel(self, cr, uid, ids, context={}):
        self.write(cr, uid, ids, {'state':'cancel'}, context=context)
        return True

    def button_draft(self, cr, uid, ids, context={}):
        self.write(cr, uid, ids, {'state':'draft'}, context=context)
        return True

    def button_open(self, cr, uid, ids, context={}):
        self.write(cr, uid, ids, {'state':'open'}, context=context)
        return True

    def button_close(self, cr, uid, ids, context={}):
        self.write(cr, uid, ids, {'state':'done'}, context=context)
        return True

    def button_pending(self, cr, uid, ids, context={}):
        self.write(cr, uid, ids, {'state':'pending'}, context=context)
        return True

    _columns = {
        'name' : fields.char('Sprint Name', required=True, size=64),
        'date_start': fields.date('Starting Date', required=True),
        'date_stop': fields.date('Ending Date', required=True),
        'project_id': fields.many2one('project.project', 'Project', required=True, domain=[('scrum','=',1)], help="If you have [?] in the project name, it means there are no analytic account linked to this project."),
        'product_owner_id': fields.many2one('res.users', 'Product Owner', required=True,help="The person who is responsible for the product"),
        'scrum_master_id': fields.many2one('res.users', 'Scrum Master', required=True,help="The person who is maintains the processes for the product"),
        'meeting_ids': fields.one2many('scrum.meeting', 'sprint_id', 'Daily Scrum'),
        'review': fields.text('Sprint Review'),
        'retrospective': fields.text('Sprint Retrospective'),
        'backlog_ids': fields.one2many('scrum.product.backlog', 'sprint_id', 'Sprint Backlog'),
        'progress': fields.function(_calc_progress, method=True, string='Progress (0-100)', help="Computed as: Time Spent / Total Time."),
        'effective_hours': fields.function(_calc_effective, method=True, string='Effective hours', help="Computed using the sum of the task work done."),
        'expected_hours': fields.function(_calc_expected, method=True, string='Planned Hours', help='Estimated time to do the task.'),
        'state': fields.selection([('draft','Draft'),('open','Open'),('pending','Pending'),('cancel','Cancelled'),('done','Done')], 'State', required=True),
    }
    _defaults = {
        'state': 'draft',
        'date_start' : time.strftime('%Y-%m-%d'),
    }

    def copy(self, cr, uid, id, default=None, context=None):
        """Overrides orm copy method
        @param self: The object pointer
        @param cr: the current row, from the database cursor,
        @param uid: the current user’s ID for security checks,
        @param ids: List of case’s IDs
        @param context: A standard dictionary for contextual values
        """
        if context is None:
            context = {}
        if default is None:
            default = {}
        default.update({'backlog_ids': [], 'meeting_ids': []})
        return super(scrum_sprint, self).copy(cr, uid, id, default=default, context=context)

    def onchange_project_id(self, cr, uid, ids, project_id):
        v = {}
        if project_id:
            proj = self.pool.get('project.project').browse(cr, uid, [project_id])[0]
            v['product_owner_id']= proj.product_owner_id and proj.product_owner_id.id or False
            v['scrum_master_id']= proj.user_id and proj.user_id.id or False
            v['date_stop'] = (DateTime.now() + DateTime.RelativeDateTime(days=int(proj.sprint_size or 14))).strftime('%Y-%m-%d')
        return {'value':v}

scrum_sprint()

class scrum_product_backlog(osv.osv):
    _name = 'scrum.product.backlog'
    _description = 'Product Backlog'

    def name_search(self, cr, uid, name, args=None, operator='ilike', context=None, limit=100):
        if not args:
            args=[]
        if not context:
            context={}
        match = re.match('^S\(([0-9]+)\)$', name)
        if match:
            ids = self.search(cr, uid, [('sprint_id','=', int(match.group(1)))], limit=limit, context=context)
            return self.name_get(cr, uid, ids, context=context)
        return super(scrum_product_backlog, self).name_search(cr, uid, name, args, operator,context, limit=limit)

    def _calc_progress(self, cr, uid, ids, name, args, context):
        res = {}
        for bl in self.browse(cr, uid, ids):
            tot = 0.0
            prog = 0.0
            for task in bl.tasks_id:
                tot += task.planned_hours
                prog += task.planned_hours * task.progress / 100.0
            res.setdefault(bl.id, 0.0)
            if tot>0:
                res[bl.id] = round(prog/tot*100)
        return res

    def _calc_effective(self, cr, uid, ids, name, args, context):
        res = {}
        for bl in self.browse(cr, uid, ids):
            res.setdefault(bl.id, 0.0)
            for task in bl.tasks_id:
                res[bl.id] += task.effective_hours
        return res

    def _calc_task(self, cr, uid, ids, name, args, context):
        res = {}
        for bl in self.browse(cr, uid, ids):
            res.setdefault(bl.id, 0.0)
            for task in bl.tasks_id:
                res[bl.id] += task.total_hours
        return res

    def button_cancel(self, cr, uid, ids, context={}):
        self.write(cr, uid, ids, {'state':'cancel'}, context=context)
        for backlog in self.browse(cr, uid, ids, context=context):
            self.pool.get('project.task').write(cr, uid, [i.id for i in backlog.tasks_id], {'state': 'cancelled'})
        return True

    def button_draft(self, cr, uid, ids, context={}):
        self.write(cr, uid, ids, {'state':'draft'}, context=context)
        return True

    def button_open(self, cr, uid, ids, context={}):
        self.write(cr, uid, ids, {'state':'open'}, context=context)
        return True

    def button_close(self, cr, uid, ids, context={}):
        self.write(cr, uid, ids, {'state':'done'}, context=context)
        for backlog in self.browse(cr, uid, ids, context=context):
            self.pool.get('project.task').write(cr, uid, [i.id for i in backlog.tasks_id], {'state': 'done'})
        return True

    def button_pending(self, cr, uid, ids, context={}):
        self.write(cr, uid, ids, {'state':'pending'}, context=context)
        return True

    def button_postpone(self, cr, uid, ids, context=None):
        for product in self.browse(cr, uid, ids, context=context):
            tasks_id = []
            for task in product.tasks_id:
                if task.state != 'done':
                    tasks_id.append(task.id)

            clone_id = self.copy(cr, uid, product.id, {
                'name': 'PARTIAL:'+ product.name ,
                'sprint_id':False,
                'tasks_id':[(6, 0, tasks_id)],
                                })
        self.write(cr, uid, ids, {'state':'cancel'}, context=context)
        return True

    _columns = {
        'name' : fields.char('Feature', size=64, required=True),
        'note' : fields.text('Note'),
        'active' : fields.boolean('Active', help="If Active field is set to true, it will allow you to hide the product backlog without removing it."),
        'project_id': fields.many2one('project.project', 'Project', required=True, domain=[('scrum','=',1)], help="If you have [?] in the project name, it means there are no analytic account linked to this project."),
        'user_id': fields.many2one('res.users', 'Responsible'),
        'sprint_id': fields.many2one('scrum.sprint', 'Sprint'),
        'sequence' : fields.integer('Sequence', help="Gives the sequence order when displaying a list of product backlog."),
        'tasks_id': fields.one2many('project.task', 'product_backlog_id', 'Tasks Details'),
        'state': fields.selection([('draft','Draft'),('open','Open'),('pending','Pending'),('done','Done'),('cancel','Cancelled')], 'State', required=True),
        'progress': fields.function(_calc_progress, method=True, string='Progress', help="Computed as: Time Spent / Total Time."),
        'effective_hours': fields.function(_calc_effective, method=True, string='Effective hours', help="Computed using the sum of the task work done (Time spent on tasks)"),
        'expected_hours': fields.float('Planned Hours', help='Estimated total time to do the Backlog'),
        'create_date': fields.datetime("Creation Date", readonly=True),
        'task_hours': fields.function(_calc_task, method=True, string='Task Hours', help='Estimated time of the total hours of the tasks')
    }
    _defaults = {
        'state': 'draft',
        'active':  1,
        'user_id': lambda self, cr, uid, context: uid,
    }
    _order = "sequence"
scrum_product_backlog()

class scrum_task(osv.osv):
    _name = 'project.task'
    _inherit = 'project.task'

    def _get_task(self, cr, uid, ids, context={}):
        result = {}
        for line in self.pool.get('scrum.product.backlog').browse(cr, uid, ids, context=context):
            for task in line.tasks_id:
                result[task.id] = True
        return result.keys()
    _columns = {
        'product_backlog_id': fields.many2one('scrum.product.backlog', 'Product Backlog',help="Related product backlog that contains this task. Used in SCRUM methodology"),
        'sprint_id': fields.related('product_backlog_id','sprint_id', type='many2one', relation='scrum.sprint', string='Sprint',
            store={
                'project.task': (lambda self, cr, uid, ids, c={}: ids, ['product_backlog_id'], 10),
                'scrum.product.backlog': (_get_task, ['sprint_id'], 10)
            }),
    }

    def onchange_backlog_id(self, cr, uid, backlog_id):
        if not backlog_id:
            return {}
        project_id = self.pool.get('scrum.product.backlog').browse(cr, uid, backlog_id).project_id.id
        return {'value': {'project_id': project_id}}
scrum_task()

class scrum_meeting(osv.osv):
    _name = 'scrum.meeting'
    _description = 'Scrum Meeting'
    _order = 'date desc'
    _columns = {
        'name' : fields.char('Meeting Name', size=64),
        'date': fields.date('Meeting Date', required=True),
        'sprint_id': fields.many2one('scrum.sprint', 'Sprint', required=True),
        'project_id': fields.many2one('project.project', 'Project'),
        'question_yesterday': fields.text('Tasks since yesterday'),
        'question_today': fields.text('Tasks for today'),
        'question_blocks': fields.text('Blocks encountered'),
        'question_backlog': fields.text('Backlog Accurate'),
        'task_ids': fields.many2many('project.task', 'meeting_task_rel', 'metting_id', 'task_id', 'Tasks')
    }
    #
    # TODO: Find the right sprint thanks to users and date
    #
    _defaults = {
        'date' : time.strftime('%Y-%m-%d'),
    }

    def button_send_to_master(self, cr, uid, ids, context=None):
        if context is None:
            context = {}
        meeting_id = self.browse(cr, uid, ids)[0]
<<<<<<< HEAD
        email = meeting_id.sprint_id.scrum_master_id.user_email
        if email:
            self.email_send(cr, uid, ids, email, context=context)
=======
        user = self.pool.get('res.users').browse(cr, uid, uid, context=context)
        if meeting_id and meeting_id.sprint_id.scrum_master_id.user_email:
            self.email_send(cr, uid, ids, meeting_id.sprint_id.scrum_master_id.user_email)
>>>>>>> 5ee9f602
        else:
            raise osv.except_osv(_('Error !'), _('Please provide email address for scrum master defined on sprint.'))
        return True

    def button_send_product_owner(self, cr, uid, ids, context=None):
        if context is None:
            context = {}
        context.update({'button_send_product_owner': True})
        meeting_id = self.browse(cr, uid, ids)[0]
<<<<<<< HEAD
        email = meeting_id.sprint_id.product_owner_id.user_email
        if email:
            self.email_send(cr, uid, ids, email, context=context)
=======
        if meeting_id.sprint_id.product_owner_id.user_email:
            self.email_send(cr,uid,ids,meeting_id.sprint_id.product_owner_id.user_email)
>>>>>>> 5ee9f602
        else:
            raise osv.except_osv(_('Error !'), _('Please provide email address for product owner defined on sprint.'))
        return True

    def email_send(self, cr, uid, ids, email, context=None):
        if context is None:
            context = {}
        email_from = tools.config.get('email_from', False)
        meeting_id = self.browse(cr,uid,ids)[0]
        user = self.pool.get('res.users').browse(cr, uid, uid, context=context)
        user_email = email_from or user.address_id.email  or email_from
        body = "Hello " + meeting_id.sprint_id.scrum_master_id.name+",\n" +" \nI am sending you Daily Meeting Details of date %s for the Sprint  %s \n" % (meeting_id.date, meeting_id.sprint_id.name)
        body += '\n*Tasks since yesterday: \n_______________________%s' % (meeting_id.question_yesterday) + '\n*Task for Today :\n_______________________ %s\n' % (meeting_id.question_today )+ '\n*Blocks encountered: \n_______________________ %s' % (meeting_id.question_blocks or 'No Blocks')
        body += "\n\nThank you,\n"+ user.name
        sub_name = meeting_id.name or 'Scrum Meeting of %s '%meeting_id.date
        flag = tools.email_send(user_email , [email], sub_name, body, reply_to=None, openobject_id=str(meeting_id.id))
        if not flag:
            if context.get('button_send_product_owner', False):
                raise osv.except_osv(_('Error !'), _(' Email Not send to the product owner %s!' % meeting_id.sprint_id.product_owner_id.name))
            raise osv.except_osv(_('Error !'), _(' Email Not send to the scrum master %s!' % meeting_id.sprint_id.scrum_master_id.name))
        if context.get('button_send_product_owner', False):
            raise osv.except_osv(_('Information !'), _(' Email send successfully to product owner %s!' % meeting_id.sprint_id.product_owner_id.name))
        raise osv.except_osv(_('Information!'), _(' Email send successfully to scrum master %s!'% meeting_id.sprint_id.scrum_master_id.name))
        return True

scrum_meeting()
<|MERGE_RESOLUTION|>--- conflicted
+++ resolved
@@ -308,15 +308,9 @@
         if context is None:
             context = {}
         meeting_id = self.browse(cr, uid, ids)[0]
-<<<<<<< HEAD
-        email = meeting_id.sprint_id.scrum_master_id.user_email
-        if email:
-            self.email_send(cr, uid, ids, email, context=context)
-=======
         user = self.pool.get('res.users').browse(cr, uid, uid, context=context)
         if meeting_id and meeting_id.sprint_id.scrum_master_id.user_email:
             self.email_send(cr, uid, ids, meeting_id.sprint_id.scrum_master_id.user_email)
->>>>>>> 5ee9f602
         else:
             raise osv.except_osv(_('Error !'), _('Please provide email address for scrum master defined on sprint.'))
         return True
@@ -326,14 +320,8 @@
             context = {}
         context.update({'button_send_product_owner': True})
         meeting_id = self.browse(cr, uid, ids)[0]
-<<<<<<< HEAD
-        email = meeting_id.sprint_id.product_owner_id.user_email
-        if email:
-            self.email_send(cr, uid, ids, email, context=context)
-=======
         if meeting_id.sprint_id.product_owner_id.user_email:
             self.email_send(cr,uid,ids,meeting_id.sprint_id.product_owner_id.user_email)
->>>>>>> 5ee9f602
         else:
             raise osv.except_osv(_('Error !'), _('Please provide email address for product owner defined on sprint.'))
         return True
