--- conflicted
+++ resolved
@@ -13,22 +13,12 @@
     _cp_path = "/share"
 
     @expose()
-<<<<<<< HEAD
-    def index(self, domain, search_domain, context, name):
-=======
     def index(self, domain, search_domain, context, view_id):
->>>>>>> a8bfe49b
         context = ast.literal_eval(context)
 
-<<<<<<< HEAD
-        action_id = rpc.RPCProxy('ir.actions.actions').search(
-            [('name','=',view_name)], 0, 0, 0, context)
-        if not action_id: return
-=======
         action_id = rpc.RPCProxy('ir.actions.act_window').search(
             [('view_id','=',int(view_id))], context=context)
         if not action_id: return ""
->>>>>>> a8bfe49b
 
         domain = ast.literal_eval(domain)
         domain.extend(ast.literal_eval(search_domain))
