# -*- coding: utf-8 -*-
##############################################################################
#
#    OpenERP, Open Source Management Solution
#    Copyright (C) 2004-2010 Tiny SPRL (<http://tiny.be>).
#
#    This program is free software: you can redistribute it and/or modify
#    it under the terms of the GNU Affero General Public License as
#    published by the Free Software Foundation, either version 3 of the
#    License, or (at your option) any later version.
#
#    This program is distributed in the hope that it will be useful,
#    but WITHOUT ANY WARRANTY; without even the implied warranty of
#    MERCHANTABILITY or FITNESS FOR A PARTICULAR PURPOSE.  See the
#    GNU Affero General Public License for more details.
#
#    You should have received a copy of the GNU Affero General Public License
#    along with this program.  If not, see <http://www.gnu.org/licenses/>.
#
##############################################################################
import logging
import random
import time
from urllib import quote_plus
import uuid
from openerp import SUPERUSER_ID

import simplejson

from openerp import tools
from openerp.osv import fields, osv
from openerp.osv import expression
from openerp.tools.translate import _
from openerp.tools.safe_eval import safe_eval
import openerp
_logger = logging.getLogger(__name__)

FULL_ACCESS = ('perm_read', 'perm_write', 'perm_create', 'perm_unlink')
READ_WRITE_ACCESS = ('perm_read', 'perm_write')
READ_ONLY_ACCESS = ('perm_read',)
UID_ROOT = 1

# Pseudo-domain to represent an empty filter, constructed using
# osv.expression's DUMMY_LEAF
DOMAIN_ALL = [(1, '=', 1)]

# A good selection of easy to read password characters (e.g. no '0' vs 'O', etc.)
RANDOM_PASS_CHARACTERS = 'aaaabcdeeeefghjkmnpqrstuvwxyzAAAABCDEEEEFGHJKLMNPQRSTUVWXYZ23456789'
def generate_random_pass():
    return ''.join(random.sample(RANDOM_PASS_CHARACTERS,10))

class share_wizard(osv.TransientModel):
    _name = 'share.wizard'
    _description = 'Share Wizard'

    def _assert(self, condition, error_message, context=None):
        """Raise a user error with the given message if condition is not met.
           The error_message should have been translated with _().
        """
        if not condition:
            raise osv.except_osv(_('Sharing access cannot be created.'), error_message)

    def has_group(self, cr, uid, module, group_xml_id, context=None):
        """Returns True if current user is a member of the group identified by the module, group_xml_id pair."""
        # if the group was deleted or does not exist, we say NO (better safe than sorry)
        try:
            model, group_id = self.pool.get('ir.model.data').get_object_reference(cr, uid, module, group_xml_id)
        except ValueError:
            return False
        return group_id in self.pool.get('res.users').read(cr, uid, [uid], ['groups_id'], context=context)[0]['groups_id']

    def has_share(self, cr, uid, unused_param, context=None):
        return self.has_group(cr, uid, module='share', group_xml_id='group_share_user', context=context)

    def _user_type_selection(self, cr, uid, context=None):
        """Selection values may be easily overridden/extended via inheritance"""
        return [('embedded', _('Direct link or embed code')), ('emails',_('Emails')), ]

    """Override of create() to auto-compute the action name"""
    def create(self, cr, uid, values, context=None):
        if 'action_id' in values and not 'name' in values:
            action = self.pool.get('ir.actions.actions').browse(cr, uid, values['action_id'], context=context)
            values['name'] = action.name
        return super(share_wizard,self).create(cr, uid, values, context=context)

    def share_url_template(self, cr, uid, _ids, context=None):
        # NOTE: take _ids in parameter to allow usage through browse_record objects
        base_url = self.pool.get('ir.config_parameter').get_param(cr, uid, 'web.base.url', default='', context=context)
        if base_url:
            base_url += '/login?db=%(dbname)s&login=%(login)s&key=%(password)s'
            extra = context and context.get('share_url_template_extra_arguments')
            if extra:
                base_url += '&' + '&'.join('%s=%%(%s)s' % (x,x) for x in extra)
            hash_ = context and context.get('share_url_template_hash_arguments')
            if hash_:
                base_url += '#' + '&'.join('%s=%%(%s)s' % (x,x) for x in hash_)
        return base_url

    def _share_root_url(self, cr, uid, ids, _fieldname, _args, context=None):
        result = dict.fromkeys(ids, '')
        data = dict(dbname=cr.dbname, login='', password='')
        for this in self.browse(cr, uid, ids, context=context):
            result[this.id] = this.share_url_template() % data
        return result

    def _generate_embedded_code(self, wizard, options=None):
        cr, uid, context = self.env.args
        if options is None:
            options = {}

        js_options = {}
        title = options['title'] if 'title' in options else wizard.embed_option_title
        search = (options['search'] if 'search' in options else wizard.embed_option_search) if wizard.access_mode != 'readonly' else False

        if not title:
            js_options['display_title'] = False
        if search:
            js_options['search_view'] = True

        js_options_str = (', ' + simplejson.dumps(js_options)) if js_options else ''

        base_url = self.pool.get('ir.config_parameter').get_param(cr, uid, 'web.base.url', default=None, context=context)
        user = wizard.result_line_ids[0]

        return """
<script type="text/javascript" src="%(base_url)s/web/webclient/js"></script>
<script type="text/javascript">
    new openerp.init(%(init)s).web.embed(%(server)s, %(dbname)s, %(login)s, %(password)s,%(action)d%(options)s);
</script> """ % {
            'init': simplejson.dumps(openerp.conf.server_wide_modules),
            'base_url': base_url or '',
            'server': simplejson.dumps(base_url),
            'dbname': simplejson.dumps(cr.dbname),
            'login': simplejson.dumps(user.login),
            'password': simplejson.dumps(user.password),
            'action': user.user_id.action_id.id,
            'options': js_options_str,
        }

    def _embed_code(self, cr, uid, ids, _fn, _args, context=None):
        result = dict.fromkeys(ids, '')
        for this in self.browse(cr, uid, ids, context=context):
            result[this.id] = self._generate_embedded_code(this)
        return result

    def _embed_url(self, cr, uid, ids, _fn, _args, context=None):
        if context is None:
            context = {}
        result = dict.fromkeys(ids, '')
        for this in self.browse(cr, uid, ids, context=context):
            if this.result_line_ids:
                ctx = dict(context, share_url_template_hash_arguments=['action_id'])
                user = this.result_line_ids[0]
                data = dict(dbname=cr.dbname, login=user.login, password=user.password, action_id=this.action_id.id)
                result[this.id] = this.share_url_template(context=ctx) % data
        return result


    _columns = {
        'action_id': fields.many2one('ir.actions.act_window', 'Action to share', required=True,
                help="The action that opens the screen containing the data you wish to share."),
        'view_type': fields.char('Current View Type', size=32, required=True),
        'domain': fields.char('Domain', size=256, help="Optional domain for further data filtering"),
        'user_type': fields.selection(lambda s, *a, **k: s._user_type_selection(*a, **k),'Sharing method', required=True,
                     help="Select the type of user(s) you would like to share data with."),
        'new_users': fields.text("Emails"),
        'email_1': fields.char('New user email', size=64),
        'email_2': fields.char('New user email', size=64),
        'email_3': fields.char('New user email', size=64),
        'invite': fields.boolean('Invite users to OpenSocial record'),
        'access_mode': fields.selection([('readonly','Can view'),('readwrite','Can edit')],'Access Mode', required=True,
                                        help="Access rights to be granted on the shared documents."),
        'result_line_ids': fields.one2many('share.wizard.result.line', 'share_wizard_id', 'Summary', readonly=True),
        'share_root_url': fields.function(_share_root_url, string='Share Access URL', type='char', size=512, readonly=True,
                                help='Main access page for users that are granted shared access'),
        'name': fields.char('Share Title', size=64, required=True, help="Title for the share (displayed to users as menu and shortcut name)"),
        'record_name': fields.char('Record name', size=128, help="Name of the shared record, if sharing a precise record"),
        'message': fields.text("Personal Message", help="An optional personal message, to be included in the email notification."),
        'embed_code': fields.function(_embed_code, type='text', string='Code',
            help="Embed this code in your documents to provide a link to the "\
                  "shared document."),
        'embed_option_title': fields.boolean('Display title'),
        'embed_option_search': fields.boolean('Display search view'),
        'embed_url': fields.function(_embed_url, string='Share URL', type='char', size=512, readonly=True),
    }
    _defaults = {
        'view_type': 'page',
        'user_type' : 'embedded',
        'invite': False,
        'domain': lambda self, cr, uid, context, *a: context.get('domain', '[]'),
        'action_id': lambda self, cr, uid, context, *a: context.get('action_id'),
        'access_mode': 'readwrite',
        'embed_option_title': True,
        'embed_option_search': True,
    }

    def has_email(self, cr, uid, context=None):
        return bool(self.pool.get('res.users').browse(cr, uid, uid, context=context).email)

    def go_step_1(self, cr, uid, ids, context=None):
        wizard_data = self.browse(cr,uid,ids,context)[0]
        if wizard_data.user_type == 'emails' and not self.has_email(cr, uid, context=context):
            raise osv.except_osv(_('No email address configured'),
                                 _('You must configure your email address in the user preferences before using the Share button.'))
        model, res_id = self.pool.get('ir.model.data').get_object_reference(cr, uid, 'share', 'action_share_wizard_step1')
<<<<<<< HEAD
        action = self.pool.get(model).read(cr, uid, res_id, context=context)
=======
        action = self.pool[model].read(cr, uid, [res_id], context=context)[0]
>>>>>>> d08651d2
        action['res_id'] = ids[0]
        action.pop('context', '')
        return action

    def _create_share_group(self, cr, uid, wizard_data, context=None):
        group_obj = self.pool.get('res.groups')
        share_group_name = '%s: %s (%d-%s)' %('Shared', wizard_data.name, uid, time.time())
        # create share group without putting admin in it
        return group_obj.create(cr, UID_ROOT, {'name': share_group_name, 'share': True}, {'noadmin': True})

    def _create_new_share_users(self, cr, uid, wizard_data, group_id, context=None):
        """Create one new res.users record for each email address provided in
           wizard_data.new_users, ignoring already existing users.
           Populates wizard_data.result_line_ids with one new line for
           each user (existing or not). New users will also have a value
           for the password field, so they can receive it by email.
           Returns the ids of the created users, and the ids of the
           ignored, existing ones."""
        if context is None:
            context = {}
        user_obj = self.pool.get('res.users')
        current_user = user_obj.browse(cr, UID_ROOT, uid, context=context)
        # modify context to disable shortcuts when creating share users
        context['noshortcut'] = True
        created_ids = []
        existing_ids = []
        if wizard_data.user_type == 'emails':
            # get new user list from email data
            new_users = (wizard_data.new_users or '').split('\n')
            new_users += [wizard_data.email_1 or '', wizard_data.email_2 or '', wizard_data.email_3 or '']
            for new_user in new_users:
                # Ignore blank lines
                new_user = new_user.strip()
                if not new_user: continue
                # Ignore the user if it already exists.
                if not wizard_data.invite:
                    existing = user_obj.search(cr, UID_ROOT, [('login', '=', new_user)])
                else:
                    existing = user_obj.search(cr, UID_ROOT, [('email', '=', new_user)])
                existing_ids.extend(existing)
                if existing:
                    new_line = { 'user_id': existing[0],
                                 'newly_created': False}
                    wizard_data.write({'result_line_ids': [(0,0,new_line)]})
                    continue
                new_pass = generate_random_pass()
                user_id = user_obj.create(cr, UID_ROOT, {
                        'login': new_user,
                        'password': new_pass,
                        'name': new_user,
                        'email': new_user,
                        'groups_id': [(6,0,[group_id])],
                        'share': True,
                        'company_id': current_user.company_id.id,
                        'company_ids': [(6, 0, [current_user.company_id.id])],
                }, context)
                new_line = { 'user_id': user_id,
                             'password': new_pass,
                             'newly_created': True}
                wizard_data.write({'result_line_ids': [(0,0,new_line)]})
                created_ids.append(user_id)

        elif wizard_data.user_type == 'embedded':
            new_login = 'embedded-%s' % (uuid.uuid4().hex,)
            new_pass = generate_random_pass()
            user_id = user_obj.create(cr, UID_ROOT, {
                'login': new_login,
                'password': new_pass,
                'name': new_login,
                'groups_id': [(6,0,[group_id])],
                'share': True,
                'company_id': current_user.company_id.id,
                'company_ids': [(6, 0, [current_user.company_id.id])],
            }, context)
            new_line = { 'user_id': user_id,
                         'password': new_pass,
                         'newly_created': True}
            wizard_data.write({'result_line_ids': [(0,0,new_line)]})
            created_ids.append(user_id)

        return created_ids, existing_ids

    def _create_shortcut(self, cr, uid, values, context=None):
        if context is None:
            context = {}
        new_context = context.copy()
        for key in context:
            if key.startswith('default_'):
                del new_context[key]

        dataobj = self.pool.get('ir.model.data')
        menu_id = dataobj._get_id(cr, uid, 'base', 'menu_administration_shortcut')
        shortcut_menu_id  = int(dataobj.read(cr, uid, menu_id, ['res_id'], new_context)['res_id'])
        action_id = self.pool.get('ir.actions.act_window').create(cr, UID_ROOT, values, new_context)
        menu_data = {'name': values['name'],
                     'sequence': 10,
                     'action': 'ir.actions.act_window,'+str(action_id),
                     'parent_id': shortcut_menu_id,
                     'icon': 'STOCK_JUSTIFY_FILL'}
        menu_obj = self.pool.get('ir.ui.menu')
        menu_id =  menu_obj.create(cr, UID_ROOT, menu_data)
        sc_data = {'name': values['name'], 'sequence': UID_ROOT,'res_id': menu_id }
        self.pool.get('ir.ui.view_sc').create(cr, uid, sc_data, new_context)

        # update menu cache
        user_groups = set(self.pool.get('res.users').read(cr, UID_ROOT, uid, ['groups_id'])['groups_id'])
        key = (cr.dbname, shortcut_menu_id, tuple(user_groups))
        menu_obj._cache[key] = True
        return action_id

    def _cleanup_action_context(self, context_str, user_id):
        """Returns a dict representing the context_str evaluated (safe_eval) as
           a dict where items that are not useful for shared actions
           have been removed. If the evaluation of context_str as a
           dict fails, context_str is returned unaltered.

           :param user_id: the integer uid to be passed as 'uid' in the
                           evaluation context
           """
        result = False
        if context_str:
            try:
                context = safe_eval(context_str, tools.UnquoteEvalContext(), nocopy=True)
                result = dict(context)
                for key in context:
                    # Remove all context keys that seem to toggle default
                    # filters based on the current user, as it makes no sense
                    # for shared users, who would not see any data by default.
                    if key and key.startswith('search_default_') and 'user_id' in key:
                        result.pop(key)
            except Exception:
                # Note: must catch all exceptions, as UnquoteEvalContext may cause many
                #       different exceptions, as it shadows builtins.
                _logger.debug("Failed to cleanup action context as it does not parse server-side", exc_info=True)
                result = context_str
        return result

    def _shared_action_def(self, cr, uid, wizard_data, context=None):
        copied_action = wizard_data.action_id

        if wizard_data.access_mode == 'readonly':
            view_mode = wizard_data.view_type
            view_id = copied_action.view_id.id if copied_action.view_id.type == wizard_data.view_type else False
        else:
            view_mode = copied_action.view_mode
            view_id = copied_action.view_id.id


        action_def = {
            'name': wizard_data.name,
            'domain': copied_action.domain,
            'context': self._cleanup_action_context(wizard_data.action_id.context, uid),
            'res_model': copied_action.res_model,
            'view_mode': view_mode,
            'view_type': copied_action.view_type,
            'search_view_id': copied_action.search_view_id.id if wizard_data.access_mode != 'readonly' else False,
            'view_id': view_id,
            'auto_search': True,
        }
        if copied_action.view_ids:
            action_def['view_ids'] = [(0,0,{'sequence': x.sequence,
                                            'view_mode': x.view_mode,
                                            'view_id': x.view_id.id })
                                      for x in copied_action.view_ids
                                      if (wizard_data.access_mode != 'readonly' or x.view_mode == wizard_data.view_type)
                                     ]
        return action_def

    def _setup_action_and_shortcut(self, cr, uid, wizard_data, user_ids, make_home, context=None):
        """Create a shortcut to reach the shared data, as well as the corresponding action, for
           each user in ``user_ids``, and assign it as their home action if ``make_home`` is True.
           Meant to be overridden for special cases.
        """
        values = self._shared_action_def(cr, uid, wizard_data, context=None)
        user_obj = self.pool.get('res.users')
        for user_id in user_ids:
            action_id = self._create_shortcut(cr, user_id, values)
            if make_home:
                # We do this only for new share users, as existing ones already have their initial home
                # action. Resetting to the default menu does not work well as the menu is rather empty
                # and does not contain the shortcuts in most cases.
                user_obj.write(cr, UID_ROOT, [user_id], {'action_id': action_id})

    def _get_recursive_relations(self, cr, uid, model, ttypes, relation_fields=None, suffix=None, context=None):
        """Returns list of tuples representing recursive relationships of type ``ttypes`` starting from
           model with ID ``model_id``.

           :param model: browsable model to start loading relationships from
           :param ttypes: list of relationship types to follow (e.g: ['one2many','many2many'])
           :param relation_fields: list of previously followed relationship tuples - to avoid duplicates
                                   during recursion
           :param suffix: optional suffix to append to the field path to reach the main object
        """
        if relation_fields is None:
            relation_fields = []
        local_rel_fields = []
        models = [x[1].model for x in relation_fields]
        model_obj = self.pool.get('ir.model')
        model_osv = self.pool.get(model.model)
        for colinfo in model_osv._all_columns.itervalues():
            coldef = colinfo.column
            coltype = coldef._type
            relation_field = None
            if coltype in ttypes and colinfo.column._obj not in models:
                relation_model_id = model_obj.search(cr, UID_ROOT, [('model','=',coldef._obj)])[0]
                relation_model_browse = model_obj.browse(cr, UID_ROOT, relation_model_id, context=context)
                relation_osv = self.pool.get(coldef._obj)
                if coltype == 'one2many':
                    # don't record reverse path if it's not a real m2o (that happens, but rarely)
                    dest_model_ci = relation_osv._all_columns
                    reverse_rel = coldef._fields_id
                    if reverse_rel in dest_model_ci and dest_model_ci[reverse_rel].column._type == 'many2one':
                        relation_field = ('%s.%s'%(reverse_rel, suffix)) if suffix else reverse_rel
                local_rel_fields.append((relation_field, relation_model_browse))
                for parent in relation_osv._inherits:
                    if parent not in models:
                        parent_model = self.pool.get(parent)
                        parent_colinfos = parent_model._all_columns
                        parent_model_browse = model_obj.browse(cr, UID_ROOT,
                                                               model_obj.search(cr, UID_ROOT, [('model','=',parent)]))[0]
                        if relation_field and coldef._fields_id in parent_colinfos:
                            # inverse relationship is available in the parent
                            local_rel_fields.append((relation_field, parent_model_browse))
                        else:
                            # TODO: can we setup a proper rule to restrict inherited models
                            # in case the parent does not contain the reverse m2o?
                            local_rel_fields.append((None, parent_model_browse))
                if relation_model_id != model.id and coltype in ['one2many', 'many2many']:
                    local_rel_fields += self._get_recursive_relations(cr, uid, relation_model_browse,
                        [coltype], relation_fields + local_rel_fields, suffix=relation_field, context=context)
        return local_rel_fields

    def _get_relationship_classes(self, cr, uid, model, context=None):
        """Computes the *relationship classes* reachable from the given
           model. The 4 relationship classes are:
           - [obj0]: the given model itself (and its parents via _inherits, if any)
           - [obj1]: obj0 and all other models recursively accessible from
                     obj0 via one2many relationships
           - [obj2]: obj0 and all other models recursively accessible from
                     obj0 via one2many and many2many relationships
           - [obj3]: all models recursively accessible from obj1 via many2one
                     relationships

           Each class is returned as a list of pairs [(field,model_browse)], where
           ``model`` is the browse_record of a reachable ir.model, and ``field`` is
           the dot-notation reverse relationship path coming from that model to obj0,
           or None if there is no reverse path.
           
           :return: ([obj0], [obj1], [obj2], [obj3])
           """
        # obj0 class and its parents
        obj0 = [(None, model)]
        model_obj = self.pool.get(model.model)
        ir_model_obj = self.pool.get('ir.model')
        for parent in model_obj._inherits:
            parent_model_browse = ir_model_obj.browse(cr, UID_ROOT,
                    ir_model_obj.search(cr, UID_ROOT, [('model','=',parent)]))[0]
            obj0 += [(None, parent_model_browse)]

        obj1 = self._get_recursive_relations(cr, uid, model, ['one2many'], relation_fields=obj0, context=context)
        obj2 = self._get_recursive_relations(cr, uid, model, ['one2many', 'many2many'], relation_fields=obj0, context=context)
        obj3 = self._get_recursive_relations(cr, uid, model, ['many2one'], relation_fields=obj0, context=context)
        for dummy, model in obj1:
            obj3 += self._get_recursive_relations(cr, uid, model, ['many2one'], relation_fields=obj0, context=context)
        return obj0, obj1, obj2, obj3

    def _get_access_map_for_groups_and_models(self, cr, uid, group_ids, model_ids, context=None):
        model_access_obj = self.pool.get('ir.model.access')
        user_right_ids = model_access_obj.search(cr, uid,
            [('group_id', 'in', group_ids), ('model_id', 'in', model_ids)],
            context=context)
        user_access_matrix = {}
        if user_right_ids:
            for access_right in model_access_obj.browse(cr, uid, user_right_ids, context=context):
                access_line = user_access_matrix.setdefault(access_right.model_id.model, set())
                for perm in FULL_ACCESS:
                    if getattr(access_right, perm, 0):
                        access_line.add(perm)
        return user_access_matrix

    def _add_access_rights_for_share_group(self, cr, uid, group_id, mode, fields_relations, context=None):
        """Adds access rights to group_id on object models referenced in ``fields_relations``,
           intersecting with access rights of current user to avoid granting too much rights
        """
        model_access_obj = self.pool.get('ir.model.access')
        user_obj = self.pool.get('res.users')
        target_model_ids = [x[1].id for x in fields_relations]
        perms_to_add = (mode == 'readonly') and READ_ONLY_ACCESS or READ_WRITE_ACCESS
        current_user = user_obj.browse(cr, uid, uid, context=context)

        current_user_access_map = self._get_access_map_for_groups_and_models(cr, uid,
            [x.id for x in current_user.groups_id], target_model_ids, context=context)
        group_access_map = self._get_access_map_for_groups_and_models(cr, uid,
            [group_id], target_model_ids, context=context)
        _logger.debug("Current user access matrix: %r", current_user_access_map)
        _logger.debug("New group current access matrix: %r", group_access_map)

        # Create required rights if allowed by current user rights and not
        # already granted
        for dummy, model in fields_relations:
            # mail.message is transversal: it should not received directly the access rights
            if model.model in ['mail.message']: continue
            values = {
                'name': _('Copied access for sharing'),
                'group_id': group_id,
                'model_id': model.id,
            }
            current_user_access_line = current_user_access_map.get(model.model,set())
            existing_group_access_line = group_access_map.get(model.model,set())
            need_creation = False
            for perm in perms_to_add:
                if perm in current_user_access_line \
                   and perm not in existing_group_access_line:
                    values.update({perm:True})
                    group_access_map.setdefault(model.model, set()).add(perm)
                    need_creation = True
            if need_creation:
                model_access_obj.create(cr, UID_ROOT, values)
                _logger.debug("Creating access right for model %s with values: %r", model.model, values)

    def _link_or_copy_current_user_rules(self, cr, current_user, group_id, fields_relations, context=None):
        rule_obj = self.pool.get('ir.rule')
        rules_done = set()
        for group in current_user.groups_id:
            for dummy, model in fields_relations:
                for rule in group.rule_groups:
                    if rule.id in rules_done:
                        continue
                    rules_done.add(rule.id)
                    if rule.model_id.id == model.id:
                        if 'user.' in rule.domain_force:
                            # Above pattern means there is likely a condition
                            # specific to current user, so we must copy the rule using
                            # the evaluated version of the domain.
                            # And it's better to copy one time too much than too few
                            rule_obj.copy(cr, UID_ROOT, rule.id, default={
                                'name': '%s %s' %(rule.name, _('(Copy for sharing)')),
                                'groups': [(6,0,[group_id])],
                                'domain_force': rule.domain, # evaluated version!
                            })
                            _logger.debug("Copying rule %s (%s) on model %s with domain: %s", rule.name, rule.id, model.model, rule.domain_force)
                        else:
                            # otherwise we can simply link the rule to keep it dynamic
                            rule_obj.write(cr, SUPERUSER_ID, [rule.id], {
                                    'groups': [(4,group_id)]
                                })
                            _logger.debug("Linking rule %s (%s) on model %s with domain: %s", rule.name, rule.id, model.model, rule.domain_force)

    def _check_personal_rule_or_duplicate(self, cr, group_id, rule, context=None):
        """Verifies that the given rule only belongs to the given group_id, otherwise
           duplicate it for the current group, and unlink the previous one.
           The duplicated rule has the original domain copied verbatim, without
           any evaluation.
           Returns the final rule to use (browse_record), either the original one if it
           only belongs to this group, or the copy."""
        if len(rule.groups) == 1:
            return rule
        # duplicate it first:
        rule_obj = self.pool.get('ir.rule')
        new_id = rule_obj.copy(cr, UID_ROOT, rule.id,
                               default={
                                       'name': '%s %s' %(rule.name, _('(Duplicated for modified sharing permissions)')),
                                       'groups': [(6,0,[group_id])],
                                       'domain_force': rule.domain_force, # non evaluated!
                               })
        _logger.debug("Duplicating rule %s (%s) (domain: %s) for modified access ", rule.name, rule.id, rule.domain_force)
        # then disconnect from group_id:
        rule.write({'groups':[(3,group_id)]}) # disconnects, does not delete!
        return rule_obj.browse(cr, UID_ROOT, new_id, context=context)

    def _create_or_combine_sharing_rule(self, cr, current_user, wizard_data, group_id, model_id, domain, restrict=False, rule_name=None, context=None):
        """Add a new ir.rule entry for model_id and domain on the target group_id.
           If ``restrict`` is True, instead of adding a rule, the domain is
           combined with AND operator with all existing rules in the group, to implement
           an additional restriction (as of 6.1, multiple rules in the same group are
           OR'ed by default, so a restriction must alter all existing rules)

           This is necessary because the personal rules of the user that is sharing
           are first copied to the new share group. Afterwards the filters used for
           sharing are applied as an additional layer of rules, which are likely to
           apply to the same model. The default rule algorithm would OR them (as of 6.1),
           which would result in a combined set of permission that could be larger
           than those of the user that is sharing! Hence we must forcefully AND the
           rules at this stage.
           One possibly undesirable effect can appear when sharing with a
           pre-existing group, in which case altering pre-existing rules would not
           be desired. This is addressed in the portal module.
           """
        if rule_name is None:
            rule_name = _('Sharing filter created by user %s (%s) for group %s') % \
                            (current_user.name, current_user.login, group_id)
        rule_obj = self.pool.get('ir.rule')
        rule_ids = rule_obj.search(cr, UID_ROOT, [('groups', 'in', group_id), ('model_id', '=', model_id)])
        if rule_ids:
            for rule in rule_obj.browse(cr, UID_ROOT, rule_ids, context=context):
                if rule.domain_force == domain:
                    # don't create it twice!
                    if restrict:
                        continue
                    else:
                        _logger.debug("Ignoring sharing rule on model %s with domain: %s the same rule exists already", model_id, domain)
                        return
                if restrict:
                    # restricting existing rules is done by adding the clause
                    # with an AND, but we can't alter the rule if it belongs to
                    # other groups, so we duplicate if needed
                    rule = self._check_personal_rule_or_duplicate(cr, group_id, rule, context=context)
                    eval_ctx = rule_obj._eval_context_for_combinations()
                    org_domain = expression.normalize(eval(rule.domain_force, eval_ctx))
                    new_clause = expression.normalize(eval(domain, eval_ctx))
                    combined_domain = expression.AND([new_clause, org_domain])
                    rule.write({'domain_force': combined_domain, 'name': rule.name + _('(Modified)')})
                    _logger.debug("Combining sharing rule %s on model %s with domain: %s", rule.id, model_id, domain)
        if not rule_ids or not restrict:
            # Adding the new rule in the group is ok for normal cases, because rules
            # in the same group and for the same model will be combined with OR
            # (as of v6.1), so the desired effect is achieved.
            rule_obj.create(cr, UID_ROOT, {
                'name': rule_name,
                'model_id': model_id,
                'domain_force': domain,
                'groups': [(4,group_id)]
                })
            _logger.debug("Created sharing rule on model %s with domain: %s", model_id, domain)

    def _create_indirect_sharing_rules(self, cr, current_user, wizard_data, group_id, fields_relations, context=None):
        rule_name = _('Indirect sharing filter created by user %s (%s) for group %s') % \
                            (current_user.name, current_user.login, group_id)
        try:
            domain = safe_eval(wizard_data.domain)
            if domain:
                for rel_field, model in fields_relations:
                    # mail.message is transversal: it should not received directly the access rights
                    if model.model in ['mail.message']: continue
                    related_domain = []
                    if not rel_field: continue
                    for element in domain:
                        if expression.is_leaf(element):
                            left, operator, right = element
                            left = '%s.%s'%(rel_field, left)
                            element = left, operator, right
                        related_domain.append(element)
                    self._create_or_combine_sharing_rule(cr, current_user, wizard_data,
                         group_id, model_id=model.id, domain=str(related_domain),
                         rule_name=rule_name, restrict=True, context=context)
        except Exception:
            _logger.exception('Failed to create share access')
            raise osv.except_osv(_('Sharing access cannot be created.'),
                                 _('Sorry, the current screen and filter you are trying to share are not supported at the moment.\nYou may want to try a simpler filter.'))

    def _check_preconditions(self, cr, uid, wizard_data, context=None):
        self._assert(wizard_data.action_id and wizard_data.access_mode,
                     _('Action and Access Mode are required to create a shared access.'),
                     context=context)
        self._assert(self.has_share(cr, uid, context=context),
                     _('You must be a member of the Share/User group to use the share wizard.'),
                     context=context)
        if wizard_data.user_type == 'emails':
            self._assert((wizard_data.new_users or wizard_data.email_1 or wizard_data.email_2 or wizard_data.email_3),
                     _('Please indicate the emails of the persons to share with, one per line.'),
                     context=context)

    def _create_share_users_group(self, cr, uid, wizard_data, context=None):
        """Creates the appropriate share group and share users, and populates
           result_line_ids of wizard_data with one line for each user.

           :return: a tuple composed of the new group id (to which the shared access should be granted),
                the ids of the new share users that have been created and the ids of the existing share users
        """
        group_id = self._create_share_group(cr, uid, wizard_data, context=context)
        # First create any missing user, based on the email addresses provided
        new_ids, existing_ids = self._create_new_share_users(cr, uid, wizard_data, group_id, context=context)
        # Finally, setup the new action and shortcut for the users.
        if existing_ids:
            # existing users still need to join the new group
            self.pool.get('res.users').write(cr, UID_ROOT, existing_ids, {
                                                'groups_id': [(4,group_id)],
                                             })
            # existing user don't need their home action replaced, only a new shortcut
            self._setup_action_and_shortcut(cr, uid, wizard_data, existing_ids, make_home=False, context=context)
        if new_ids:
            # new users need a new shortcut AND a home action
            self._setup_action_and_shortcut(cr, uid, wizard_data, new_ids, make_home=True, context=context)
        return group_id, new_ids, existing_ids

    def go_step_2(self, cr, uid, ids, context=None):
        wizard_data = self.browse(cr, uid, ids[0], context=context)
        self._check_preconditions(cr, uid, wizard_data, context=context)

        # Create shared group and users
        group_id, new_ids, existing_ids = self._create_share_users_group(cr, uid, wizard_data, context=context)

        current_user = self.pool.get('res.users').browse(cr, uid, uid, context=context)

        model_obj = self.pool.get('ir.model')
        model_id = model_obj.search(cr, uid, [('model','=', wizard_data.action_id.res_model)])[0]
        model = model_obj.browse(cr, uid, model_id, context=context)
        
        # ACCESS RIGHTS
        # We have several classes of objects that should receive different access rights:
        # Let:
        #   - [obj0] be the target model itself (and its parents via _inherits, if any)
        #   - [obj1] be the target model and all other models recursively accessible from
        #            obj0 via one2many relationships
        #   - [obj2] be the target model and all other models recursively accessible from
        #            obj0 via one2many and many2many relationships
        #   - [obj3] be all models recursively accessible from obj1 via many2one relationships
        #            (currently not used)
        obj0, obj1, obj2, obj3 = self._get_relationship_classes(cr, uid, model, context=context)
        mode = wizard_data.access_mode

        # Add access to [obj0] and [obj1] according to chosen mode
        self._add_access_rights_for_share_group(cr, uid, group_id, mode, obj0, context=context)
        self._add_access_rights_for_share_group(cr, uid, group_id, mode, obj1, context=context)

        # Add read-only access (always) to [obj2]
        self._add_access_rights_for_share_group(cr, uid, group_id, 'readonly', obj2, context=context)

        # IR.RULES
        #   A. On [obj0], [obj1], [obj2]: add all rules from all groups of
        #     the user that is sharing
        #     Warning: rules must be copied instead of linked if they contain a reference
        #     to uid or if the rule is shared with other groups (and it must be replaced correctly)
        #   B. On [obj0]: 1 rule with domain of shared action
        #   C. For each model in [obj1]: 1 rule in the form:
        #           many2one_rel.domain_of_obj0
        #        where many2one_rel is the many2one used in the definition of the
        #        one2many, and domain_of_obj0 is the sharing domain
        #        For example if [obj0] is project.project with a domain of
        #                ['id', 'in', [1,2]]
        #        then we will have project.task in [obj1] and we need to create this
        #        ir.rule on project.task:
        #                ['project_id.id', 'in', [1,2]]

        # A.
        all_relations = obj0 + obj1 + obj2
        self._link_or_copy_current_user_rules(cr, current_user, group_id, all_relations, context=context)
        # B.
        main_domain = wizard_data.domain if wizard_data.domain != '[]' else str(DOMAIN_ALL)
        self._create_or_combine_sharing_rule(cr, current_user, wizard_data,
                     group_id, model_id=model.id, domain=main_domain,
                     restrict=True, context=context)
        # C.
        self._create_indirect_sharing_rules(cr, current_user, wizard_data, group_id, obj1, context=context)

        # refresh wizard_data
        wizard_data = self.browse(cr, uid, ids[0], context=context)
        
        # EMAILS AND NOTIFICATIONS
        #  A. Not invite: as before
        #     -> send emails to destination users
        #  B. Invite (OpenSocial)
        #     -> subscribe all users (existing and new) to the record
        #     -> send a notification with a summary to the current record
        #     -> send a notification to all users; users allowing to receive
        #        emails in preferences will receive it
        #        new users by default receive all notifications by email
        
        # A.
        if not wizard_data.invite:
            self.send_emails(cr, uid, wizard_data, context=context)
        # B.
        else:
            # Invite (OpenSocial): automatically subscribe users to the record
            res_id = 0
            for cond in safe_eval(main_domain):
                if cond[0] == 'id':
                    res_id = cond[2]
            # Record id not found: issue
            if res_id <= 0:
                raise osv.except_osv(_('Record id not found'), _('The share engine has not been able to fetch a record_id for your invitation.'))
            self.pool.get(model.model).message_subscribe(cr, uid, [res_id], new_ids + existing_ids, context=context)
            # self.send_invite_email(cr, uid, wizard_data, context=context)
            # self.send_invite_note(cr, uid, model.model, res_id, wizard_data, context=context)
        
        # CLOSE
        #  A. Not invite: as before
        #  B. Invite: skip summary screen, get back to the record
        
        # A.
        if not wizard_data.invite:
            dummy, step2_form_view_id = self.pool.get('ir.model.data').get_object_reference(cr, uid, 'share', 'share_step2_form')
            return {
                'name': _('Shared access created!'),
                'view_type': 'form',
                'view_mode': 'form',
                'res_model': 'share.wizard',
                'view_id': False,
                'res_id': ids[0],
                'views': [(step2_form_view_id, 'form'), (False, 'tree'), (False, 'calendar'), (False, 'graph')],
                'type': 'ir.actions.act_window',
                'target': 'new'
            }
        # B.
        else:
            return {
                'view_type': 'form',
                'view_mode': 'form',
                'res_model': model.model,
                'view_id': False,
                'res_id': res_id,
                'views': [(False, 'form'), (False, 'tree'), (False, 'calendar'), (False, 'graph')],
                'type': 'ir.actions.act_window',
            }
            

    def send_invite_note(self, cr, uid, model_name, res_id, wizard_data, context=None):
        subject = _('Invitation')
        body = 'has been <b>shared</b> with'
        tmp_idx = 0
        for result_line in wizard_data.result_line_ids:
            body += ' @%s' % (result_line.user_id.login)
            if tmp_idx < len(wizard_data.result_line_ids)-2:
                body += ','
            elif tmp_idx == len(wizard_data.result_line_ids)-2:
                body += ' and'
        body += '.'
        return self.pool.get(model_name).message_post(cr, uid, [res_id], body=body, context=context)
    
    def send_invite_email(self, cr, uid, wizard_data, context=None):
        # TDE Note: not updated because will disappear
        message_obj = self.pool.get('mail.message')
        notification_obj = self.pool.get('mail.notification')
        user = self.pool.get('res.users').browse(cr, UID_ROOT, uid)
        if not user.email:
            raise osv.except_osv(_('Email required'), _('The current user must have an email address configured in User Preferences to be able to send outgoing emails.'))
        
        # TODO: also send an HTML version of this mail
        for result_line in wizard_data.result_line_ids:
            email_to = result_line.user_id.email
            if not email_to:
                continue
            subject = _('Invitation to collaborate about %s') % (wizard_data.record_name)
            body = _("Hello,\n\n")
            body += _("I have shared %s (%s) with you!\n\n") % (wizard_data.record_name, wizard_data.name)
            if wizard_data.message:
                body += "%s\n\n" % (wizard_data.message)
            if result_line.newly_created:
                body += _("The documents are not attached, you can view them online directly on my OpenERP server at:\n    %s\n\n") % (result_line.share_url)
                body += _("These are your credentials to access this protected area:\n")
                body += "%s: %s" % (_("Username"), result_line.user_id.login) + "\n"
                body += "%s: %s" % (_("Password"), result_line.password) + "\n"
                body += "%s: %s" % (_("Database"), cr.dbname) + "\n"
            body += _("The documents have been automatically added to your subscriptions.\n\n")
            body += '%s\n\n' % ((user.signature or ''))
            body += "--\n"
            body += _("OpenERP is a powerful and user-friendly suite of Business Applications (CRM, Sales, HR, etc.)\n"
                      "It is open source and can be found on http://www.openerp.com.")
            msg_id = message_obj.schedule_with_attach(cr, uid, user.email, [email_to], subject, body, model='', context=context)
            notification_obj.create(cr, uid, {'user_id': result_line.user_id.id, 'message_id': msg_id}, context=context)
    
    def send_emails(self, cr, uid, wizard_data, context=None):
        _logger.info('Sending share notifications by email...')
        mail_mail = self.pool.get('mail.mail')
        user = self.pool.get('res.users').browse(cr, UID_ROOT, uid)
        if not user.email:
            raise osv.except_osv(_('Email required'), _('The current user must have an email address configured in User Preferences to be able to send outgoing emails.'))
        
        # TODO: also send an HTML version of this mail
        mail_ids = []
        for result_line in wizard_data.result_line_ids:
            email_to = result_line.user_id.email
            if not email_to:
                continue
            subject = wizard_data.name
            body = _("Hello,\n\n")
            body += _("I've shared %s with you!\n\n") % wizard_data.name
            body += _("The documents are not attached, you can view them online directly on my OpenERP server at:\n    %s\n\n") % (result_line.share_url)
            if wizard_data.message:
                body += '%s\n\n' % (wizard_data.message)
            if result_line.newly_created:
                body += _("These are your credentials to access this protected area:\n")
                body += "%s: %s\n" % (_("Username"), result_line.user_id.login)
                body += "%s: %s\n" % (_("Password"), result_line.password)
                body += "%s: %s\n" % (_("Database"), cr.dbname)
            else:
                body += _("The documents have been automatically added to your current OpenERP documents.\n")
                body += _("You may use your current login (%s) and password to view them.\n") % result_line.user_id.login
            body += "\n\n%s\n\n" % ( (user.signature or '') )
            body += "--\n"
            body += _("OpenERP is a powerful and user-friendly suite of Business Applications (CRM, Sales, HR, etc.)\n"
                      "It is open source and can be found on http://www.openerp.com.")
            mail_ids.append(mail_mail.create(cr, uid, {
                    'email_from': user.email,
                    'email_to': email_to,
                    'subject': subject,
                    'body_html': '<pre>%s</pre>' % body}, context=context))
        # force direct delivery, as users expect instant notification
        mail_mail.send(cr, uid, mail_ids, context=context)
        _logger.info('%d share notification(s) sent.', len(mail_ids))

    def onchange_embed_options(self, cr, uid, ids, opt_title, opt_search, context=None):
        wizard = self.browse(cr, uid, ids[0], context)
        options = dict(title=opt_title, search=opt_search)
        return {'value': {'embed_code': self._generate_embedded_code(wizard, options)}}

share_wizard()

class share_result_line(osv.osv_memory):
    _name = 'share.wizard.result.line'
    _rec_name = 'user_id'


    def _share_url(self, cr, uid, ids, _fieldname, _args, context=None):
        result = dict.fromkeys(ids, '')
        for this in self.browse(cr, uid, ids, context=context):
            data = dict(dbname=cr.dbname, login=this.login, password=this.password)
            if this.share_wizard_id and this.share_wizard_id.action_id:
                data['action_id'] = this.share_wizard_id.action_id.id
            ctx = dict(context, share_url_template_hash_arguments=['action_id'])
            result[this.id] = this.share_wizard_id.share_url_template(context=ctx) % data
        return result

    _columns = {
        'user_id': fields.many2one('res.users', required=True, readonly=True),
        'login': fields.related('user_id', 'login', string='Login', type='char', size=64, required=True, readonly=True),
        'password': fields.char('Password', size=64, readonly=True),
        'share_url': fields.function(_share_url, string='Share URL', type='char', size=512),
        'share_wizard_id': fields.many2one('share.wizard', 'Share Wizard', required=True),
        'newly_created': fields.boolean('Newly created', readonly=True),
    }
    _defaults = {
        'newly_created': True,
    }

# vim:expandtab:smartindent:tabstop=4:softtabstop=4:shiftwidth=4:<|MERGE_RESOLUTION|>--- conflicted
+++ resolved
@@ -21,7 +21,6 @@
 import logging
 import random
 import time
-from urllib import quote_plus
 import uuid
 from openerp import SUPERUSER_ID
 
@@ -149,9 +148,9 @@
         result = dict.fromkeys(ids, '')
         for this in self.browse(cr, uid, ids, context=context):
             if this.result_line_ids:
-                ctx = dict(context, share_url_template_hash_arguments=['action_id'])
+                ctx = dict(context, share_url_template_hash_arguments=['action'])
                 user = this.result_line_ids[0]
-                data = dict(dbname=cr.dbname, login=user.login, password=user.password, action_id=this.action_id.id)
+                data = dict(dbname=cr.dbname, login=user.login, password=user.password, action=this.action_id.id)
                 result[this.id] = this.share_url_template(context=ctx) % data
         return result
 
@@ -203,11 +202,7 @@
             raise osv.except_osv(_('No email address configured'),
                                  _('You must configure your email address in the user preferences before using the Share button.'))
         model, res_id = self.pool.get('ir.model.data').get_object_reference(cr, uid, 'share', 'action_share_wizard_step1')
-<<<<<<< HEAD
-        action = self.pool.get(model).read(cr, uid, res_id, context=context)
-=======
         action = self.pool[model].read(cr, uid, [res_id], context=context)[0]
->>>>>>> d08651d2
         action['res_id'] = ids[0]
         action.pop('context', '')
         return action
@@ -232,6 +227,7 @@
         current_user = user_obj.browse(cr, UID_ROOT, uid, context=context)
         # modify context to disable shortcuts when creating share users
         context['noshortcut'] = True
+        context['no_reset_password'] = True
         created_ids = []
         existing_ids = []
         if wizard_data.user_type == 'emails':
@@ -260,7 +256,6 @@
                         'name': new_user,
                         'email': new_user,
                         'groups_id': [(6,0,[group_id])],
-                        'share': True,
                         'company_id': current_user.company_id.id,
                         'company_ids': [(6, 0, [current_user.company_id.id])],
                 }, context)
@@ -278,7 +273,6 @@
                 'password': new_pass,
                 'name': new_login,
                 'groups_id': [(6,0,[group_id])],
-                'share': True,
                 'company_id': current_user.company_id.id,
                 'company_ids': [(6, 0, [current_user.company_id.id])],
             }, context)
@@ -290,32 +284,14 @@
 
         return created_ids, existing_ids
 
-    def _create_shortcut(self, cr, uid, values, context=None):
+    def _create_action(self, cr, uid, values, context=None):
         if context is None:
             context = {}
         new_context = context.copy()
         for key in context:
             if key.startswith('default_'):
                 del new_context[key]
-
-        dataobj = self.pool.get('ir.model.data')
-        menu_id = dataobj._get_id(cr, uid, 'base', 'menu_administration_shortcut')
-        shortcut_menu_id  = int(dataobj.read(cr, uid, menu_id, ['res_id'], new_context)['res_id'])
         action_id = self.pool.get('ir.actions.act_window').create(cr, UID_ROOT, values, new_context)
-        menu_data = {'name': values['name'],
-                     'sequence': 10,
-                     'action': 'ir.actions.act_window,'+str(action_id),
-                     'parent_id': shortcut_menu_id,
-                     'icon': 'STOCK_JUSTIFY_FILL'}
-        menu_obj = self.pool.get('ir.ui.menu')
-        menu_id =  menu_obj.create(cr, UID_ROOT, menu_data)
-        sc_data = {'name': values['name'], 'sequence': UID_ROOT,'res_id': menu_id }
-        self.pool.get('ir.ui.view_sc').create(cr, uid, sc_data, new_context)
-
-        # update menu cache
-        user_groups = set(self.pool.get('res.users').read(cr, UID_ROOT, uid, ['groups_id'])['groups_id'])
-        key = (cr.dbname, shortcut_menu_id, tuple(user_groups))
-        menu_obj._cache[key] = True
         return action_id
 
     def _cleanup_action_context(self, context_str, user_id):
@@ -384,7 +360,7 @@
         values = self._shared_action_def(cr, uid, wizard_data, context=None)
         user_obj = self.pool.get('res.users')
         for user_id in user_ids:
-            action_id = self._create_shortcut(cr, user_id, values)
+            action_id = self._create_action(cr, user_id, values)
             if make_home:
                 # We do this only for new share users, as existing ones already have their initial home
                 # action. Resetting to the default menu does not work well as the menu is rather empty
@@ -406,7 +382,7 @@
         local_rel_fields = []
         models = [x[1].model for x in relation_fields]
         model_obj = self.pool.get('ir.model')
-        model_osv = self.pool.get(model.model)
+        model_osv = self.pool[model.model]
         for colinfo in model_osv._all_columns.itervalues():
             coldef = colinfo.column
             coltype = coldef._type
@@ -414,8 +390,9 @@
             if coltype in ttypes and colinfo.column._obj not in models:
                 relation_model_id = model_obj.search(cr, UID_ROOT, [('model','=',coldef._obj)])[0]
                 relation_model_browse = model_obj.browse(cr, UID_ROOT, relation_model_id, context=context)
-                relation_osv = self.pool.get(coldef._obj)
-                if coltype == 'one2many':
+                relation_osv = self.pool[coldef._obj]
+                #skip virtual one2many fields (related, ...) as there is no reverse relationship
+                if coltype == 'one2many' and hasattr(coldef, '_fields_id'):
                     # don't record reverse path if it's not a real m2o (that happens, but rarely)
                     dest_model_ci = relation_osv._all_columns
                     reverse_rel = coldef._fields_id
@@ -424,7 +401,7 @@
                 local_rel_fields.append((relation_field, relation_model_browse))
                 for parent in relation_osv._inherits:
                     if parent not in models:
-                        parent_model = self.pool.get(parent)
+                        parent_model = self.pool[parent]
                         parent_colinfos = parent_model._all_columns
                         parent_model_browse = model_obj.browse(cr, UID_ROOT,
                                                                model_obj.search(cr, UID_ROOT, [('model','=',parent)]))[0]
@@ -460,7 +437,7 @@
            """
         # obj0 class and its parents
         obj0 = [(None, model)]
-        model_obj = self.pool.get(model.model)
+        model_obj = self.pool[model.model]
         ir_model_obj = self.pool.get('ir.model')
         for parent in model_obj._inherits:
             parent_model_browse = ir_model_obj.browse(cr, UID_ROOT,
@@ -616,8 +593,8 @@
                     # other groups, so we duplicate if needed
                     rule = self._check_personal_rule_or_duplicate(cr, group_id, rule, context=context)
                     eval_ctx = rule_obj._eval_context_for_combinations()
-                    org_domain = expression.normalize(eval(rule.domain_force, eval_ctx))
-                    new_clause = expression.normalize(eval(domain, eval_ctx))
+                    org_domain = expression.normalize_domain(eval(rule.domain_force, eval_ctx))
+                    new_clause = expression.normalize_domain(eval(domain, eval_ctx))
                     combined_domain = expression.AND([new_clause, org_domain])
                     rule.write({'domain_force': combined_domain, 'name': rule.name + _('(Modified)')})
                     _logger.debug("Combining sharing rule %s on model %s with domain: %s", rule.id, model_id, domain)
@@ -662,7 +639,7 @@
         self._assert(wizard_data.action_id and wizard_data.access_mode,
                      _('Action and Access Mode are required to create a shared access.'),
                      context=context)
-        self._assert(self.has_share(cr, uid, context=context),
+        self._assert(self.has_share(cr, uid, wizard_data, context=context),
                      _('You must be a member of the Share/User group to use the share wizard.'),
                      context=context)
         if wizard_data.user_type == 'emails':
@@ -779,7 +756,7 @@
             # Record id not found: issue
             if res_id <= 0:
                 raise osv.except_osv(_('Record id not found'), _('The share engine has not been able to fetch a record_id for your invitation.'))
-            self.pool.get(model.model).message_subscribe(cr, uid, [res_id], new_ids + existing_ids, context=context)
+            self.pool[model.model].message_subscribe(cr, uid, [res_id], new_ids + existing_ids, context=context)
             # self.send_invite_email(cr, uid, wizard_data, context=context)
             # self.send_invite_note(cr, uid, model.model, res_id, wizard_data, context=context)
         
@@ -825,7 +802,7 @@
             elif tmp_idx == len(wizard_data.result_line_ids)-2:
                 body += ' and'
         body += '.'
-        return self.pool.get(model_name).message_post(cr, uid, [res_id], body=body, context=context)
+        return self.pool[model_name].message_post(cr, uid, [res_id], body=body, context=context)
     
     def send_invite_email(self, cr, uid, wizard_data, context=None):
         # TDE Note: not updated because will disappear
@@ -833,7 +810,7 @@
         notification_obj = self.pool.get('mail.notification')
         user = self.pool.get('res.users').browse(cr, UID_ROOT, uid)
         if not user.email:
-            raise osv.except_osv(_('Email required'), _('The current user must have an email address configured in User Preferences to be able to send outgoing emails.'))
+            raise osv.except_osv(_('Email Required'), _('The current user must have an email address configured in User Preferences to be able to send outgoing emails.'))
         
         # TODO: also send an HTML version of this mail
         for result_line in wizard_data.result_line_ids:
@@ -864,7 +841,7 @@
         mail_mail = self.pool.get('mail.mail')
         user = self.pool.get('res.users').browse(cr, UID_ROOT, uid)
         if not user.email:
-            raise osv.except_osv(_('Email required'), _('The current user must have an email address configured in User Preferences to be able to send outgoing emails.'))
+            raise osv.except_osv(_('Email Required'), _('The current user must have an email address configured in User Preferences to be able to send outgoing emails.'))
         
         # TODO: also send an HTML version of this mail
         mail_ids = []
@@ -904,7 +881,6 @@
         options = dict(title=opt_title, search=opt_search)
         return {'value': {'embed_code': self._generate_embedded_code(wizard, options)}}
 
-share_wizard()
 
 class share_result_line(osv.osv_memory):
     _name = 'share.wizard.result.line'
@@ -926,7 +902,7 @@
         'login': fields.related('user_id', 'login', string='Login', type='char', size=64, required=True, readonly=True),
         'password': fields.char('Password', size=64, readonly=True),
         'share_url': fields.function(_share_url, string='Share URL', type='char', size=512),
-        'share_wizard_id': fields.many2one('share.wizard', 'Share Wizard', required=True),
+        'share_wizard_id': fields.many2one('share.wizard', 'Share Wizard', required=True, ondelete='cascade'),
         'newly_created': fields.boolean('Newly created', readonly=True),
     }
     _defaults = {
