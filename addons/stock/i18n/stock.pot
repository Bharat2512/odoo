--- conflicted
+++ resolved
@@ -6,13 +6,8 @@
 msgstr ""
 "Project-Id-Version: Odoo Server 8.0\n"
 "Report-Msgid-Bugs-To: \n"
-<<<<<<< HEAD
-"POT-Creation-Date: 2015-01-21 14:07+0000\n"
-"PO-Revision-Date: 2015-01-21 14:07+0000\n"
-=======
 "POT-Creation-Date: 2016-01-14 12:26+0000\n"
 "PO-Revision-Date: 2016-01-14 12:26+0000\n"
->>>>>>> 1812b8f3
 "Last-Translator: <>\n"
 "Language-Team: \n"
 "MIME-Version: 1.0\n"
@@ -222,6 +217,17 @@
 "                Click to add a serial number.\n"
 "              </p><p>\n"
 "                This is the list of all the production lots you recorded. When\n"
+"                you select a lot, you can get the traceability of the products contained in lot.\n"
+"              </p>\n"
+"            "
+msgstr ""
+
+#. module: stock
+#: model:ir.actions.act_window,help:stock.action_production_lot_form
+msgid "<p class=\"oe_view_nocontent_create\">\n"
+"                Click to add a serial number.\n"
+"              </p><p>\n"
+"                This is the list of all the production lots you recorded. When\n"
 "                you select a lot, you can get the \n"
 "                traceability of the products contained in lot. By default, the\n"
 "                list is filtered on the serial numbers that are available in\n"
@@ -439,6 +445,12 @@
 #: help:stock.config.settings,group_uos:0
 msgid "Allows you to sell units of a product, but invoice based on a different unit of measure.\n"
 "For instance, you can sell pieces of meat that you invoice based on their weight."
+msgstr ""
+
+#. module: stock
+#: help:stock.config.settings,group_uos:0
+msgid "Allows you to store units of a product, but sell and invoice based on a different unit of measure.\n"
+"For instance, you can store pieces of meat that you sell and invoice based on their weight."
 msgstr ""
 
 #. module: stock
@@ -1734,6 +1746,11 @@
 msgstr ""
 
 #. module: stock
+#: help:stock.inventory,filter:0
+msgid "If you do an entire inventory, you can choose 'All Products' and it will prefill the inventory with the current stock.  If you only do some products  (e.g. Cycle Counting) you can choose 'Manual Selection of Products' and the system won't propose anything.  You can also let the system propose for a single product / lot /... "
+msgstr ""
+
+#. module: stock
 #: selection:stock.inventory,state:0
 msgid "In Progress"
 msgstr ""
@@ -2314,7 +2331,8 @@
 msgstr ""
 
 #. module: stock
-#: code:addons/stock/stock.py:3071
+#: code:addons/stock/stock.py:3217
+#: model:stock.location.route,name:stock.route_warehouse0_mto
 #, python-format
 msgid "Make To Order"
 msgstr ""
@@ -2387,6 +2405,12 @@
 #. module: stock
 #: selection:stock.location.path,auto:0
 msgid "Manual Operation"
+msgstr ""
+
+#. module: stock
+#: code:addons/stock/stock.py:2640
+#, python-format
+msgid "Manual Selection of Products"
 msgstr ""
 
 #. module: stock
@@ -2502,6 +2526,8 @@
 msgstr ""
 
 #. module: stock
+#: view:stock.move:stock.view_move_form
+#: view:stock.move:stock.view_move_picking_form
 #: field:stock.move,quant_ids:0
 msgid "Moved Quants"
 msgstr ""
@@ -4412,6 +4438,11 @@
 msgstr ""
 
 #. module: stock
+#: field:stock.config.settings,group_uos:0
+msgid "Store products in a different unit of measure than the sales order"
+msgstr ""
+
+#. module: stock
 #: field:stock.picking,message_summary:0
 #: field:stock.production.lot,message_summary:0
 msgid "Summary"
@@ -4568,6 +4599,12 @@
 msgstr ""
 
 #. module: stock
+#: code:addons/stock/stock.py:1067
+#, python-format
+msgid "The destination location must be the same for all the moves of the picking."
+msgstr ""
+
+#. module: stock
 #: view:product.category:stock.product_category_form_view_inherit
 msgid "The following routes will apply to the products in this category taking into account parent categories:"
 msgstr ""
@@ -4641,6 +4678,17 @@
 #, python-format
 msgid "The selected UoM for product %s is not compatible with the UoM set on the product form. \n"
 "Please choose an UoM within the same UoM category."
+msgstr ""
+
+#. module: stock
+#: constraint:stock.inventory:0
+msgid "The selected inventory options are not coherent."
+msgstr ""
+
+#. module: stock
+#: code:addons/stock/stock.py:1070
+#, python-format
+msgid "The source location must be the same for all the moves of the picking."
 msgstr ""
 
 #. module: stock
@@ -4971,6 +5019,11 @@
 #. module: stock
 #: view:stock.picking:stock.view_picking_form
 msgid "Unreserve"
+msgstr ""
+
+#. module: stock
+#: view:stock.inventory:stock.view_inventory_form
+msgid "UoM"
 msgstr ""
 
 #. module: stock
@@ -5234,13 +5287,13 @@
 #. module: stock
 #: code:addons/stock/stock.py:368
 #, python-format
+msgid "You can not change the unit of measure of a product that has already been used in a done stock move. If you need to change the unit of measure, you may deactivate this product."
+msgstr ""
+
+#. module: stock
+#: code:addons/stock/stock.py:2846
+#, python-format
 msgid "You can not reserve a negative quantity or a negative quant."
-msgstr ""
-
-#. module: stock
-#: code:addons/stock/stock.py:2846
-#, python-format
-msgid "You can only change the checked quantity of an existing inventory line. If you want modify a data, please set the checked quantity to 0 and create a new inventory line."
 msgstr ""
 
 #. module: stock
@@ -5292,7 +5345,13 @@
 msgstr ""
 
 #. module: stock
-#: code:addons/stock/wizard/stock_return_picking.py:69
+#: code:addons/stock/wizard/stock_return_picking.py:62
+#, python-format
+msgid "You may only return one picking at a time!"
+msgstr ""
+
+#. module: stock
+#: code:addons/stock/wizard/stock_return_picking.py:72
 #, python-format
 msgid "You may only return pickings that are Done!"
 msgstr ""
@@ -5358,11 +5417,6 @@
 #: code:addons/stock/static/src/xml/picking.xml:243
 #, python-format
 msgid "picking(s)"
-msgstr ""
-
-#. module: stock
-#: view:product.template:stock.view_stock_product_template_tree
-msgid "red:virtual_available<0;blue:virtual_available>=0 and state in ('draft', 'end', 'obsolete');black:virtual_available>=0 and state not in ('draft', 'end', 'obsolete')"
 msgstr ""
 
 #. module: stock
@@ -5410,16 +5464,6 @@
 
 #. module: stock
 #: view:product.template:stock.view_template_property_form
-msgid "{'default_groups_ref': ['base.group_user', 'base.group_sale_manager', 'stock.group_stock_manager']}"
-msgstr ""
-
-#. module: stock
-#: view:product.product:stock.view_stock_product_tree
-msgid "{'red':virtual_available<0, 'blue':virtual_available>=0 and state in ('draft', 'end', 'obsolete'), 'black':virtual_available>=0 and state not in ('draft', 'end', 'obsolete')}"
-msgstr ""
-
-#. module: stock
-#: view:product.template:stock.view_template_property_form
 msgid "⇒ Request Procurement"
 msgstr ""
 
