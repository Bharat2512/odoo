# -*- coding: utf-8 -*-
##############################################################################
#
#    OpenERP, Open Source Management Solution
#    Copyright (C) 2004-2010 Tiny SPRL (<http://tiny.be>).
#
#    This program is free software: you can redistribute it and/or modify
#    it under the terms of the GNU Affero General Public License as
#    published by the Free Software Foundation, either version 3 of the
#    License, or (at your option) any later version.
#
#    This program is distributed in the hope that it will be useful,
#    but WITHOUT ANY WARRANTY; without even the implied warranty of
#    MERCHANTABILITY or FITNESS FOR A PARTICULAR PURPOSE.  See the
#    GNU Affero General Public License for more details.
#
#    You should have received a copy of the GNU Affero General Public License
#    along with this program.  If not, see <http://www.gnu.org/licenses/>.
#
##############################################################################

from datetime import datetime
from dateutil.relativedelta import relativedelta
import time
from operator import itemgetter
from itertools import groupby

from openerp.osv import fields, osv
from openerp.tools.translate import _
from openerp import netsvc
from openerp import tools
from openerp.tools import float_compare, DEFAULT_SERVER_DATETIME_FORMAT
from openerp import SUPERUSER_ID
import openerp.addons.decimal_precision as dp
from openerp.tools.float_utils import float_compare
import logging
_logger = logging.getLogger(__name__)

#----------------------------------------------------------
# Incoterms
#----------------------------------------------------------
class stock_incoterms(osv.osv):
    _name = "stock.incoterms"
    _description = "Incoterms"
    _columns = {
        'name': fields.char('Name', size=64, required=True, help="Incoterms are series of sales terms.They are used to divide transaction costs and responsibilities between buyer and seller and reflect state-of-the-art transportation practices."),
        'code': fields.char('Code', size=3, required=True, help="Code for Incoterms"),
        'active': fields.boolean('Active', help="By unchecking the active field, you may hide an INCOTERM without deleting it."),
    }
    _defaults = {
        'active': True,
    }

class stock_journal(osv.osv):
    _name = "stock.journal"
    _description = "Inventory Journal"
    _columns = {
        'name': fields.char('Stock Journal', size=32, required=True),
        'user_id': fields.many2one('res.users', 'Responsible'),
    }
    _defaults = {
        'user_id': lambda s, c, u, ctx: u
    }

#----------------------------------------------------------
# Stock Location
#----------------------------------------------------------

class stock_location(osv.osv):
    _name = "stock.location"
    _description = "Inventory Locations"
    _parent_name = "location_id"
    _parent_store = True
    _parent_order = 'name'
    _order = 'parent_left'
    def name_get(self, cr, uid, ids, context=None):
        res = self._complete_name(cr, uid, ids, 'complete_name', None, context=context)
        return res.items()

    def _complete_name(self, cr, uid, ids, name, args, context=None):
        """ Forms complete name of location from parent location to child location.
        @return: Dictionary of values
        """
        res = {}
        for m in self.browse(cr, uid, ids, context=context):
            res[m.id] = m.name
            parent = m.location_id
            while parent:
                res[m.id] = parent.name + ' / ' + res[m.id]
                parent = parent.location_id
        return res

    def _get_sublocations(self, cr, uid, ids, context=None):
        """ return all sublocations of the given stock locations (included) """
        return self.search(cr, uid, [('id', 'child_of', ids)], context=context)

    _columns = {
        'name': fields.char('Location Name', size=64, required=True, translate=True),
        'active': fields.boolean('Active', help="By unchecking the active field, you may hide a location without deleting it."),
        'usage': fields.selection([('supplier', 'Supplier Location'), ('view', 'View'), ('internal', 'Internal Location'), ('customer', 'Customer Location'), ('inventory', 'Inventory'), ('procurement', 'Procurement'), ('production', 'Production'), ('transit', 'Transit Location for Inter-Companies Transfers')], 'Location Type', required=True,
                 help="""* Supplier Location: Virtual location representing the source location for products coming from your suppliers
                       \n* View: Virtual location used to create a hierarchical structures for your warehouse, aggregating its child locations ; can't directly contain products
                       \n* Internal Location: Physical locations inside your own warehouses,
                       \n* Customer Location: Virtual location representing the destination location for products sent to your customers
                       \n* Inventory: Virtual location serving as counterpart for inventory operations used to correct stock levels (Physical inventories)
                       \n* Procurement: Virtual location serving as temporary counterpart for procurement operations when the source (supplier or production) is not known yet. This location should be empty when the procurement scheduler has finished running.
                       \n* Production: Virtual counterpart location for production operations: this location consumes the raw material and produces finished products
                      """, select = True),

        'complete_name': fields.function(_complete_name, type='char', string="Location Name",
                            store={'stock.location': (_get_sublocations, ['name', 'location_id'], 10)}),
        'location_id': fields.many2one('stock.location', 'Parent Location', select=True, ondelete='cascade'),
        'child_ids': fields.one2many('stock.location', 'location_id', 'Contains'),

        'partner_id': fields.many2one('res.partner', 'Owner',help="Owner of the location if not internal"),

        'comment': fields.text('Additional Information'),
        'posx': fields.integer('Corridor (X)', help="Optional localization details, for information purpose only"),
        'posy': fields.integer('Shelves (Y)', help="Optional localization details, for information purpose only"),
        'posz': fields.integer('Height (Z)', help="Optional localization details, for information purpose only"),

        'parent_left': fields.integer('Left Parent', select=1),
        'parent_right': fields.integer('Right Parent', select=1),

        'company_id': fields.many2one('res.company', 'Company', select=1, help='Let this field empty if this location is shared between all companies'),
        'scrap_location': fields.boolean('Scrap Location', help='Check this box to allow using this location to put scrapped/damaged goods.'),
    }
    _defaults = {
        'active': True,
        'usage': 'internal',
        'company_id': lambda self, cr, uid, c: self.pool.get('res.company')._company_default_get(cr, uid, 'stock.location', context=c),
        'posx': 0,
        'posy': 0,
        'posz': 0,
        'scrap_location': False,
    }
    def get_removal_strategy(self, cr, uid, location, product, context=None):
        return None
#         categ = product.categ_id
#         while (not categ.removal_strategy_id) and categ.parent_id:
#             categ = categ.parent_id
#         return categ and categ.removal_strategy_id or None

#----------------------------------------------------------
# Quants
#----------------------------------------------------------


class stock_quant(osv.osv):
    """
    Quants are the smallest unit of stock physical instances
    """
    _name = "stock.quant"
    _description = "Quants"
    _columns = {
        'name': fields.char('Identifier'),
        'product_id': fields.many2one('product.product', 'Product', required=True),
        'location_id': fields.many2one('stock.location', 'Location', required=True),
        'qty': fields.float('Quantity', required=True, help="Quantity of products in this quant, in the default unit of measure of the product"),
        'package_id': fields.many2one('stock.quant.package', help="The package containing this quant"), 
        'reservation_id': fields.many2one('stock.move', 'Reserved for Move', help="Is this quant reserved for a stock.move?"), 
        'lot_id': fields.many2one('stock.production.lot', 'Lot'), 
        'cost': fields.float('Unit Cost'), 

        'create_date': fields.datetime('Creation Date'), 
        'in_date': fields.datetime('Incoming Date'), 

        'history_ids': fields.many2many('stock.move', 'stock_quant_move_rel', 'quant_id', 'move_id', 'Moves', help='Moves that operate(d) on this quant'),
        'company_id': fields.many2one('res.company', 'Company', help="The company to which the quants belong"),

        # Used for negative quants to reconcile after compensated by a new positive one
        'propagated_from_id': fields.many2one('stock.quant', 'Linked Quant', help = 'The negative quant this is coming from'), 
    }
    
    
    def _check_qorder(self, word):
        """
        Needs to pass True to allow "expression order" in search
        """
        return True

    def quants_reserve(self, cr, uid, quants, move, context=None):
        toreserve = []
        for quant,qty in quants:
            if not quant: continue
            self._quant_split(cr, uid, quant, qty, context=context)
            toreserve.append(quant.id)
        return self.write(cr, uid, toreserve, {'reservation_id': move.id}, context=context)

    # add location_dest_id in parameters (False=use the desitnation of the move)
    def quants_move(self, cr, uid, quants, move, context=None):
        for quant, qty in quants:
            self.move_single_quant(cr, uid, quant, qty, move, context=context)

    def move_single_quant(self, cr, uid, quant, qty, move, context=None):
        if not quant:
            quant = self._quant_create(cr, uid, qty, move, context=context)
        else:
            self._quant_split(cr, uid, quant, qty, context=context)
        # FP Note: improve this using preferred locations
        location_to = move.location_dest_id

        self.write(cr, uid, [quant.id], {
            'location_id': location_to.id,
            'reservation_id': move.move_dest_id and move.move_dest_id.id or False,
            'history_ids': [(4, move.id)]
        })
        quant.refresh()
        self._quant_reconcile_negative(cr, uid, quant, context=context)
        return quant


    # FP Note: TODO: implement domain preference that tries to retrieve first with this domain
    # This will be used for reservation
    def quants_get(self, cr, uid, location, product, qty, domain=None, prefered_order=False, reservedcontext=None, context=None):
        """
        Use the removal strategies of product to search for the correct quants
        If you inherit, put the super at the end of your method.

        :location_id: child_of this location_id
        :product_id: id of product
        :qty in UoM of product
        :lot_id NOT USED YET !
        """
        result = []
        domain = domain or [('qty','>',0.0)]
        if location:
            removal_strategy = self.pool.get('stock.location').get_removal_strategy(cr, uid, location, product, context=context) or 'fifo'
            if removal_strategy=='fifo':
                result += self._quants_get_fifo(cr, uid, location, product, qty, domain, prefered_order=prefered_order, context=context)
            elif removal_strategy=='lifo':
                result += self._quants_get_lifo(cr, uid, location, product, qty, domain, prefered_order=prefered_order, context=context)
            else:
                raise osv.except_osv(_('Error!'), _('Removal strategy %s not implemented.' % (removal_strategy,)))

        return result


    #
    # Create a quant in the destination location
    # Create a negative quant in the source location if it's an internal location
    # Reconcile a positive quant with a negative is possible
    # 
    def _quant_create(self, cr, uid, qty, move, context=None):
        # FP Note: TODO: compute the right price according to the move, with currency convert
        # QTY is normally already converted to main product's UoM
        price_unit = move.price_unit
        vals = {
            'product_id': move.product_id.id,
            'location_id': move.location_dest_id.id,
            'qty': qty,
            'cost': price_unit,
            'history_ids': [(4, move.id)],
            'in_date': datetime.now().strftime('%Y-%m-%d %H:%M:%S'),
            'company_id': move.company_id.id,
        }

        negative_quant_id = False
        if move.location_id.usage == 'internal':
            #if we were trying to move something from an internal location and reach here (quant creation),
            #it means that a negative quant has to be created as well.
            negative_vals = vals.copy()
            negative_vals['location_id'] = move.location_id.id
            negative_vals['qty'] = -qty
            negative_vals['cost'] = price_unit
            negative_quant_id = self.create(cr, uid, negative_vals, context=context)

        #create the quant
        vals.update({'propagated_from_id': negative_quant_id})
        quant_id = self.create(cr, uid, vals, context=context)
        return self.browse(cr, uid, quant_id, context=context)

    def _quant_split(self, cr, uid, quant, qty, context=None):
        context = context or {}
        if (quant.qty > 0 and quant.qty <= qty) or (quant.qty <= 0 and quant.qty >= qty):
            return False
        new_quant = self.copy(cr, uid, quant.id, default={'qty': quant.qty - qty}, context=context)
        self.write(cr, uid, quant.id, {'qty': qty}, context=context)
        quant.refresh()
        return self.browse(cr, uid, new_quant, context=context)

    def _get_latest_move(self, cr, uid, quant, context=None):
        move = False
        for m in quant.history_ids:
            if not move or m.date > move.date:
                move = m
        return move

    def _quant_reconcile_negative(self, cr, uid, quant, context=None):
        """
            When new quant arrive in a location, try to reconcile it with
            negative quants. If it's possible, apply the cost of the new
            quant to the conter-part of the negative quant.
        """
        if quant.location_id.usage != 'internal':
            return False
        quants = self.quants_get(cr, uid, quant.location_id, quant.product_id, quant.qty, [('qty', '<', '0')], context=context)
        result = False
        for quant_neg, qty in quants:
            if not quant_neg:
                continue
            result = True
            to_solve_quant = self.search(cr, uid, [('propagated_from_id', '=', quant_neg.id)], context=context)
            if not to_solve_quant:
                continue
            to_solve_quant = self.browse(cr, uid, to_solve_quant[0], context=context)
            move = self._get_latest_move(cr, uid, to_solve_quant, context=context)
            self._quant_split(cr, uid, quant, qty, context=context)
            remaining_to_solve_quant = self._quant_split(cr, uid, to_solve_quant, qty, context=context)
            remaining_neg_quant = self._quant_split(cr, uid, quant_neg, -qty, context=context)
            #if the reconciliation was not complete, we need to link together the remaining parts
            if remaining_to_solve_quant and remaining_neg_quant:
                self.write(cr, uid, remaining_to_solve_quant.id, {'propagated_from_id': remaining_neg_quant.id}, context=context)
            #delete the reconciled quants, as it is replaced by the solving quant
            self.unlink(cr, SUPERUSER_ID, [quant_neg.id, to_solve_quant.id], context=context)
            #call move_single_quant to ensure recursivity if necessary and do the stock valuation
            self.move_single_quant(cr, uid, quant, qty, move, context=context)
        return result

    def _price_update(self, cr, uid, quant, newprice, context=None):
        self.write(cr, uid, [quant.id], {'cost': newprice}, context=context)


    def quants_unreserve(self, cr, uid, move, context=None):
        cr.execute('update stock_quant set reservation_id=NULL where reservation_id=%s', (move.id,))
        return True


    #
    # Implementation of removal strategies
    # If it can not reserve, it will return a tuple (None, qty)
    #
    def _quants_get_order(self, cr, uid, location, product, quantity, domain=[], orderby='in_date', context=None):
        domain += location and [('location_id', 'child_of', location.id)] or []
        domain += [('product_id','=',product.id)] + domain
        res = []
        offset = 0
        while quantity > 0:
            quants = self.search(cr, uid, domain, order=orderby, limit=10, offset=offset, context=context)
            if not quants:
                res.append((None, quantity))
                break
            for quant in self.browse(cr, uid, quants, context=context):
                if quantity >= abs(quant.qty):
                    res += [(quant, abs(quant.qty))]
                    quantity -= abs(quant.qty)
                else:
                    res += [(quant, quantity)]
                    quantity = 0
                    break
            offset += 10
        return res



    def _quants_get_fifo(self, cr, uid, location, product, quantity, domain=[], prefered_order=False,context=None):
        order = 'in_date'
        if prefered_order:
            order = prefered_order + ', in_date'
        return self._quants_get_order(cr, uid, location, product, quantity, domain, order, context=context)

    def _quants_get_lifo(self, cr, uid, location, product, quantity, domain=[], prefered_order=False, context=None):
        order = 'in_date desc'
        if prefered_order:
            order = prefered_order + ', in_date desc'
        return self._quants_get_order(cr, uid, location, product, quantity, domain, order, context=context)

    # Return the company owning the location if any
    def _location_owner(self, cr, uid, quant, location, context=None):
        return location and (location.usage == 'internal') and location.company_id or False


#----------------------------------------------------------
# Stock Picking
#----------------------------------------------------------

class stock_picking(osv.osv):
    _name = "stock.picking"
    _inherit = ['mail.thread']
    _description = "Picking List"
    _order = "id desc"
    def get_min_max_date(self, cr, uid, ids, field_name, arg, context=None):
        """ Finds minimum and maximum dates for picking.
        @return: Dictionary of values
        """
        res = {}
        for id in ids:
            res[id] = {'min_date': False, 'max_date': False}
        if not ids:
            return res
        cr.execute("""select
                picking_id,
                min(date_expected),
                max(date_expected)
            from
                stock_move
            where
                picking_id IN %s
            group by
                picking_id""",(tuple(ids),))
        for pick, dt1, dt2 in cr.fetchall():
            res[pick]['min_date'] = dt1
            res[pick]['max_date'] = dt2
        return res

    def create(self, cr, user, vals, context=None):
        if ('name' not in vals) or (vals.get('name') in ('/', False)):
            vals['name'] = self.pool.get('ir.sequence').get(cr, user, self._name)
        return super(stock_picking, self).create(cr, user, vals, context)


    def _get_state(self, cr, uid, ids, field_name, arg, context=None):
        res = {}
        for pick in self.browse(cr, uid, ids, context=context):
            states = [x.state for x in pick.move_lines]
            res[pick.id] = 'draft'
            if not 'draft' in states:
                if 'confirmed' in states:
                    res[pick.id] = 'confirmed'
                elif 'waiting' in states:
                    res[pick.id] = 'auto'
                elif 'assigned' in states:
                    res[pick.id] = 'assigned'
                elif 'done' in states:
                    res[pick.id] = 'done'
            if all([x == 'cancel' for x in states]):
                res[pick.id] = 'cancel'
        return res

    def _get_pickings(self, cr, uid, ids, context=None):
        res = set()
        for move in self.browse(cr, uid, ids, context=context):
            if move.picking_id: 
                res.add(move.picking_id.id)
        return list(res)
    
    
    _columns = {
        'name': fields.char('Reference', size=64, select=True, states={'done':[('readonly', True)], 'cancel':[('readonly',True)]}),
        'origin': fields.char('Source Document', size=64, states={'done':[('readonly', True)], 'cancel':[('readonly',True)]}, help="Reference of the document", select=True),
        'backorder_id': fields.many2one('stock.picking', 'Back Order of', states={'done':[('readonly', True)], 'cancel':[('readonly',True)]}, help="If this shipment was split, then this field links to the shipment which contains the already processed part.", select=True),
        'type': fields.selection([('out', 'Sending Goods'), ('in', 'Getting Goods'), ('internal', 'Internal')], 'Shipping Type', required=True, select=True, help="Shipping type specify, goods coming in or going out."),
        'note': fields.text('Notes', states={'done':[('readonly', True)], 'cancel':[('readonly',True)]}),
        'stock_journal_id': fields.many2one('stock.journal','Stock Journal', select=True, states={'done':[('readonly', True)], 'cancel':[('readonly',True)]}),
        'move_type': fields.selection([('direct', 'Partial'), ('one', 'All at once')], 'Delivery Method', required=True, states={'done':[('readonly', True)], 'cancel':[('readonly',True)]}, help="It specifies goods to be deliver partially or all at once"),
        'state': fields.function(_get_state, type="selection", store = {'stock.move': (_get_pickings, ['state'], 20)}, selection = [
            ('draft', 'Draft'),
            ('cancel', 'Cancelled'),
            ('auto', 'Waiting Another Operation'),
            ('confirmed', 'Waiting Availability'),
            ('assigned', 'Ready to Transfer'),
            ('done', 'Transferred'),
            ], string='Status', readonly=True, select=True, track_visibility='onchange', help="""
            * Draft: not confirmed yet and will not be scheduled until confirmed\n
            * Waiting Another Operation: waiting for another move to proceed before it becomes automatically available (e.g. in Make-To-Order flows)\n
            * Waiting Availability: still waiting for the availability of products\n
            * Ready to Transfer: products reserved, simply waiting for confirmation.\n
            * Transferred: has been processed, can't be modified or cancelled anymore\n
            * Cancelled: has been cancelled, can't be confirmed anymore"""
        ),
        'min_date': fields.function(get_min_max_date, multi="min_max_date",
                 store=True, type='datetime', string='Scheduled Time', select=1, help="Scheduled time for the shipment to be processed"),
        'date': fields.datetime('Creation Date', help="Creation date, usually the time of the order.", select=True, states={'done':[('readonly', True)], 'cancel':[('readonly',True)]}),
        'date_done': fields.datetime('Date of Transfer', help="Date of Completion", states={'done':[('readonly', True)], 'cancel':[('readonly',True)]}),
        'max_date': fields.function(get_min_max_date, multi="min_max_date",
                 store=True, type='datetime', string='Max. Expected Date', select=2),
        'move_lines': fields.one2many('stock.move', 'picking_id', 'Internal Moves', states={'done': [('readonly', True)], 'cancel': [('readonly', True)]}),
        'auto_picking': fields.boolean('Auto-Picking', states={'done':[('readonly', True)], 'cancel':[('readonly',True)]}),
        'partner_id': fields.many2one('res.partner', 'Partner', states={'done':[('readonly', True)], 'cancel':[('readonly',True)]}),
        'company_id': fields.many2one('res.company', 'Company', required=True, select=True, states={'done':[('readonly', True)], 'cancel':[('readonly',True)]}),
        'pack_operation_ids': fields.one2many('stock.pack.operation', 'picking_id', string='Related Packing Operations'),

        # Used to search a product on pickings
        'product_id': fields.related('move_lines', 'product_id', type='many2one', relation='product.product', string='Product'),
        'location_id': fields.related('move_lines', 'location_id', type='many2one', relation='stock.location', string='Location'),
        'location_dest_id': fields.related('move_lines', 'location_dest_id', type='many2one', relation='stock.location', string='Destination Location'),
        'group_id': fields.related('move_lines', 'group_id', type='many2one', relation='procurement.group', string='Procurement Group'), 
    }
    _defaults = {
        'name': lambda self, cr, uid, context: '/',
        #TODO: not a good solution => we need to remove the partner_id from stock move for internal moves
        'partner_id': lambda self, cr, uid, context: self.pool.get('stock.move')._default_destination_address(cr, uid, context=context),
        'state': 'draft',
        'move_type': 'direct',
        'type': 'internal',
        'date': lambda *a: time.strftime('%Y-%m-%d %H:%M:%S'),
        'company_id': lambda self, cr, uid, c: self.pool.get('res.company')._company_default_get(cr, uid, 'stock.picking', context=c)
    }
    _sql_constraints = [
        ('name_uniq', 'unique(name, company_id)', 'Reference must be unique per Company!'),
    ]
    def action_process(self, cr, uid, ids, context=None):
        if context is None:
            context = {}
        """Open the partial picking wizard"""
        context.update({
            'active_model': self._name,
            'active_ids': ids,
            'active_id': len(ids) and ids[0] or False
        })
        return {
            'view_type': 'form',
            'view_mode': 'form',
            'res_model': 'stock.partial.picking',
            'type': 'ir.actions.act_window',
            'target': 'new',
            'context': context,
            'nodestroy': True,
        }

    def copy(self, cr, uid, id, default=None, context=None):
        if default is None:
            default = {}
        default = default.copy()
        picking_obj = self.browse(cr, uid, id, context=context)
        move_obj = self.pool.get('stock.move')
        if ('name' not in default) or (picking_obj.name == '/'):
            default['name'] = '/'
            default['origin'] = ''
            default['backorder_id'] = False
        return super(stock_picking, self).copy(cr, uid, id, default, context)

    def fields_view_get(self, cr, uid, view_id=None, view_type=False, context=None, toolbar=False, submenu=False):
        if view_type == 'form' and not view_id:
            mod_obj = self.pool.get('ir.model.data')
            if self._name == "stock.picking.in":
                model, view_id = mod_obj.get_object_reference(cr, uid, 'stock', 'view_picking_in_form')
            if self._name == "stock.picking.out":
                model, view_id = mod_obj.get_object_reference(cr, uid, 'stock', 'view_picking_out_form')
        return super(stock_picking, self).fields_view_get(cr, uid, view_id=view_id, view_type=view_type, context=context, toolbar=toolbar, submenu=submenu)

    def action_confirm(self, cr, uid, ids, context=None):
        """ Confirms picking.
        @return: True
        """
        proc_group = self.pool.get("procurement.group")
        pickings = self.browse(cr, uid, ids, context=context)
        todo = []
        for picking in pickings:
            #If no procurement group, create one
            new_proc = False
            if not picking.group_id:
                new_proc = proc_group.create(cr, uid, {'name': picking.name}, context=context)
            for r in picking.move_lines:
                if r.state == 'draft':
                    todo.append(r.id)
                if not r.group_id and new_proc:
                    self.pool.get("stock.move").write(cr, uid, [r.id], {'group_id': new_proc}, context=context)
        if len(todo):
            self.pool.get('stock.move').action_confirm(cr, uid, todo, context=context)
        return True

    def action_assign(self, cr, uid, ids, *args):
        """ Changes state of picking to available if all moves are confirmed.
        @return: True
        """
        for pick in self.browse(cr, uid, ids):
            if pick.state == 'draft':
                self.action_confirm(cr, uid, [pick.id])
            move_ids = [x.id for x in pick.move_lines if x.state == 'confirmed']
            if not move_ids:
                raise osv.except_osv(_('Warning!'),_('Not enough stock, unable to reserve the products.'))
            self.pool.get('stock.move').action_assign(cr, uid, move_ids)
        return True

    def force_assign(self, cr, uid, ids, *args):
        """ Changes state of picking to available if moves are confirmed or waiting.
        @return: True
        """
        for pick in self.browse(cr, uid, ids):
            move_ids = [x.id for x in pick.move_lines if x.state in ['confirmed','waiting']]
            self.pool.get('stock.move').force_assign(cr, uid, move_ids)
        return True

    def draft_force_assign(self, cr, uid, ids, *args):
        """ Confirms picking directly from draft state.
        @return: True
        """
        return self.action_confirm(cr, uid, ids)

    def draft_validate(self, cr, uid, ids, context=None):
        """ Validates picking directly from draft state.
        @return: True
        """
        self.draft_force_assign(cr, uid, ids)
        return self.action_process(cr, uid, ids, context=context)

    def cancel_assign(self, cr, uid, ids, *args):
        """ Cancels picking and moves.
        @return: True
        """
        for pick in self.browse(cr, uid, ids):
            move_ids = [x.id for x in pick.move_lines]
            self.pool.get('stock.move').cancel_assign(cr, uid, move_ids)
        return True


    def action_cancel(self, cr, uid, ids, context=None):
        """ Changes picking state to cancel.
        @return: True
        """
        for pick in self.browse(cr, uid, ids, context=context):
            ids2 = [move.id for move in pick.move_lines]
            self.pool.get('stock.move').action_cancel(cr, uid, ids2, context)
        self.write(cr, uid, ids, {'state': 'cancel'})
        return True

    #
    # TODO: change and create a move if not parents
    #
    def action_done(self, cr, uid, ids, context=None):
        """Changes picking state to done.
        
        This method is called at the end of the workflow by the activity "done".
        @return: True
        """
        self.action_move(cr, uid, ids, context=context)#write(cr, uid, ids, {'date_done': time.strftime('%Y-%m-%d %H:%M:%S')})
        return True

    def action_move(self, cr, uid, ids, context=None):
        """Process the Stock Moves of the Picking
          
        This method is called by the workflow by the activity "move".
        Normally that happens when the signal button_done is received (button 
        "Done" pressed on a Picking view). 
        @return: True
        """
        for pick in self.browse(cr, uid, ids, context=context):
            todo = []
            for move in pick.move_lines:
                if move.state == 'draft':
                    self.pool.get('stock.move').action_confirm(cr, uid, [move.id],
                        context=context)
                    todo.append(move.id)
                elif move.state in ('assigned','confirmed'):
                    todo.append(move.id)
            if len(todo):
                self.pool.get('stock.move').action_done(cr, uid, todo, context=context)
        return True


    def unlink(self, cr, uid, ids, context=None):
        move_obj = self.pool.get('stock.move')
        if context is None:
            context = {}
        for pick in self.browse(cr, uid, ids, context=context):
            if pick.state in ['done','cancel']:
                raise osv.except_osv(_('Error!'), _('You cannot remove the picking which is in %s state!')%(pick.state,))
            else:
                ids2 = [move.id for move in pick.move_lines]
                ctx = context.copy()
                ctx.update({'call_unlink':True})
                if pick.state != 'draft':
                    #Cancelling the move in order to affect Virtual stock of product
                    move_obj.action_cancel(cr, uid, ids2, ctx)
                #Removing the move
                move_obj.unlink(cr, uid, ids2, ctx)

        return super(stock_picking, self).unlink(cr, uid, ids, context=context)

    # FP Note: review all methods aboce this line for stock.picking

    #TODO move this in another class?
    def get_done_reserved_quants(self, cr, uid, picking_id, move, context=None):
        stock_operation_obj = self.pool.get('stock.pack.operation')
        quant_obj = self.pool.get('stock.quant')
        operation_ids = stock_operation_obj.find_packaging_op_from_product(cr, uid, move.product_id, picking_id, context=context)
        todo_later = []
        possible_quants = [quant.id for quant in move.reserved_quant_ids]
        done_reserved_quants = set()
        for op in stock_operation_obj.browse(cr, uid, operation_ids, context=context):
            if op.product_id:
                #TODO: document me
                todo_later += [op.id]
            elif op.quant_id:
                #split for partial and take care of reserved quants
                quant_tuples = quant_obj._get_quant_tuples(cr, uid, [op.quant_id.id], op.product_qty, context=context)
                quant_obj.real_split_quants(cr, uid, quant_tuples, context=context)
                done_reserved_quants = done_reserved_quants.union(set([qt[0] for qt in quant_tuples]))
            elif op.package_id:
                #moving a package never splits quants but we need to take care of the reserved_quant_ids
                all_children_quants = self.pool.get('stock.quant.package').quants_get(cr, uid, op.package_id, context=context)
                done_reserved_quants = done_reserved_quants.union(set(all_children_quants))


        #finish the partial split by operation that leaves the choice of quant to move
        for op in stock_operation_obj.browse(cr, uid, todo_later, context=context):
            quant_tuples = quant_obj._get_quant_tuples(cr, uid, possible_quants, op.product_qty, context=context)
            quant_obj.real_split_quants(cr, uid, quant_tuples, context=context)
            done_reserved_quants = done_reserved_quants.union(set([qt[0] for qt in quant_tuples]))

        return done_reserved_quants

    #TODO move this in another class?
    def make_packaging(self, cr, uid, picking_id, move, possible_quants, context=None):
        stock_operation_obj = self.pool.get('stock.pack.operation')
        quant_obj = self.pool.get('stock.quant')
        operation_ids = stock_operation_obj.find_packaging_op_from_product(cr, uid, move.product_id, picking_id, context=context)
        for op in stock_operation_obj.browse(cr, uid, operation_ids, context=context):
            if not op.result_package_id:
                continue
            if op.product_id:
                quant_tuples = quant_obj._get_quant_tuples(cr, uid, possible_quants, op.product_qty, context=context)
                quant_obj.real_split_quants(cr, uid, quant_tuples, context=context)
                quant_obj.write(cr, uid, [qt[O] for qt in quant_tuples], {'package_id': op.result_package_id.id}, context=context)
            elif op.quant_id:
                quant_tuples = quant_obj._get_quant_tuples(cr, uid, [op.quant_id.id], op.product_qty, context=context)
                quant_obj.real_split_quants(cr, uid, quant_tuples, context=context)
                quant_obj.write(cr, uid, [qt[O] for qt in quant_tuples], {'package_id': op.result_package_id.id}, context=context)
            elif op.package_id:
                #pack existing packs
                self.pool.get('stock.quant.package').write(cr, uid, op.package_id.id, {'parent_id': op.result_package_id.id}, context=context)


#TODO: check more in depth that the partial picking is working, then remove this bunch of code
#    def do_partial(self, cr, uid, ids, partial_datas, context=None):
#        """ Makes partial picking and moves done.
#        @param partial_datas : Dictionary containing details of partial picking
#                          like partner_id, partner_id, delivery_date,
#                          delivery moves with product_id, product_qty, uom
#        @return: Dictionary of values
#        """
#        if context is None:
#            context = {}
#        else:
#            context = dict(context)
#        res = {}
#        move_obj = self.pool.get('stock.move')
#        product_obj = self.pool.get('product.product')
#        currency_obj = self.pool.get('res.currency')
#        uom_obj = self.pool.get('product.uom')
#        sequence_obj = self.pool.get('ir.sequence')
#        for pick in self.browse(cr, uid, ids, context=context):
#            new_picking = None
#            complete, too_many, too_few = [], [], []
#            move_product_qty, lot_ids, partial_qty, product_uoms = {}, {}, {}, {}
#
#            
#            for move in pick.move_lines:
#                if move.state in ('done', 'cancel'):
#                    continue
#                partial_data = partial_datas.get('move%s'%(move.id), {})
#                product_qty = partial_data.get('product_qty',0.0)
#                move_product_qty[move.id] = product_qty
#                product_uom = partial_data.get('product_uom',False)
#                product_price = partial_data.get('product_price',0.0)
#                lot_id = partial_data.get('lot_id')
#                lot_ids[move.id] = lot_id
#                product_uoms[move.id] = product_uom
#                partial_qty[move.id] = uom_obj._compute_qty(cr, uid, product_uoms[move.id], product_qty, move.product_uom.id)
#                if move.product_qty == partial_qty[move.id]:
#                    complete.append(move)
#                elif move.product_qty > partial_qty[move.id]:
#                    too_few.append(move)
#                else:
#                    too_many.append(move)
#
#
#            for move in too_few:
#                #create a backorder stock move with the remaining quantity
#                product_qty = move_product_qty[move.id]
#                if not new_picking:
#                    #a backorder picking doesn't exist yet, create a new one
#                    new_picking_name = pick.name
#                    self.write(cr, uid, [pick.id], 
#                               {'name': sequence_obj.get(cr, uid,
#                                            'stock.picking.%s'%(pick.type)),
#                               })
#                    new_picking = self.copy(cr, uid, pick.id,
#                            {
#                                'name': new_picking_name,
#                                'move_lines' : [],
#                                'state':'draft',
#                            })
#                    #modify the existing picking (this trick is needed to keep the eventual workflows pointing on the first picking)
#                    unlink_operation_order = [(2, op.id) for op in pick.pack_operation_ids]
#                    self.write(cr, uid, [pick.id], 
#                               {
#                                'pack_operation_ids': unlink_operation_order
#                               })
#                done_reserved_quants = set()
#                if product_qty != 0:
#                    #take care of partial picking in reserved quants
#                    done_reserved_quants = self.get_done_reserved_quants(cr, uid, pick.id, move, context=context)
#                    #copy the stock move
#                    new_picking_record = self.browse(cr, uid, new_picking, context=context)
#
#                    defaults = {
#                            'product_qty' : product_qty,
#                            'product_uos_qty': product_qty, #TODO: put correct uos_qty
#                            'picking_id' : new_picking,
#                            'state': 'assigned',
#                            'move_dest_id': False,
#                            'price_unit': product_price,
#                            'product_uom': product_uoms[move.id],
#                            'reserved_quant_ids': [(4,x) for x in list(done_reserved_quants)]
#                    }
#                    lot_id = lot_ids[move.id]
#                    if lot_id:
#                        defaults.update(lot_id=lot_id)
#                    backorder_move_id = move_obj.copy(cr, uid, move.id, defaults)
#                    self.make_packaging(cr, uid, pick.id, move_obj.browse(cr, uid, backorder_move_id, context=context), list(done_reserved_quants), context=context)
#                #modify the existing stock move    
#                possible_quants = [x.id for x in move.reserved_quant_ids]
#                move_obj.write(cr, uid, [move.id],
#                        {
#                            'product_qty': move.product_qty - partial_qty[move.id],
#                            'product_uos_qty': move.product_qty - partial_qty[move.id], #TODO: put correct uos_qty
#                            'lot_id': False,
#                            'tracking_id': False,
#                            'reserved_quant_ids': [(4,x) for x in list(set(possible_quants) - done_reserved_quants)],
#                        })
#
#            if new_picking:
#                move_obj.write(cr, uid, [c.id for c in complete], {'picking_id': new_picking})
#            for move in complete:
#                defaults = {'product_uom': product_uoms[move.id], 'product_qty': move_product_qty[move.id]}
#                if lot_ids.get(move.id):
#                    defaults.update({'lot_id': lot_ids[move.id]})
#                move_obj.write(cr, uid, [move.id], defaults)
#
#
#                #take care of packaging for completed moves
#                possible_quants = [x.id for x in move.reserved_quant_ids]
#
#                self.make_packaging(cr, uid, new_picking, move, possible_quants, context=context)
#
#
#
#            for move in too_many:
#                product_qty = move_product_qty[move.id]
#                defaults = {
#                    'product_qty' : product_qty,
#                    'product_uos_qty': product_qty, #TODO: put correct uos_qty
#                    'product_uom': product_uoms[move.id]
#                }
#                lot_id = lot_ids.get(move.id)
#                if lot_ids.get(move.id):
#                    defaults.update(lot_id=lot_id)
#                if new_picking:
#                    defaults.update(picking_id=new_picking)
#                move_obj.write(cr, uid, [move.id], defaults)
#
#                possible_quants = [x.id for x in move.reserved_quant_ids]
#                self.make_packaging(cr, uid, new_picking, move, possible_quants, context=context)
#            # At first we confirm the new picking (if necessary)
#            if new_picking:
#                self.signal_button_confirm(cr, uid, [new_picking])
#                # Then we finish the good picking
#                self.write(cr, uid, [pick.id], {'backorder_id': new_picking})
#                self.action_move(cr, uid, [new_picking], context=context)
#                self.signal_button_done(cr, uid, [new_picking])
#                delivered_pack_id = new_picking
#                back_order_name = self.browse(cr, uid, delivered_pack_id, context=context).name
#                self.message_post(cr, uid, ids, body=_("Back order <em>%s</em> has been <b>created</b>.") % (back_order_name), context=context)
#            else:
#                self.action_move(cr, uid, [pick.id], context=context)
#                self.signal_button_done(cr, uid, [pick.id])
#                delivered_pack_id = pick.id
#
#            delivered_pack = self.browse(cr, uid, delivered_pack_id, context=context)
#            res[pick.id] = {'delivered_picking': delivered_pack.id}
#
#        return res
    
    # views associated to each picking type
    _VIEW_LIST = {
        'out': 'view_picking_out_form',
        'in': 'view_picking_in_form',
        'internal': 'view_picking_form',
    }
    def _get_view_id(self, cr, uid, type):
        """Get the view id suiting the given type
        
        @param type: the picking type as a string
        @return: view i, or False if no view found
        """
        res = self.pool.get('ir.model.data').get_object_reference(cr, uid, 
            'stock', self._VIEW_LIST.get(type, 'view_picking_form'))            
        return res and res[1] or False

    def _get_picking_for_packing_ui(self, cr, uid, context=None):
        res = self.search(cr, uid, [('state', '=', 'assigned')], limit=1, context=context)
        return res and res[0] or False  # TODO: what to do if nothing is left to do?

    def action_done_from_packing_ui(self, cr, uid, picking_id, context=None):
        if context is None:
            context = {}
        #create partial picking wizard that handles the split of stock moves and the backorder if needed
        ctx = context.copy()
        ctx['active_ids'] = [picking_id]
        ctx['active_model'] = 'stock.picking'
        partial_picking_obj = self.pool.get('stock.partial.picking')
        partial_wizard_id = partial_picking_obj.create(cr, uid, {}, context=ctx)
        partial_wizard_result = partial_picking_obj.do_partial(cr, uid, [partial_wizard_id], context=context)

        #todo_picking_id = picking_id if picking was total, it's the backorder if the picking was partial
        #todo_picking_id = partial_wizard_result[picking_id]['delivered_picking']





#all stuff below should be removed except the parent packaging /!\
#        all_done_quants = []
#        for move in self.browse(cr, uid, todo_picking_id, context=context).move_lines:
#            all_done_quants += [quant.id for quant in move.reserved_quant_ids]
#
#        for operation in self.browse(cr, uid, todo_picking_id, context=context).pack_operation_ids:
#            if operation.result_package_id:
#                if operation.package_id:
#                    if operation.package_id.parent_id:
#                        # decide what to do ?
#                        pass
#                    #pack existing packs
#                    self.pool.get('stock.quant.package').write(cr, uid, operation.package_id.id, {'parent_id': operation.result_package_id.id}, context=context)
#                elif operation.product_id:
#                    #self.split_and_assign_quants(
#                    pass
#
#
#
#
#                if self.pool.get('stock.pack.operation').search(cr, uid, [('picking_id', '=', todo_picking_id), ('result_package_id', '!=', False)]
#                    pass
#        #def split_and_assign_quants(self, cr, uid, quant_tuples, move, context=None):
#        #fill all the packages with assigned operations
#        for operation in self.browse(cr, uid, todo_picking_id, context=context).pack_operation_ids:
#            if operation.result_package_id:
#                if operation.package_id:
#                    #pack existing packs
#                    self.pool.get('stock.quant.package').write(cr, uid, operation.package_id.id, {'parent_id': operation.result_package_id.id}, context=context)
#                elif operation.quant_id:
#                    if operation.quant_id.parent_id:
#                        # decide what to do
#                        pass
#                    #assign_pack may split the quant and write the package on it (above test should be in that method instead)
#                    self.pool.get('stock.quant').assign_pack(cr, uid, operation.quant_id.id, operation.product_qty, operation.result_package_id.id, context=context)
#                elif operation.product_id:
#                    pass 
#        #don't call action_done of picking because it will make all moves don, but make a partial delivery
#        line_ids = []
#        for move in self.browse(cr, uid, picking_id, context=context).move_lines:
#            line += [{
#                'product_id': move.product_id.id,
#                'quantity': move.product_qty - move.remaining_qty,
#                'product_uom': move.product_uom_id.id,
#
#            }]
#
#        #self.action_done(cr, uid, picking_id, context=context)

        #return id of next picking to work on
        return self._get_picking_for_packing_ui(cr, uid, context=context)

    def action_pack(self, cr, uid, picking_id, context=None):
        #put all the operations of the picking that aren't yet assigned to a package to this new one
        stock_operation_obj = self.pool.get('stock.pack.operation')
        package_obj = self.pool.get('stock.quant.package')
        #create a new empty stock.quant.package
        package_id = package_obj.create(cr, uid, {}, context=context)
        #put all the operations of the picking that aren't yet assigned to a package to this new one
        operation_ids = stock_operation_obj.search(cr, uid, [('picking_id', '=', picking_id), ('result_package_id', '=', False)], context=context)
        stock_operation_obj.write(cr, uid, operation_ids, {'result_package_id': package_id}, context=context)
        pass
        #return {'warnings': '', 'stock_move_to_update': [{}], 'package_to_update': [{}]}

    def _deal_with_quants(self, cr, uid, picking_id, quant_ids, context=None):
        stock_operation_obj = self.pool.get('stock.pack.operation')
        todo_on_moves = []
        todo_on_operations = []
        for quant in self.pool.get('stock.quant').browse(cr, uid, quant_ids, context=context):
            tmp_moves, tmp_operations = stock_operation_obj._search_and_increment(cr, uid, picking_id, ('quant_id', '=', quant.id), context=context)
            todo_on_moves += tmp_moves
            todo_on_operations += tmp_operations
        return todo_on_moves, todo_on_operations

    def get_barcode_and_return_todo_stuff(self, cr, uid, picking_id, barcode_str, context=None):
        '''This function is called each time there barcode scanner reads an input'''
        #TODO: better error messages handling => why not real raised errors
        quant_obj = self.pool.get('stock.quant')
        package_obj = self.pool.get('stock.quant.package')
        product_obj = self.pool.get('product.product')
        stock_operation_obj = self.pool.get('stock.pack.operation')
        error_msg = ''
        todo_on_moves = []
        todo_on_operations = []

        #check if the barcode correspond to a product
        matching_product_ids = product_obj.search(cr, uid, ['|', ('code','=',barcode_str), ('ean13', '=', barcode_str)], context=context)
        if matching_product_ids:
            todo_on_moves, todo_on_operations = stock_operation_obj._search_and_increment(cr, uid, picking_id, ('product_id', '=', matching_product_ids[0]), context=context)

        #check if the barcode correspond to a quant
        matching_quant_ids = quant_obj.search(cr, uid, [('name', '=', barcode_str)], context=context)  # TODO need the location clause
        if matching_quant_ids:
            todo_on_moves, todo_on_operations = self._deal_with_quants(cr, uid, picking_id, [matching_quant_ids[0]], context=context)

        #check if the barcode correspond to a package
        matching_package_ids = package_obj.search(cr, uid, [('name', '=', barcode_str)], context=context)
        if matching_package_ids:
            included_package_ids = package_obj.search(cr, uid, [('parent_id', 'child_of', matching_package_ids[0])], context=context)
            included_quant_ids = quant_obj.search(cr, uid, [('package_id', 'in', included_package_ids)], context=context)
            todo_on_moves, todo_on_operations = self._deal_with_quants(cr, uid, picking_id, included_quant_ids, context=context)
        #write remaining qty on stock.move, to ease the treatment server side
        for todo in todo_on_moves:
            if todo[0] == 1:
                self.pool.get('stock.move').write(cr, uid, todo[1], todo[2], context=context)
            elif todo[0] == 0:
                self.pool.get('stock.move').create(cr, uid, todo[2], context=context)
        return {'warnings': error_msg, 'moves_to_update': todo_on_moves, 'operations_to_update': todo_on_operations}


class stock_production_lot(osv.osv):
    _name = 'stock.production.lot'
    _inherit = ['mail.thread']
    _description = 'Lot/Serial'
    _columns = {
        'name': fields.char('Serial Number', size=64, required=True, help="Unique Serial Number"),
        'ref': fields.char('Internal Reference', size=256, help="Internal reference number in case it differs from the manufacturer's serial number"),
        'product_id': fields.many2one('product.product', 'Product', required=True, domain=[('type', '<>', 'service')]),
        'quant_ids': fields.one2many('stock.quant', 'lot_id', 'Quants'),
        'create_date': fields.datetime('Creation Date'),
    }
    _defaults = {
        'name': lambda x, y, z, c: x.pool.get('ir.sequence').get(y, z, 'stock.lot.serial'),
        'product_id': lambda x, y, z, c: c.get('product_id', False),
    }
    _sql_constraints = [
        ('name_ref_uniq', 'unique (name, ref)', 'The combination of Serial Number and internal reference must be unique !'),
    ]
    def action_traceability(self, cr, uid, ids, context=None):
        """ It traces the information of a product
        @param self: The object pointer.
        @param cr: A database cursor
        @param uid: ID of the user currently logged in
        @param ids: List of IDs selected
        @param context: A standard dictionary
        @return: A dictionary of values
        """
        value=self.pool.get('action.traceability').action_traceability(cr,uid,ids,context)
        return value


# ----------------------------------------------------
# Move
# ----------------------------------------------------

class stock_move(osv.osv):
    _name = "stock.move"
    _description = "Stock Move"
    _order = 'date_expected desc, id'
    _log_create = False

    def action_partial_move(self, cr, uid, ids, context=None):
        if context is None: context = {}
        if context.get('active_model') != self._name:
            context.update(active_ids=ids, active_model=self._name)
        partial_id = self.pool.get("stock.partial.move").create(
            cr, uid, {}, context=context)
        return {
            'name':_("Products to Process"),
            'view_mode': 'form',
            'view_id': False,
            'view_type': 'form',
            'res_model': 'stock.partial.move',
            'res_id': partial_id,
            'type': 'ir.actions.act_window',
            'nodestroy': True,
            'target': 'new',
            'domain': '[]',
            'context': context
        }

    def name_get(self, cr, uid, ids, context=None):
        res = []
        for line in self.browse(cr, uid, ids, context=context):
            name = line.location_id.name+' > '+line.location_dest_id.name
            if line.product_id.code:
                name = line.product_id.code + ': ' + name
            if line.picking_id.origin:
                name = line.picking_id.origin + '/ ' + name
            res.append((line.id, name))
        return res

    # FP Note: put this on quants, with the auto creation algo
    # def _check_tracking(self, cr, uid, ids, context=None):
    #     """ Checks if serial number is assigned to stock move or not.
    #     @return: True or False
    #     """
    #     for move in self.browse(cr, uid, ids, context=context):
    #         if not move.lot_id and \
    #            (move.state == 'done' and \
    #            ( \
    #                (move.product_id.track_production and move.location_id.usage == 'production') or \
    #                (move.product_id.track_production and move.location_dest_id.usage == 'production') or \
    #                (move.product_id.track_incoming and move.location_id.usage == 'supplier') or \
    #                (move.product_id.track_outgoing and move.location_dest_id.usage == 'customer') or \
    #                (move.product_id.track_incoming and move.location_id.usage == 'inventory') \
    #            )):
    #             return False
    #     return True

    def _quantity_normalize(self, cr, uid, ids, name, args, context=None):
        uom_obj = self.pool.get('product.uom')
        res = {}
        for m in self.browse(cr, uid, ids, context=context):
            res[m.id] = uom_obj._compute_qty_obj(cr, uid, m.product_uom, m.product_uom_qty, m.product_id.uom_id)
        return res

    def _get_remaining_qty(self, cr, uid, ids, field_name, args, context=None):
        #TODO: this function assumes that there aren't several stock move in the same picking with the same product. what should we do in that case?
        #TODO take care of the quant on stock moves too
        res = dict.fromkeys(ids, False)
        for move in self.browse(cr, uid, ids, context=context):
            res[move.id] = move.product_qty
            for op in move.picking_id.pack_operation_ids:
                if op.product_id == move.product_id or (op.quant_id and op.quant_id.product_id == move.product_id):
                    res[move.id] -= op.product_qty
                if op.package_id:
                    #find the product qty recursively
                    res[move.id] -= self.pool.get('stock.quant.package')._get_product_total_qty(cr, uid, op.package_id, move.product_id.id, context=context)
        return res

    _columns = {
        'name': fields.char('Description', required=True, select=True),
        'priority': fields.selection([('0', 'Not urgent'), ('1', 'Urgent')], 'Priority'),
        'create_date': fields.datetime('Creation Date', readonly=True, select=True),
        'date': fields.datetime('Date', required=True, select=True, help="Move date: scheduled date until move is done, then date of actual move processing", states={'done': [('readonly', True)]}),
        'date_expected': fields.datetime('Scheduled Date', states={'done': [('readonly', True)]},required=True, select=True, help="Scheduled date for the processing of this move"),
        'product_id': fields.many2one('product.product', 'Product', required=True, select=True, domain=[('type','<>','service')],states={'done': [('readonly', True)]}),
        # TODO: improve store to add dependency on product UoM
        'product_qty': fields.function(_quantity_normalize, type='float', store=True, string='Quantity',
            digits_compute=dp.get_precision('Product Unit of Measure'),
            help='Quantity in the default UoM of the product'),
        'product_uom_qty': fields.float('Quantity', digits_compute=dp.get_precision('Product Unit of Measure'),
            required=True,states={'done': [('readonly', True)]},
            help="This is the quantity of products from an inventory "
                "point of view. For moves in the state 'done', this is the "
                "quantity of products that were actually moved. For other "
                "moves, this is the quantity of product that is planned to "
                "be moved. Lowering this quantity does not generate a "
                "backorder. Changing this quantity on assigned moves affects "
                "the product reservation, and should be done with care."
        ),
        'product_uom': fields.many2one('product.uom', 'Unit of Measure', required=True,states={'done': [('readonly', True)]}),
        'product_uos_qty': fields.float('Quantity (UOS)', digits_compute=dp.get_precision('Product Unit of Measure'), states={'done': [('readonly', True)]}),
        'product_uos': fields.many2one('product.uom', 'Product UOS', states={'done': [('readonly', True)]}),

        'product_packaging': fields.many2one('product.packaging', 'Prefered Packaging', help="It specifies attributes of packaging like type, quantity of packaging,etc."),

        'location_id': fields.many2one('stock.location', 'Source Location', required=True, select=True,states={'done': [('readonly', True)]}, help="Sets a location if you produce at a fixed location. This can be a partner location if you subcontract the manufacturing operations."),
        'location_dest_id': fields.many2one('stock.location', 'Destination Location', required=True,states={'done': [('readonly', True)]}, select=True, help="Location where the system will stock the finished products."),

        # FP Note: should we remove this?
        'partner_id': fields.many2one('res.partner', 'Destination Address ', states={'done': [('readonly', True)]}, help="Optional address where goods are to be delivered, specifically used for allotment"),
        

        'move_dest_id': fields.many2one('stock.move', 'Destination Move', help="Optional: next stock move when chaining them", select=True),
        'move_orig_ids': fields.one2many('stock.move', 'move_dest_id', 'Original Move', help="Optional: next stock move when chaining them", select=True),

        'picking_id': fields.many2one('stock.picking', 'Reference', select=True,states={'done': [('readonly', True)]}),
        'note': fields.text('Notes'),
        'state': fields.selection([('draft', 'New'),
                                   ('cancel', 'Cancelled'),
                                   ('waiting', 'Waiting Another Move'),
                                   ('confirmed', 'Waiting Availability'),
                                   ('assigned', 'Available'),
                                   ('done', 'Done'),
                                   ], 'Status', readonly=True, select=True,
                 help= "* New: When the stock move is created and not yet confirmed.\n"\
                       "* Waiting Another Move: This state can be seen when a move is waiting for another one, for example in a chained flow.\n"\
                       "* Waiting Availability: This state is reached when the procurement resolution is not straight forward. It may need the scheduler to run, a component to me manufactured...\n"\
                       "* Available: When products are reserved, it is set to \'Available\'.\n"\
                       "* Done: When the shipment is processed, the state is \'Done\'."),

        'price_unit': fields.float('Unit Price', help="Technical field used to record the product cost set by the user during a picking confirmation (when average price costing method is used)"),  # as it's a technical field, we intentionally don't provide the digits attribute
        'price_currency_id': fields.many2one('res.currency', 'Currency for average price', help="Technical field used to record the currency chosen by the user during a picking confirmation (when average price costing method is used)"),

        'company_id': fields.many2one('res.company', 'Company', required=True, select=True),
        'backorder_id': fields.related('picking_id','backorder_id',type='many2one', relation="stock.picking", string="Back Order of", select=True),
        'origin': fields.related('picking_id','origin',type='char', size=64, relation="stock.picking", string="Source", store=True),
        'procure_method': fields.selection([('make_to_stock','Make to Stock'),('make_to_order','Make to Order')], 'Procurement Method', required=True, help="Make to Stock: When needed, the product is taken from the stock or we wait for replenishment. \nMake to Order: When needed, the product is purchased or produced."),

        # used for colors in tree views:
        'scrapped': fields.related('location_dest_id','scrap_location',type='boolean',relation='stock.location',string='Scrapped', readonly=True),
        'type': fields.related('picking_id', 'type', type='selection', selection=[('out', 'Sending Goods'), ('in', 'Getting Goods'), ('internal', 'Internal')], string='Shipping Type'),
<<<<<<< HEAD

        'quant_ids': fields.many2many('stock.quant',  'stock_quant_move_rel', 'move_id', 'quant_id', 'Quants'),
        'reserved_quant_ids': fields.one2many('stock.quant', 'reservation_id', 'Reserved quants'),

        # FP Note: this should be a function field
        'remaining_qty': fields.float('Remaining Quantity', digits_compute=dp.get_precision('Product Unit of Measure'), states={'done': [('readonly', True)]}),  # to be used in pick/pack new interface  # TODO change this in a functional field to ease the handling
        'group_id': fields.many2one('procurement.group', 'Procurement Group'), 
=======
        'reserved_quant_ids': fields.one2many('stock.quant', 'reservation_id', 'Reserved quants'), 
        'remaining_qty': fields.function(_get_remaining_qty, type='float', string='Remaining Quantity', digits_compute=dp.get_precision('Product Unit of Measure'), states={'done': [('readonly', True)]}),  # to be used in pick/pack new interface  # TODO change this in a functional field to ease the handling
>>>>>>> 21b041f7
    }

    def _check_location(self, cr, uid, ids, context=None):
        for record in self.browse(cr, uid, ids, context=context):
            if (record.state=='done') and (record.location_id.usage == 'view'):
                raise osv.except_osv(_('Error'), _('You cannot move product %s from a location of type view %s.')% (record.product_id.name, record.location_id.name))
            if (record.state=='done') and (record.location_dest_id.usage == 'view' ):
                raise osv.except_osv(_('Error'), _('You cannot move product %s to a location of type view %s.')% (record.product_id.name, record.location_dest_id.name))
        return True

    _constraints = [
        (_check_location, 'You cannot move products from or to a location of the type view.',
            ['location_id','location_dest_id'])
    ]


    def copy(self, cr, uid, id, default=None, context=None):
        if default is None:
            default = {}
        default = default.copy()
        default['procurement_group'] = False
        return super(stock_move, self).copy(cr, uid, id, default, context)
    
    
    def _default_location_destination(self, cr, uid, context=None):
        """ Gets default address of partner for destination location
        @return: Address id or False
        """
        mod_obj = self.pool.get('ir.model.data')
        picking_type = context.get('picking_type')
        location_id = False
        if context is None:
            context = {}
        if context.get('move_line', []):
            if context['move_line'][0]:
                if isinstance(context['move_line'][0], (tuple, list)):
                    location_id = context['move_line'][0][2] and context['move_line'][0][2].get('location_dest_id',False)
                else:
                    move_list = self.pool.get('stock.move').read(cr, uid, context['move_line'][0], ['location_dest_id'])
                    location_id = move_list and move_list['location_dest_id'][0] or False
        elif context.get('address_out_id', False):
            property_out = self.pool.get('res.partner').browse(cr, uid, context['address_out_id'], context).property_stock_customer
            location_id = property_out and property_out.id or False
        else:
            location_xml_id = False
            if picking_type in ('in', 'internal'):
                location_xml_id = 'stock_location_stock'
            elif picking_type == 'out':
                location_xml_id = 'stock_location_customers'
            if location_xml_id:
                location_model, location_id = mod_obj.get_object_reference(cr, uid, 'stock', location_xml_id)
                if location_id:
                    location_company = self.pool.get("stock.location").browse(cr, uid, location_id, context=context).company_id
                    user_company = self.pool.get("res.users").browse(cr, uid, uid, context=context).company_id.id
                    if location_company and location_company.id != user_company:
                        location_id = False
        return location_id

    def _default_location_source(self, cr, uid, context=None):
        """ Gets default address of partner for source location
        @return: Address id or False
        """
        mod_obj = self.pool.get('ir.model.data')
        picking_type = context.get('picking_type')
        location_id = False

        if context is None:
            context = {}
        if context.get('move_line', []):
            try:
                location_id = context['move_line'][0][2]['location_id']
            except:
                pass
        elif context.get('address_in_id', False):
            part_obj_add = self.pool.get('res.partner').browse(cr, uid, context['address_in_id'], context=context)
            if part_obj_add:
                location_id = part_obj_add.property_stock_supplier.id
        else:
            location_xml_id = False
            if picking_type == 'in':
                location_xml_id = 'stock_location_suppliers'
            elif picking_type in ('out', 'internal'):
                location_xml_id = 'stock_location_stock'
            if location_xml_id:
                location_model, location_id = mod_obj.get_object_reference(cr, uid, 'stock', location_xml_id)
                if location_id:
                    location_company = self.pool.get("stock.location").browse(cr, uid, location_id, context=context).company_id
                    user_company = self.pool.get("res.users").browse(cr, uid, uid, context=context).company_id.id
                    if location_company and location_company.id != user_company:
                        location_id = False
        return location_id

    def _default_destination_address(self, cr, uid, context=None):
        user = self.pool.get('res.users').browse(cr, uid, uid, context=context)
        return user.company_id.partner_id.id

    def _default_move_type(self, cr, uid, context=None):
        """ Gets default type of move
        @return: type
        """
        context = context or {}
        return context.get('picking_type', 'internal')

    _defaults = {
        'location_id': _default_location_source,
        'location_dest_id': _default_location_destination,
        'partner_id': _default_destination_address,
        'type': _default_move_type,
        'state': 'draft',
        'priority': '1',
        'product_qty': 1.0,
        'scrapped': False,
        'date': lambda *a: time.strftime('%Y-%m-%d %H:%M:%S'),
        'company_id': lambda self, cr, uid, c: self.pool.get('res.company')._company_default_get(cr, uid, 'stock.move', context=c),
        'date_expected': lambda *a: time.strftime('%Y-%m-%d %H:%M:%S'),
        'procure_method': 'make_to_stock',
    }

    def _create_procurement(self, cr, uid, move, context=None):
        """
            This will create a procurement order
        """
        proc_obj = self.pool.get("procurement.order")
        origin = _('Procurement created by stock move %s') % move.id
        return proc_obj.create(cr, uid, {
                'name': _('MTO procurement'),
                'origin': origin,
                'company_id': move.company_id and move.company_id.id or False,
                'date_planned': move.date,
                'product_id': move.product_id.id,
                'product_qty': move.product_qty,
                'product_uom': move.product_uom.id,
                'product_uos_qty': (move.product_uos and move.product_uos_qty) or move.product_qty,
                'product_uos': (move.product_uos and move.product_uos.id) or move.product_uom.id,
                'location_id': move.location_id.id,
                'move_id': move.id,
                'group_id': move.group_id and move.group_id.id or False, 
            })

    # Check that we do not modify a stock.move which is done
    def write(self, cr, uid, ids, vals, context=None):
        if isinstance(ids, (int, long)):
            ids = [ids]
        frozen_fields = set(['product_qty', 'product_uom', 'product_uos_qty', 'product_uos', 'location_id', 'location_dest_id', 'product_id'])
        for move in self.browse(cr, uid, ids, context=context):
            if move.state == 'done':
                if frozen_fields.intersection(vals):
                    raise osv.except_osv(_('Operation Forbidden!'),
                        _('Quantities, Units of Measure, Products and Locations cannot be modified on stock moves that have already been processed (except by the Administrator).'))
        result = super(stock_move, self).write(cr, uid, ids, vals, context=context)
        return result



    def _auto_init(self, cursor, context=None):
        res = super(stock_move, self)._auto_init(cursor, context=context)
        cursor.execute('SELECT indexname \
                FROM pg_indexes \
                WHERE indexname = \'stock_move_location_id_location_dest_id_product_id_state\'')
        if not cursor.fetchone():
            cursor.execute('CREATE INDEX stock_move_location_id_location_dest_id_product_id_state \
                    ON stock_move (product_id, state, location_id, location_dest_id)')
        return res

    def onchange_quantity(self, cr, uid, ids, product_id, product_qty,
                          product_uom, product_uos):
        """ On change of product quantity finds UoM and UoS quantities
        @param product_id: Product id
        @param product_qty: Changed Quantity of product
        @param product_uom: Unit of measure of product
        @param product_uos: Unit of sale of product
        @return: Dictionary of values
        """
        result = {
                  'product_uos_qty': 0.00
          }
        warning = {}

        if (not product_id) or (product_qty <=0.0):
            result['product_qty'] = 0.0
            return {'value': result}

        product_obj = self.pool.get('product.product')
        uos_coeff = product_obj.read(cr, uid, product_id, ['uos_coeff'])
        
        # Warn if the quantity was decreased 
        if ids:
            for move in self.read(cr, uid, ids, ['product_qty']):
                if product_qty < move['product_qty']:
                    warning.update({
                       'title': _('Information'),
                       'message': _("By changing this quantity here, you accept the "
                                "new quantity as complete: OpenERP will not "
                                "automatically generate a back order.") })
                break

        if product_uos and product_uom and (product_uom != product_uos):
            result['product_uos_qty'] = product_qty * uos_coeff['uos_coeff']
        else:
            result['product_uos_qty'] = product_qty

        return {'value': result, 'warning': warning}

    def onchange_uos_quantity(self, cr, uid, ids, product_id, product_uos_qty,
                          product_uos, product_uom):
        """ On change of product quantity finds UoM and UoS quantities
        @param product_id: Product id
        @param product_uos_qty: Changed UoS Quantity of product
        @param product_uom: Unit of measure of product
        @param product_uos: Unit of sale of product
        @return: Dictionary of values
        """
        result = {
            'product_uom_qty': 0.00
        }
        warning = {}

        if (not product_id) or (product_uos_qty <=0.0):
            result['product_uos_qty'] = 0.0
            return {'value': result}

        product_obj = self.pool.get('product.product')
        uos_coeff = product_obj.read(cr, uid, product_id, ['uos_coeff'])
        
        # Warn if the quantity was decreased 
        for move in self.read(cr, uid, ids, ['product_uos_qty']):
            if product_uos_qty < move['product_uos_qty']:
                warning.update({
                   'title': _('Warning: No Back Order'),
                   'message': _("By changing the quantity here, you accept the "
                                "new quantity as complete: OpenERP will not "
                                "automatically generate a Back Order.") })
                break

        if product_uos and product_uom and (product_uom != product_uos):
            result['product_uom_qty'] = product_uos_qty / uos_coeff['uos_coeff']
        else:
            result['product_uom_qty'] = product_uos_qty
        return {'value': result, 'warning': warning}

    def onchange_product_id(self, cr, uid, ids, prod_id=False, loc_id=False,
                            loc_dest_id=False, partner_id=False):
        """ On change of product id, if finds UoM, UoS, quantity and UoS quantity.
        @param prod_id: Changed Product id
        @param loc_id: Source location id
        @param loc_dest_id: Destination location id
        @param partner_id: Address id of partner
        @return: Dictionary of values
        """
        if not prod_id:
            return {}
        lang = False
        if partner_id:
            addr_rec = self.pool.get('res.partner').browse(cr, uid, partner_id)
            if addr_rec:
                lang = addr_rec and addr_rec.lang or False
        ctx = {'lang': lang}

        product = self.pool.get('product.product').browse(cr, uid, [prod_id], context=ctx)[0]
        uos_id  = product.uos_id and product.uos_id.id or False
        result = {
            'product_uom': product.uom_id.id,
            'product_uos': uos_id,
            'product_uom_qty': 1.00,
            'product_uos_qty' : self.pool.get('stock.move').onchange_quantity(cr, uid, ids, prod_id, 1.00, product.uom_id.id, uos_id)['value']['product_uos_qty'],
        }
        if not ids:
            result['name'] = product.partner_ref
        if loc_id:
            result['location_id'] = loc_id
        if loc_dest_id:
            result['location_dest_id'] = loc_dest_id
        return {'value': result}

    def onchange_move_type(self, cr, uid, ids, type, context=None):
        """ On change of move type gives sorce and destination location.
        @param type: Move Type
        @return: Dictionary of values
        """
        mod_obj = self.pool.get('ir.model.data')
        location_source_id = 'stock_location_stock'
        location_dest_id = 'stock_location_stock'
        if type == 'in':
            location_source_id = 'stock_location_suppliers'
            location_dest_id = 'stock_location_stock'
        elif type == 'out':
            location_source_id = 'stock_location_stock'
            location_dest_id = 'stock_location_customers'
        source_location = mod_obj.get_object_reference(cr, uid, 'stock', location_source_id)
        dest_location = mod_obj.get_object_reference(cr, uid, 'stock', location_dest_id)
        #Check companies
        user_company = self.pool.get("res.users").browse(cr, uid, uid, context=context).company_id.id
        if source_location:
            location_company = self.pool.get("stock.location").browse(cr, uid, source_location[1], context=context).company_id
            if location_company and location_company.id != user_company:
                source_location = False
        if dest_location:
            location_company = self.pool.get("stock.location").browse(cr, uid, dest_location[1], context=context).company_id
            if location_company and location_company.id != user_company:
                dest_location = False
        return {'value': {'location_id': source_location and source_location[1] or False, 'location_dest_id': dest_location and dest_location[1] or False}}

    def _find_or_create_picking(self, cr, uid, move, context=None):
        if context is None:
            context = {}
        # TODO: Put the move in the right picking according to group_id -> should be more elaborated (draft is nok) and picking should be confirmed
        pick_obj = self.pool.get("stock.picking")
        sequence_obj = self.pool.get('ir.sequence')
        picks = pick_obj.search(cr, uid, [('group_id', '=', move.group_id.id), ('location_id', '=', move.location_id.id),
                                          ('location_dest_id', '=', move.location_dest_id.id), ('state', 'in', ['confirmed', 'waiting', 'draft']), ('partner_id', '=', move.partner_id.id)], context=context)
        if picks:
            pick = picks[0]
        else:
            if context.get('backorder_of'):
                original_picking = pick_obj.browse(cr, uid, context.get('backorder_of'), context=context)
                new_picking_name = original_picking.name
                back_order_name = sequence_obj.get(cr, uid, 'stock.picking.%s' % (original_picking.type))
                pick_obj.write(cr, uid, [original_picking.id], {'name': back_order_name})
                pick = pick_obj.copy(cr, uid, original_picking.id, {'name': new_picking_name,
                                                    'move_lines': [],
                                                    'state': 'draft'})
                pick_obj.message_post(cr, uid, original_picking.id, body=_("Back order <em>%s</em> has been <b>created</b>.") % (back_order_name), context=context)
                pick_obj.write(cr, uid, [original_picking.id], {'backorder_id': pick})
            else:
                #a backorder picking doesn't exist yet, create a new one
                values = {'origin': move.origin,
                          'company_id': move.company_id and move.company_id.id or False,
                          'type': 'internal',
                          'move_type': 'one',
                          'partner_id': move.partner_id and move.partner_id.id or False,
                          #'invoice_state': move.invoice_state
                          'state': 'confirmed',
                          'group_id': move.group_id and move.group_id.id or False}
                pick = pick_obj.create(cr, uid, values, context=context)
        return pick

    def onchange_date(self, cr, uid, ids, date, date_expected, context=None):
        """ On change of Scheduled Date gives a Move date.
        @param date_expected: Scheduled Date
        @param date: Move Date
        @return: Move Date
        """
        if not date_expected:
            date_expected = time.strftime('%Y-%m-%d %H:%M:%S')
        return {'value':{'date': date_expected}}

    def action_confirm(self, cr, uid, ids, context=None):
        """ Confirms stock move or put it in waiting if it's linked to another move.
        @return: List of ids.
        """
        states = {
            'confirmed': [],
            'waiting': []
        }
        for move in self.browse(cr, uid, ids, context=context):
            state = 'confirmed'
            for m in move.move_orig_ids:
                if m.state not in ('done', 'cancel'):
                    state = 'waiting'
            states[state].append(move.id)

            if not move.picking_id:
                pick = self._find_or_create_picking(cr, uid, move, context=context)
                move.write({'picking_id': pick})


        for state, write_ids in states.items():
            if len(write_ids):
                self.write(cr, uid, write_ids, {'state': state})
                if state == 'confirmed':
                    for move in self.browse(cr, uid, write_ids, context=context):
                        if move.procure_method == 'make_to_order':
                            self._create_procurement(cr, uid, move, context=context)
        return True

    def force_assign(self, cr, uid, ids, context=None):
        """ Changes the state to assigned.
        @return: True
        """
        done = self.action_assign(cr, uid, ids, context=context)
        self.write(cr, uid, list(set(ids) - set(done)), {'state': 'assigned'})        
        return True
    

    def cancel_assign(self, cr, uid, ids, context=None):
        """ Changes the state to confirmed.
        @return: True
        """
        return self.write(cr, uid, ids, {'state': 'confirmed'})

    def action_assign(self, cr, uid, ids, context=None):
        """ Checks the product type and accordingly writes the state.
        @return: No. of moves done
        """
        context = context or {}
        quant_obj = self.pool.get("stock.quant")
        uom_obj = self.pool.get("product.uom")
        done = []
        for move in self.browse(cr, uid, ids, context=context):
            if move.state not in ('confirmed', 'waiting'):
                continue
            if move.product_id.type == 'consu':
                done.append(move.id)
                continue
            else:
                qty = uom_obj._compute_qty(cr, uid, move.product_uom.id, move.product_qty, move.product_id.uom_id.id)
                dp = []
                for m2 in move.move_orig_ids:
                    for q in m2.quant_ids:
                        dp.append(str(q.id))
                domain = ['|', ('reservation_id', '=', False), ('reservation_id', '=', move.id)]
                quants = quant_obj.quants_get(cr, uid, move.location_id, move.product_id, qty, domain=domain, prefered_order = dp and ('id not in ('+','.join(dp)+')') or False, context=context)
                #Will only reserve physical quants, no negative 
                quant_obj.quants_reserve(cr, uid, quants, move, context=context)
                # the total quantity is provided by existing quants
                if all(map(lambda x:x[0], quants)):
                    done.append(move.id)
        self.write(cr, uid, done, {'state': 'assigned'})
        return done


    #
    # Cancel move => cancel others move and pickings
    #
    def action_cancel(self, cr, uid, ids, context=None):
        """ Cancels the moves and if all moves are cancelled it cancels the picking.
        @return: True
        """
        context = context or {}
        for move in self.browse(cr, uid, ids, context=context):
            # FP Note: should we create a MTS procurement here?
            if move.move_dest_id:
                if move.cancel_cascade:
                    self.action_cancel(cr, uid, [move.move_dest_id.id], context=context)
                elif move.move_dest_id.state == 'waiting':
                    self.write(cr, uid, [move.move_dest_id.id], {'state': 'confirmed'})
        return self.write(cr, uid, ids, {'state': 'cancel', 'move_dest_id': False})

    def _get_quants_from_pack(self, cr, uid, ids, context=None):
        """
        Suppose for the moment we don't have any packaging
        """
        res = {}
        for move in self.browse(cr, uid, ids, context=context):
            #Split according to pack wizard if necessary
            res[move.id] = [x.id for x in move.reserved_quant_ids]
        return res

    def action_done(self, cr, uid, ids, context=None):
        """ Makes the move done and if all moves are done, it will finish the picking.
        If quants are not assigned yet, it should assign them
        Putaway strategies should be applied
        @return:
        """
        context = context or {}
        quant_obj = self.pool.get("stock.quant")
        picking_obj = self.pool.get('stock.picking')

        todo = [move.id for move in self.browse(cr, uid, ids, context=context) if move.state == "draft"]
        if todo:
            self.action_confirm(cr, uid, todo, context=context)

        for move in self.browse(cr, uid, ids, context=context):
            qty = move.product_uom_qty
            
            # for qty, location_id in move_id.prefered_location_ids:
            #    quants = quant_obj.quants_get(cr, uid, move.location_id, move.product_id, qty, context=context)
            #    quant_obj.quants_move(cr, uid, quants, move, location_dest_id, context=context)
            # should replace the above 2 lines
            domain = ['|', ('reservation_id', '=', False), ('reservation_id', '=', move.id)]
            quants = quant_obj.quants_get(cr, uid, move.location_id, move.product_id, qty, domain=domain, prefered_order = 'reservation_id<>'+str(move.id),  context=context)
            #Will move all quants_get and as such create negative quants
            quant_obj.quants_move(cr, uid, quants, move, context=context)
            quant_obj.quants_unreserve(cr, uid, move, context=context)
            
            #
            #Check moves that were pushed
            if move.move_dest_id.state in ('waiting', 'confirmed'):
                other_upstream_move_ids = self.search(cr, uid, [('id','!=',move.id),('state','not in',['done','cancel']),
                                            ('move_dest_id','=',move.move_dest_id.id)], context=context)
                #If no other moves for the move that got pushed:
                if not other_upstream_move_ids and move.move_dest_id.state in ('waiting', 'confirmed'):
                    self.action_assign(cr, uid, [move.move_dest_id.id], context=context)
        self.write(cr, uid, ids, {'state': 'done', 'date': time.strftime(DEFAULT_SERVER_DATETIME_FORMAT)}, context=context)

        return True

    def unlink(self, cr, uid, ids, context=None):
        if context is None:
            context = {}
        ctx = context.copy()
        for move in self.browse(cr, uid, ids, context=context):
            if move.state != 'draft' and not ctx.get('call_unlink', False):
                raise osv.except_osv(_('User Error!'), _('You can only delete draft moves.'))
        return super(stock_move, self).unlink(
            cr, uid, ids, context=ctx)

    def action_scrap(self, cr, uid, ids, quantity, location_id, context=None):
        """ Move the scrap/damaged product into scrap location
        @param cr: the database cursor
        @param uid: the user id
        @param ids: ids of stock move object to be scrapped
        @param quantity : specify scrap qty
        @param location_id : specify scrap location
        @param context: context arguments
        @return: Scraped lines
        """
        #quantity should in MOVE UOM
        if quantity <= 0:
            raise osv.except_osv(_('Warning!'), _('Please provide a positive quantity to scrap.'))
        res = []
        for move in self.browse(cr, uid, ids, context=context):
            source_location = move.location_id
            if move.state == 'done':
                source_location = move.location_dest_id
            if source_location.usage != 'internal':
                #restrict to scrap from a virtual location because it's meaningless and it may introduce errors in stock ('creating' new products from nowhere)
                raise osv.except_osv(_('Error!'), _('Forbidden operation: it is not allowed to scrap products from a virtual location.'))
            move_qty = move.product_qty
            uos_qty = quantity / move_qty * move.product_uos_qty
            default_val = {
                'location_id': source_location.id,
                'product_qty': quantity,
                'product_uos_qty': uos_qty,
                'state': move.state,
                'scrapped': True,
                'location_dest_id': location_id,
                'tracking_id': move.tracking_id.id,
                'lot_id': move.lot_id.id,
            }
            new_move = self.copy(cr, uid, move.id, default_val)

            res += [new_move]
            product_obj = self.pool.get('product.product')
            for product in product_obj.browse(cr, uid, [move.product_id.id], context=context):
                if move.picking_id:
                    uom = product.uom_id.name if product.uom_id else ''
                    message = _("%s %s %s has been <b>moved to</b> scrap.") % (quantity, uom, product.name)
                    move.picking_id.message_post(body=message)

        self.action_done(cr, uid, res, context=context)
        return res

    def action_consume(self, cr, uid, ids, quantity, location_id=False, context=None):
        """ Consumed product with specific quatity from specific source location
        @param cr: the database cursor
        @param uid: the user id
        @param ids: ids of stock move object to be consumed
        @param quantity : specify consume quantity
        @param location_id : specify source location
        @param context: context arguments
        @return: Consumed lines
        """
        #quantity should in MOVE UOM
        if context is None:
            context = {}
        if quantity <= 0:
            raise osv.except_osv(_('Warning!'), _('Please provide proper quantity.'))
        res = []
        for move in self.browse(cr, uid, ids, context=context):
            move_qty = move.product_qty
            if move_qty <= 0:
                raise osv.except_osv(_('Error!'), _('Cannot consume a move with negative or zero quantity.'))
            quantity_rest = move.product_qty
            quantity_rest -= quantity
            uos_qty_rest = quantity_rest / move_qty * move.product_uos_qty
            if quantity_rest <= 0:
                quantity_rest = 0
                uos_qty_rest = 0
                quantity = move.product_qty

            uos_qty = quantity / move_qty * move.product_uos_qty
            if quantity_rest > 0:
                default_val = {
                    'product_qty': quantity,
                    'product_uos_qty': uos_qty,
                    'state': move.state,
                    'location_id': location_id or move.location_id.id,
                }
                current_move = self.copy(cr, uid, move.id, default_val)
                res += [current_move]
                update_val = {}
                update_val['product_qty'] = quantity_rest
                update_val['product_uos_qty'] = uos_qty_rest
                self.write(cr, uid, [move.id], update_val)

            else:
                quantity_rest = quantity
                uos_qty_rest =  uos_qty
                res += [move.id]
                update_val = {
                        'product_qty' : quantity_rest,
                        'product_uos_qty' : uos_qty_rest,
                        'location_id': location_id or move.location_id.id,
                }
                self.write(cr, uid, [move.id], update_val)

        self.action_done(cr, uid, res, context=context)
        return res

#    def price_calculation(self, cr, uid, ids, quants, context=None):
#        '''
#        This method puts the right price on the stock move, 
#        adapts the price on the product when necessary
#        and creates the necessary stock move matchings
#        :param quants: are quants to be reconciled and needs to be done when IN move reconciles out move
#        
#        It returns a list of tuples with (move_id, match_id) 
#        which is used for generating the accounting entries when FIFO/LIFO
#        '''
#        product_obj = self.pool.get('product.product')
#        currency_obj = self.pool.get('res.currency')
#        matching_obj = self.pool.get('stock.move.matching')
#        uom_obj = self.pool.get('product.uom')
#        quant_obj = self.pool.get('stock.quant')
#        
#        product_avail = {}
#        res = {}
#        for move in self.browse(cr, uid, ids, context=context):
#            # Initialize variables
#            res[move.id] = []
#            move_qty = move.product_qty
#            move_uom = move.product_uom.id
#            company_id = move.company_id.id
#            ctx = context.copy()
#            user = self.pool.get('res.users').browse(cr, uid, uid, context=context)
#            ctx['force_company'] = move.company_id.id
#            product = product_obj.browse(cr, uid, move.product_id.id, context=ctx)
#            cost_method = product.cost_method
#            product_uom_qty = uom_obj._compute_qty(cr, uid, move_uom, move_qty, product.uom_id.id, round=False)
#            if not product.id in product_avail:
#                product_avail[product.id] = product.qty_available
#            
#            # Check if out -> do stock move matchings and if fifo/lifo -> update price
#            # only update the cost price on the product form on stock moves of type == 'out' because if a valuation has to be made without PO, 
#            # for inventories for example we want to use the last value used for an outgoing move
#            if move.location_id.usage == 'internal' and move.location_dest_id.usage != 'internal':
#                fifo = (cost_method != 'lifo')
#                #Ok -> do calculation based on quants
#                price_amount = 0.0
#                amount = 0.0
#                #if move.id in quants???
#                #search quants_move which are the quants associated with this move, which are not propagated quants
#                quants_move = quant_obj.search(cr, uid, [('history_ids', 'in', move.id), ('propagated_from_id', '=', False)], context=context)
#                for quant in quant_obj.browse(cr, uid, quants_move, context=context):
#                    price_amount += quant.qty * quant.price_unit
#                    amount += quant.qty
#                
##                 tuples = product_obj.get_stock_matchings_fifolifo(cr, uid, [product.id], move_qty, fifo, 
##                                                                   move_uom, move.company_id.currency_id.id, context=ctx) #TODO Would be better to use price_currency_id for migration?
##                 price_amount = 0.0
##                 amount = 0.0
##                 #Write stock matchings
##                 for match in tuples: 
##                     matchvals = {'move_in_id': match[0], 'qty': match[1], 
##                                  'move_out_id': move.id}
##                     match_id = matching_obj.create(cr, uid, matchvals, context=context)
##                     res[move.id].append(match_id)
##                     price_amount += match[1] * match[2]
##                     amount += match[1]
#                #Write price on out move
#                if product_avail[product.id] >= product_uom_qty and product.cost_method in ['real']:
#                    if amount > 0:
#                        self.write(cr, uid, move.id, {'price_unit': price_amount / move_qty}, context=context) #Should be converted
#                        product_obj.write(cr, uid, product.id, {'standard_price': price_amount / amount}, context=ctx) 
#                    else:
#                        pass
##                         raise osv.except_osv(_('Error'), _("Something went wrong finding quants ")  + str(self.search(cr, uid, [('company_id','=', company_id), ('qty_remaining', '>', 0), ('state', '=', 'done'), 
##                                              ('location_id.usage', '!=', 'internal'), ('location_dest_id.usage', '=', 'internal'), ('product_id', '=', product.id)], 
##                                        order = 'date, id', context=context)) + str(move_qty) + str(move_uom) + str(move.company_id.currency_id.id))
#                else:
#                    new_price = uom_obj._compute_price(cr, uid, product.uom_id.id, product.standard_price, move_uom)
#                    self.write(cr, uid, move.id, {'price_unit': new_price}, context=ctx)
#                #Adjust product_avail when not average and move returned from
#                if product.cost_method != 'average':
#                    product_avail[product.id] -= product_uom_qty
#            
#            #Check if in => if price 0.0, take standard price / Update price when average price and price on move != standard price
#            if move.location_id.usage != 'internal' and move.location_dest_id.usage == 'internal':
#                if move.price_unit == 0.0:
#                    new_price = uom_obj._compute_price(cr, uid, product.uom_id.id, product.standard_price, move_uom)
#                    self.write(cr, uid, move.id, {'price_unit': new_price}, context=ctx)
#                elif product.cost_method == 'average':
#                    move_product_price = uom_obj._compute_price(cr, uid, move_uom, move.price_unit, product.uom_id.id)
#                    if product_avail[product.id] > 0.0:
#                        amount_unit = product.standard_price
#                        new_std_price = ((amount_unit * product_avail[product.id])\
#                                + (move_product_price * product_uom_qty))/(product_avail[product.id] + product_uom_qty)
#                    else:
#                        new_std_price = move_product_price
#                    product_obj.write(cr, uid, [product.id], {'standard_price': new_std_price}, context=ctx)
#                # Should create the stock move matchings for previous outs for the negative stock that can be matched with is in
#                if product_avail[product.id] < 0.0: #TODO LATER
#                    resneg = self._generate_negative_stock_matchings(cr, uid, [move.id], product, quants[move.id], context=ctx)
#                    res[move.id] += resneg
#                product_avail[product.id] += product_uom_qty
#        return res

    # FIXME: needs refactoring, this code is partially duplicated in stock_picking.do_partial()!
    def do_partial(self, cr, uid, move_id, partial_data, move_group_id, context=None):
        """ Partially (or not) moves  a stock.move.
        @param partial_datas: Dictionary containing details of partial picking
                          like partner_id, delivery_date, delivery
                          moves with product_id, product_qty, uom
        """
        uom_obj = self.pool.get('product.uom')

        if context is None:
            context = {}

        complete, too_many, too_few = [], [], []
        move_product_qty, lot_ids, partial_qty, product_uoms = {}, {}, {}, {}

        move = self.browse(cr, uid, move_id, context=context)
        product_uom_qty = partial_data.get('product_uom_qty', 0.0)
        product_uom = partial_data.get('product_uom', False)
        #lot_id = partial_data.get('lot_id')
        if move.state in ('done', 'cancel') or product_uom_qty == 0:
            return
        #TODO add back these constraint checks
        ##Compute the quantity for respective wizard_line in the line uom (this jsut do the rounding if necessary)
        #qty_in_line_uom = uom_obj._compute_qty(cr, uid, line_uom.id, wizard_line.quantity, line_uom.id)

        #if line_uom.factor and line_uom.factor <> 0:
        #    if float_compare(qty_in_line_uom, wizard_line.quantity, precision_rounding=line_uom.rounding) != 0:
        #        raise osv.except_osv(_('Warning!'), _('The unit of measure rounding does not allow you to ship "%s %s", only rounding of "%s %s" is accepted by the Unit of Measure.') % (wizard_line.quantity, line_uom.name, line_uom.rounding, line_uom.name))
        ##Check rounding Quantity.ex.
        ##picking: 1kg, uom kg rounding = 0.01 (rounding to 10g),
        ##partial delivery: 253g
        ##=> result= refused, as the qty left on picking would be 0.747kg and only 0.75 is accepted by the uom.
        #initial_uom = wizard_line.move_id.product_uom
        ##Compute the quantity for respective wizard_line in the initial uom
        #qty_in_initial_uom = uom_obj._compute_qty(cr, uid, line_uom.id, wizard_line.quantity, initial_uom.id)
        #without_rounding_qty = (wizard_line.quantity / line_uom.factor) * initial_uom.factor
        #if float_compare(qty_in_initial_uom, without_rounding_qty, precision_rounding=initial_uom.rounding) != 0:
        #    raise osv.except_osv(_('Warning!'), _('The rounding of the initial uom does not allow you to ship "%s %s", as it would let a quantity of "%s %s" to ship and only roundings of "%s %s" are accepted by the uom.') % (wizard_line.quantity, line_uom.name, wizard_line.move_id.product_qty - without_rounding_qty, initial_uom.name, initial_uom.rounding, initial_uom.name))


        #partial_qty is the quantity processed in the normalized product uom
        partial_qty = uom_obj._compute_qty(cr, uid, product_uom, product_uom_qty, move.product_id.uom_id.id)
        if move.product_qty == partial_qty:
            todo_move_id = move.id
        elif move.product_qty > partial_qty:
            defaults = {
                        'product_uom_qty': product_uom_qty,
                        'product_uos_qty': product_uom_qty,
                        'picking_id': False,
                        'group_id': move_group_id,
                        'state': 'assigned',
                        'move_dest_id': False,
                        'price_unit': partial_data.get('price_unit', 0.0),
                        }
            new_move = self.copy(cr, uid, move.id, defaults)
            todo_move_id = new_move
            self.write(cr, uid, [move.id], {'product_uom_qty': move.product_qty - product_uom_qty,
                                            'product_uos_qty': move.product_qty - product_uom_qty,
                                            'lot_id': False,
                                            'tracking_id': False})
        else:
            self.write(cr, uid, [move.id], {'product_uom_qty': move.product_uom_qty, 'product_uos_qty': move.product_uom_qty})
            todo_move_id = move.id

        #TODO LOT management
        #self.write(cr, uid, [todo_move_id], {'prefered_lot_ids': })
        return todo_move_id

    def get_type_from_usage(self, cr, uid, location, location_dest, context=None):
        '''
            Returns the type to be chosen based on the usages of the locations
        '''
        if location.usage == 'internal' and location_dest.usage in ['supplier', 'customer']:
            return 'out'
        if location.usage in ['supplier', 'customer'] and location_dest.usage == 'internal' :
            return 'in'
        return 'internal'

class stock_inventory(osv.osv):
    _name = "stock.inventory"
    _description = "Inventory"
    _columns = {
        'name': fields.char('Inventory Reference', size=64, required=True, readonly=True, states={'draft': [('readonly', False)]}),
        'date': fields.datetime('Creation Date', required=True, readonly=True, states={'draft': [('readonly', False)]}),
        'date_done': fields.datetime('Date done'),
        'inventory_line_id': fields.one2many('stock.inventory.line', 'inventory_id', 'Inventories', readonly=True, states={'draft': [('readonly', False)]}),
        'move_ids': fields.many2many('stock.move', 'stock_inventory_move_rel', 'inventory_id', 'move_id', 'Created Moves'),
        'state': fields.selection( (('draft', 'Draft'), ('cancel','Cancelled'), ('confirm','Confirmed'), ('done', 'Done')), 'Status', readonly=True, select=True),
        'company_id': fields.many2one('res.company', 'Company', required=True, select=True, readonly=True, states={'draft':[('readonly',False)]}),

    }
    _defaults = {
        'date': lambda *a: time.strftime('%Y-%m-%d %H:%M:%S'),
        'state': 'draft',
        'company_id': lambda self,cr,uid,c: self.pool.get('res.company')._company_default_get(cr, uid, 'stock.inventory', context=c)
    }

    def copy(self, cr, uid, id, default=None, context=None):
        if default is None:
            default = {}
        default = default.copy()
        default.update({'move_ids': [], 'date_done': False})
        return super(stock_inventory, self).copy(cr, uid, id, default, context=context)

    def _inventory_line_hook(self, cr, uid, inventory_line, move_vals):
        """ Creates a stock move from an inventory line
        @param inventory_line:
        @param move_vals:
        @return:
        """
        return self.pool.get('stock.move').create(cr, uid, move_vals)

    def action_done(self, cr, uid, ids, context=None):
        """ Finish the inventory
        @return: True
        """
        if context is None:
            context = {}
        move_obj = self.pool.get('stock.move')
        for inv in self.browse(cr, uid, ids, context=context):
            move_obj.action_done(cr, uid, [x.id for x in inv.move_ids], context=context)
            self.write(cr, uid, [inv.id], {'state':'done', 'date_done': time.strftime('%Y-%m-%d %H:%M:%S')}, context=context)
        return True

    def action_confirm(self, cr, uid, ids, context=None):
        """ Confirm the inventory and writes its finished date
        @return: True
        """
        if context is None:
            context = {}
        # to perform the correct inventory corrections we need analyze stock location by
        # location, never recursively, so we use a special context
        product_context = dict(context, compute_child=False)

        location_obj = self.pool.get('stock.location')
        for inv in self.browse(cr, uid, ids, context=context):
            move_ids = []
            for line in inv.inventory_line_id:
                pid = line.product_id.id
                product_context.update(
                    location=line.location_id.id,
                    lot_id=line.prod_lot_id and line.prod_lot_id.id or False
                )

                qty = self.pool.get('product.product').browse(cr, uid, line.product_id.id, context=product_context).qty_available
                amount = self.pool.get('product.uom')._compute_qty_obj(cr, uid, line.product_id.uom_id, qty, line.product_uom, context=context)
                change = line.product_qty - amount
                lot_id = line.prod_lot_id.id
                if change:
                    location_id = line.product_id.property_stock_inventory.id
                    value = {
                        'name': _('INV:') + (line.inventory_id.name or ''),
                        'product_id': line.product_id.id,
                        'product_uom': line.product_uom.id,
                        'date': inv.date,
                        'company_id': line.location_id.company_id.id
                    }

                    if change > 0:
                        value.update( {
                            'product_uom_qty': change,
                            'location_id': location_id,
                            'location_dest_id': line.location_id.id,
                        })
                    else:
                        value.update( {
                            'product_uom_qty': -change,
                            'location_id': line.location_id.id,
                            'location_dest_id': location_id,
                        })
                    move_ids.append(self._inventory_line_hook(cr, uid, line, value))
            self.write(cr, uid, [inv.id], {'state': 'confirm', 'move_ids': [(6, 0, move_ids)]})
            self.pool.get('stock.move').action_confirm(cr, uid, move_ids, context=context)
        return True

    def action_cancel_draft(self, cr, uid, ids, context=None):
        """ Cancels the stock move and change inventory state to draft.
        @return: True
        """
        for inv in self.browse(cr, uid, ids, context=context):
            self.pool.get('stock.move').action_cancel(cr, uid, [x.id for x in inv.move_ids], context=context)
            self.write(cr, uid, [inv.id], {'state':'draft'}, context=context)
        return True

    def action_cancel_inventory(self, cr, uid, ids, context=None):
        #TODO test
        self.action_cancel_draft(cr, uid, ids, context=context)


class stock_inventory_line(osv.osv):
    _name = "stock.inventory.line"
    _description = "Inventory Line"
    _rec_name = "inventory_id"
    _columns = {
        'inventory_id': fields.many2one('stock.inventory', 'Inventory', ondelete='cascade', select=True),
        'location_id': fields.many2one('stock.location', 'Location', required=True),
        'product_id': fields.many2one('product.product', 'Product', required=True, select=True),
        'product_uom': fields.many2one('product.uom', 'Product Unit of Measure', required=True),
        'product_qty': fields.float('Quantity', digits_compute=dp.get_precision('Product Unit of Measure')),
        'company_id': fields.related('inventory_id', 'company_id', type='many2one', relation='res.company', string='Company', store=True, select=True, readonly=True),
        'prod_lot_id': fields.many2one('stock.production.lot', 'Serial Number', domain="[('product_id','=',product_id)]"),
        'state': fields.related('inventory_id', 'state', type='char', string='Status', readonly=True),
    }

    def _default_stock_location(self, cr, uid, context=None):
        stock_location = self.pool.get('ir.model.data').get_object(cr, uid, 'stock', 'stock_location_stock')
        return stock_location.id

    _defaults = {
        'location_id': _default_stock_location
    }

    def on_change_product_id(self, cr, uid, ids, location_id, product, uom=False, to_date=False, context=None):
        """ Changes UoM and name if product_id changes.
        @param location_id: Location id
        @param product: Changed product_id
        @param uom: UoM product
        @return:  Dictionary of changed values
        """
        context = context or {}
        if not product:
            return {'value': {'product_qty': 0.0, 'product_uom': False}}
        context['location'] = location_id
        obj_product = self.pool.get('product.product').browse(cr, uid, product, context=context)
        uom = uom or obj_product.uom_id.id
        amount = obj_product.qty_available
        result = {'product_qty': amount, 'product_uom': uom}
        return {'value': result}


#----------------------------------------------------------
# Stock Warehouse
#----------------------------------------------------------
class stock_warehouse(osv.osv):
    _name = "stock.warehouse"
    _description = "Warehouse"
    _columns = {
        'name': fields.char('Name', size=128, required=True, select=True),
        'company_id': fields.many2one('res.company', 'Company', required=True, select=True),
        'partner_id': fields.many2one('res.partner', 'Owner Address'),
        'lot_input_id': fields.many2one('stock.location', 'Location Input', required=True, domain=[('usage', '<>', 'view')]),
        'lot_stock_id': fields.many2one('stock.location', 'Location Stock', required=True, domain=[('usage', '=', 'internal')]),
        'lot_output_id': fields.many2one('stock.location', 'Location Output', required=True, domain=[('usage', '<>', 'view')]),
    }

    def _default_lot_input_stock_id(self, cr, uid, context=None):
        lot_input_stock = self.pool.get('ir.model.data').get_object(cr, uid, 'stock', 'stock_location_stock')
        return lot_input_stock.id

    def _default_lot_output_id(self, cr, uid, context=None):
        lot_output = self.pool.get('ir.model.data').get_object(cr, uid, 'stock', 'stock_location_output')
        return lot_output.id

    _defaults = {
        'company_id': lambda self, cr, uid, c: self.pool.get('res.company')._company_default_get(cr, uid, 'stock.inventory', context=c),
        'lot_input_id': _default_lot_input_stock_id,
        'lot_stock_id': _default_lot_input_stock_id,
        'lot_output_id': _default_lot_output_id,
    }


#----------------------------------------------------------
# "Empty" Classes that are used to vary from the original stock.picking  (that are dedicated to the internal pickings)
#   in order to offer a different usability with different views, labels, available reports/wizards...
#----------------------------------------------------------

class stock_picking_in(osv.osv):
    _name = "stock.picking.in"
    _inherit = "stock.picking"
    _table = "stock_picking"
    _description = "Incoming Shipments"

    def search(self, cr, user, args, offset=0, limit=None, order=None, context=None, count=False):
        return self.pool.get('stock.picking').search(cr, user, args, offset, limit, order, context, count)

    def read(self, cr, uid, ids, fields=None, context=None, load='_classic_read'):
        return self.pool.get('stock.picking').read(cr, uid, ids, fields=fields, context=context, load=load)

    def check_access_rights(self, cr, uid, operation, raise_exception=True):
        #override in order to redirect the check of acces rights on the stock.picking object
        return self.pool.get('stock.picking').check_access_rights(cr, uid, operation, raise_exception=raise_exception)

    def check_access_rule(self, cr, uid, ids, operation, context=None):
        #override in order to redirect the check of acces rules on the stock.picking object
        return self.pool.get('stock.picking').check_access_rule(cr, uid, ids, operation, context=context)

    def create_workflow(self, cr, uid, ids, context=None):
        # overridden in order to trigger the workflow of stock.picking at the end of create,
        # write and unlink operation instead of its own workflow (which is not existing)
        return self.pool.get('stock.picking').create_workflow(cr, uid, ids, context=context)

    def delete_workflow(self, cr, uid, ids, context=None):
        # overridden in order to trigger the workflow of stock.picking at the end of create,
        # write and unlink operation instead of its own workflow (which is not existing)
        return self.pool.get('stock.picking').delete_workflow(cr, uid, ids, context=context)

    def step_workflow(self, cr, uid, ids, context=None):
        # overridden in order to trigger the workflow of stock.picking at the end of create,
        # write and unlink operation instead of its own workflow (which is not existing)
        return self.pool.get('stock.picking').step_workflow(cr, uid, ids, context=context)

    def signal_workflow(self, cr, uid, ids, signal, context=None):
        # overridden in order to fire the workflow signal on given stock.picking workflow instance
        # instead of its own workflow (which is not existing)
        return self.pool.get('stock.picking').signal_workflow(cr, uid, ids, signal, context=context)

    _columns = {
        'backorder_id': fields.many2one('stock.picking.in', 'Back Order of', states={'done': [('readonly', True)], 'cancel': [('readonly', True)]}, help="If this shipment was split, then this field links to the shipment which contains the already processed part.", select=True),
        'state': fields.selection(
            [('draft', 'Draft'),
            ('auto', 'Waiting Another Operation'),
            ('confirmed', 'Waiting Availability'),
            ('assigned', 'Ready to Receive'),
            ('done', 'Received'),
            ('cancel', 'Cancelled')],
            'Status', readonly=True, select=True,
            help="""* Draft: not confirmed yet and will not be scheduled until confirmed\n
                 * Waiting Another Operation: waiting for another move to proceed before it becomes automatically available (e.g. in Make-To-Order flows)\n
                 * Waiting Availability: still waiting for the availability of products\n
                 * Ready to Receive: products reserved, simply waiting for confirmation.\n
                 * Received: has been processed, can't be modified or cancelled anymore\n
                 * Cancelled: has been cancelled, can't be confirmed anymore"""),
    }
    _defaults = {
        'type': 'in',
    }

class stock_picking_out(osv.osv):
    _name = "stock.picking.out"
    _inherit = "stock.picking"
    _table = "stock_picking"
    _description = "Delivery Orders"

    def search(self, cr, user, args, offset=0, limit=None, order=None, context=None, count=False):
        return self.pool.get('stock.picking').search(cr, user, args, offset, limit, order, context, count)

    def read(self, cr, uid, ids, fields=None, context=None, load='_classic_read'):
        return self.pool.get('stock.picking').read(cr, uid, ids, fields=fields, context=context, load=load)

    def check_access_rights(self, cr, uid, operation, raise_exception=True):
        #override in order to redirect the check of acces rights on the stock.picking object
        return self.pool.get('stock.picking').check_access_rights(cr, uid, operation, raise_exception=raise_exception)

    def check_access_rule(self, cr, uid, ids, operation, context=None):
        #override in order to redirect the check of acces rules on the stock.picking object
        return self.pool.get('stock.picking').check_access_rule(cr, uid, ids, operation, context=context)

    def create_workflow(self, cr, uid, ids, context=None):
        # overridden in order to trigger the workflow of stock.picking at the end of create,
        # write and unlink operation instead of its own workflow (which is not existing)
        return self.pool.get('stock.picking').create_workflow(cr, uid, ids, context=context)

    def delete_workflow(self, cr, uid, ids, context=None):
        # overridden in order to trigger the workflow of stock.picking at the end of create,
        # write and unlink operation instead of its own workflow (which is not existing)
        return self.pool.get('stock.picking').delete_workflow(cr, uid, ids, context=context)

    def step_workflow(self, cr, uid, ids, context=None):
        # overridden in order to trigger the workflow of stock.picking at the end of create,
        # write and unlink operation instead of its own workflow (which is not existing)
        return self.pool.get('stock.picking').step_workflow(cr, uid, ids, context=context)

    def signal_workflow(self, cr, uid, ids, signal, context=None):
        # overridden in order to fire the workflow signal on given stock.picking workflow instance
        # instead of its own workflow (which is not existing)
        return self.pool.get('stock.picking').signal_workflow(cr, uid, ids, signal, context=context)

    _columns = {
        'backorder_id': fields.many2one('stock.picking.out', 'Back Order of', states={'done': [('readonly', True)], 'cancel': [('readonly', True)]}, help="If this shipment was split, then this field links to the shipment which contains the already processed part.", select=True),
        'state': fields.selection(
            [('draft', 'Draft'),
            ('auto', 'Waiting Another Operation'),
            ('confirmed', 'Waiting Availability'),
            ('assigned', 'Ready to Deliver'),
            ('done', 'Delivered'),
            ('cancel', 'Cancelled')],
            'Status', readonly=True, select=True,
            help="""* Draft: not confirmed yet and will not be scheduled until confirmed\n
                 * Waiting Another Operation: waiting for another move to proceed before it becomes automatically available (e.g. in Make-To-Order flows)\n
                 * Waiting Availability: still waiting for the availability of products\n
                 * Ready to Deliver: products reserved, simply waiting for confirmation.\n
                 * Delivered: has been processed, can't be modified or cancelled anymore\n
                 * Cancelled: has been cancelled, can't be confirmed anymore"""),
    }
    _defaults = {
        'type': 'out',
    }


# -------------------------
# Packaging related stuff
# -------------------------

from openerp.report import report_sxw
report_sxw.report_sxw('report.stock.quant.package.barcode', 'stock.quant.package', 'addons/stock/report/picking_barcode.rml')

class stock_package(osv.osv):
    """
    These are the packages, containing quants and/or others packages
    """
    _name = "stock.quant.package"
    _description = "Physical Packages"
    _columns = {
        'name': fields.char('Package Reference', size=64, select=True),
        'packaging_id': fields.many2one('product.packaging', 'Type of Packaging'),
        'location_id': fields.related('quant_ids', 'location_id', type='many2one', relation='stock.location', string='Location', readonly=True),
        'quant_ids': fields.one2many('stock.quant', 'package_id', 'Bulk Content'),
        'parent_id': fields.many2one('stock.quant.package', 'Container Package', help="The package containing this item"),
        'children_ids': fields.one2many('stock.quant.package', 'parent_id', 'Contained Packages'),

    }
    _defaults = {
        'name': lambda self, cr, uid, context: self.pool.get('ir.sequence').get(cr, uid, 'stock.quant.package') or _('Unknown Pack')
    }
    def _check_location(self, cr, uid, ids, context=None):
        '''checks that all quants in a package are stored in the same location'''
        for pack in self.browse(cr, uid, ids, context=context):
            if not all([quant == pack.quant_ids[0].location_id.id for quant in pack.quant_ids]):
                return False
        return True
    _constraints = [
        (_check_location, 'All quant inside a package should be in the same location', ['location_id']),
    ]

<<<<<<< HEAD
    # FP Note: why not just over ridding the copy method?
=======
    def action_print(self, cr, uid, ids, context=None):
        if context is None:
            context = {}
        datas = {
            'ids': context.get('active_id') and [context.get('active_id')] or ids,
            'model': 'stock.quant.package',
            'form': self.read(cr, uid, ids)[0]
        }
        return {
            'type': 'ir.actions.report.xml',
            'report_name': 'stock.quant.package.barcode',
            'datas': datas
        }

>>>>>>> 21b041f7
    def action_copy(self, cr, uid, ids, context=None):
        stock_operation_obj = self.pool.get('stock.pack.operation')
        #search all the operations of given package
        operation_ids = stock_operation_obj.search(cr, uid, [('result_package_id', 'in', ids)], context=context)
        #create a new empty stock.quant.package
        package_id = self.create(cr, uid, {}, context=context)
        new_ops = []
        #copy all operation and set the newly created package as result_package_id
        for op in operation_ids:
            new_ops += [stock_operation_obj.copy(cr, uid, op, {'result_package_id': package_id, 'quant_ids': []}, context=context)]

    def quants_get(self, cr, uid, package_record, context=None):
        ''' find all the quants in the given package (browse record) recursively'''
        res = []
        for child in package_record.children_ids:
            res += self.quants_get(cr, uid, child, context=context)
        res += [qt.id for qt in package_record.quant_ids]
        return res

<<<<<<< HEAD
=======
    def _get_product_total_qty(self, cr, uid, package_record, product_id, context=None):
        ''' find the total of given product 'product_id' inside the given package 'package_id'''
        quant_obj = self.pool.get('stock.quant')
        all_quant_ids = self.find_all_quants(cr, uid, package_record, context=context)
        total = 0
        for quant in quant_obj.browse(cr, uid, all_quant_ids, context=context):
            if quant.product_id.id == product_id:
                total += quant.product_qty
        return total

    #def action_delete(self, cr, uid, ids, context=None):
    #    #no need, we use unlink of ids and with the ondelete = cascade it will work flawlessly
    #    stock_operation_obj = self.pool.get('stock.pack.operation')
    #    #delete all the operations of the picking that are assigned to the given packages
    #    operation_ids = stock_operation_obj.search(cr, uid, [('result_package_id', 'in', ids)], context=context)
    #    pass
    #    #return {'warnings': '', 'stock_move_to_update': [{}], 'package_to_update': [{}]}
>>>>>>> 21b041f7

class stock_pack_operation(osv.osv):
    _name = "stock.pack.operation"
    _description = "Packing Operation"
    _columns = {
        'picking_id': fields.many2one('stock.picking', 'Stock Picking', help='The stock operation where the packing has been made'),
        'product_id': fields.many2one('product.product', 'Product'),  # 1
        'product_uom': fields.many2one('product.uom', 'Product Unit of Measure'),
        'product_qty': fields.float('Quantity', digits_compute=dp.get_precision('Product Unit of Measure'), required=True),
        'package_id': fields.many2one('stock.quant.package', 'Package'),  # 2
        'quant_id': fields.many2one('stock.quant', 'Quant'),  # 3
        'result_package_id': fields.many2one('stock.quant.package', 'Container Package', help="If set, the operations are packed into this package", required=False, ondelete='cascade'),
    }

    def _find_product_ids(self, cr, uid, operation_id, context=None):
        quant_obj = self.pool.get('stock.quant')
        operation = self.browse(cr, uid, operation_id, context=context)
        if operation.product_id:
            return [operation.product_id.id]
        elif operation.quant_id:
            return [operation.quant_id.product_id.id]
        elif operation.package_id:
            included_package_ids = self.pool.get('stock.quant.package').search(cr, uid, [('parent_id', 'child_of', [operation.package_id.id])], context=context)
            included_quant_ids = quant_obj.search(cr, uid, [('package_id', 'in', included_package_ids)], context=context)
            return [quant.product_id.id for quant in quant_obj.browse(cr, uid, included_quant_ids, context=context)]

    def find_packaging_op_from_product(self, cr, uid, product_id, picking_id, context=None):
        #returns all ops that touches this product
        #TOCHECK: don't we need to take only the ops with a result_package_id != False ?
        res = []
        op_ids = self.search(cr, uid, [('picking_id', '=', picking_id)], context=context)
        for operation in self.browse(cr, uid, op_ids, context=context):
            if operation.product_id and operation.product_id.id == product_id:
                res += [operation.id]
            if operation.quant_id and operation.quant_id.product_id.id == product_id:
                res += [operation.id]
            if operation.package_id:
                all_quants = self.pool.get('stock.quant.package').search(cr, uid, [('parent_id', 'child_of', [operation.package_id.id])], context=context)
                if any([self.pool.get('stock.quant').browse(cr, uid, quant, context=context).product_id.id == product_id for quant in all_quants]):
                    res += [operation.id]
        return res

    def _search_and_increment(self, cr, uid, picking_id, key, context=None):
        '''Search for an operation on an existing key in a picking, if it exists increment the qty (+1) otherwise create it

        :param key: tuple directly reusable in a domain
        context can receive a key 'current_package_id' with the package to consider for this operation
        returns the update to do in stock.move one2many field of picking (adapt remaining quantities) and to the list of package in the classic one2many syntax
                 (0, 0,  { values })    link to a new record that needs to be created with the given values dictionary
                 (1, ID, { values })    update the linked record with id = ID (write *values* on it)
                 (2, ID)                remove and delete the linked record with id = ID (calls unlink on ID, that will delete the object completely, and the link to it as well)
        '''
        stock_move_obj = self.pool.get('stock.move')
        if context is None:
            context = {}

        #if current_package_id is given in the context, we increase the number of items in this package
        package_clause = [('result_package_id', '=', context.get('current_package_id', False))]
        existing_operation_ids = self.search(cr, uid, [('picking_id', '=', picking_id), key] + package_clause, context=context)
        if existing_operation_ids:
            #existing operation found for the given key and picking => increment its quantity
            operation_id = existing_operation_ids[0]
            qty = self.browse(cr, uid, operation_id, context=context).product_qty + 1
            self.write(cr, uid, operation_id, {'product_qty': qty}, context=context)
            todo_on_operations = [(1, operation_id, {'product_qty': qty})]
        else:
            #no existing operation found for the given key and picking => create a new one
            var_name, dummy, value = key
            qty = 1
            values = {
                'picking_id': picking_id,
                var_name: value,
                'product_qty': qty,
                #'product_uom': 1,  # FIXME
            }
            operation_id = self.create(cr, uid, values, context=context)
            values.update({'id': operation_id})
            todo_on_operations = [(0, 0, values)]
        todo_on_moves = []
        product_ids = self._find_product_ids(cr, uid, operation_id, context=context)
        for product_id in product_ids:
            corresponding_move_ids = stock_move_obj.search(cr, uid, [('picking_id', '=', picking_id), ('product_id', '=', product_id)], context=context)
            if corresponding_move_ids:
                corresponding_move = stock_move_obj.browse(cr, uid, corresponding_move_ids[0], context=context)
                todo_on_moves += [(1, corresponding_move.id, {'remaining_qty': corresponding_move.remaining_qty - 1})]
            else:
                #decide what to do
                pass
        return todo_on_moves, todo_on_operations


class stock_warehouse_orderpoint(osv.osv):
    """
    Defines Minimum stock rules.
    """
    _name = "stock.warehouse.orderpoint"
    _description = "Minimum Inventory Rule"

    def _get_draft_procurements(self, cr, uid, ids, field_name, arg, context=None):
        if context is None:
            context = {}
        result = {}
        procurement_obj = self.pool.get('procurement.order')
        for orderpoint in self.browse(cr, uid, ids, context=context):
            procurement_ids = procurement_obj.search(cr, uid, [('state', '=', 'draft'), ('product_id', '=', orderpoint.product_id.id), ('location_id', '=', orderpoint.location_id.id)])
            result[orderpoint.id] = procurement_ids
        return result

    def _check_product_uom(self, cr, uid, ids, context=None):
        '''
        Check if the UoM has the same category as the product standard UoM
        '''
        if not context:
            context = {}

        for rule in self.browse(cr, uid, ids, context=context):
            if rule.product_id.uom_id.category_id.id != rule.product_uom.category_id.id:
                return False

        return True

    _columns = {
        'name': fields.char('Name', size=32, required=True),
        'active': fields.boolean('Active', help="If the active field is set to False, it will allow you to hide the orderpoint without removing it."),
        'logic': fields.selection([('max', 'Order to Max'), ('price', 'Best price (not yet active!)')], 'Reordering Mode', required=True),
        'warehouse_id': fields.many2one('stock.warehouse', 'Warehouse', required=True, ondelete="cascade"),
        'location_id': fields.many2one('stock.location', 'Location', required=True, ondelete="cascade"),
        'product_id': fields.many2one('product.product', 'Product', required=True, ondelete='cascade', domain=[('type', '!=', 'service')]),
        'product_uom': fields.many2one('product.uom', 'Product Unit of Measure', required=True),
        'product_min_qty': fields.float('Minimum Quantity', required=True,
            help="When the virtual stock goes below the Min Quantity specified for this field, OpenERP generates "\
            "a procurement to bring the forecasted quantity to the Max Quantity."),
        'product_max_qty': fields.float('Maximum Quantity', required=True,
            help="When the virtual stock goes below the Min Quantity, OpenERP generates "\
            "a procurement to bring the forecasted quantity to the Quantity specified as Max Quantity."),
        'qty_multiple': fields.integer('Qty Multiple', required=True,
            help="The procurement quantity will be rounded up to this multiple."),
        'procurement_id': fields.many2one('procurement.order', 'Latest procurement', ondelete="set null"),
        'company_id': fields.many2one('res.company', 'Company', required=True),
        'procurement_draft_ids': fields.function(_get_draft_procurements, type='many2many', relation="procurement.order", \
                                string="Related Procurement Orders", help="Draft procurement of the product and location of that orderpoint"),
    }
    _defaults = {
        'active': lambda *a: 1,
        'logic': lambda *a: 'max',
        'qty_multiple': lambda *a: 1,
        'name': lambda self, cr, uid, context: self.pool.get('ir.sequence').get(cr, uid, 'stock.orderpoint') or '',
        'product_uom': lambda self, cr, uid, context: context.get('product_uom', False),
        'company_id': lambda self, cr, uid, context: self.pool.get('res.company')._company_default_get(cr, uid, 'stock.warehouse.orderpoint', context=context)
    }
    _sql_constraints = [
        ('qty_multiple_check', 'CHECK( qty_multiple > 0 )', 'Qty Multiple must be greater than zero.'),
    ]
    _constraints = [
        (_check_product_uom, 'You have to select a product unit of measure in the same category than the default unit of measure of the product', ['product_id', 'product_uom']),
    ]

    def default_get(self, cr, uid, fields, context=None):
        res = super(stock_warehouse_orderpoint, self).default_get(cr, uid, fields, context)
        # default 'warehouse_id' and 'location_id'
        if 'warehouse_id' not in res:
            warehouse = self.pool.get('ir.model.data').get_object(cr, uid, 'stock', 'warehouse0', context)
            res['warehouse_id'] = warehouse.id
        if 'location_id' not in res:
            warehouse = self.pool.get('stock.warehouse').browse(cr, uid, res['warehouse_id'], context)
            res['location_id'] = warehouse.lot_stock_id.id
        return res

    def onchange_warehouse_id(self, cr, uid, ids, warehouse_id, context=None):
        """ Finds location id for changed warehouse.
        @param warehouse_id: Changed id of warehouse.
        @return: Dictionary of values.
        """
        if warehouse_id:
            w = self.pool.get('stock.warehouse').browse(cr, uid, warehouse_id, context=context)
            v = {'location_id': w.lot_stock_id.id}
            return {'value': v}
        return {}

    def onchange_product_id(self, cr, uid, ids, product_id, context=None):
        """ Finds UoM for changed product.
        @param product_id: Changed id of product.
        @return: Dictionary of values.
        """
        if product_id:
            prod = self.pool.get('product.product').browse(cr, uid, product_id, context=context)
            d = {'product_uom': [('category_id', '=', prod.uom_id.category_id.id)]}
            v = {'product_uom': prod.uom_id.id}
            return {'value': v, 'domain': d}
        return {'domain': {'product_uom': []}}

    def copy(self, cr, uid, id, default=None, context=None):
        if not default:
            default = {}
        default.update({
            'name': self.pool.get('ir.sequence').get(cr, uid, 'stock.orderpoint') or '',
        })
        return super(stock_warehouse_orderpoint, self).copy(cr, uid, id, default, context=context)

class product_template(osv.osv):
    _inherit = "product.template"
    _columns = {
        'type': fields.selection([('product', 'Stockable Product'), ('consu', 'Consumable'), ('service', 'Service')], 'Product Type', required=True, help="Consumable: Will not imply stock management for this product. \nStockable product: Will imply stock management for this product."),
        'supply_method': fields.selection([('produce', 'Manufacture'), ('buy', 'Buy'), ('wait', 'None')], 'Supply Method', required=True, help="Manufacture: When procuring the product, a manufacturing order or a task will be generated, depending on the product type. \nBuy: When procuring the product, a purchase order will be generated."),
    }
    _defaults = {
        'supply_method': 'buy',
    }

class product_product(osv.osv):
    _inherit = "product.product"
    _columns = {
        'orderpoint_ids': fields.one2many('stock.warehouse.orderpoint', 'product_id', 'Minimum Stock Rules'),
    }

# vim:expandtab:smartindent:tabstop=4:softtabstop=4:shiftwidth=4:<|MERGE_RESOLUTION|>--- conflicted
+++ resolved
@@ -1185,18 +1185,10 @@
         # used for colors in tree views:
         'scrapped': fields.related('location_dest_id','scrap_location',type='boolean',relation='stock.location',string='Scrapped', readonly=True),
         'type': fields.related('picking_id', 'type', type='selection', selection=[('out', 'Sending Goods'), ('in', 'Getting Goods'), ('internal', 'Internal')], string='Shipping Type'),
-<<<<<<< HEAD
-
         'quant_ids': fields.many2many('stock.quant',  'stock_quant_move_rel', 'move_id', 'quant_id', 'Quants'),
         'reserved_quant_ids': fields.one2many('stock.quant', 'reservation_id', 'Reserved quants'),
-
-        # FP Note: this should be a function field
-        'remaining_qty': fields.float('Remaining Quantity', digits_compute=dp.get_precision('Product Unit of Measure'), states={'done': [('readonly', True)]}),  # to be used in pick/pack new interface  # TODO change this in a functional field to ease the handling
-        'group_id': fields.many2one('procurement.group', 'Procurement Group'), 
-=======
-        'reserved_quant_ids': fields.one2many('stock.quant', 'reservation_id', 'Reserved quants'), 
-        'remaining_qty': fields.function(_get_remaining_qty, type='float', string='Remaining Quantity', digits_compute=dp.get_precision('Product Unit of Measure'), states={'done': [('readonly', True)]}),  # to be used in pick/pack new interface  # TODO change this in a functional field to ease the handling
->>>>>>> 21b041f7
+        'remaining_qty': fields.function(_get_remaining_qty, type='float', string='Remaining Quantity', digits_compute=dp.get_precision('Product Unit of Measure'), states={'done': [('readonly', True)]}),
+        'group_id': fields.many2one('procurement.group', 'Procurement Group'),
     }
 
     def _check_location(self, cr, uid, ids, context=None):
@@ -2319,9 +2311,6 @@
         (_check_location, 'All quant inside a package should be in the same location', ['location_id']),
     ]
 
-<<<<<<< HEAD
-    # FP Note: why not just over ridding the copy method?
-=======
     def action_print(self, cr, uid, ids, context=None):
         if context is None:
             context = {}
@@ -2336,7 +2325,7 @@
             'datas': datas
         }
 
->>>>>>> 21b041f7
+    # FP Note: why not just over ridding the copy method?
     def action_copy(self, cr, uid, ids, context=None):
         stock_operation_obj = self.pool.get('stock.pack.operation')
         #search all the operations of given package
@@ -2356,8 +2345,6 @@
         res += [qt.id for qt in package_record.quant_ids]
         return res
 
-<<<<<<< HEAD
-=======
     def _get_product_total_qty(self, cr, uid, package_record, product_id, context=None):
         ''' find the total of given product 'product_id' inside the given package 'package_id'''
         quant_obj = self.pool.get('stock.quant')
@@ -2368,14 +2355,6 @@
                 total += quant.product_qty
         return total
 
-    #def action_delete(self, cr, uid, ids, context=None):
-    #    #no need, we use unlink of ids and with the ondelete = cascade it will work flawlessly
-    #    stock_operation_obj = self.pool.get('stock.pack.operation')
-    #    #delete all the operations of the picking that are assigned to the given packages
-    #    operation_ids = stock_operation_obj.search(cr, uid, [('result_package_id', 'in', ids)], context=context)
-    #    pass
-    #    #return {'warnings': '', 'stock_move_to_update': [{}], 'package_to_update': [{}]}
->>>>>>> 21b041f7
 
 class stock_pack_operation(osv.osv):
     _name = "stock.pack.operation"
