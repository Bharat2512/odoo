# -*- coding: utf-8 -*-
##############################################################################
#
#    OpenERP, Open Source Management Solution
#    Copyright (C) 2004-2010 Tiny SPRL (<http://tiny.be>).
#
#    This program is free software: you can redistribute it and/or modify
#    it under the terms of the GNU Affero General Public License as
#    published by the Free Software Foundation, either version 3 of the
#    License, or (at your option) any later version.
#
#    This program is distributed in the hope that it will be useful,
#    but WITHOUT ANY WARRANTY; without even the implied warranty of
#    MERCHANTABILITY or FITNESS FOR A PARTICULAR PURPOSE.  See the
#    GNU Affero General Public License for more details.
#
#    You should have received a copy of the GNU Affero General Public License
#    along with this program.  If not, see <http://www.gnu.org/licenses/>.
#
##############################################################################

from datetime import date, datetime
from dateutil import relativedelta
import json
import time

from openerp.osv import fields, osv
from openerp.tools.translate import _
from openerp.tools import DEFAULT_SERVER_DATETIME_FORMAT, DEFAULT_SERVER_DATE_FORMAT
from openerp import SUPERUSER_ID, api
import openerp.addons.decimal_precision as dp
from openerp.addons.procurement import procurement
import logging


_logger = logging.getLogger(__name__)
#----------------------------------------------------------
# Incoterms
#----------------------------------------------------------
class stock_incoterms(osv.osv):
    _name = "stock.incoterms"
    _description = "Incoterms"
    _columns = {
        'name': fields.char('Name', required=True, help="Incoterms are series of sales terms. They are used to divide transaction costs and responsibilities between buyer and seller and reflect state-of-the-art transportation practices."),
        'code': fields.char('Code', size=3, required=True, help="Incoterm Standard Code"),
        'active': fields.boolean('Active', help="By unchecking the active field, you may hide an INCOTERM you will not use."),
    }
    _defaults = {
        'active': True,
    }

#----------------------------------------------------------
# Stock Location
#----------------------------------------------------------

class stock_location(osv.osv):
    _name = "stock.location"
    _description = "Inventory Locations"
    _parent_name = "location_id"
    _parent_store = True
    _parent_order = 'name'
    _order = 'parent_left'
    _rec_name = 'complete_name'

    def _location_owner(self, cr, uid, location, context=None):
        ''' Return the company owning the location if any '''
        return location and (location.usage == 'internal') and location.company_id or False

    def _complete_name(self, cr, uid, ids, name, args, context=None):
        """ Forms complete name of location from parent location to child location.
        @return: Dictionary of values
        """
        res = {}
        for m in self.browse(cr, uid, ids, context=context):
            res[m.id] = m.name
            parent = m.location_id
            while parent:
                res[m.id] = parent.name + ' / ' + res[m.id]
                parent = parent.location_id
        return res

    def _get_sublocations(self, cr, uid, ids, context=None):
        """ return all sublocations of the given stock locations (included) """
        if context is None:
            context = {}
        context_with_inactive = context.copy()
        context_with_inactive['active_test'] = False
        return self.search(cr, uid, [('id', 'child_of', ids)], context=context_with_inactive)

    def _name_get(self, cr, uid, location, context=None):
        name = location.name
        while location.location_id and location.usage != 'view':
            location = location.location_id
            name = location.name + '/' + name
        return name

    def name_get(self, cr, uid, ids, context=None):
        res = []
        for location in self.browse(cr, uid, ids, context=context):
            res.append((location.id, self._name_get(cr, uid, location, context=context)))
        return res

    _columns = {
        'name': fields.char('Location Name', required=True, translate=True),
        'active': fields.boolean('Active', help="By unchecking the active field, you may hide a location without deleting it."),
        'usage': fields.selection([
                        ('supplier', 'Supplier Location'),
                        ('view', 'View'),
                        ('internal', 'Internal Location'),
                        ('customer', 'Customer Location'),
                        ('inventory', 'Inventory'),
                        ('procurement', 'Procurement'),
                        ('production', 'Production'),
                        ('transit', 'Transit Location')],
                'Location Type', required=True,
                help="""* Supplier Location: Virtual location representing the source location for products coming from your suppliers
                       \n* View: Virtual location used to create a hierarchical structures for your warehouse, aggregating its child locations ; can't directly contain products
                       \n* Internal Location: Physical locations inside your own warehouses,
                       \n* Customer Location: Virtual location representing the destination location for products sent to your customers
                       \n* Inventory: Virtual location serving as counterpart for inventory operations used to correct stock levels (Physical inventories)
                       \n* Procurement: Virtual location serving as temporary counterpart for procurement operations when the source (supplier or production) is not known yet. This location should be empty when the procurement scheduler has finished running.
                       \n* Production: Virtual counterpart location for production operations: this location consumes the raw material and produces finished products
                       \n* Transit Location: Counterpart location that should be used in inter-companies or inter-warehouses operations
                      """, select=True),
        'complete_name': fields.function(_complete_name, type='char', string="Location Name",
                            store={'stock.location': (_get_sublocations, ['name', 'location_id', 'active'], 10)}),
        'location_id': fields.many2one('stock.location', 'Parent Location', select=True, ondelete='cascade'),
        'child_ids': fields.one2many('stock.location', 'location_id', 'Contains'),

        'partner_id': fields.many2one('res.partner', 'Owner', help="Owner of the location if not internal"),

        'comment': fields.text('Additional Information'),
        'posx': fields.integer('Corridor (X)', help="Optional localization details, for information purpose only"),
        'posy': fields.integer('Shelves (Y)', help="Optional localization details, for information purpose only"),
        'posz': fields.integer('Height (Z)', help="Optional localization details, for information purpose only"),

        'parent_left': fields.integer('Left Parent', select=1),
        'parent_right': fields.integer('Right Parent', select=1),

        'company_id': fields.many2one('res.company', 'Company', select=1, help='Let this field empty if this location is shared between companies'),
        'scrap_location': fields.boolean('Is a Scrap Location?', help='Check this box to allow using this location to put scrapped/damaged goods.'),
        'removal_strategy_id': fields.many2one('product.removal', 'Removal Strategy', help="Defines the default method used for suggesting the exact location (shelf) where to take the products from, which lot etc. for this location. This method can be enforced at the product category level, and a fallback is made on the parent locations if none is set here."),
        'putaway_strategy_id': fields.many2one('product.putaway', 'Put Away Strategy', help="Defines the default method used for suggesting the exact location (shelf) where to store the products. This method can be enforced at the product category level, and a fallback is made on the parent locations if none is set here."),
        'loc_barcode': fields.char('Location Barcode'),
    }
    _defaults = {
        'active': True,
        'usage': 'internal',
        'company_id': lambda self, cr, uid, c: self.pool.get('res.company')._company_default_get(cr, uid, 'stock.location', context=c),
        'posx': 0,
        'posy': 0,
        'posz': 0,
        'scrap_location': False,
    }
    _sql_constraints = [('loc_barcode_company_uniq', 'unique (loc_barcode,company_id)', 'The barcode for a location must be unique per company !')]

    def create(self, cr, uid, default, context=None):
        if not default.get('loc_barcode', False):
            default.update({'loc_barcode': default.get('complete_name', False)})
        return super(stock_location, self).create(cr, uid, default, context=context)

    def get_putaway_strategy(self, cr, uid, location, product, context=None):
        ''' Returns the location where the product has to be put, if any compliant putaway strategy is found. Otherwise returns None.'''
        putaway_obj = self.pool.get('product.putaway')
        loc = location
        while loc:
            if loc.putaway_strategy_id:
                res = putaway_obj.putaway_apply(cr, uid, loc.putaway_strategy_id, product, context=context)
                if res:
                    return res
            loc = loc.location_id

    def _default_removal_strategy(self, cr, uid, context=None):
        return 'fifo'

    def get_removal_strategy(self, cr, uid, location, product, context=None):
        ''' Returns the removal strategy to consider for the given product and location.
            :param location: browse record (stock.location)
            :param product: browse record (product.product)
            :rtype: char
        '''
        if product.categ_id.removal_strategy_id:
            return product.categ_id.removal_strategy_id.method
        loc = location
        while loc:
            if loc.removal_strategy_id:
                return loc.removal_strategy_id.method
            loc = loc.location_id
        return self._default_removal_strategy(cr, uid, context=context)


#----------------------------------------------------------
# Routes
#----------------------------------------------------------

class stock_location_route(osv.osv):
    _name = 'stock.location.route'
    _description = "Inventory Routes"
    _order = 'sequence'

    _columns = {
        'name': fields.char('Route Name', required=True),
        'sequence': fields.integer('Sequence'),
        'pull_ids': fields.one2many('procurement.rule', 'route_id', 'Pull Rules', copy=True),
        'active': fields.boolean('Active', help="If the active field is set to False, it will allow you to hide the route without removing it."),
        'push_ids': fields.one2many('stock.location.path', 'route_id', 'Push Rules', copy=True),
        'product_selectable': fields.boolean('Applicable on Product'),
        'product_categ_selectable': fields.boolean('Applicable on Product Category'),
        'warehouse_selectable': fields.boolean('Applicable on Warehouse'),
        'supplied_wh_id': fields.many2one('stock.warehouse', 'Supplied Warehouse'),
        'supplier_wh_id': fields.many2one('stock.warehouse', 'Supplier Warehouse'),
        'company_id': fields.many2one('res.company', 'Company', select=1, help='Let this field empty if this route is shared between all companies'),
    }

    _defaults = {
        'sequence': lambda self, cr, uid, ctx: 0,
        'active': True,
        'product_selectable': True,
        'company_id': lambda self, cr, uid, c: self.pool.get('res.company')._company_default_get(cr, uid, 'stock.location.route', context=c),
    }

    def write(self, cr, uid, ids, vals, context=None):
        '''when a route is deactivated, deactivate also its pull and push rules'''
        if isinstance(ids, (int, long)):
            ids = [ids]
        res = super(stock_location_route, self).write(cr, uid, ids, vals, context=context)
        if 'active' in vals:
            push_ids = []
            pull_ids = []
            for route in self.browse(cr, uid, ids, context=context):
                if route.push_ids:
                    push_ids += [r.id for r in route.push_ids if r.active != vals['active']]
                if route.pull_ids:
                    pull_ids += [r.id for r in route.pull_ids if r.active != vals['active']]
            if push_ids:
                self.pool.get('stock.location.path').write(cr, uid, push_ids, {'active': vals['active']}, context=context)
            if pull_ids:
                self.pool.get('procurement.rule').write(cr, uid, pull_ids, {'active': vals['active']}, context=context)
        return res

#----------------------------------------------------------
# Quants
#----------------------------------------------------------

class stock_quant(osv.osv):
    """
    Quants are the smallest unit of stock physical instances
    """
    _name = "stock.quant"
    _description = "Quants"

    def _get_quant_name(self, cr, uid, ids, name, args, context=None):
        """ Forms complete name of location from parent location to child location.
        @return: Dictionary of values
        """
        res = {}
        for q in self.browse(cr, uid, ids, context=context):

            res[q.id] = q.product_id.code or ''
            if q.lot_id:
                res[q.id] = q.lot_id.name
            res[q.id] += ': ' + str(q.qty) + q.product_id.uom_id.name
        return res

    def _calc_inventory_value(self, cr, uid, ids, name, attr, context=None):
        context = dict(context or {})
        res = {}
        uid_company_id = self.pool.get('res.users').browse(cr, uid, uid, context=context).company_id.id
        for quant in self.browse(cr, uid, ids, context=context):
            context.pop('force_company', None)
            if quant.company_id.id != uid_company_id:
                #if the company of the quant is different than the current user company, force the company in the context
                #then re-do a browse to read the property fields for the good company.
                context['force_company'] = quant.company_id.id
                quant = self.browse(cr, uid, quant.id, context=context)
            res[quant.id] = self._get_inventory_value(cr, uid, quant, context=context)
        return res

    def _get_inventory_value(self, cr, uid, quant, context=None):
        return quant.product_id.standard_price * quant.qty

    _columns = {
        'name': fields.function(_get_quant_name, type='char', string='Identifier'),
        'product_id': fields.many2one('product.product', 'Product', required=True, ondelete="restrict", readonly=True, select=True),
        'location_id': fields.many2one('stock.location', 'Location', required=True, ondelete="restrict", readonly=True, select=True),
        'qty': fields.float('Quantity', required=True, help="Quantity of products in this quant, in the default unit of measure of the product", readonly=True, select=True),
        'package_id': fields.many2one('stock.quant.package', string='Package', help="The package containing this quant", readonly=True, select=True),
        'packaging_type_id': fields.related('package_id', 'packaging_id', type='many2one', relation='product.packaging', string='Type of packaging', readonly=True, store=True),
        'reservation_id': fields.many2one('stock.move', 'Reserved for Move', help="The move the quant is reserved for", readonly=True, select=True),
        'lot_id': fields.many2one('stock.production.lot', 'Lot', readonly=True, select=True),
        'cost': fields.float('Unit Cost'),
        'owner_id': fields.many2one('res.partner', 'Owner', help="This is the owner of the quant", readonly=True, select=True),

        'create_date': fields.datetime('Creation Date', readonly=True),
        'in_date': fields.datetime('Incoming Date', readonly=True, select=True),

        'history_ids': fields.many2many('stock.move', 'stock_quant_move_rel', 'quant_id', 'move_id', 'Moves', help='Moves that operate(d) on this quant'),
        'company_id': fields.many2one('res.company', 'Company', help="The company to which the quants belong", required=True, readonly=True, select=True),
        'inventory_value': fields.function(_calc_inventory_value, string="Inventory Value", type='float', readonly=True),

        # Used for negative quants to reconcile after compensated by a new positive one
        'propagated_from_id': fields.many2one('stock.quant', 'Linked Quant', help='The negative quant this is coming from', readonly=True, select=True),
        'negative_move_id': fields.many2one('stock.move', 'Move Negative Quant', help='If this is a negative quant, this will be the move that caused this negative quant.', readonly=True),
        'negative_dest_location_id': fields.related('negative_move_id', 'location_dest_id', type='many2one', relation='stock.location', string="Negative Destination Location", readonly=True, 
                                                    help="Technical field used to record the destination location of a move that created a negative quant"),
    }

    _defaults = {
        'company_id': lambda self, cr, uid, c: self.pool.get('res.company')._company_default_get(cr, uid, 'stock.quant', context=c),
    }

    def read_group(self, cr, uid, domain, fields, groupby, offset=0, limit=None, context=None, orderby=False, lazy=True):
        ''' Overwrite the read_group in order to sum the function field 'inventory_value' in group by'''
        res = super(stock_quant, self).read_group(cr, uid, domain, fields, groupby, offset=offset, limit=limit, context=context, orderby=orderby, lazy=lazy)
        if 'inventory_value' in fields:
            for line in res:
                if '__domain' in line:
                    lines = self.search(cr, uid, line['__domain'], context=context)
                    inv_value = 0.0
                    for line2 in self.browse(cr, uid, lines, context=context):
                        inv_value += line2.inventory_value
                    line['inventory_value'] = inv_value
        return res

    def action_view_quant_history(self, cr, uid, ids, context=None):
        '''
        This function returns an action that display the history of the quant, which
        mean all the stock moves that lead to this quant creation with this quant quantity.
        '''
        mod_obj = self.pool.get('ir.model.data')
        act_obj = self.pool.get('ir.actions.act_window')

        result = mod_obj.get_object_reference(cr, uid, 'stock', 'action_move_form2')
        id = result and result[1] or False
        result = act_obj.read(cr, uid, [id], context={})[0]

        move_ids = []
        for quant in self.browse(cr, uid, ids, context=context):
            move_ids += [move.id for move in quant.history_ids]

        result['domain'] = "[('id','in',[" + ','.join(map(str, move_ids)) + "])]"
        return result

    def quants_reserve(self, cr, uid, quants, move, link=False, context=None):
        '''This function reserves quants for the given move (and optionally given link). If the total of quantity reserved is enough, the move's state
        is also set to 'assigned'

        :param quants: list of tuple(quant browse record or None, qty to reserve). If None is given as first tuple element, the item will be ignored. Negative quants should not be received as argument
        :param move: browse record
        :param link: browse record (stock.move.operation.link)
        '''
        toreserve = []
        reserved_availability = move.reserved_availability
        #split quants if needed
        for quant, qty in quants:
            if qty <= 0.0 or (quant and quant.qty <= 0.0):
                raise osv.except_osv(_('Error!'), _('You can not reserve a negative quantity or a negative quant.'))
            if not quant:
                continue
            self._quant_split(cr, uid, quant, qty, context=context)
            toreserve.append(quant.id)
            reserved_availability += quant.qty
        #reserve quants
        if toreserve:
            self.write(cr, SUPERUSER_ID, toreserve, {'reservation_id': move.id}, context=context)
            #if move has a picking_id, write on that picking that pack_operation might have changed and need to be recomputed
            if move.picking_id:
                self.pool.get('stock.picking').write(cr, uid, [move.picking_id.id], {'recompute_pack_op': True}, context=context)
        #check if move'state needs to be set as 'assigned'
        if reserved_availability == move.product_qty and move.state in ('confirmed', 'waiting'):
            self.pool.get('stock.move').write(cr, uid, [move.id], {'state': 'assigned'}, context=context)
        elif reserved_availability > 0 and not move.partially_available:
            self.pool.get('stock.move').write(cr, uid, [move.id], {'partially_available': True}, context=context)

    def quants_move(self, cr, uid, quants, move, location_to, location_from=False, lot_id=False, owner_id=False, src_package_id=False, dest_package_id=False, context=None):
        """Moves all given stock.quant in the given destination location.
        :param quants: list of tuple(browse record(stock.quant) or None, quantity to move)
        :param move: browse record (stock.move)
        :param location_to: browse record (stock.location) depicting where the quants have to be moved
        :param location_from: optional browse record (stock.location) explaining where the quant has to be taken (may differ from the move source location in case a removal strategy applied). This parameter is only used to pass to _quant_create if a negative quant must be created
        :param lot_id: ID of the lot that must be set on the quants to move
        :param owner_id: ID of the partner that must own the quants to move
        :param src_package_id: ID of the package that contains the quants to move
        :param dest_package_id: ID of the package that must be set on the moved quant
        """
        quants_reconcile = []
        to_move_quants = []
        self._check_location(cr, uid, location_to, context=context)
        for quant, qty in quants:
            if not quant:
                #If quant is None, we will create a quant to move (and potentially a negative counterpart too)
                quant = self._quant_create(cr, uid, qty, move, lot_id=lot_id, owner_id=owner_id, src_package_id=src_package_id, dest_package_id=dest_package_id, force_location_from=location_from, force_location_to=location_to, context=context)
            else:
                self._quant_split(cr, uid, quant, qty, context=context)
                quant.refresh()
                to_move_quants.append(quant)
            quants_reconcile.append(quant)
        if to_move_quants:
            to_recompute_move_ids = [x.reservation_id.id for x in to_move_quants if x.reservation_id and x.reservation_id.id != move.id]
            self.move_quants_write(cr, uid, to_move_quants, move, location_to, dest_package_id, context=context)
            self.pool.get('stock.move').recalculate_move_state(cr, uid, to_recompute_move_ids, context=context)
        if location_to.usage == 'internal':
            if self.search(cr, uid, [('product_id', '=', move.product_id.id), ('qty','<', 0)], limit=1, context=context):
                for quant in quants_reconcile:
                    quant.refresh()
                    self._quant_reconcile_negative(cr, uid, quant, move, context=context)

    def move_quants_write(self, cr, uid, quants, move, location_dest_id, dest_package_id, context=None):
        vals = {'location_id': location_dest_id.id,
                'history_ids': [(4, move.id)],
                'package_id': dest_package_id}
        self.write(cr, SUPERUSER_ID, [q.id for q in quants], vals, context=context)

    def quants_get_prefered_domain(self, cr, uid, location, product, qty, domain=None, prefered_domain_list=[], restrict_lot_id=False, restrict_partner_id=False, context=None):
        ''' This function tries to find quants in the given location for the given domain, by trying to first limit
            the choice on the quants that match the first item of prefered_domain_list as well. But if the qty requested is not reached
            it tries to find the remaining quantity by looping on the prefered_domain_list (tries with the second item and so on).
            Make sure the quants aren't found twice => all the domains of prefered_domain_list should be orthogonal
        '''
        if domain is None:
            domain = []
        quants = [(None, qty)]
        #don't look for quants in location that are of type production, supplier or inventory.
        if location.usage in ['inventory', 'production', 'supplier']:
            return quants
        res_qty = qty
        if not prefered_domain_list:
            return self.quants_get(cr, uid, location, product, qty, domain=domain, restrict_lot_id=restrict_lot_id, restrict_partner_id=restrict_partner_id, context=context)
        for prefered_domain in prefered_domain_list:
            if res_qty > 0:
                #try to replace the last tuple (None, res_qty) with something that wasn't chosen at first because of the prefered order
                quants.pop()
                tmp_quants = self.quants_get(cr, uid, location, product, res_qty, domain=domain + prefered_domain, restrict_lot_id=restrict_lot_id, restrict_partner_id=restrict_partner_id, context=context)
                for quant in tmp_quants:
                    if quant[0]:
                        res_qty -= quant[1]
                quants += tmp_quants
        return quants

    def quants_get(self, cr, uid, location, product, qty, domain=None, restrict_lot_id=False, restrict_partner_id=False, context=None):
        """
        Use the removal strategies of product to search for the correct quants
        If you inherit, put the super at the end of your method.

        :location: browse record of the parent location where the quants have to be found
        :product: browse record of the product to find
        :qty in UoM of product
        """
        result = []
        domain = domain or [('qty', '>', 0.0)]
        if restrict_partner_id:
            domain += [('owner_id', '=', restrict_partner_id)]
        if restrict_lot_id:
            domain += [('lot_id', '=', restrict_lot_id)]
        if location:
            removal_strategy = self.pool.get('stock.location').get_removal_strategy(cr, uid, location, product, context=context)
            result += self.apply_removal_strategy(cr, uid, location, product, qty, domain, removal_strategy, context=context)
        return result

    def apply_removal_strategy(self, cr, uid, location, product, quantity, domain, removal_strategy, context=None):
        if removal_strategy == 'fifo':
            order = 'in_date, id'
            return self._quants_get_order(cr, uid, location, product, quantity, domain, order, context=context)
        elif removal_strategy == 'lifo':
            order = 'in_date desc, id desc'
            return self._quants_get_order(cr, uid, location, product, quantity, domain, order, context=context)
        raise osv.except_osv(_('Error!'), _('Removal strategy %s not implemented.' % (removal_strategy,)))

    def _quant_create(self, cr, uid, qty, move, lot_id=False, owner_id=False, src_package_id=False, dest_package_id=False,
                      force_location_from=False, force_location_to=False, context=None):
        '''Create a quant in the destination location and create a negative quant in the source location if it's an internal location.
        '''
        if context is None:
            context = {}
        price_unit = self.pool.get('stock.move').get_price_unit(cr, uid, move, context=context)
        location = force_location_to or move.location_dest_id
        vals = {
            'product_id': move.product_id.id,
            'location_id': location.id,
            'qty': qty,
            'cost': price_unit,
            'history_ids': [(4, move.id)],
            'in_date': datetime.now().strftime(DEFAULT_SERVER_DATETIME_FORMAT),
            'company_id': move.company_id.id,
            'lot_id': lot_id,
            'owner_id': owner_id,
            'package_id': dest_package_id,
        }

        if move.location_id.usage == 'internal':
            #if we were trying to move something from an internal location and reach here (quant creation),
            #it means that a negative quant has to be created as well.
            negative_vals = vals.copy()
            negative_vals['location_id'] = force_location_from and force_location_from.id or move.location_id.id
            negative_vals['qty'] = -qty
            negative_vals['cost'] = price_unit
            negative_vals['negative_move_id'] = move.id
            negative_vals['package_id'] = src_package_id
            negative_quant_id = self.create(cr, SUPERUSER_ID, negative_vals, context=context)
            vals.update({'propagated_from_id': negative_quant_id})

        #create the quant as superuser, because we want to restrict the creation of quant manually: we should always use this method to create quants
        quant_id = self.create(cr, SUPERUSER_ID, vals, context=context)
        return self.browse(cr, uid, quant_id, context=context)

    def _quant_split(self, cr, uid, quant, qty, context=None):
        context = context or {}
        if (quant.qty > 0 and quant.qty <= qty) or (quant.qty <= 0 and quant.qty >= qty):
            return False
        new_quant = self.copy(cr, SUPERUSER_ID, quant.id, default={'qty': quant.qty - qty}, context=context)
        self.write(cr, SUPERUSER_ID, quant.id, {'qty': qty}, context=context)
        quant.refresh()
        return self.browse(cr, uid, new_quant, context=context)

    def _get_latest_move(self, cr, uid, quant, context=None):
        move = False
        for m in quant.history_ids:
            if not move or m.date > move.date:
                move = m
        return move

    @api.cr_uid_ids_context
    def _quants_merge(self, cr, uid, solved_quant_ids, solving_quant, context=None):
        path = []
        for move in solving_quant.history_ids:
            path.append((4, move.id))
        self.write(cr, SUPERUSER_ID, solved_quant_ids, {'history_ids': path}, context=context)

    def _quant_reconcile_negative(self, cr, uid, quant, move, context=None):
        """
            When new quant arrive in a location, try to reconcile it with
            negative quants. If it's possible, apply the cost of the new
            quant to the conter-part of the negative quant.
        """
        solving_quant = quant
        dom = [('qty', '<', 0)]
        if quant.lot_id:
            dom += [('lot_id', '=', quant.lot_id.id)]
        dom += [('owner_id', '=', quant.owner_id.id)]
        dom += [('package_id', '=', quant.package_id.id)]
        quants = self.quants_get(cr, uid, quant.location_id, quant.product_id, quant.qty, dom, context=context)
        for quant_neg, qty in quants:
            if not quant_neg:
                continue
            to_solve_quant_ids = self.search(cr, uid, [('propagated_from_id', '=', quant_neg.id)], context=context)
            if not to_solve_quant_ids:
                continue
            solving_qty = qty
            solved_quant_ids = []
            for to_solve_quant in self.browse(cr, uid, to_solve_quant_ids, context=context):
                if solving_qty <= 0:
                    continue
                solved_quant_ids.append(to_solve_quant.id)
                self._quant_split(cr, uid, to_solve_quant, min(solving_qty, to_solve_quant.qty), context=context)
                solving_qty -= min(solving_qty, to_solve_quant.qty)
            remaining_solving_quant = self._quant_split(cr, uid, solving_quant, qty, context=context)
            remaining_neg_quant = self._quant_split(cr, uid, quant_neg, -qty, context=context)
            #if the reconciliation was not complete, we need to link together the remaining parts
            if remaining_neg_quant:
                remaining_to_solve_quant_ids = self.search(cr, uid, [('propagated_from_id', '=', quant_neg.id), ('id', 'not in', solved_quant_ids)], context=context)
                if remaining_to_solve_quant_ids:
                    self.write(cr, SUPERUSER_ID, remaining_to_solve_quant_ids, {'propagated_from_id': remaining_neg_quant.id}, context=context)
            #delete the reconciled quants, as it is replaced by the solved quants
            self.unlink(cr, SUPERUSER_ID, [quant_neg.id], context=context)
            #price update + accounting entries adjustments
            self._price_update(cr, uid, solved_quant_ids, solving_quant.cost, context=context)
            #merge history (and cost?)
            self._quants_merge(cr, uid, solved_quant_ids, solving_quant, context=context)
            self.unlink(cr, SUPERUSER_ID, [solving_quant.id], context=context)
            solving_quant = remaining_solving_quant

    def _price_update(self, cr, uid, ids, newprice, context=None):
        self.write(cr, SUPERUSER_ID, ids, {'cost': newprice}, context=context)

    def quants_unreserve(self, cr, uid, move, context=None):
        related_quants = [x.id for x in move.reserved_quant_ids]
        if related_quants:
            #if move has a picking_id, write on that picking that pack_operation might have changed and need to be recomputed
            if move.picking_id:
                self.pool.get('stock.picking').write(cr, uid, [move.picking_id.id], {'recompute_pack_op': True}, context=context)
            if move.partially_available:
                self.pool.get("stock.move").write(cr, uid, [move.id], {'partially_available': False}, context=context)
            self.write(cr, SUPERUSER_ID, related_quants, {'reservation_id': False}, context=context)

    def _quants_get_order(self, cr, uid, location, product, quantity, domain=[], orderby='in_date', context=None):
        ''' Implementation of removal strategies
            If it can not reserve, it will return a tuple (None, qty)
        '''
        if context is None:
            context = {}
        domain += location and [('location_id', 'child_of', location.id)] or []
        domain += [('product_id', '=', product.id)]
        if context.get('force_company'):
            domain += [('company_id', '=', context.get('force_company'))]
        else:
            domain += [('company_id', '=', self.pool.get('res.users').browse(cr, uid, uid, context=context).company_id.id)]
        res = []
        offset = 0
        while quantity > 0:
            quants = self.search(cr, uid, domain, order=orderby, limit=10, offset=offset, context=context)
            if not quants:
                res.append((None, quantity))
                break
            for quant in self.browse(cr, uid, quants, context=context):
                if quantity >= abs(quant.qty):
                    res += [(quant, abs(quant.qty))]
                    quantity -= abs(quant.qty)
                elif quantity != 0:
                    res += [(quant, quantity)]
                    quantity = 0
                    break
            offset += 10
        return res

    def _check_location(self, cr, uid, location, context=None):
        if location.usage == 'view':
            raise osv.except_osv(_('Error'), _('You cannot move to a location of type view %s.') % (location.name))
        return True

#----------------------------------------------------------
# Stock Picking
#----------------------------------------------------------

class stock_picking(osv.osv):
    _name = "stock.picking"
    _inherit = ['mail.thread']
    _description = "Picking List"
    _order = "priority desc, date asc, id desc"

    def _set_min_date(self, cr, uid, id, field, value, arg, context=None):
        move_obj = self.pool.get("stock.move")
        if value:
            move_ids = [move.id for move in self.browse(cr, uid, id, context=context).move_lines]
            move_obj.write(cr, uid, move_ids, {'date_expected': value}, context=context)

    def _set_priority(self, cr, uid, id, field, value, arg, context=None):
        move_obj = self.pool.get("stock.move")
        if value:
            move_ids = [move.id for move in self.browse(cr, uid, id, context=context).move_lines]
            move_obj.write(cr, uid, move_ids, {'priority': value}, context=context)

    def get_min_max_date(self, cr, uid, ids, field_name, arg, context=None):
        """ Finds minimum and maximum dates for picking.
        @return: Dictionary of values
        """
        res = {}
        for id in ids:
            res[id] = {'min_date': False, 'max_date': False, 'priority': '1'}
        if not ids:
            return res
        cr.execute("""select
                picking_id,
                min(date_expected),
                max(date_expected),
                max(priority)
            from
                stock_move
            where
                picking_id IN %s
            group by
                picking_id""", (tuple(ids),))
        for pick, dt1, dt2, prio in cr.fetchall():
            res[pick]['min_date'] = dt1
            res[pick]['max_date'] = dt2
            res[pick]['priority'] = prio
        return res

    def create(self, cr, user, vals, context=None):
        context = context or {}
        if ('name' not in vals) or (vals.get('name') in ('/', False)):
            ptype_id = vals.get('picking_type_id', context.get('default_picking_type_id', False))
            sequence_id = self.pool.get('stock.picking.type').browse(cr, user, ptype_id, context=context).sequence_id.id
            vals['name'] = self.pool.get('ir.sequence').get_id(cr, user, sequence_id, 'id', context=context)
        return super(stock_picking, self).create(cr, user, vals, context)

    def _state_get(self, cr, uid, ids, field_name, arg, context=None):
        '''The state of a picking depends on the state of its related stock.move
            draft: the picking has no line or any one of the lines is draft
            done, draft, cancel: all lines are done / draft / cancel
            confirmed, waiting, assigned, partially_available depends on move_type (all at once or partial)
        '''
        res = {}
        for pick in self.browse(cr, uid, ids, context=context):
            if (not pick.move_lines) or any([x.state == 'draft' for x in pick.move_lines]):
                res[pick.id] = 'draft'
                continue
            if all([x.state == 'cancel' for x in pick.move_lines]):
                res[pick.id] = 'cancel'
                continue
            if all([x.state in ('cancel', 'done') for x in pick.move_lines]):
                res[pick.id] = 'done'
                continue

            order = {'confirmed': 0, 'waiting': 1, 'assigned': 2}
            order_inv = {0: 'confirmed', 1: 'waiting', 2: 'assigned'}
            lst = [order[x.state] for x in pick.move_lines if x.state not in ('cancel', 'done')]
            if pick.move_type == 'one':
                res[pick.id] = order_inv[min(lst)]
            else:
                #we are in the case of partial delivery, so if all move are assigned, picking
                #should be assign too, else if one of the move is assigned, or partially available, picking should be
                #in partially available state, otherwise, picking is in waiting or confirmed state
                res[pick.id] = order_inv[max(lst)]
                if not all(x == 2 for x in lst):
                    if any(x == 2 for x in lst):
                        res[pick.id] = 'partially_available'
                    else:
                        #if all moves aren't assigned, check if we have one product partially available
                        for move in pick.move_lines:
                            if move.partially_available:
                                res[pick.id] = 'partially_available'
                                break
        return res

    def _get_pickings(self, cr, uid, ids, context=None):
        res = set()
        for move in self.browse(cr, uid, ids, context=context):
            if move.picking_id:
                res.add(move.picking_id.id)
        return list(res)

    def _get_pack_operation_exist(self, cr, uid, ids, field_name, arg, context=None):
        res = {}
        for pick in self.browse(cr, uid, ids, context=context):
            res[pick.id] = False
            if pick.pack_operation_ids:
                res[pick.id] = True
        return res

    def _get_quant_reserved_exist(self, cr, uid, ids, field_name, arg, context=None):
        res = {}
        for pick in self.browse(cr, uid, ids, context=context):
            res[pick.id] = False
            for move in pick.move_lines:
                if move.reserved_quant_ids:
                    res[pick.id] = True
                    continue
        return res

    def check_group_lot(self, cr, uid, context=None):
        """ This function will return true if we have the setting to use lots activated. """
        return self.pool.get('res.users').has_group(cr, uid, 'stock.group_production_lot')

    def check_group_pack(self, cr, uid, context=None):
        """ This function will return true if we have the setting to use package activated. """
        return self.pool.get('res.users').has_group(cr, uid, 'stock.group_tracking_lot')

    def action_assign_owner(self, cr, uid, ids, context=None):
        for picking in self.browse(cr, uid, ids, context=context):
            packop_ids = [op.id for op in picking.pack_operation_ids]
            self.pool.get('stock.pack.operation').write(cr, uid, packop_ids, {'owner_id': picking.owner_id.id}, context=context)

    _columns = {
        'name': fields.char('Reference', select=True, states={'done': [('readonly', True)], 'cancel': [('readonly', True)]}, copy=False),
        'origin': fields.char('Source Document', states={'done': [('readonly', True)], 'cancel': [('readonly', True)]}, help="Reference of the document", select=True),
        'backorder_id': fields.many2one('stock.picking', 'Back Order of', states={'done': [('readonly', True)], 'cancel': [('readonly', True)]}, help="If this shipment was split, then this field links to the shipment which contains the already processed part.", select=True, copy=False),
        'note': fields.text('Notes', states={'done': [('readonly', True)], 'cancel': [('readonly', True)]}),
        'move_type': fields.selection([('direct', 'Partial'), ('one', 'All at once')], 'Delivery Method', required=True, states={'done': [('readonly', True)], 'cancel': [('readonly', True)]}, help="It specifies goods to be deliver partially or all at once"),
        'state': fields.function(_state_get, type="selection", copy=False,
            store={
                'stock.picking': (lambda self, cr, uid, ids, ctx: ids, ['move_type'], 20),
                'stock.move': (_get_pickings, ['state', 'picking_id', 'partially_available'], 20)},
            selection=[
                ('draft', 'Draft'),
                ('cancel', 'Cancelled'),
                ('waiting', 'Waiting Another Operation'),
                ('confirmed', 'Waiting Availability'),
                ('partially_available', 'Partially Available'),
                ('assigned', 'Ready to Transfer'),
                ('done', 'Transferred'),
                ], string='Status', readonly=True, select=True, track_visibility='onchange',
            help="""
                * Draft: not confirmed yet and will not be scheduled until confirmed\n
                * Waiting Another Operation: waiting for another move to proceed before it becomes automatically available (e.g. in Make-To-Order flows)\n
                * Waiting Availability: still waiting for the availability of products\n
                * Partially Available: some products are available and reserved\n
                * Ready to Transfer: products reserved, simply waiting for confirmation.\n
                * Transferred: has been processed, can't be modified or cancelled anymore\n
                * Cancelled: has been cancelled, can't be confirmed anymore"""
        ),
        'priority': fields.function(get_min_max_date, multi="min_max_date", fnct_inv=_set_priority, type='selection', selection=procurement.PROCUREMENT_PRIORITIES, string='Priority',
                                    store={'stock.move': (_get_pickings, ['priority'], 20)}, states={'done': [('readonly', True)], 'cancel': [('readonly', True)]}, select=1, help="Priority for this picking. Setting manually a value here would set it as priority for all the moves", 
                                    track_visibility='onchange', required=True),
        'min_date': fields.function(get_min_max_date, multi="min_max_date", fnct_inv=_set_min_date,
                 store={'stock.move': (_get_pickings, ['date_expected'], 20)}, type='datetime', states={'done': [('readonly', True)], 'cancel': [('readonly', True)]}, string='Scheduled Date', select=1, help="Scheduled time for the first part of the shipment to be processed. Setting manually a value here would set it as expected date for all the stock moves.", track_visibility='onchange'),
        'max_date': fields.function(get_min_max_date, multi="min_max_date",
                 store={'stock.move': (_get_pickings, ['date_expected'], 20)}, type='datetime', string='Max. Expected Date', select=2, help="Scheduled time for the last part of the shipment to be processed"),
        'date': fields.datetime('Commitment Date', help="Date promised for the completion of the transfer order, usually set the time of the order and revised later on.", select=True, states={'done': [('readonly', True)], 'cancel': [('readonly', True)]}, track_visibility='onchange'),
        'date_done': fields.datetime('Date of Transfer', help="Date of Completion", states={'done': [('readonly', True)], 'cancel': [('readonly', True)]}, copy=False),
        'move_lines': fields.one2many('stock.move', 'picking_id', 'Internal Moves', states={'done': [('readonly', True)], 'cancel': [('readonly', True)]}, copy=True),
        'quant_reserved_exist': fields.function(_get_quant_reserved_exist, type='boolean', string='Quant already reserved ?', help='technical field used to know if there is already at least one quant reserved on moves of a given picking'),
        'partner_id': fields.many2one('res.partner', 'Partner', states={'done': [('readonly', True)], 'cancel': [('readonly', True)]}),
        'company_id': fields.many2one('res.company', 'Company', required=True, select=True, states={'done': [('readonly', True)], 'cancel': [('readonly', True)]}),
        'pack_operation_ids': fields.one2many('stock.pack.operation', 'picking_id', states={'done': [('readonly', True)], 'cancel': [('readonly', True)]}, string='Related Packing Operations'),
        'pack_operation_exist': fields.function(_get_pack_operation_exist, type='boolean', string='Pack Operation Exists?', help='technical field for attrs in view'),
        'picking_type_id': fields.many2one('stock.picking.type', 'Picking Type', states={'done': [('readonly', True)], 'cancel': [('readonly', True)]}, required=True),
        'picking_type_code': fields.related('picking_type_id', 'code', type='char', string='Picking Type Code', help="Technical field used to display the correct label on print button in the picking view"),

        'owner_id': fields.many2one('res.partner', 'Owner', states={'done': [('readonly', True)], 'cancel': [('readonly', True)]}, help="Default Owner"),
        # Used to search on pickings
        'product_id': fields.related('move_lines', 'product_id', type='many2one', relation='product.product', string='Product'),
        'recompute_pack_op': fields.boolean('Recompute pack operation?', help='True if reserved quants changed, which mean we might need to recompute the package operations', copy=False),
        'location_id': fields.related('move_lines', 'location_id', type='many2one', relation='stock.location', string='Location', readonly=True),
        'location_dest_id': fields.related('move_lines', 'location_dest_id', type='many2one', relation='stock.location', string='Destination Location', readonly=True),
        'group_id': fields.related('move_lines', 'group_id', type='many2one', relation='procurement.group', string='Procurement Group', readonly=True,
              store={
                  'stock.picking': (lambda self, cr, uid, ids, ctx: ids, ['move_lines'], 10),
                  'stock.move': (_get_pickings, ['group_id', 'picking_id'], 10),
              }),
    }

    _defaults = {
        'name': '/',
        'state': 'draft',
        'move_type': 'direct',
        'priority': '1',  # normal
        'date': fields.datetime.now,
        'company_id': lambda self, cr, uid, c: self.pool.get('res.company')._company_default_get(cr, uid, 'stock.picking', context=c),
        'recompute_pack_op': True,
    }
    _sql_constraints = [
        ('name_uniq', 'unique(name, company_id)', 'Reference must be unique per company!'),
    ]

    def do_print_picking(self, cr, uid, ids, context=None):
        '''This function prints the picking list'''
        context = dict(context or {}, active_ids=ids)
        return self.pool.get("report").get_action(cr, uid, ids, 'stock.report_picking', context=context)


    def action_confirm(self, cr, uid, ids, context=None):
        todo = []
        todo_force_assign = []
        for picking in self.browse(cr, uid, ids, context=context):
            if picking.location_id.usage in ('supplier', 'inventory', 'production'):
                todo_force_assign.append(picking.id)
            for r in picking.move_lines:
                if r.state == 'draft':
                    todo.append(r.id)
        if len(todo):
            self.pool.get('stock.move').action_confirm(cr, uid, todo, context=context)

        if todo_force_assign:
            self.force_assign(cr, uid, todo_force_assign, context=context)
        return True

    def action_assign(self, cr, uid, ids, context=None):
        """ Check availability of picking moves.
        This has the effect of changing the state and reserve quants on available moves, and may
        also impact the state of the picking as it is computed based on move's states.
        @return: True
        """
        for pick in self.browse(cr, uid, ids, context=context):
            if pick.state == 'draft':
                self.action_confirm(cr, uid, [pick.id], context=context)
            pick.refresh()
            #skip the moves that don't need to be checked
            move_ids = [x.id for x in pick.move_lines if x.state not in ('draft', 'cancel', 'done')]
            if not move_ids:
                raise osv.except_osv(_('Warning!'), _('Nothing to check the availability for.'))
            self.pool.get('stock.move').action_assign(cr, uid, move_ids, context=context)
        return True

    def force_assign(self, cr, uid, ids, context=None):
        """ Changes state of picking to available if moves are confirmed or waiting.
        @return: True
        """
        for pick in self.browse(cr, uid, ids, context=context):
            move_ids = [x.id for x in pick.move_lines if x.state in ['confirmed', 'waiting']]
            self.pool.get('stock.move').force_assign(cr, uid, move_ids, context=context)
        #pack_operation might have changed and need to be recomputed
        self.write(cr, uid, ids, {'recompute_pack_op': True}, context=context)
        return True

    def action_cancel(self, cr, uid, ids, context=None):
        for pick in self.browse(cr, uid, ids, context=context):
            ids2 = [move.id for move in pick.move_lines]
            self.pool.get('stock.move').action_cancel(cr, uid, ids2, context)
        return True

    def action_done(self, cr, uid, ids, context=None):
        """Changes picking state to done by processing the Stock Moves of the Picking

        Normally that happens when the button "Done" is pressed on a Picking view.
        @return: True
        """
        for pick in self.browse(cr, uid, ids, context=context):
            todo = []
            for move in pick.move_lines:
                if move.state == 'draft':
                    todo.extend(self.pool.get('stock.move').action_confirm(cr, uid, [move.id], context=context))
                elif move.state in ('assigned', 'confirmed'):
                    todo.append(move.id)
            if len(todo):
                self.pool.get('stock.move').action_done(cr, uid, todo, context=context)
        return True

    def unlink(self, cr, uid, ids, context=None):
        #on picking deletion, cancel its move then unlink them too
        move_obj = self.pool.get('stock.move')
        context = context or {}
        for pick in self.browse(cr, uid, ids, context=context):
            move_ids = [move.id for move in pick.move_lines]
            move_obj.action_cancel(cr, uid, move_ids, context=context)
            move_obj.unlink(cr, uid, move_ids, context=context)
        return super(stock_picking, self).unlink(cr, uid, ids, context=context)

    def write(self, cr, uid, ids, vals, context=None):
        res = super(stock_picking, self).write(cr, uid, ids, vals, context=context)
        #if we changed the move lines or the pack operations, we need to recompute the remaining quantities of both
        if 'move_lines' in vals or 'pack_operation_ids' in vals:
            self.do_recompute_remaining_quantities(cr, uid, ids, context=context)
        return res

    def _create_backorder(self, cr, uid, picking, backorder_moves=[], context=None):
        """ Move all non-done lines into a new backorder picking. If the key 'do_only_split' is given in the context, then move all lines not in context.get('split', []) instead of all non-done lines.
        """
        if not backorder_moves:
            backorder_moves = picking.move_lines
        backorder_move_ids = [x.id for x in backorder_moves if x.state not in ('done', 'cancel')]
        if 'do_only_split' in context and context['do_only_split']:
            backorder_move_ids = [x.id for x in backorder_moves if x.id not in context.get('split', [])]

        if backorder_move_ids:
            backorder_id = self.copy(cr, uid, picking.id, {
                'name': '/',
                'move_lines': [],
                'pack_operation_ids': [],
                'backorder_id': picking.id,
            })
            self.message_post(cr, uid, picking.id, body=_("Back order <em>%s</em> <b>created</b>.") % (picking.name), context=context)
            move_obj = self.pool.get("stock.move")
            move_obj.write(cr, uid, backorder_move_ids, {'picking_id': backorder_id}, context=context)

            self.write(cr, uid, [picking.id], {'date_done': time.strftime(DEFAULT_SERVER_DATETIME_FORMAT)}, context=context)
            self.action_confirm(cr, uid, [backorder_id], context=context)
            return backorder_id
        return False

    @api.cr_uid_ids_context
    def recheck_availability(self, cr, uid, picking_ids, context=None):
        self.action_assign(cr, uid, picking_ids, context=context)
        self.do_prepare_partial(cr, uid, picking_ids, context=context)

    def _get_top_level_packages(self, cr, uid, quants_suggested_locations, context=None):
        """This method searches for the higher level packages that can be moved as a single operation, given a list of quants
           to move and their suggested destination, and returns the list of matching packages.
        """
        # Try to find as much as possible top-level packages that can be moved
        pack_obj = self.pool.get("stock.quant.package")
        quant_obj = self.pool.get("stock.quant")
        top_lvl_packages = set()
        quants_to_compare = quants_suggested_locations.keys()
        for pack in list(set([x.package_id for x in quants_suggested_locations.keys() if x and x.package_id])):
            loop = True
            test_pack = pack
            good_pack = False
            pack_destination = False
            while loop:
                pack_quants = pack_obj.get_content(cr, uid, [test_pack.id], context=context)
                all_in = True
                for quant in quant_obj.browse(cr, uid, pack_quants, context=context):
                    # If the quant is not in the quants to compare and not in the common location
                    if not quant in quants_to_compare:
                        all_in = False
                        break
                    else:
                        #if putaway strat apply, the destination location of each quant may be different (and thus the package should not be taken as a single operation)
                        if not pack_destination:
                            pack_destination = quants_suggested_locations[quant]
                        elif pack_destination != quants_suggested_locations[quant]:
                            all_in = False
                            break
                if all_in:
                    good_pack = test_pack
                    if test_pack.parent_id:
                        test_pack = test_pack.parent_id
                    else:
                        #stop the loop when there's no parent package anymore
                        loop = False
                else:
                    #stop the loop when the package test_pack is not totally reserved for moves of this picking
                    #(some quants may be reserved for other picking or not reserved at all)
                    loop = False
            if good_pack:
                top_lvl_packages.add(good_pack)
        return list(top_lvl_packages)

    def _prepare_pack_ops(self, cr, uid, picking, quants, forced_qties, context=None):
        """ returns a list of dict, ready to be used in create() of stock.pack.operation.

        :param picking: browse record (stock.picking)
        :param quants: browse record list (stock.quant). List of quants associated to the picking
        :param forced_qties: dictionary showing for each product (keys) its corresponding quantity (value) that is not covered by the quants associated to the picking
        """
        def _picking_putaway_apply(product):
            location = False
            # Search putaway strategy
            if product_putaway_strats.get(product.id):
                location = product_putaway_strats[product.id]
            else:
                location = self.pool.get('stock.location').get_putaway_strategy(cr, uid, picking.location_dest_id, product, context=context)
                product_putaway_strats[product.id] = location
            return location or picking.location_dest_id.id

        pack_obj = self.pool.get("stock.quant.package")
        quant_obj = self.pool.get("stock.quant")
        vals = []
        qtys_grouped = {}
        #for each quant of the picking, find the suggested location
        quants_suggested_locations = {}
        product_putaway_strats = {}
        for quant in quants:
            if quant.qty <= 0:
                continue
            suggested_location_id = _picking_putaway_apply(quant.product_id)
            quants_suggested_locations[quant] = suggested_location_id

        #find the packages we can movei as a whole
        top_lvl_packages = self._get_top_level_packages(cr, uid, quants_suggested_locations, context=context)
        # and then create pack operations for the top-level packages found
        for pack in top_lvl_packages:
            pack_quant_ids = pack_obj.get_content(cr, uid, [pack.id], context=context)
            pack_quants = quant_obj.browse(cr, uid, pack_quant_ids, context=context)
            vals.append({
                    'picking_id': picking.id,
                    'package_id': pack.id,
                    'product_qty': 1.0,
                    'location_id': pack.location_id.id,
                    'location_dest_id': quants_suggested_locations[pack_quants[0]],
                })
            #remove the quants inside the package so that they are excluded from the rest of the computation
            for quant in pack_quants:
                del quants_suggested_locations[quant]

        # Go through all remaining reserved quants and group by product, package, lot, owner, source location and dest location
        for quant, dest_location_id in quants_suggested_locations.items():
            key = (quant.product_id.id, quant.package_id.id, quant.lot_id.id, quant.owner_id.id, quant.location_id.id, dest_location_id)
            if qtys_grouped.get(key):
                qtys_grouped[key] += quant.qty
            else:
                qtys_grouped[key] = quant.qty

        # Do the same for the forced quantities (in cases of force_assign or incomming shipment for example)
        for product, qty in forced_qties.items():
            if qty <= 0:
                continue
            suggested_location_id = _picking_putaway_apply(product)
            key = (product.id, False, False, False, picking.location_id.id, suggested_location_id)
            if qtys_grouped.get(key):
                qtys_grouped[key] += qty
            else:
                qtys_grouped[key] = qty

        # Create the necessary operations for the grouped quants and remaining qtys
        for key, qty in qtys_grouped.items():
            vals.append({
                'picking_id': picking.id,
                'product_qty': qty,
                'product_id': key[0],
                'package_id': key[1],
                'lot_id': key[2],
                'owner_id': key[3],
                'location_id': key[4],
                'location_dest_id': key[5],
                'product_uom_id': self.pool.get("product.product").browse(cr, uid, key[0], context=context).uom_id.id,
            })
        return vals

    @api.cr_uid_ids_context
    def open_barcode_interface(self, cr, uid, picking_ids, context=None):
        final_url="/barcode/web/#action=stock.ui&picking_id="+str(picking_ids[0])
        return {'type': 'ir.actions.act_url', 'url':final_url, 'target': 'self',}

    @api.cr_uid_ids_context
    def do_partial_open_barcode(self, cr, uid, picking_ids, context=None):
        self.do_prepare_partial(cr, uid, picking_ids, context=context)
        return self.open_barcode_interface(cr, uid, picking_ids, context=context)

    @api.cr_uid_ids_context
    def do_prepare_partial(self, cr, uid, picking_ids, context=None):
        context = context or {}
        pack_operation_obj = self.pool.get('stock.pack.operation')
        #used to avoid recomputing the remaining quantities at each new pack operation created
        ctx = context.copy()
        ctx['no_recompute'] = True

        #get list of existing operations and delete them
        existing_package_ids = pack_operation_obj.search(cr, uid, [('picking_id', 'in', picking_ids)], context=context)
        if existing_package_ids:
            pack_operation_obj.unlink(cr, uid, existing_package_ids, context)
        for picking in self.browse(cr, uid, picking_ids, context=context):
            forced_qties = {}  # Quantity remaining after calculating reserved quants
            picking_quants = []
            #Calculate packages, reserved quants, qtys of this picking's moves
            for move in picking.move_lines:
                if move.state not in ('assigned', 'confirmed'):
                    continue
                move_quants = move.reserved_quant_ids
                picking_quants += move_quants
                forced_qty = (move.state == 'assigned') and move.product_qty - sum([x.qty for x in move_quants]) or 0
                #if we used force_assign() on the move, or if the move is incomming, forced_qty > 0
                if forced_qty:
                    if forced_qties.get(move.product_id):
                        forced_qties[move.product_id] += forced_qty
                    else:
                        forced_qties[move.product_id] = forced_qty
            for vals in self._prepare_pack_ops(cr, uid, picking, picking_quants, forced_qties, context=context):
                pack_operation_obj.create(cr, uid, vals, context=ctx)
        #recompute the remaining quantities all at once
        self.do_recompute_remaining_quantities(cr, uid, picking_ids, context=context)
        self.write(cr, uid, picking_ids, {'recompute_pack_op': False}, context=context)

    @api.cr_uid_ids_context
    def do_unreserve(self, cr, uid, picking_ids, context=None):
        """
          Will remove all quants for picking in picking_ids
        """
        moves_to_unreserve = []
        pack_line_to_unreserve = []
        for picking in self.browse(cr, uid, picking_ids, context=context):
            moves_to_unreserve += [m.id for m in picking.move_lines if m.state not in ('done', 'cancel')]
            pack_line_to_unreserve += [p.id for p in picking.pack_operation_ids]
        if moves_to_unreserve:
            if pack_line_to_unreserve:
                self.pool.get('stock.pack.operation').unlink(cr, uid, pack_line_to_unreserve, context=context)
            self.pool.get('stock.move').do_unreserve(cr, uid, moves_to_unreserve, context=context)

    def recompute_remaining_qty(self, cr, uid, picking, context=None):
        def _create_link_for_index(operation_id, index, product_id, qty_to_assign, quant_id=False):
            move_dict = prod2move_ids[product_id][index]
            qty_on_link = min(move_dict['remaining_qty'], qty_to_assign)
            self.pool.get('stock.move.operation.link').create(cr, uid, {'move_id': move_dict['move'].id, 'operation_id': operation_id, 'qty': qty_on_link, 'reserved_quant_id': quant_id}, context=context)
            if move_dict['remaining_qty'] == qty_on_link:
                prod2move_ids[product_id].pop(index)
            else:
                move_dict['remaining_qty'] -= qty_on_link
            return qty_on_link

        def _create_link_for_quant(operation_id, quant, qty):
            """create a link for given operation and reserved move of given quant, for the max quantity possible, and returns this quantity"""
            if not quant.reservation_id.id:
                return _create_link_for_product(operation_id, quant.product_id.id, qty)
            qty_on_link = 0
            for i in range(0, len(prod2move_ids[quant.product_id.id])):
                if prod2move_ids[quant.product_id.id][i]['move'].id != quant.reservation_id.id:
                    continue
                qty_on_link = _create_link_for_index(operation_id, i, quant.product_id.id, qty, quant_id=quant.id)
                break
            return qty_on_link

        def _create_link_for_product(operation_id, product_id, qty):
            '''method that creates the link between a given operation and move(s) of given product, for the given quantity.
            Returns True if it was possible to create links for the requested quantity (False if there was not enough quantity on stock moves)'''
            qty_to_assign = qty
            if prod2move_ids.get(product_id):
                while prod2move_ids[product_id] and qty_to_assign > 0:
                    qty_on_link = _create_link_for_index(operation_id, 0, product_id, qty_to_assign, quant_id=False)
                    qty_to_assign -= qty_on_link
            return qty_to_assign == 0

        uom_obj = self.pool.get('product.uom')
        package_obj = self.pool.get('stock.quant.package')
        quant_obj = self.pool.get('stock.quant')
        quants_in_package_done = set()
        prod2move_ids = {}
        still_to_do = []
        #make a dictionary giving for each product, the moves and related quantity that can be used in operation links
        for move in picking.move_lines:
            if not prod2move_ids.get(move.product_id.id):
                prod2move_ids[move.product_id.id] = [{'move': move, 'remaining_qty': move.product_qty}]
            else:
                prod2move_ids[move.product_id.id].append({'move': move, 'remaining_qty': move.product_qty})

        need_rereserve = False
        #sort the operations in order to give higher priority to those with a package, then a serial number
        operations = picking.pack_operation_ids
        operations = sorted(operations, key=lambda x: ((x.package_id and not x.product_id) and -4 or 0) + (x.package_id and -2 or 0) + (x.lot_id and -1 or 0))
        #delete existing operations to start again from scratch
        cr.execute("DELETE FROM stock_move_operation_link WHERE operation_id in %s", (tuple([x.id for x in operations]),))

        #1) first, try to create links when quants can be identified without any doubt
        for ops in operations:
            #for each operation, create the links with the stock move by seeking on the matching reserved quants,
            #and deffer the operation if there is some ambiguity on the move to select
            if ops.package_id and not ops.product_id:
                #entire package
                quant_ids = package_obj.get_content(cr, uid, [ops.package_id.id], context=context)
                for quant in quant_obj.browse(cr, uid, quant_ids, context=context):
                    remaining_qty_on_quant = quant.qty
                    if quant.reservation_id:
                        #avoid quants being counted twice
                        quants_in_package_done.add(quant.id)
                        qty_on_link = _create_link_for_quant(ops.id, quant, quant.qty)
                        remaining_qty_on_quant -= qty_on_link
                    if remaining_qty_on_quant:
                        still_to_do.append((ops, quant.product_id.id, remaining_qty_on_quant))
                        need_rereserve = True
            elif ops.product_id.id:
                #Check moves with same product
                qty_to_assign = uom_obj._compute_qty_obj(cr, uid, ops.product_uom_id, ops.product_qty, ops.product_id.uom_id, context=context)
                for move_dict in prod2move_ids.get(ops.product_id.id, []):
                    move = move_dict['move']
                    for quant in move.reserved_quant_ids:
                        if not qty_to_assign > 0:
                            break
                        if quant.id in quants_in_package_done:
                            continue

                        #check if the quant is matching the operation details
                        if ops.package_id:
                            flag = quant.package_id and bool(package_obj.search(cr, uid, [('id', 'child_of', [ops.package_id.id])], context=context)) or False
                        else:
                            flag = not quant.package_id.id
                        flag = flag and ((ops.lot_id and ops.lot_id.id == quant.lot_id.id) or not ops.lot_id)
                        flag = flag and (ops.owner_id.id == quant.owner_id.id)
                        if flag:
                            max_qty_on_link = min(quant.qty, qty_to_assign)
                            qty_on_link = _create_link_for_quant(ops.id, quant, max_qty_on_link)
                            qty_to_assign -= qty_on_link
                if qty_to_assign > 0:
                    #qty reserved is less than qty put in operations. We need to create a link but it's deferred after we processed
                    #all the quants (because they leave no choice on their related move and needs to be processed with higher priority)
                    still_to_do += [(ops, ops.product_id.id, qty_to_assign)]
                    need_rereserve = True

        #2) then, process the remaining part
        all_op_processed = True
        for ops, product_id, remaining_qty in still_to_do:
            all_op_processed = all_op_processed and _create_link_for_product(ops.id, product_id, remaining_qty)
        return (need_rereserve, all_op_processed)

    def picking_recompute_remaining_quantities(self, cr, uid, picking, context=None):
        need_rereserve = False
        all_op_processed = True
        if picking.pack_operation_ids:
            need_rereserve, all_op_processed = self.recompute_remaining_qty(cr, uid, picking, context=context)
        return need_rereserve, all_op_processed

    @api.cr_uid_ids_context
    def do_recompute_remaining_quantities(self, cr, uid, picking_ids, context=None):
        for picking in self.browse(cr, uid, picking_ids, context=context):
            if picking.pack_operation_ids:
                self.recompute_remaining_qty(cr, uid, picking, context=context)

    def _create_extra_moves(self, cr, uid, picking, context=None):
        '''This function creates move lines on a picking, at the time of do_transfer, based on
        unexpected product transfers (or exceeding quantities) found in the pack operations.
        '''
        move_obj = self.pool.get('stock.move')
        operation_obj = self.pool.get('stock.pack.operation')
        moves = []
        for op in picking.pack_operation_ids:
            for product_id, remaining_qty in operation_obj._get_remaining_prod_quantities(cr, uid, op, context=context).items():
                if remaining_qty > 0:
                    product = self.pool.get('product.product').browse(cr, uid, product_id, context=context)
                    vals = {
                        'picking_id': picking.id,
                        'location_id': picking.location_id.id,
                        'location_dest_id': picking.location_dest_id.id,
                        'product_id': product_id,
                        'product_uom': product.uom_id.id,
                        'product_uom_qty': remaining_qty,
                        'name': _('Extra Move: ') + product.name,
                        'state': 'draft',
                    }
                    moves.append(move_obj.create(cr, uid, vals, context=context))
        if moves:
            move_obj.action_confirm(cr, uid, moves, context=context)
        return moves

    def rereserve_quants(self, cr, uid, picking, move_ids=[], context=None):
        """ Unreserve quants then try to reassign quants."""
        stock_move_obj = self.pool.get('stock.move')
        if not move_ids:
            self.do_unreserve(cr, uid, [picking.id], context=context)
            self.action_assign(cr, uid, [picking.id], context=context)
        else:
            stock_move_obj.do_unreserve(cr, uid, move_ids, context=context)
            stock_move_obj.action_assign(cr, uid, move_ids, context=context)

    @api.cr_uid_ids_context
    def do_transfer(self, cr, uid, picking_ids, context=None):
        """
            If no pack operation, we do simple action_done of the picking
            Otherwise, do the pack operations
        """
        if not context:
            context = {}
        stock_move_obj = self.pool.get('stock.move')
        for picking in self.browse(cr, uid, picking_ids, context=context):
            if not picking.pack_operation_ids:
                self.action_done(cr, uid, [picking.id], context=context)
                continue
            else:
                need_rereserve, all_op_processed = self.picking_recompute_remaining_quantities(cr, uid, picking, context=context)
                #create extra moves in the picking (unexpected product moves coming from pack operations)
                todo_move_ids = []
                if not all_op_processed:
                    todo_move_ids += self._create_extra_moves(cr, uid, picking, context=context)
                    
                picking.refresh()
                #split move lines eventually
                
                toassign_move_ids = []
                for move in picking.move_lines:
                    remaining_qty = move.remaining_qty
                    if move.state in ('done', 'cancel'):
                        #ignore stock moves cancelled or already done
                        continue
                    elif move.state == 'draft':
                        toassign_move_ids.append(move.id)
                    if remaining_qty == 0:
                        if move.state in ('draft', 'assigned', 'confirmed'):
                            todo_move_ids.append(move.id)
                    elif remaining_qty > 0 and remaining_qty < move.product_qty:
                        new_move = stock_move_obj.split(cr, uid, move, remaining_qty, context=context)
                        todo_move_ids.append(move.id)
                        #Assign move as it was assigned before
                        toassign_move_ids.append(new_move)
                if (need_rereserve or not all_op_processed) and not picking.location_id.usage in ("supplier", "production", "inventory"):
                    self.rereserve_quants(cr, uid, picking, move_ids=todo_move_ids, context=context)
                    self.do_recompute_remaining_quantities(cr, uid, [picking.id], context=context)
                if todo_move_ids and not context.get('do_only_split'):
                    self.pool.get('stock.move').action_done(cr, uid, todo_move_ids, context=context)
                elif context.get('do_only_split'):
                    context = dict(context, split=todo_move_ids)
            picking.refresh()
            self._create_backorder(cr, uid, picking, context=context)
            if toassign_move_ids:
                stock_move_obj.action_assign(cr, uid, toassign_move_ids, context=context)
        return True

    @api.cr_uid_ids_context
    def do_split(self, cr, uid, picking_ids, context=None):
        """ just split the picking (create a backorder) without making it 'done' """
        if context is None:
            context = {}
        ctx = context.copy()
        ctx['do_only_split'] = True
        return self.do_transfer(cr, uid, picking_ids, context=ctx)

    def get_next_picking_for_ui(self, cr, uid, context=None):
        """ returns the next pickings to process. Used in the barcode scanner UI"""
        if context is None:
            context = {}
        domain = [('state', 'in', ('assigned', 'partially_available'))]
        if context.get('default_picking_type_id'):
            domain.append(('picking_type_id', '=', context['default_picking_type_id']))
        return self.search(cr, uid, domain, context=context)

    def action_done_from_ui(self, cr, uid, picking_id, context=None):
        """ called when button 'done' is pushed in the barcode scanner UI """
        #write qty_done into field product_qty for every package_operation before doing the transfer
        pack_op_obj = self.pool.get('stock.pack.operation')
        for operation in self.browse(cr, uid, picking_id, context=context).pack_operation_ids:
            pack_op_obj.write(cr, uid, operation.id, {'product_qty': operation.qty_done}, context=context)
        self.do_transfer(cr, uid, [picking_id], context=context)
        #return id of next picking to work on
        return self.get_next_picking_for_ui(cr, uid, context=context)

    @api.cr_uid_ids_context
    def action_pack(self, cr, uid, picking_ids, operation_filter_ids=None, context=None):
        """ Create a package with the current pack_operation_ids of the picking that aren't yet in a pack.
        Used in the barcode scanner UI and the normal interface as well. 
        operation_filter_ids is used by barcode scanner interface to specify a subset of operation to pack"""
        if operation_filter_ids == None:
            operation_filter_ids = []
        stock_operation_obj = self.pool.get('stock.pack.operation')
        package_obj = self.pool.get('stock.quant.package')
        stock_move_obj = self.pool.get('stock.move')
        for picking_id in picking_ids:
            operation_search_domain = [('picking_id', '=', picking_id), ('result_package_id', '=', False)]
            if operation_filter_ids != []:
                operation_search_domain.append(('id', 'in', operation_filter_ids))
            operation_ids = stock_operation_obj.search(cr, uid, operation_search_domain, context=context)
            pack_operation_ids = []
            if operation_ids:
                for operation in stock_operation_obj.browse(cr, uid, operation_ids, context=context):
                    #If we haven't done all qty in operation, we have to split into 2 operation
                    op = operation
                    if (operation.qty_done < operation.product_qty):
                        new_operation = stock_operation_obj.copy(cr, uid, operation.id, {'product_qty': operation.qty_done,'qty_done': operation.qty_done}, context=context)
                        stock_operation_obj.write(cr, uid, operation.id, {'product_qty': operation.product_qty - operation.qty_done,'qty_done': 0, 'lot_id': False}, context=context)
                        op = stock_operation_obj.browse(cr, uid, new_operation, context=context)
                    pack_operation_ids.append(op.id)
                    if op.product_id and op.location_id and op.location_dest_id:
                        stock_move_obj.check_tracking_product(cr, uid, op.product_id, op.lot_id.id, op.location_id, op.location_dest_id, context=context)
                package_id = package_obj.create(cr, uid, {}, context=context)
                stock_operation_obj.write(cr, uid, pack_operation_ids, {'result_package_id': package_id}, context=context)
        return True

    def process_product_id_from_ui(self, cr, uid, picking_id, product_id, op_id, increment=True, context=None):
        return self.pool.get('stock.pack.operation')._search_and_increment(cr, uid, picking_id, [('product_id', '=', product_id),('id', '=', op_id)], increment=increment, context=context)

    def process_barcode_from_ui(self, cr, uid, picking_id, barcode_str, visible_op_ids, context=None):
        '''This function is called each time there barcode scanner reads an input'''
        lot_obj = self.pool.get('stock.production.lot')
        package_obj = self.pool.get('stock.quant.package')
        product_obj = self.pool.get('product.product')
        stock_operation_obj = self.pool.get('stock.pack.operation')
        stock_location_obj = self.pool.get('stock.location')
        answer = {'filter_loc': False, 'operation_id': False}
        #check if the barcode correspond to a location
        matching_location_ids = stock_location_obj.search(cr, uid, [('loc_barcode', '=', barcode_str)], context=context)
        if matching_location_ids:
            #if we have a location, return immediatly with the location name
            location = stock_location_obj.browse(cr, uid, matching_location_ids[0], context=None)
            answer['filter_loc'] = stock_location_obj._name_get(cr, uid, location, context=None)
            answer['filter_loc_id'] = matching_location_ids[0]
            return answer
        #check if the barcode correspond to a product
        matching_product_ids = product_obj.search(cr, uid, ['|', ('ean13', '=', barcode_str), ('default_code', '=', barcode_str)], context=context)
        if matching_product_ids:
            op_id = stock_operation_obj._search_and_increment(cr, uid, picking_id, [('product_id', '=', matching_product_ids[0])], filter_visible=True, visible_op_ids=visible_op_ids, increment=True, context=context)
            answer['operation_id'] = op_id
            return answer
        #check if the barcode correspond to a lot
        matching_lot_ids = lot_obj.search(cr, uid, [('name', '=', barcode_str)], context=context)
        if matching_lot_ids:
            lot = lot_obj.browse(cr, uid, matching_lot_ids[0], context=context)
            op_id = stock_operation_obj._search_and_increment(cr, uid, picking_id, [('product_id', '=', lot.product_id.id), ('lot_id', '=', lot.id)], filter_visible=True, visible_op_ids=visible_op_ids, increment=True, context=context)
            answer['operation_id'] = op_id
            return answer
        #check if the barcode correspond to a package
        matching_package_ids = package_obj.search(cr, uid, [('name', '=', barcode_str)], context=context)
        if matching_package_ids:
            op_id = stock_operation_obj._search_and_increment(cr, uid, picking_id, [('package_id', '=', matching_package_ids[0])], filter_visible=True, visible_op_ids=visible_op_ids, increment=True, context=context)
            answer['operation_id'] = op_id
            return answer
        return answer


class stock_production_lot(osv.osv):
    _name = 'stock.production.lot'
    _inherit = ['mail.thread']
    _description = 'Lot/Serial'
    _columns = {
        'name': fields.char('Serial Number', required=True, help="Unique Serial Number"),
        'ref': fields.char('Internal Reference', help="Internal reference number in case it differs from the manufacturer's serial number"),
        'product_id': fields.many2one('product.product', 'Product', required=True, domain=[('type', '<>', 'service')]),
        'quant_ids': fields.one2many('stock.quant', 'lot_id', 'Quants', readonly=True),
        'create_date': fields.datetime('Creation Date'),
    }
    _defaults = {
        'name': lambda x, y, z, c: x.pool.get('ir.sequence').get(y, z, 'stock.lot.serial'),
        'product_id': lambda x, y, z, c: c.get('product_id', False),
    }
    _sql_constraints = [
        ('name_ref_uniq', 'unique (name, ref, product_id)', 'The combination of serial number, internal reference and product must be unique !'),
    ]

    def action_traceability(self, cr, uid, ids, context=None):
        """ It traces the information of lots
        @param self: The object pointer.
        @param cr: A database cursor
        @param uid: ID of the user currently logged in
        @param ids: List of IDs selected
        @param context: A standard dictionary
        @return: A dictionary of values
        """
        quant_obj = self.pool.get("stock.quant")
        quants = quant_obj.search(cr, uid, [('lot_id', 'in', ids)], context=context)
        moves = set()
        for quant in quant_obj.browse(cr, uid, quants, context=context):
            moves |= {move.id for move in quant.history_ids}
        if moves:
            return {
                'domain': "[('id','in',[" + ','.join(map(str, list(moves))) + "])]",
                'name': _('Traceability'),
                'view_mode': 'tree,form',
                'view_type': 'form',
                'context': {'tree_view_ref': 'stock.view_move_tree'},
                'res_model': 'stock.move',
                'type': 'ir.actions.act_window',
                    }
        return False


# ----------------------------------------------------
# Move
# ----------------------------------------------------

class stock_move(osv.osv):
    _name = "stock.move"
    _description = "Stock Move"
    _order = 'date_expected desc, id'
    _log_create = False

    def get_price_unit(self, cr, uid, move, context=None):
        """ Returns the unit price to store on the quant """
        return move.price_unit or move.product_id.standard_price

    def name_get(self, cr, uid, ids, context=None):
        res = []
        for line in self.browse(cr, uid, ids, context=context):
            name = line.location_id.name + ' > ' + line.location_dest_id.name
            if line.product_id.code:
                name = line.product_id.code + ': ' + name
            if line.picking_id.origin:
                name = line.picking_id.origin + '/ ' + name
            res.append((line.id, name))
        return res

    def create(self, cr, uid, vals, context=None):
        if vals.get('product_id') and not vals.get('price_unit'):
            prod_obj = self.pool.get('product.product')
            vals['price_unit'] = prod_obj.browse(cr, uid, vals['product_id'], context=context).standard_price
        return super(stock_move, self).create(cr, uid, vals, context=context)

    def _quantity_normalize(self, cr, uid, ids, name, args, context=None):
        uom_obj = self.pool.get('product.uom')
        res = {}
        for m in self.browse(cr, uid, ids, context=context):
            res[m.id] = uom_obj._compute_qty_obj(cr, uid, m.product_uom, m.product_uom_qty, m.product_id.uom_id, round=False, context=context)
        return res

    def _get_remaining_qty(self, cr, uid, ids, field_name, args, context=None):
        uom_obj = self.pool.get('product.uom')
        res = {}
        for move in self.browse(cr, uid, ids, context=context):
            qty = move.product_qty
            for record in move.linked_move_operation_ids:
                qty -= record.qty
            #converting the remaining quantity in the move UoM
            res[move.id] = uom_obj._compute_qty_obj(cr, uid, move.product_id.uom_id, qty, move.product_uom, round=False, context=context)
        return res

    def _get_lot_ids(self, cr, uid, ids, field_name, args, context=None):
        res = dict.fromkeys(ids, False)
        for move in self.browse(cr, uid, ids, context=context):
            if move.state == 'done':
                res[move.id] = [q.lot_id.id for q in move.quant_ids if q.lot_id]
            else:
                res[move.id] = [q.lot_id.id for q in move.reserved_quant_ids if q.lot_id]
        return res

    def _get_product_availability(self, cr, uid, ids, field_name, args, context=None):
        quant_obj = self.pool.get('stock.quant')
        res = dict.fromkeys(ids, False)
        for move in self.browse(cr, uid, ids, context=context):
            if move.state == 'done':
                res[move.id] = move.product_qty
            else:
                sublocation_ids = self.pool.get('stock.location').search(cr, uid, [('id', 'child_of', [move.location_id.id])], context=context)
                quant_ids = quant_obj.search(cr, uid, [('location_id', 'in', sublocation_ids), ('product_id', '=', move.product_id.id), ('reservation_id', '=', False)], context=context)
                availability = 0
                for quant in quant_obj.browse(cr, uid, quant_ids, context=context):
                    availability += quant.qty
                res[move.id] = min(move.product_qty, availability)
        return res

    def _get_string_qty_information(self, cr, uid, ids, field_name, args, context=None):
        settings_obj = self.pool.get('stock.config.settings')
        uom_obj = self.pool.get('product.uom')
        res = dict.fromkeys(ids, '')
        for move in self.browse(cr, uid, ids, context=context):
            if move.state in ('draft', 'done', 'cancel') or move.location_id.usage != 'internal':
                res[move.id] = ''  # 'not applicable' or 'n/a' could work too
                continue
            total_available = min(move.product_qty, move.reserved_availability + move.availability)
            total_available = uom_obj._compute_qty_obj(cr, uid, move.product_id.uom_id, total_available, move.product_uom, context=context)
            info = str(total_available)
            #look in the settings if we need to display the UoM name or not
            config_ids = settings_obj.search(cr, uid, [], limit=1, order='id DESC', context=context)
            if config_ids:
                stock_settings = settings_obj.browse(cr, uid, config_ids[0], context=context)
                if stock_settings.group_uom:
                    info += ' ' + move.product_uom.name
            if move.reserved_availability:
                if move.reserved_availability != total_available:
                    #some of the available quantity is assigned and some are available but not reserved
                    reserved_available = uom_obj._compute_qty_obj(cr, uid, move.product_id.uom_id, move.reserved_availability, move.product_uom, context=context)
                    info += _(' (%s reserved)') % str(reserved_available)
                else:
                    #all available quantity is assigned
                    info += _(' (reserved)')
            res[move.id] = info
        return res

    def _get_reserved_availability(self, cr, uid, ids, field_name, args, context=None):
        res = dict.fromkeys(ids, 0)
        for move in self.browse(cr, uid, ids, context=context):
            res[move.id] = sum([quant.qty for quant in move.reserved_quant_ids])
        return res

    def _get_move(self, cr, uid, ids, context=None):
        res = set()
        for quant in self.browse(cr, uid, ids, context=context):
            if quant.reservation_id:
                res.add(quant.reservation_id.id)
        return list(res)

    def _get_move_ids(self, cr, uid, ids, context=None):
        res = []
        for picking in self.browse(cr, uid, ids, context=context):
            res += [x.id for x in picking.move_lines]
        return res

    def _get_moves_from_prod(self, cr, uid, ids, context=None):
        if ids:
            return self.pool.get('stock.move').search(cr, uid, [('product_id', 'in', ids)], context=context)
        return []

    def _set_product_qty(self, cr, uid, id, field, value, arg, context=None):
        """ The meaning of product_qty field changed lately and is now a functional field computing the quantity
            in the default product UoM. This code has been added to raise an error if a write is made given a value
            for `product_qty`, where the same write should set the `product_uom_qty` field instead, in order to
            detect errors.
        """
        raise osv.except_osv(_('Programming Error!'), _('The requested operation cannot be processed because of a programming error setting the `product_qty` field instead of the `product_uom_qty`.'))

    _columns = {
        'name': fields.char('Description', required=True, select=True),
        'priority': fields.selection(procurement.PROCUREMENT_PRIORITIES, 'Priority'),
        'create_date': fields.datetime('Creation Date', readonly=True, select=True),
        'date': fields.datetime('Date', required=True, select=True, help="Move date: scheduled date until move is done, then date of actual move processing", states={'done': [('readonly', True)]}),
        'date_expected': fields.datetime('Expected Date', states={'done': [('readonly', True)]}, required=True, select=True, help="Scheduled date for the processing of this move"),
        'product_id': fields.many2one('product.product', 'Product', required=True, select=True, domain=[('type', '<>', 'service')], states={'done': [('readonly', True)]}),
        'product_qty': fields.function(_quantity_normalize, fnct_inv=_set_product_qty, _type='float', store={
                'stock.move': (lambda self, cr, uid, ids, ctx: ids, ['product_id', 'product_uom_qty', 'product_uom'], 20),
                'product.product': (_get_moves_from_prod, ['uom_id'], 20),
            }, string='Quantity',
            digits_compute=dp.get_precision('Product Unit of Measure'),
            help='Quantity in the default UoM of the product'),
        'product_uom_qty': fields.float('Quantity', digits_compute=dp.get_precision('Product Unit of Measure'),
            required=True, states={'done': [('readonly', True)]},
            help="This is the quantity of products from an inventory "
                "point of view. For moves in the state 'done', this is the "
                "quantity of products that were actually moved. For other "
                "moves, this is the quantity of product that is planned to "
                "be moved. Lowering this quantity does not generate a "
                "backorder. Changing this quantity on assigned moves affects "
                "the product reservation, and should be done with care."
        ),
        'product_uom': fields.many2one('product.uom', 'Unit of Measure', required=True, states={'done': [('readonly', True)]}),
        'product_uos_qty': fields.float('Quantity (UOS)', digits_compute=dp.get_precision('Product Unit of Measure'), states={'done': [('readonly', True)]}),
        'product_uos': fields.many2one('product.uom', 'Product UOS', states={'done': [('readonly', True)]}),

        'product_packaging': fields.many2one('product.packaging', 'Prefered Packaging', help="It specifies attributes of packaging like type, quantity of packaging,etc."),

        'location_id': fields.many2one('stock.location', 'Source Location', required=True, select=True, states={'done': [('readonly', True)]}, help="Sets a location if you produce at a fixed location. This can be a partner location if you subcontract the manufacturing operations."),
        'location_dest_id': fields.many2one('stock.location', 'Destination Location', required=True, states={'done': [('readonly', True)]}, select=True, help="Location where the system will stock the finished products."),

        'partner_id': fields.many2one('res.partner', 'Destination Address ', states={'done': [('readonly', True)]}, help="Optional address where goods are to be delivered, specifically used for allotment"),


        'move_dest_id': fields.many2one('stock.move', 'Destination Move', help="Optional: next stock move when chaining them", select=True, copy=False),
        'move_orig_ids': fields.one2many('stock.move', 'move_dest_id', 'Original Move', help="Optional: previous stock move when chaining them", select=True),

        'picking_id': fields.many2one('stock.picking', 'Reference', select=True, states={'done': [('readonly', True)]}),
        'note': fields.text('Notes'),
        'state': fields.selection([('draft', 'New'),
                                   ('cancel', 'Cancelled'),
                                   ('waiting', 'Waiting Another Move'),
                                   ('confirmed', 'Waiting Availability'),
                                   ('assigned', 'Available'),
                                   ('done', 'Done'),
                                   ], 'Status', readonly=True, select=True, copy=False,
                 help= "* New: When the stock move is created and not yet confirmed.\n"\
                       "* Waiting Another Move: This state can be seen when a move is waiting for another one, for example in a chained flow.\n"\
                       "* Waiting Availability: This state is reached when the procurement resolution is not straight forward. It may need the scheduler to run, a component to me manufactured...\n"\
                       "* Available: When products are reserved, it is set to \'Available\'.\n"\
                       "* Done: When the shipment is processed, the state is \'Done\'."),
        'partially_available': fields.boolean('Partially Available', readonly=True, help="Checks if the move has some stock reserved", copy=False),
        'price_unit': fields.float('Unit Price', help="Technical field used to record the product cost set by the user during a picking confirmation (when costing method used is 'average price' or 'real'). Value given in company currency and in product uom."),  # as it's a technical field, we intentionally don't provide the digits attribute

        'company_id': fields.many2one('res.company', 'Company', required=True, select=True),
        'split_from': fields.many2one('stock.move', string="Move Split From", help="Technical field used to track the origin of a split move, which can be useful in case of debug", copy=False),
        'backorder_id': fields.related('picking_id', 'backorder_id', type='many2one', relation="stock.picking", string="Back Order of", select=True),
        'origin': fields.char("Source"),
        'procure_method': fields.selection([('make_to_stock', 'Default: Take From Stock'), ('make_to_order', 'Advanced: Apply Procurement Rules')], 'Supply Method', required=True, 
                                           help="""By default, the system will take from the stock in the source location and passively wait for availability. The other possibility allows you to directly create a procurement on the source location (and thus ignore its current stock) to gather products. If we want to chain moves and have this one to wait for the previous, this second option should be chosen."""),

        # used for colors in tree views:
        'scrapped': fields.related('location_dest_id', 'scrap_location', type='boolean', relation='stock.location', string='Scrapped', readonly=True),

        'quant_ids': fields.many2many('stock.quant', 'stock_quant_move_rel', 'move_id', 'quant_id', 'Moved Quants'),
        'reserved_quant_ids': fields.one2many('stock.quant', 'reservation_id', 'Reserved quants'),
        'linked_move_operation_ids': fields.one2many('stock.move.operation.link', 'move_id', string='Linked Operations', readonly=True, help='Operations that impact this move for the computation of the remaining quantities'),
        'remaining_qty': fields.function(_get_remaining_qty, type='float', string='Remaining Quantity',
                                         digits_compute=dp.get_precision('Product Unit of Measure'), states={'done': [('readonly', True)]},),
        'procurement_id': fields.many2one('procurement.order', 'Procurement'),
        'group_id': fields.many2one('procurement.group', 'Procurement Group'),
        'rule_id': fields.many2one('procurement.rule', 'Procurement Rule', help='The pull rule that created this stock move'),
        'push_rule_id': fields.many2one('stock.location.path', 'Push Rule', help='The push rule that created this stock move'),
        'propagate': fields.boolean('Propagate cancel and split', help='If checked, when this move is cancelled, cancel the linked move too'),
        'picking_type_id': fields.many2one('stock.picking.type', 'Picking Type'),
        'inventory_id': fields.many2one('stock.inventory', 'Inventory'),
        'lot_ids': fields.function(_get_lot_ids, type='many2many', relation='stock.production.lot', string='Lots'),
        'origin_returned_move_id': fields.many2one('stock.move', 'Origin return move', help='move that created the return move', copy=False),
        'returned_move_ids': fields.one2many('stock.move', 'origin_returned_move_id', 'All returned moves', help='Optional: all returned moves created from this move'),
        'reserved_availability': fields.function(_get_reserved_availability, type='float', string='Quantity Reserved', readonly=True, help='Quantity that has already been reserved for this move'),
        'availability': fields.function(_get_product_availability, type='float', string='Quantity Available', readonly=True, help='Quantity in stock that can still be reserved for this move'),
        'string_availability_info': fields.function(_get_string_qty_information, type='text', string='Availability', readonly=True, help='Show various information on stock availability for this move'),
        'restrict_lot_id': fields.many2one('stock.production.lot', 'Lot', help="Technical field used to depict a restriction on the lot of quants to consider when marking this move as 'done'"),
        'restrict_partner_id': fields.many2one('res.partner', 'Owner ', help="Technical field used to depict a restriction on the ownership of quants to consider when marking this move as 'done'"),
        'route_ids': fields.many2many('stock.location.route', 'stock_location_route_move', 'move_id', 'route_id', 'Destination route', help="Preferred route to be followed by the procurement order"),
        'warehouse_id': fields.many2one('stock.warehouse', 'Warehouse', help="Technical field depicting the warehouse to consider for the route selection on the next procurement (if any)."),
    }

    def _default_location_destination(self, cr, uid, context=None):
        context = context or {}
        if context.get('default_picking_type_id', False):
            pick_type = self.pool.get('stock.picking.type').browse(cr, uid, context['default_picking_type_id'], context=context)
            return pick_type.default_location_dest_id and pick_type.default_location_dest_id.id or False
        return False

    def _default_location_source(self, cr, uid, context=None):
        context = context or {}
        if context.get('default_picking_type_id', False):
            pick_type = self.pool.get('stock.picking.type').browse(cr, uid, context['default_picking_type_id'], context=context)
            return pick_type.default_location_src_id and pick_type.default_location_src_id.id or False
        return False

    def _default_destination_address(self, cr, uid, context=None):
        user = self.pool.get('res.users').browse(cr, uid, uid, context=context)
        return user.company_id.partner_id.id

    _defaults = {
        'location_id': _default_location_source,
        'location_dest_id': _default_location_destination,
        'partner_id': _default_destination_address,
        'state': 'draft',
        'priority': '1',
        'product_uom_qty': 1.0,
        'scrapped': False,
        'date': fields.datetime.now,
        'company_id': lambda self, cr, uid, c: self.pool.get('res.company')._company_default_get(cr, uid, 'stock.move', context=c),
        'date_expected': fields.datetime.now,
        'procure_method': 'make_to_stock',
        'propagate': True,
        'partially_available': False,
    }

    def _check_uom(self, cr, uid, ids, context=None):
        for move in self.browse(cr, uid, ids, context=context):
            if move.product_id.uom_id.category_id.id != move.product_uom.category_id.id:
                return False
        return True

    _constraints = [
        (_check_uom,
            'You try to move a product using a UoM that is not compatible with the UoM of the product moved. Please use an UoM in the same UoM category.',
            ['product_uom']),
    ]

    @api.cr_uid_ids_context
    def do_unreserve(self, cr, uid, move_ids, context=None):
        quant_obj = self.pool.get("stock.quant")
        for move in self.browse(cr, uid, move_ids, context=context):
            if move.state in ('done', 'cancel'):
                raise osv.except_osv(_('Operation Forbidden!'), _('Cannot unreserve a done move'))
            quant_obj.quants_unreserve(cr, uid, move, context=context)
            if self.find_move_ancestors(cr, uid, move, context=context):
                self.write(cr, uid, [move.id], {'state': 'waiting'}, context=context)
            else:
                self.write(cr, uid, [move.id], {'state': 'confirmed'}, context=context)

    def _prepare_procurement_from_move(self, cr, uid, move, context=None):
        origin = (move.group_id and (move.group_id.name + ":") or "") + (move.rule_id and move.rule_id.name or "/")
        group_id = move.group_id and move.group_id.id or False
        if move.rule_id:
            if move.rule_id.group_propagation_option == 'fixed' and move.rule_id.group_id:
                group_id = move.rule_id.group_id.id
            elif move.rule_id.group_propagation_option == 'none':
                group_id = False
        return {
            'name': move.rule_id and move.rule_id.name or "/",
            'origin': origin,
            'company_id': move.company_id and move.company_id.id or False,
            'date_planned': move.date,
            'product_id': move.product_id.id,
            'product_qty': move.product_qty,
            'product_uom': move.product_uom.id,
            'product_uos_qty': (move.product_uos and move.product_uos_qty) or move.product_qty,
            'product_uos': (move.product_uos and move.product_uos.id) or move.product_uom.id,
            'location_id': move.location_id.id,
            'move_dest_id': move.id,
            'group_id': group_id,
            'route_ids': [(4, x.id) for x in move.route_ids],
            'warehouse_id': move.warehouse_id.id or (move.picking_type_id and move.picking_type_id.warehouse_id.id or False),
            'priority': move.priority,
        }

    def _push_apply(self, cr, uid, moves, context=None):
        push_obj = self.pool.get("stock.location.path")
        for move in moves:
            #1) if the move is already chained, there is no need to check push rules
            #2) if the move is a returned move, we don't want to check push rules, as returning a returned move is the only decent way
            #   to receive goods without triggering the push rules again (which would duplicate chained operations)
            if not move.move_dest_id and not move.origin_returned_move_id:
                domain = [('location_from_id', '=', move.location_dest_id.id)]
                #priority goes to the route defined on the product and product category
                route_ids = [x.id for x in move.product_id.route_ids + move.product_id.categ_id.total_route_ids]
                rules = push_obj.search(cr, uid, domain + [('route_id', 'in', route_ids)], order='route_sequence, sequence', context=context)
                if not rules:
                    #then we search on the warehouse if a rule can apply
                    wh_route_ids = []
                    if move.warehouse_id:
                        wh_route_ids = [x.id for x in move.warehouse_id.route_ids]
                    elif move.picking_type_id and move.picking_type_id.warehouse_id:
                        wh_route_ids = [x.id for x in move.picking_type_id.warehouse_id.route_ids]
                    if wh_route_ids:
                        rules = push_obj.search(cr, uid, domain + [('route_id', 'in', wh_route_ids)], order='route_sequence, sequence', context=context)
                    if not rules:
                        #if no specialized push rule has been found yet, we try to find a general one (without route)
                        rules = push_obj.search(cr, uid, domain + [('route_id', '=', False)], order='sequence', context=context)
                if rules:
                    rule = push_obj.browse(cr, uid, rules[0], context=context)
                    push_obj._apply(cr, uid, rule, move, context=context)
        return True

    def _create_procurement(self, cr, uid, move, context=None):
        """ This will create a procurement order """
        return self.pool.get("procurement.order").create(cr, uid, self._prepare_procurement_from_move(cr, uid, move, context=context))

    def write(self, cr, uid, ids, vals, context=None):
        if context is None:
            context = {}
        if isinstance(ids, (int, long)):
            ids = [ids]
        # Check that we do not modify a stock.move which is done
        frozen_fields = set(['product_qty', 'product_uom', 'product_uos_qty', 'product_uos', 'location_id', 'location_dest_id', 'product_id'])
        for move in self.browse(cr, uid, ids, context=context):
            if move.state == 'done':
                if frozen_fields.intersection(vals):
                    raise osv.except_osv(_('Operation Forbidden!'),
                        _('Quantities, Units of Measure, Products and Locations cannot be modified on stock moves that have already been processed (except by the Administrator).'))
        propagated_changes_dict = {}
        #propagation of quantity change
        if vals.get('product_uom_qty'):
            propagated_changes_dict['product_uom_qty'] = vals['product_uom_qty']
        if vals.get('product_uom_id'):
            propagated_changes_dict['product_uom_id'] = vals['product_uom_id']
        #propagation of expected date:
        propagated_date_field = False
        if vals.get('date_expected'):
            #propagate any manual change of the expected date
            propagated_date_field = 'date_expected'
        elif (vals.get('state', '') == 'done' and vals.get('date')):
            #propagate also any delta observed when setting the move as done
            propagated_date_field = 'date'

        if not context.get('do_not_propagate', False) and (propagated_date_field or propagated_changes_dict):
            #any propagation is (maybe) needed
            for move in self.browse(cr, uid, ids, context=context):
                if move.move_dest_id and move.propagate:
                    if 'date_expected' in propagated_changes_dict:
                        propagated_changes_dict.pop('date_expected')
                    if propagated_date_field:
                        current_date = datetime.strptime(move.date_expected, DEFAULT_SERVER_DATETIME_FORMAT)
                        new_date = datetime.strptime(vals.get(propagated_date_field), DEFAULT_SERVER_DATETIME_FORMAT)
                        delta = new_date - current_date
                        if abs(delta.days) >= move.company_id.propagation_minimum_delta:
                            old_move_date = datetime.strptime(move.move_dest_id.date_expected, DEFAULT_SERVER_DATETIME_FORMAT)
                            new_move_date = (old_move_date + relativedelta.relativedelta(days=delta.days or 0)).strftime(DEFAULT_SERVER_DATETIME_FORMAT)
                            propagated_changes_dict['date_expected'] = new_move_date
                    #For pushed moves as well as for pulled moves, propagate by recursive call of write().
                    #Note that, for pulled moves we intentionally don't propagate on the procurement.
                    if propagated_changes_dict:
                        self.write(cr, uid, [move.move_dest_id.id], propagated_changes_dict, context=context)
        return super(stock_move, self).write(cr, uid, ids, vals, context=context)

    def onchange_quantity(self, cr, uid, ids, product_id, product_qty, product_uom, product_uos):
        """ On change of product quantity finds UoM and UoS quantities
        @param product_id: Product id
        @param product_qty: Changed Quantity of product
        @param product_uom: Unit of measure of product
        @param product_uos: Unit of sale of product
        @return: Dictionary of values
        """
        result = {
            'product_uos_qty': 0.00
        }
        warning = {}

        if (not product_id) or (product_qty <= 0.0):
            result['product_qty'] = 0.0
            return {'value': result}

        product_obj = self.pool.get('product.product')
        uos_coeff = product_obj.read(cr, uid, product_id, ['uos_coeff'])

        # Warn if the quantity was decreased
        if ids:
            for move in self.read(cr, uid, ids, ['product_qty']):
                if product_qty < move['product_qty']:
                    warning.update({
                        'title': _('Information'),
                        'message': _("By changing this quantity here, you accept the "
                                "new quantity as complete: Odoo will not "
                                "automatically generate a back order.")})
                break

        if product_uos and product_uom and (product_uom != product_uos):
            result['product_uos_qty'] = product_qty * uos_coeff['uos_coeff']
        else:
            result['product_uos_qty'] = product_qty

        return {'value': result, 'warning': warning}

    def onchange_uos_quantity(self, cr, uid, ids, product_id, product_uos_qty,
                          product_uos, product_uom):
        """ On change of product quantity finds UoM and UoS quantities
        @param product_id: Product id
        @param product_uos_qty: Changed UoS Quantity of product
        @param product_uom: Unit of measure of product
        @param product_uos: Unit of sale of product
        @return: Dictionary of values
        """
        result = {
            'product_uom_qty': 0.00
        }

        if (not product_id) or (product_uos_qty <= 0.0):
            result['product_uos_qty'] = 0.0
            return {'value': result}

        product_obj = self.pool.get('product.product')
        uos_coeff = product_obj.read(cr, uid, product_id, ['uos_coeff'])

        # No warning if the quantity was decreased to avoid double warnings:
        # The clients should call onchange_quantity too anyway

        if product_uos and product_uom and (product_uom != product_uos):
            result['product_uom_qty'] = product_uos_qty / uos_coeff['uos_coeff']
        else:
            result['product_uom_qty'] = product_uos_qty
        return {'value': result}

    def onchange_product_id(self, cr, uid, ids, prod_id=False, loc_id=False, loc_dest_id=False, partner_id=False):
        """ On change of product id, if finds UoM, UoS, quantity and UoS quantity.
        @param prod_id: Changed Product id
        @param loc_id: Source location id
        @param loc_dest_id: Destination location id
        @param partner_id: Address id of partner
        @return: Dictionary of values
        """
        if not prod_id:
            return {}
        user = self.pool.get('res.users').browse(cr, uid, uid)
        lang = user and user.lang or False
        if partner_id:
            addr_rec = self.pool.get('res.partner').browse(cr, uid, partner_id)
            if addr_rec:
                lang = addr_rec and addr_rec.lang or False
        ctx = {'lang': lang}

        product = self.pool.get('product.product').browse(cr, uid, [prod_id], context=ctx)[0]
        uos_id = product.uos_id and product.uos_id.id or False
        result = {
            'name': product.partner_ref,
            'product_uom': product.uom_id.id,
            'product_uos': uos_id,
            'product_uom_qty': 1.00,
            'product_uos_qty': self.pool.get('stock.move').onchange_quantity(cr, uid, ids, prod_id, 1.00, product.uom_id.id, uos_id)['value']['product_uos_qty'],
        }
        if loc_id:
            result['location_id'] = loc_id
        if loc_dest_id:
            result['location_dest_id'] = loc_dest_id
        return {'value': result}

    @api.cr_uid_ids_context
    def _picking_assign(self, cr, uid, move_ids, procurement_group, location_from, location_to, context=None):
        """Assign a picking on the given move_ids, which is a list of move supposed to share the same procurement_group, location_from and location_to
        (and company). Those attributes are also given as parameters.
        """
        pick_obj = self.pool.get("stock.picking")
        picks = pick_obj.search(cr, uid, [
                ('group_id', '=', procurement_group),
                ('location_id', '=', location_from),
                ('location_dest_id', '=', location_to),
                ('state', 'in', ['draft', 'confirmed', 'waiting'])], context=context)
        if picks:
            pick = picks[0]
        else:
            move = self.browse(cr, uid, move_ids, context=context)[0]
            values = {
                'origin': move.origin,
                'company_id': move.company_id and move.company_id.id or False,
                'move_type': move.group_id and move.group_id.move_type or 'direct',
                'partner_id': move.partner_id.id or False,
                'picking_type_id': move.picking_type_id and move.picking_type_id.id or False,
            }
            pick = pick_obj.create(cr, uid, values, context=context)
        return self.write(cr, uid, move_ids, {'picking_id': pick}, context=context)

    def onchange_date(self, cr, uid, ids, date, date_expected, context=None):
        """ On change of Scheduled Date gives a Move date.
        @param date_expected: Scheduled Date
        @param date: Move Date
        @return: Move Date
        """
        if not date_expected:
            date_expected = time.strftime(DEFAULT_SERVER_DATETIME_FORMAT)
        return {'value': {'date': date_expected}}


    def action_confirm(self, cr, uid, ids, context=None):
        """ Confirms stock move or put it in waiting if it's linked to another move.
        @return: List of ids.
        """
        if isinstance(ids, (int, long)):
            ids = [ids]
        states = {
            'confirmed': [],
            'waiting': []
        }
        to_assign = {}
        for move in self.browse(cr, uid, ids, context=context):
            state = 'confirmed'
            #if the move is preceeded, then it's waiting (if preceeding move is done, then action_assign has been called already and its state is already available)
            if move.move_orig_ids:
                state = 'waiting'
            #if the move is split and some of the ancestor was preceeded, then it's waiting as well
            elif move.split_from:
                move2 = move.split_from
                while move2 and state != 'waiting':
                    if move2.move_orig_ids:
                        state = 'waiting'
                    move2 = move2.split_from
            states[state].append(move.id)

            if not move.picking_id and move.picking_type_id:
                key = (move.group_id.id, move.location_id.id, move.location_dest_id.id)
                if key not in to_assign:
                    to_assign[key] = []
                to_assign[key].append(move.id)

        for move in self.browse(cr, uid, states['confirmed'], context=context):
            if move.procure_method == 'make_to_order':
                self._create_procurement(cr, uid, move, context=context)
                states['waiting'].append(move.id)
                states['confirmed'].remove(move.id)

        for state, write_ids in states.items():
            if len(write_ids):
                self.write(cr, uid, write_ids, {'state': state})
        #assign picking in batch for all confirmed move that share the same details
        for key, move_ids in to_assign.items():
            procurement_group, location_from, location_to = key
            self._picking_assign(cr, uid, move_ids, procurement_group, location_from, location_to, context=context)
        moves = self.browse(cr, uid, ids, context=context)
        self._push_apply(cr, uid, moves, context=context)
        return ids

    def force_assign(self, cr, uid, ids, context=None):
        """ Changes the state to assigned.
        @return: True
        """
        return self.write(cr, uid, ids, {'state': 'assigned'}, context=context)

    def check_tracking_product(self, cr, uid, product, lot_id, location, location_dest, context=None):
        check = False
        if product.track_all and not location_dest.usage == 'inventory':
            check = True
        elif product.track_incoming and location.usage in ('supplier', 'transit', 'inventory') and location_dest.usage == 'internal':
            check = True
        elif product.track_outgoing and location_dest.usage in ('customer', 'transit') and location.usage == 'internal':
            check = True
        if check and not lot_id:
            raise osv.except_osv(_('Warning!'), _('You must assign a serial number for the product %s') % (product.name))


    def check_tracking(self, cr, uid, move, lot_id, context=None):
        """ Checks if serial number is assigned to stock move or not and raise an error if it had to.
        """
        self.check_tracking_product(cr, uid, move.product_id, lot_id, move.location_id, move.location_dest_id, context=context)
        

    def action_assign(self, cr, uid, ids, context=None):
        """ Checks the product type and accordingly writes the state.
        """
        context = context or {}
        quant_obj = self.pool.get("stock.quant")
        to_assign_moves = []
        main_domain = {}
        todo_moves = []
        operations = set()
        for move in self.browse(cr, uid, ids, context=context):
            if move.state not in ('confirmed', 'waiting', 'assigned'):
                continue
            if move.location_id.usage in ('supplier', 'inventory', 'production'):
                to_assign_moves.append(move.id)
                #in case the move is returned, we want to try to find quants before forcing the assignment
                if not move.origin_returned_move_id:
                    continue
            if move.product_id.type == 'consu':
                to_assign_moves.append(move.id)
                continue
            else:
                todo_moves.append(move)

                #we always keep the quants already assigned and try to find the remaining quantity on quants not assigned only
                main_domain[move.id] = [('reservation_id', '=', False), ('qty', '>', 0)]

                #if the move is preceeded, restrict the choice of quants in the ones moved previously in original move
                ancestors = self.find_move_ancestors(cr, uid, move, context=context)
                if move.state == 'waiting' and not ancestors:
                    #if the waiting move hasn't yet any ancestor (PO/MO not confirmed yet), don't find any quant available in stock
                    main_domain[move.id] += [('id', '=', False)]
                elif ancestors:
                    main_domain[move.id] += [('history_ids', 'in', ancestors)]

                #if the move is returned from another, restrict the choice of quants to the ones that follow the returned move
                if move.origin_returned_move_id:
                    main_domain[move.id] += [('history_ids', 'in', move.origin_returned_move_id.id)]
                for link in move.linked_move_operation_ids:
                    operations.add(link.operation_id)
        # Check all ops and sort them: we want to process first the packages, then operations with lot then the rest
        operations = list(operations)
        operations.sort(key=lambda x: ((x.package_id and not x.product_id) and -4 or 0) + (x.package_id and -2 or 0) + (x.lot_id and -1 or 0))
        for ops in operations:
            #first try to find quants based on specific domains given by linked operations
            for record in ops.linked_move_operation_ids:
                move = record.move_id
                if move.id in main_domain:
                    domain = main_domain[move.id] + self.pool.get('stock.move.operation.link').get_specific_domain(cr, uid, record, context=context)
                    qty = record.qty
                    if qty:
                        quants = quant_obj.quants_get_prefered_domain(cr, uid, ops.location_id, move.product_id, qty, domain=domain, prefered_domain_list=[], restrict_lot_id=move.restrict_lot_id.id, restrict_partner_id=move.restrict_partner_id.id, context=context)
                        quant_obj.quants_reserve(cr, uid, quants, move, record, context=context)
        for move in todo_moves:
            move.refresh()
            #then if the move isn't totally assigned, try to find quants without any specific domain
            if move.state != 'assigned':
                qty_already_assigned = move.reserved_availability
                qty = move.product_qty - qty_already_assigned
                quants = quant_obj.quants_get_prefered_domain(cr, uid, move.location_id, move.product_id, qty, domain=main_domain[move.id], prefered_domain_list=[], restrict_lot_id=move.restrict_lot_id.id, restrict_partner_id=move.restrict_partner_id.id, context=context)
                quant_obj.quants_reserve(cr, uid, quants, move, context=context)

        #force assignation of consumable products and incoming from supplier/inventory/production
        if to_assign_moves:
            self.force_assign(cr, uid, to_assign_moves, context=context)

    def action_cancel(self, cr, uid, ids, context=None):
        """ Cancels the moves and if all moves are cancelled it cancels the picking.
        @return: True
        """
        procurement_obj = self.pool.get('procurement.order')
        context = context or {}
        procs_to_check = []
        for move in self.browse(cr, uid, ids, context=context):
            if move.state == 'done':
                raise osv.except_osv(_('Operation Forbidden!'),
                        _('You cannot cancel a stock move that has been set to \'Done\'.'))
            if move.reserved_quant_ids:
                self.pool.get("stock.quant").quants_unreserve(cr, uid, move, context=context)
            if context.get('cancel_procurement'):
                if move.propagate:
                    procurement_ids = procurement_obj.search(cr, uid, [('move_dest_id', '=', move.id)], context=context)
                    procurement_obj.cancel(cr, uid, procurement_ids, context=context)
            else:
                if move.move_dest_id:
                    if move.propagate:
                        self.action_cancel(cr, uid, [move.move_dest_id.id], context=context)
                    elif move.move_dest_id.state == 'waiting':
                        #If waiting, the chain will be broken and we are not sure if we can still wait for it (=> could take from stock instead)
                        self.write(cr, uid, [move.move_dest_id.id], {'state': 'confirmed'}, context=context)
                if move.procurement_id:
                    # Does the same as procurement check, only eliminating a refresh
                    procs_to_check.append(move.procurement_id.id)
                    
        res = self.write(cr, uid, ids, {'state': 'cancel', 'move_dest_id': False}, context=context)
        if procs_to_check:
            procurement_obj.check(cr, uid, procs_to_check, context=context)
        return res

    def _check_package_from_moves(self, cr, uid, ids, context=None):
        pack_obj = self.pool.get("stock.quant.package")
        packs = set()
        for move in self.browse(cr, uid, ids, context=context):
            packs |= set([q.package_id for q in move.quant_ids if q.package_id and q.qty > 0])
        return pack_obj._check_location_constraint(cr, uid, list(packs), context=context)

    def find_move_ancestors(self, cr, uid, move, context=None):
        '''Find the first level ancestors of given move '''
        ancestors = []
        move2 = move
        while move2:
            ancestors += [x.id for x in move2.move_orig_ids]
            #loop on the split_from to find the ancestor of split moves only if the move has not direct ancestor (priority goes to them)
            move2 = not move2.move_orig_ids and move2.split_from or False
        return ancestors

    @api.cr_uid_ids_context
    def recalculate_move_state(self, cr, uid, move_ids, context=None):
        '''Recompute the state of moves given because their reserved quants were used to fulfill another operation'''
        for move in self.browse(cr, uid, move_ids, context=context):
            vals = {}
            reserved_quant_ids = move.reserved_quant_ids
            if len(reserved_quant_ids) > 0 and not move.partially_available:
                vals['partially_available'] = True
            if len(reserved_quant_ids) == 0 and move.partially_available:
                vals['partially_available'] = False
            if move.state == 'assigned':
                if self.find_move_ancestors(cr, uid, move, context=context):
                    vals['state'] = 'waiting'
                else:
                    vals['state'] = 'confirmed'
            if vals:
                self.write(cr, uid, [move.id], vals, context=context)

    def action_done(self, cr, uid, ids, context=None):
        """ Process completly the moves given as ids and if all moves are done, it will finish the picking.
        """
        context = context or {}
        picking_obj = self.pool.get("stock.picking")
        quant_obj = self.pool.get("stock.quant")
        todo = [move.id for move in self.browse(cr, uid, ids, context=context) if move.state == "draft"]
        if todo:
            ids = self.action_confirm(cr, uid, todo, context=context)
        pickings = set()
        procurement_ids = []
        #Search operations that are linked to the moves
        operations = set()
        move_qty = {}
        for move in self.browse(cr, uid, ids, context=context):
            move_qty[move.id] = move.product_qty
            for link in move.linked_move_operation_ids:
                operations.add(link.operation_id)

        #Sort operations according to entire packages first, then package + lot, package only, lot only
        operations = list(operations)
        operations.sort(key=lambda x: ((x.package_id and not x.product_id) and -4 or 0) + (x.package_id and -2 or 0) + (x.lot_id and -1 or 0))

        for ops in operations:
            if ops.picking_id:
                pickings.add(ops.picking_id.id)
            main_domain = [('qty', '>', 0)]
            for record in ops.linked_move_operation_ids:
                move = record.move_id
                self.check_tracking(cr, uid, move, not ops.product_id and ops.package_id.id or ops.lot_id.id, context=context)
                prefered_domain = [('reservation_id', '=', move.id)]
                fallback_domain = [('reservation_id', '=', False)]
                fallback_domain2 = ['&', ('reservation_id', '!=', move.id), ('reservation_id', '!=', False)]
                prefered_domain_list = [prefered_domain] + [fallback_domain] + [fallback_domain2]
                dom = main_domain + self.pool.get('stock.move.operation.link').get_specific_domain(cr, uid, record, context=context)
                quants = quant_obj.quants_get_prefered_domain(cr, uid, ops.location_id, move.product_id, record.qty, domain=dom, prefered_domain_list=prefered_domain_list,
                                                          restrict_lot_id=move.restrict_lot_id.id, restrict_partner_id=move.restrict_partner_id.id, context=context)
                if ops.result_package_id.id:
                    #if a result package is given, all quants go there
                    quant_dest_package_id = ops.result_package_id.id
                elif ops.product_id and ops.package_id:
                    #if a package and a product is given, we will remove quants from the pack.
                    quant_dest_package_id = False
                else:
                    #otherwise we keep the current pack of the quant, which may mean None
                    quant_dest_package_id = ops.package_id.id
                quant_obj.quants_move(cr, uid, quants, move, ops.location_dest_id, location_from=ops.location_id, lot_id=ops.lot_id.id, owner_id=ops.owner_id.id, src_package_id=ops.package_id.id, dest_package_id=quant_dest_package_id, context=context)
                # Handle pack in pack
                if not ops.product_id and ops.package_id and ops.result_package_id.id != ops.package_id.parent_id.id:
                    self.pool.get('stock.quant.package').write(cr, SUPERUSER_ID, [ops.package_id.id], {'parent_id': ops.result_package_id.id}, context=context)
                move_qty[move.id] -= record.qty
        #Check for remaining qtys and unreserve/check move_dest_id in
        for move in self.browse(cr, uid, ids, context=context):
            if move_qty[move.id] > 0:  # (=In case no pack operations in picking)
                main_domain = [('qty', '>', 0)]
                prefered_domain = [('reservation_id', '=', move.id)]
                fallback_domain = [('reservation_id', '=', False)]
                fallback_domain2 = ['&', ('reservation_id', '!=', move.id), ('reservation_id', '!=', False)]
                prefered_domain_list = [prefered_domain] + [fallback_domain] + [fallback_domain2]
                self.check_tracking(cr, uid, move, move.restrict_lot_id.id, context=context)
                qty = move_qty[move.id]
                quants = quant_obj.quants_get_prefered_domain(cr, uid, move.location_id, move.product_id, qty, domain=main_domain, prefered_domain_list=prefered_domain_list, restrict_lot_id=move.restrict_lot_id.id, restrict_partner_id=move.restrict_partner_id.id, context=context)
                quant_obj.quants_move(cr, uid, quants, move, move.location_dest_id, lot_id=move.restrict_lot_id.id, owner_id=move.restrict_partner_id.id, context=context)
            #unreserve the quants and make them available for other operations/moves
            quant_obj.quants_unreserve(cr, uid, move, context=context)

            #Check moves that were pushed
            if move.move_dest_id.state in ('waiting', 'confirmed'):
                # FIXME is opw 607970 still present with new WMS?
                # (see commits 1ef2c181033bd200906fb1e5ce35e234bf566ac6
                # and 41c5ceb8ebb95c1b4e98d8dd1f12b8e547a24b1d)
                other_upstream_move_ids = self.search(cr, uid, [('id', '!=', move.id), ('state', 'not in', ['done', 'cancel']),
                                            ('move_dest_id', '=', move.move_dest_id.id)], context=context)
                #If no other moves for the move that got pushed:
                if not other_upstream_move_ids and move.move_dest_id.state in ('waiting', 'confirmed'):
                    self.action_assign(cr, uid, [move.move_dest_id.id], context=context)
            if move.procurement_id:
                procurement_ids.append(move.procurement_id.id)

        # Check the packages have been placed in the correct locations
        self._check_package_from_moves(cr, uid, ids, context=context)
        #set the move as done
        self.write(cr, uid, ids, {'state': 'done', 'date': time.strftime(DEFAULT_SERVER_DATETIME_FORMAT)}, context=context)
        self.pool.get('procurement.order').check(cr, uid, procurement_ids, context=context)
        #check picking state to set the date_done is needed
        done_picking = []
        for picking in picking_obj.browse(cr, uid, list(pickings), context=context):
            if picking.state == 'done' and not picking.date_done:
                done_picking.append(picking.id)
        if done_picking:
            picking_obj.write(cr, uid, done_picking, {'date_done': time.strftime(DEFAULT_SERVER_DATETIME_FORMAT)}, context=context)
        return True

    def unlink(self, cr, uid, ids, context=None):
        context = context or {}
        for move in self.browse(cr, uid, ids, context=context):
            if move.state not in ('draft', 'cancel'):
                raise osv.except_osv(_('User Error!'), _('You can only delete draft moves.'))
        return super(stock_move, self).unlink(cr, uid, ids, context=context)

    def action_scrap(self, cr, uid, ids, quantity, location_id, restrict_lot_id=False, restrict_partner_id=False, context=None):
        """ Move the scrap/damaged product into scrap location
        @param cr: the database cursor
        @param uid: the user id
        @param ids: ids of stock move object to be scrapped
        @param quantity : specify scrap qty
        @param location_id : specify scrap location
        @param context: context arguments
        @return: Scraped lines
        """
        #quantity should be given in MOVE UOM
        if quantity <= 0:
            raise osv.except_osv(_('Warning!'), _('Please provide a positive quantity to scrap.'))
        res = []
        for move in self.browse(cr, uid, ids, context=context):
            source_location = move.location_id
            if move.state == 'done':
                source_location = move.location_dest_id
            #Previously used to prevent scraping from virtual location but not necessary anymore
            #if source_location.usage != 'internal':
                #restrict to scrap from a virtual location because it's meaningless and it may introduce errors in stock ('creating' new products from nowhere)
                #raise osv.except_osv(_('Error!'), _('Forbidden operation: it is not allowed to scrap products from a virtual location.'))
            move_qty = move.product_qty
            uos_qty = quantity / move_qty * move.product_uos_qty
            default_val = {
                'location_id': source_location.id,
                'product_uom_qty': quantity,
                'product_uos_qty': uos_qty,
                'state': move.state,
                'scrapped': True,
                'location_dest_id': location_id,
                'restrict_lot_id': restrict_lot_id,
                'restrict_partner_id': restrict_partner_id,
            }
            new_move = self.copy(cr, uid, move.id, default_val)

            res += [new_move]
            product_obj = self.pool.get('product.product')
            for product in product_obj.browse(cr, uid, [move.product_id.id], context=context):
                if move.picking_id:
                    uom = product.uom_id.name if product.uom_id else ''
                    message = _("%s %s %s has been <b>moved to</b> scrap.") % (quantity, uom, product.name)
                    move.picking_id.message_post(body=message)

        self.action_done(cr, uid, res, context=context)
        return res

    def split(self, cr, uid, move, qty, restrict_lot_id=False, restrict_partner_id=False, context=None):
        """ Splits qty from move move into a new move
        :param move: browse record
        :param qty: float. quantity to split (given in product UoM)
        :param restrict_lot_id: optional production lot that can be given in order to force the new move to restrict its choice of quants to this lot.
        :param restrict_partner_id: optional partner that can be given in order to force the new move to restrict its choice of quants to the ones belonging to this partner.
        :param context: dictionay. can contains the special key 'source_location_id' in order to force the source location when copying the move

        returns the ID of the backorder move created
        """
        if move.state in ('done', 'cancel'):
            raise osv.except_osv(_('Error'), _('You cannot split a move done'))
        if move.state == 'draft':
            #we restrict the split of a draft move because if not confirmed yet, it may be replaced by several other moves in
            #case of phantom bom (with mrp module). And we don't want to deal with this complexity by copying the product that will explode.
            raise osv.except_osv(_('Error'), _('You cannot split a draft move. It needs to be confirmed first.'))

        if move.product_qty <= qty or qty == 0:
            return move.id

        uom_obj = self.pool.get('product.uom')
        context = context or {}

        uom_qty = uom_obj._compute_qty_obj(cr, uid, move.product_id.uom_id, qty, move.product_uom)
        uos_qty = uom_qty * move.product_uos_qty / move.product_uom_qty

        defaults = {
            'product_uom_qty': uom_qty,
            'product_uos_qty': uos_qty,
            'state': move.state,
            'procure_method': 'make_to_stock',
            'restrict_lot_id': restrict_lot_id,
            'restrict_partner_id': restrict_partner_id,
            'split_from': move.id,
            'procurement_id': move.procurement_id.id,
            'move_dest_id': move.move_dest_id.id,
        }
        if context.get('source_location_id'):
            defaults['location_id'] = context['source_location_id']
        new_move = self.copy(cr, uid, move.id, defaults)

        ctx = context.copy()
        ctx['do_not_propagate'] = True
        self.write(cr, uid, [move.id], {
            'product_uom_qty': move.product_uom_qty - uom_qty,
            'product_uos_qty': move.product_uos_qty - uos_qty,
        }, context=ctx)

        if move.move_dest_id and move.propagate:
            new_move_prop = self.split(cr, uid, move.move_dest_id, qty, context=context)
            self.write(cr, uid, [new_move], {'move_dest_id': new_move_prop}, context=context)
        #returning the first element of list returned by action_confirm is ok because we checked it wouldn't be exploded (and
        #thus the result of action_confirm should always be a list of 1 element length)
        return self.action_confirm(cr, uid, [new_move], context=context)[0]


class stock_inventory(osv.osv):
    _name = "stock.inventory"
    _description = "Inventory"

    def _get_move_ids_exist(self, cr, uid, ids, field_name, arg, context=None):
        res = {}
        for inv in self.browse(cr, uid, ids, context=context):
            res[inv.id] = False
            if inv.move_ids:
                res[inv.id] = True
        return res

    def _get_available_filters(self, cr, uid, context=None):
        """
           This function will return the list of filter allowed according to the options checked
           in 'Settings\Warehouse'.

           :rtype: list of tuple
        """
        #default available choices
        res_filter = [('none', _('All products')), ('product', _('One product only'))]
        settings_obj = self.pool.get('stock.config.settings')
        config_ids = settings_obj.search(cr, uid, [], limit=1, order='id DESC', context=context)
        #If we don't have updated config until now, all fields are by default false and so should be not dipslayed
        if not config_ids:
            return res_filter

        stock_settings = settings_obj.browse(cr, uid, config_ids[0], context=context)
        if stock_settings.group_stock_tracking_owner:
            res_filter.append(('owner', _('One owner only')))
            res_filter.append(('product_owner', _('One product for a specific owner')))
        if stock_settings.group_stock_tracking_lot:
            res_filter.append(('lot', _('One Lot/Serial Number')))
        if stock_settings.group_stock_packaging:
            res_filter.append(('pack', _('A Pack')))
        return res_filter

    def _get_total_qty(self, cr, uid, ids, field_name, args, context=None):
        res = {}
        for inv in self.browse(cr, uid, ids, context=context):
            res[inv.id] = sum([x.product_qty for x in inv.line_ids])
        return res

    INVENTORY_STATE_SELECTION = [
        ('draft', 'Draft'),
        ('cancel', 'Cancelled'),
        ('confirm', 'In Progress'),
        ('done', 'Validated'),
    ]

    _columns = {
        'name': fields.char('Inventory Reference', required=True, readonly=True, states={'draft': [('readonly', False)]}, help="Inventory Name."),
        'date': fields.datetime('Inventory Date', required=True, readonly=True, help="The date that will be used for the stock level check of the products and the validation of the stock move related to this inventory."),
        'line_ids': fields.one2many('stock.inventory.line', 'inventory_id', 'Inventories', readonly=False, states={'done': [('readonly', True)]}, help="Inventory Lines.", copy=True),
        'move_ids': fields.one2many('stock.move', 'inventory_id', 'Created Moves', help="Inventory Moves.", states={'done': [('readonly', True)]}),
        'state': fields.selection(INVENTORY_STATE_SELECTION, 'Status', readonly=True, select=True, copy=False),
        'company_id': fields.many2one('res.company', 'Company', required=True, select=True, readonly=True, states={'draft': [('readonly', False)]}),
        'location_id': fields.many2one('stock.location', 'Inventoried Location', required=True, readonly=True, states={'draft': [('readonly', False)]}),
        'product_id': fields.many2one('product.product', 'Inventoried Product', readonly=True, states={'draft': [('readonly', False)]}, help="Specify Product to focus your inventory on a particular Product."),
        'package_id': fields.many2one('stock.quant.package', 'Inventoried Pack', readonly=True, states={'draft': [('readonly', False)]}, help="Specify Pack to focus your inventory on a particular Pack."),
        'partner_id': fields.many2one('res.partner', 'Inventoried Owner', readonly=True, states={'draft': [('readonly', False)]}, help="Specify Owner to focus your inventory on a particular Owner."),
        'lot_id': fields.many2one('stock.production.lot', 'Inventoried Lot/Serial Number', readonly=True, states={'draft': [('readonly', False)]}, help="Specify Lot/Serial Number to focus your inventory on a particular Lot/Serial Number.", copy=False),
        'move_ids_exist': fields.function(_get_move_ids_exist, type='boolean', string=' Stock Move Exists?', help='technical field for attrs in view'),
        'filter': fields.selection(_get_available_filters, 'Selection Filter', required=True),
        'total_qty': fields.function(_get_total_qty, type="float"),
    }

    def _default_stock_location(self, cr, uid, context=None):
        try:
            warehouse = self.pool.get('ir.model.data').get_object(cr, uid, 'stock', 'warehouse0')
            return warehouse.lot_stock_id.id
        except:
            return False

    _defaults = {
        'date': fields.datetime.now,
        'state': 'draft',
        'company_id': lambda self, cr, uid, c: self.pool.get('res.company')._company_default_get(cr, uid, 'stock.inventory', context=c),
        'location_id': _default_stock_location,
        'filter': 'none',
    }

    def reset_real_qty(self, cr, uid, ids, context=None):
        inventory = self.browse(cr, uid, ids[0], context=context)
        line_ids = [line.id for line in inventory.line_ids]
        self.pool.get('stock.inventory.line').write(cr, uid, line_ids, {'product_qty': 0})
        return True

    def _inventory_line_hook(self, cr, uid, inventory_line, move_vals):
        """ Creates a stock move from an inventory line
        @param inventory_line:
        @param move_vals:
        @return:
        """
        return self.pool.get('stock.move').create(cr, uid, move_vals)

    def action_done(self, cr, uid, ids, context=None):
        """ Finish the inventory
        @return: True
        """
        for inv in self.browse(cr, uid, ids, context=context):
            for inventory_line in inv.line_ids:
                if inventory_line.product_qty < 0 and inventory_line.product_qty != inventory_line.theoretical_qty:
                    raise osv.except_osv(_('Warning'), _('You cannot set a negative product quantity in an inventory line:\n\t%s - qty: %s' % (inventory_line.product_id.name, inventory_line.product_qty)))
            self.action_check(cr, uid, [inv.id], context=context)
            inv.refresh()
            self.write(cr, uid, [inv.id], {'state': 'done'}, context=context)
            self.post_inventory(cr, uid, inv, context=context)
        return True

    def post_inventory(self, cr, uid, inv, context=None):
        #The inventory is posted as a single step which means quants cannot be moved from an internal location to another using an inventory
        #as they will be moved to inventory loss, and other quants will be created to the encoded quant location. This is a normal behavior
        #as quants cannot be reuse from inventory location (users can still manually move the products before/after the inventory if they want).
        move_obj = self.pool.get('stock.move')
        move_obj.action_done(cr, uid, [x.id for x in inv.move_ids], context=context)

    def _create_stock_move(self, cr, uid, inventory, todo_line, context=None):
        stock_move_obj = self.pool.get('stock.move')
        product_obj = self.pool.get('product.product')
        inventory_location_id = product_obj.browse(cr, uid, todo_line['product_id'], context=context).property_stock_inventory.id
        vals = {
            'name': _('INV:') + (inventory.name or ''),
            'product_id': todo_line['product_id'],
            'product_uom': todo_line['product_uom_id'],
            'date': inventory.date,
            'company_id': inventory.company_id.id,
            'inventory_id': inventory.id,
            'state': 'assigned',
            'restrict_lot_id': todo_line.get('prod_lot_id'),
            'restrict_partner_id': todo_line.get('partner_id'),
         }

        if todo_line['product_qty'] < 0:
            #found more than expected
            vals['location_id'] = inventory_location_id
            vals['location_dest_id'] = todo_line['location_id']
            vals['product_uom_qty'] = -todo_line['product_qty']
        else:
            #found less than expected
            vals['location_id'] = todo_line['location_id']
            vals['location_dest_id'] = inventory_location_id
            vals['product_uom_qty'] = todo_line['product_qty']
        return stock_move_obj.create(cr, uid, vals, context=context)

    def action_check(self, cr, uid, ids, context=None):
        """ Checks the inventory and computes the stock move to do
        @return: True
        """
        inventory_line_obj = self.pool.get('stock.inventory.line')
        stock_move_obj = self.pool.get('stock.move')
        for inventory in self.browse(cr, uid, ids, context=context):
            #first remove the existing stock moves linked to this inventory
            move_ids = [move.id for move in inventory.move_ids]
            stock_move_obj.unlink(cr, uid, move_ids, context=context)
            for line in inventory.line_ids:
                #compare the checked quantities on inventory lines to the theorical one
                inventory_line_obj._resolve_inventory_line(cr, uid, line, context=context)

    def action_cancel_draft(self, cr, uid, ids, context=None):
        """ Cancels the stock move and change inventory state to draft.
        @return: True
        """
        for inv in self.browse(cr, uid, ids, context=context):
            self.pool.get('stock.move').action_cancel(cr, uid, [x.id for x in inv.move_ids], context=context)
            self.write(cr, uid, [inv.id], {'state': 'draft'}, context=context)
        return True

    def action_cancel_inventory(self, cr, uid, ids, context=None):
        self.action_cancel_draft(cr, uid, ids, context=context)

    def prepare_inventory(self, cr, uid, ids, context=None):
        inventory_line_obj = self.pool.get('stock.inventory.line')
        for inventory in self.browse(cr, uid, ids, context=context):
            #clean the existing inventory lines before redoing an inventory proposal
            line_ids = [line.id for line in inventory.line_ids]
            inventory_line_obj.unlink(cr, uid, line_ids, context=context)
            #compute the inventory lines and create them
            vals = self._get_inventory_lines(cr, uid, inventory, context=context)
            for product_line in vals:
                inventory_line_obj.create(cr, uid, product_line, context=context)
        return self.write(cr, uid, ids, {'state': 'confirm', 'date': time.strftime(DEFAULT_SERVER_DATETIME_FORMAT)})

    def _get_inventory_lines(self, cr, uid, inventory, context=None):
        location_obj = self.pool.get('stock.location')
        product_obj = self.pool.get('product.product')
        location_ids = location_obj.search(cr, uid, [('id', 'child_of', [inventory.location_id.id])], context=context)
        domain = ' location_id in %s'
        args = (tuple(location_ids),)
        if inventory.partner_id:
            domain += ' and owner_id = %s'
            args += (inventory.partner_id.id,)
        if inventory.lot_id:
            domain += ' and lot_id = %s'
            args += (inventory.lot_id.id,)
        if inventory.product_id:
            domain += ' and product_id = %s'
            args += (inventory.product_id.id,)
        if inventory.package_id:
            domain += ' and package_id = %s'
            args += (inventory.package_id.id,)

        cr.execute('''
           SELECT product_id, sum(qty) as product_qty, location_id, lot_id as prod_lot_id, package_id, owner_id as partner_id
           FROM stock_quant WHERE''' + domain + '''
           GROUP BY product_id, location_id, lot_id, package_id, partner_id
        ''', args)
        vals = []
        for product_line in cr.dictfetchall():
            #replace the None the dictionary by False, because falsy values are tested later on
            for key, value in product_line.items():
                if not value:
                    product_line[key] = False
            product_line['inventory_id'] = inventory.id
            product_line['theoretical_qty'] = product_line['product_qty']
            if product_line['product_id']:
                product = product_obj.browse(cr, uid, product_line['product_id'], context=context)
                product_line['product_uom_id'] = product.uom_id.id
            vals.append(product_line)
        return vals


class stock_inventory_line(osv.osv):
    _name = "stock.inventory.line"
    _description = "Inventory Line"
    _order = "inventory_id, location_name, product_code, product_name, prodlot_name"

    def _get_product_name_change(self, cr, uid, ids, context=None):
        return self.pool.get('stock.inventory.line').search(cr, uid, [('product_id', 'in', ids)], context=context)

    def _get_location_change(self, cr, uid, ids, context=None):
        return self.pool.get('stock.inventory.line').search(cr, uid, [('location_id', 'in', ids)], context=context)

    def _get_prodlot_change(self, cr, uid, ids, context=None):
        return self.pool.get('stock.inventory.line').search(cr, uid, [('prod_lot_id', 'in', ids)], context=context)

    _columns = {
        'inventory_id': fields.many2one('stock.inventory', 'Inventory', ondelete='cascade', select=True),
        'location_id': fields.many2one('stock.location', 'Location', required=True, select=True),
        'product_id': fields.many2one('product.product', 'Product', required=True, select=True),
        'package_id': fields.many2one('stock.quant.package', 'Pack', select=True),
        'product_uom_id': fields.many2one('product.uom', 'Product Unit of Measure', required=True),
        'product_qty': fields.float('Checked Quantity', digits_compute=dp.get_precision('Product Unit of Measure')),
        'company_id': fields.related('inventory_id', 'company_id', type='many2one', relation='res.company', string='Company', store=True, select=True, readonly=True),
        'prod_lot_id': fields.many2one('stock.production.lot', 'Serial Number', domain="[('product_id','=',product_id)]"),
        'state': fields.related('inventory_id', 'state', type='char', string='Status', readonly=True),
        'theoretical_qty': fields.float('Theoretical Quantity', readonly=True),
        'partner_id': fields.many2one('res.partner', 'Owner'),
        'product_name': fields.related('product_id', 'name', type='char', string='Product Name', store={
                                                                                            'product.product': (_get_product_name_change, ['name', 'default_code'], 20),
                                                                                            'stock.inventory.line': (lambda self, cr, uid, ids, c={}: ids, ['product_id'], 20),}),
        'product_code': fields.related('product_id', 'default_code', type='char', string='Product Code', store={
                                                                                            'product.product': (_get_product_name_change, ['name', 'default_code'], 20),
                                                                                            'stock.inventory.line': (lambda self, cr, uid, ids, c={}: ids, ['product_id'], 20),}),
        'location_name': fields.related('location_id', 'complete_name', type='char', string='Location Name', store={
                                                                                            'stock.location': (_get_location_change, ['name', 'location_id', 'active'], 20),
                                                                                            'stock.inventory.line': (lambda self, cr, uid, ids, c={}: ids, ['location_id'], 20),}),
        'prodlot_name': fields.related('prod_lot_id', 'name', type='char', string='Serial Number Name', store={
                                                                                            'stock.production.lot': (_get_prodlot_change, ['name'], 20),
                                                                                            'stock.inventory.line': (lambda self, cr, uid, ids, c={}: ids, ['prod_lot_id'], 20),}),
    }

    _defaults = {
        'product_qty': 1,
    }

    def _resolve_inventory_line(self, cr, uid, inventory_line, context=None):
        stock_move_obj = self.pool.get('stock.move')
        diff = inventory_line.theoretical_qty - inventory_line.product_qty
        if not diff:
            return
        #each theorical_lines where difference between theoretical and checked quantities is not 0 is a line for which we need to create a stock move
        vals = {
            'name': _('INV:') + (inventory_line.inventory_id.name or ''),
            'product_id': inventory_line.product_id.id,
            'product_uom': inventory_line.product_uom_id.id,
            'date': inventory_line.inventory_id.date,
            'company_id': inventory_line.inventory_id.company_id.id,
            'inventory_id': inventory_line.inventory_id.id,
            'state': 'confirmed',
            'restrict_lot_id': inventory_line.prod_lot_id.id,
            'restrict_partner_id': inventory_line.partner_id.id,
         }
        inventory_location_id = inventory_line.product_id.property_stock_inventory.id
        if diff < 0:
            #found more than expected
            vals['location_id'] = inventory_location_id
            vals['location_dest_id'] = inventory_line.location_id.id
            vals['product_uom_qty'] = -diff
        else:
            #found less than expected
            vals['location_id'] = inventory_line.location_id.id
            vals['location_dest_id'] = inventory_location_id
            vals['product_uom_qty'] = diff
        return stock_move_obj.create(cr, uid, vals, context=context)

    def restrict_change(self, cr, uid, ids, theoretical_qty, context=None):
        if ids and theoretical_qty:
            #if the user try to modify a line prepared by openerp, reject the change and display an error message explaining how he should do
            old_value = self.browse(cr, uid, ids[0], context=context)
            return {
                'value': {
                    'product_id': old_value.product_id.id,
                    'product_uom_id': old_value.product_uom_id.id,
                    'location_id': old_value.location_id.id,
                    'prod_lot_id': old_value.prod_lot_id.id,
                    'package_id': old_value.package_id.id,
                    'partner_id': old_value.partner_id.id,
                    },
                'warning': {
                    'title': _('Error'),
                    'message': _('You can only change the checked quantity of an existing inventory line. If you want modify a data, please set the checked quantity to 0 and create a new inventory line.')
                }
            }
        return {}

    def on_change_product_id(self, cr, uid, ids, product, uom, theoretical_qty, context=None):
        """ Changes UoM
        @param location_id: Location id
        @param product: Changed product_id
        @param uom: UoM product
        @return:  Dictionary of changed values
        """
        if ids and theoretical_qty:
            return self.restrict_change(cr, uid, ids, theoretical_qty, context=context)
        if not product:
            return {'value': {'product_uom_id': False}}
        obj_product = self.pool.get('product.product').browse(cr, uid, product, context=context)
        return {'value': {'product_uom_id': uom or obj_product.uom_id.id}}


#----------------------------------------------------------
# Stock Warehouse
#----------------------------------------------------------
class stock_warehouse(osv.osv):
    _name = "stock.warehouse"
    _description = "Warehouse"

    _columns = {
        'name': fields.char('Warehouse Name', required=True, select=True),
        'company_id': fields.many2one('res.company', 'Company', required=True, readonly=True, select=True),
        'partner_id': fields.many2one('res.partner', 'Address'),
        'view_location_id': fields.many2one('stock.location', 'View Location', required=True, domain=[('usage', '=', 'view')]),
        'lot_stock_id': fields.many2one('stock.location', 'Location Stock', domain=[('usage', '=', 'internal')], required=True),
        'code': fields.char('Short Name', size=5, required=True, help="Short name used to identify your warehouse"),
        'route_ids': fields.many2many('stock.location.route', 'stock_route_warehouse', 'warehouse_id', 'route_id', 'Routes', domain="[('warehouse_selectable', '=', True)]", help='Defaults routes through the warehouse'),
        'reception_steps': fields.selection([
            ('one_step', 'Receive goods directly in stock (1 step)'),
            ('two_steps', 'Unload in input location then go to stock (2 steps)'),
            ('three_steps', 'Unload in input location, go through a quality control before being admitted in stock (3 steps)')], 'Incoming Shipments', 
                                            help="Default incoming route to follow", required=True),
        'delivery_steps': fields.selection([
            ('ship_only', 'Ship directly from stock (Ship only)'),
            ('pick_ship', 'Bring goods to output location before shipping (Pick + Ship)'),
            ('pick_pack_ship', 'Make packages into a dedicated location, then bring them to the output location for shipping (Pick + Pack + Ship)')], 'Outgoing Shippings', 
                                           help="Default outgoing route to follow", required=True),
        'wh_input_stock_loc_id': fields.many2one('stock.location', 'Input Location'),
        'wh_qc_stock_loc_id': fields.many2one('stock.location', 'Quality Control Location'),
        'wh_output_stock_loc_id': fields.many2one('stock.location', 'Output Location'),
        'wh_pack_stock_loc_id': fields.many2one('stock.location', 'Packing Location'),
        'mto_pull_id': fields.many2one('procurement.rule', 'MTO rule'),
        'pick_type_id': fields.many2one('stock.picking.type', 'Pick Type'),
        'pack_type_id': fields.many2one('stock.picking.type', 'Pack Type'),
        'out_type_id': fields.many2one('stock.picking.type', 'Out Type'),
        'in_type_id': fields.many2one('stock.picking.type', 'In Type'),
        'int_type_id': fields.many2one('stock.picking.type', 'Internal Type'),
        'crossdock_route_id': fields.many2one('stock.location.route', 'Crossdock Route'),
        'reception_route_id': fields.many2one('stock.location.route', 'Receipt Route'),
        'delivery_route_id': fields.many2one('stock.location.route', 'Delivery Route'),
        'resupply_from_wh': fields.boolean('Resupply From Other Warehouses'),
        'resupply_wh_ids': fields.many2many('stock.warehouse', 'stock_wh_resupply_table', 'supplied_wh_id', 'supplier_wh_id', 'Resupply Warehouses'),
        'resupply_route_ids': fields.one2many('stock.location.route', 'supplied_wh_id', 'Resupply Routes', 
                                              help="Routes will be created for these resupply warehouses and you can select them on products and product categories"),
        'default_resupply_wh_id': fields.many2one('stock.warehouse', 'Default Resupply Warehouse', help="Goods will always be resupplied from this warehouse"),
    }

    def onchange_filter_default_resupply_wh_id(self, cr, uid, ids, default_resupply_wh_id, resupply_wh_ids, context=None):
        resupply_wh_ids = set([x['id'] for x in (self.resolve_2many_commands(cr, uid, 'resupply_wh_ids', resupply_wh_ids, ['id']))])
        if default_resupply_wh_id: #If we are removing the default resupply, we don't have default_resupply_wh_id 
            resupply_wh_ids.add(default_resupply_wh_id)
        resupply_wh_ids = list(resupply_wh_ids)        
        return {'value': {'resupply_wh_ids': resupply_wh_ids}}

    def _get_external_transit_location(self, cr, uid, warehouse, context=None):
        ''' returns browse record of inter company transit location, if found'''
        data_obj = self.pool.get('ir.model.data')
        location_obj = self.pool.get('stock.location')
        try:
            inter_wh_loc = data_obj.get_object_reference(cr, uid, 'stock', 'stock_location_inter_wh')[1]
        except:
            return False
        return location_obj.browse(cr, uid, inter_wh_loc, context=context)

    def _get_inter_wh_route(self, cr, uid, warehouse, wh, context=None):
        return {
            'name': _('%s: Supply Product from %s') % (warehouse.name, wh.name),
            'warehouse_selectable': False,
            'product_selectable': True,
            'product_categ_selectable': True,
            'supplied_wh_id': warehouse.id,
            'supplier_wh_id': wh.id,
        }

    def _create_resupply_routes(self, cr, uid, warehouse, supplier_warehouses, default_resupply_wh, context=None):
        route_obj = self.pool.get('stock.location.route')
        pull_obj = self.pool.get('procurement.rule')
        #create route selectable on the product to resupply the warehouse from another one
        external_transit_location = self._get_external_transit_location(cr, uid, warehouse, context=context)
        internal_transit_location = warehouse.company_id.internal_transit_location_id
        input_loc = warehouse.wh_input_stock_loc_id
        if warehouse.reception_steps == 'one_step':
            input_loc = warehouse.lot_stock_id
        for wh in supplier_warehouses:
            transit_location = wh.company_id.id == warehouse.company_id.id and internal_transit_location or external_transit_location
            if transit_location:
                output_loc = wh.wh_output_stock_loc_id
                if wh.delivery_steps == 'ship_only':
                    output_loc = wh.lot_stock_id
                    # Create extra MTO rule (only for 'ship only' because in the other cases MTO rules already exists)
                    mto_pull_vals = self._get_mto_pull_rule(cr, uid, wh, [(output_loc, transit_location, wh.out_type_id.id)], context=context)[0]
                    pull_obj.create(cr, uid, mto_pull_vals, context=context)
                inter_wh_route_vals = self._get_inter_wh_route(cr, uid, warehouse, wh, context=context)
                inter_wh_route_id = route_obj.create(cr, uid, vals=inter_wh_route_vals, context=context)
                values = [(output_loc, transit_location, wh.out_type_id.id, wh), (transit_location, input_loc, warehouse.in_type_id.id, warehouse)]
                pull_rules_list = self._get_supply_pull_rules(cr, uid, warehouse, values, inter_wh_route_id, context=context)
                for pull_rule in pull_rules_list:
                    pull_obj.create(cr, uid, vals=pull_rule, context=context)
                #if the warehouse is also set as default resupply method, assign this route automatically to the warehouse
                if default_resupply_wh and default_resupply_wh.id == wh.id:
                    self.write(cr, uid, [warehouse.id], {'route_ids': [(4, inter_wh_route_id)]}, context=context)

    _defaults = {
        'company_id': lambda self, cr, uid, c: self.pool.get('res.company')._company_default_get(cr, uid, 'stock.inventory', context=c),
        'reception_steps': 'one_step',
        'delivery_steps': 'ship_only',
    }
    _sql_constraints = [
        ('warehouse_name_uniq', 'unique(name, company_id)', 'The name of the warehouse must be unique per company!'),
        ('warehouse_code_uniq', 'unique(code, company_id)', 'The code of the warehouse must be unique per company!'),
    ]

    def _get_partner_locations(self, cr, uid, ids, context=None):
        ''' returns a tuple made of the browse record of customer location and the browse record of supplier location'''
        data_obj = self.pool.get('ir.model.data')
        location_obj = self.pool.get('stock.location')
        try:
            customer_loc = data_obj.get_object_reference(cr, uid, 'stock', 'stock_location_customers')[1]
            supplier_loc = data_obj.get_object_reference(cr, uid, 'stock', 'stock_location_suppliers')[1]
        except:
            customer_loc = location_obj.search(cr, uid, [('usage', '=', 'customer')], context=context)
            customer_loc = customer_loc and customer_loc[0] or False
            supplier_loc = location_obj.search(cr, uid, [('usage', '=', 'supplier')], context=context)
            supplier_loc = supplier_loc and supplier_loc[0] or False
        if not (customer_loc and supplier_loc):
            raise osv.except_osv(_('Error!'), _('Can\'t find any customer or supplier location.'))
        return location_obj.browse(cr, uid, [customer_loc, supplier_loc], context=context)

    def switch_location(self, cr, uid, ids, warehouse, new_reception_step=False, new_delivery_step=False, context=None):
        location_obj = self.pool.get('stock.location')

        new_reception_step = new_reception_step or warehouse.reception_steps
        new_delivery_step = new_delivery_step or warehouse.delivery_steps
        if warehouse.reception_steps != new_reception_step:
            location_obj.write(cr, uid, [warehouse.wh_input_stock_loc_id.id, warehouse.wh_qc_stock_loc_id.id], {'active': False}, context=context)
            if new_reception_step != 'one_step':
                location_obj.write(cr, uid, warehouse.wh_input_stock_loc_id.id, {'active': True}, context=context)
            if new_reception_step == 'three_steps':
                location_obj.write(cr, uid, warehouse.wh_qc_stock_loc_id.id, {'active': True}, context=context)

        if warehouse.delivery_steps != new_delivery_step:
            location_obj.write(cr, uid, [warehouse.wh_output_stock_loc_id.id, warehouse.wh_pack_stock_loc_id.id], {'active': False}, context=context)
            if new_delivery_step != 'ship_only':
                location_obj.write(cr, uid, warehouse.wh_output_stock_loc_id.id, {'active': True}, context=context)
            if new_delivery_step == 'pick_pack_ship':
                location_obj.write(cr, uid, warehouse.wh_pack_stock_loc_id.id, {'active': True}, context=context)
        return True

    def _get_reception_delivery_route(self, cr, uid, warehouse, route_name, context=None):
        return {
            'name': self._format_routename(cr, uid, warehouse, route_name, context=context),
            'product_categ_selectable': True,
            'product_selectable': False,
            'sequence': 10,
        }

    def _get_supply_pull_rules(self, cr, uid, supplied_warehouse, values, new_route_id, context=None):
        pull_rules_list = []
        for from_loc, dest_loc, pick_type_id, warehouse in values:
            pull_rules_list.append({
                'name': self._format_rulename(cr, uid, warehouse, from_loc, dest_loc, context=context),
                'location_src_id': from_loc.id,
                'location_id': dest_loc.id,
                'route_id': new_route_id,
                'action': 'move',
                'picking_type_id': pick_type_id,
                'procure_method': warehouse.lot_stock_id.id != from_loc.id and 'make_to_order' or 'make_to_stock', # first part of the resuply route is MTS
                'warehouse_id': supplied_warehouse.id,
                'propagate_warehouse_id': warehouse.id,
            })
        return pull_rules_list

    def _get_push_pull_rules(self, cr, uid, warehouse, active, values, new_route_id, context=None):
        first_rule = True
        push_rules_list = []
        pull_rules_list = []
        for from_loc, dest_loc, pick_type_id in values:
            push_rules_list.append({
                'name': self._format_rulename(cr, uid, warehouse, from_loc, dest_loc, context=context),
                'location_from_id': from_loc.id,
                'location_dest_id': dest_loc.id,
                'route_id': new_route_id,
                'auto': 'manual',
                'picking_type_id': pick_type_id,
                'active': active,
                'warehouse_id': warehouse.id,
            })
            pull_rules_list.append({
                'name': self._format_rulename(cr, uid, warehouse, from_loc, dest_loc, context=context),
                'location_src_id': from_loc.id,
                'location_id': dest_loc.id,
                'route_id': new_route_id,
                'action': 'move',
                'picking_type_id': pick_type_id,
                'procure_method': first_rule is True and 'make_to_stock' or 'make_to_order',
                'active': active,
                'warehouse_id': warehouse.id,
            })
            first_rule = False
        return push_rules_list, pull_rules_list

    def _get_mto_route(self, cr, uid, context=None):
        route_obj = self.pool.get('stock.location.route')
        data_obj = self.pool.get('ir.model.data')
        try:
            mto_route_id = data_obj.get_object_reference(cr, uid, 'stock', 'route_warehouse0_mto')[1]
        except:
            mto_route_id = route_obj.search(cr, uid, [('name', 'like', _('Make To Order'))], context=context)
            mto_route_id = mto_route_id and mto_route_id[0] or False
        if not mto_route_id:
            raise osv.except_osv(_('Error!'), _('Can\'t find any generic Make To Order route.'))
        return mto_route_id

    def _check_remove_mto_resupply_rules(self, cr, uid, warehouse, context=None):
        """ Checks that the moves from the different """
        pull_obj = self.pool.get('procurement.rule')
        mto_route_id = self._get_mto_route(cr, uid, context=context)
        rules = pull_obj.search(cr, uid, ['&', ('location_src_id', '=', warehouse.lot_stock_id.id), ('location_id.usage', '=', 'transit')], context=context)
        pull_obj.unlink(cr, uid, rules, context=context)

    def _get_mto_pull_rule(self, cr, uid, warehouse, values, context=None):
        mto_route_id = self._get_mto_route(cr, uid, context=context)
        res = []
        for value in values:
            from_loc, dest_loc, pick_type_id = value
            res += [{
            'name': self._format_rulename(cr, uid, warehouse, from_loc, dest_loc, context=context) + _(' MTO'),
            'location_src_id': from_loc.id,
            'location_id': dest_loc.id,
            'route_id': mto_route_id,
            'action': 'move',
            'picking_type_id': pick_type_id,
            'procure_method': 'make_to_order',
            'active': True,
            'warehouse_id': warehouse.id,
            }]
        return res

    def _get_crossdock_route(self, cr, uid, warehouse, route_name, context=None):
        return {
            'name': self._format_routename(cr, uid, warehouse, route_name, context=context),
            'warehouse_selectable': False,
            'product_selectable': True,
            'product_categ_selectable': True,
            'active': warehouse.delivery_steps != 'ship_only' and warehouse.reception_steps != 'one_step',
            'sequence': 20,
        }

    def create_routes(self, cr, uid, ids, warehouse, context=None):
        wh_route_ids = []
        route_obj = self.pool.get('stock.location.route')
        pull_obj = self.pool.get('procurement.rule')
        push_obj = self.pool.get('stock.location.path')
        routes_dict = self.get_routes_dict(cr, uid, ids, warehouse, context=context)
        #create reception route and rules
        route_name, values = routes_dict[warehouse.reception_steps]
        route_vals = self._get_reception_delivery_route(cr, uid, warehouse, route_name, context=context)
        reception_route_id = route_obj.create(cr, uid, route_vals, context=context)
        wh_route_ids.append((4, reception_route_id))
        push_rules_list, pull_rules_list = self._get_push_pull_rules(cr, uid, warehouse, True, values, reception_route_id, context=context)
        #create the push/pull rules
        for push_rule in push_rules_list:
            push_obj.create(cr, uid, vals=push_rule, context=context)
        for pull_rule in pull_rules_list:
            #all pull rules in reception route are mto, because we don't want to wait for the scheduler to trigger an orderpoint on input location
            pull_rule['procure_method'] = 'make_to_order'
            pull_obj.create(cr, uid, vals=pull_rule, context=context)

        #create MTS route and pull rules for delivery and a specific route MTO to be set on the product
        route_name, values = routes_dict[warehouse.delivery_steps]
        route_vals = self._get_reception_delivery_route(cr, uid, warehouse, route_name, context=context)
        #create the route and its pull rules
        delivery_route_id = route_obj.create(cr, uid, route_vals, context=context)
        wh_route_ids.append((4, delivery_route_id))
        dummy, pull_rules_list = self._get_push_pull_rules(cr, uid, warehouse, True, values, delivery_route_id, context=context)
        for pull_rule in pull_rules_list:
            pull_obj.create(cr, uid, vals=pull_rule, context=context)
        #create MTO pull rule and link it to the generic MTO route
        mto_pull_vals = self._get_mto_pull_rule(cr, uid, warehouse, values, context=context)[0]
        mto_pull_id = pull_obj.create(cr, uid, mto_pull_vals, context=context)

        #create a route for cross dock operations, that can be set on products and product categories
        route_name, values = routes_dict['crossdock']
        crossdock_route_vals = self._get_crossdock_route(cr, uid, warehouse, route_name, context=context)
        crossdock_route_id = route_obj.create(cr, uid, vals=crossdock_route_vals, context=context)
        wh_route_ids.append((4, crossdock_route_id))
        dummy, pull_rules_list = self._get_push_pull_rules(cr, uid, warehouse, warehouse.delivery_steps != 'ship_only' and warehouse.reception_steps != 'one_step', values, crossdock_route_id, context=context)
        for pull_rule in pull_rules_list:
            # Fixed cross-dock is logically mto
            pull_rule['procure_method'] = 'make_to_order'
            pull_obj.create(cr, uid, vals=pull_rule, context=context)

        #create route selectable on the product to resupply the warehouse from another one
        self._create_resupply_routes(cr, uid, warehouse, warehouse.resupply_wh_ids, warehouse.default_resupply_wh_id, context=context)

        #return routes and mto pull rule to store on the warehouse
        return {
            'route_ids': wh_route_ids,
            'mto_pull_id': mto_pull_id,
            'reception_route_id': reception_route_id,
            'delivery_route_id': delivery_route_id,
            'crossdock_route_id': crossdock_route_id,
        }

    def change_route(self, cr, uid, ids, warehouse, new_reception_step=False, new_delivery_step=False, context=None):
        picking_type_obj = self.pool.get('stock.picking.type')
        pull_obj = self.pool.get('procurement.rule')
        push_obj = self.pool.get('stock.location.path')
        route_obj = self.pool.get('stock.location.route')
        new_reception_step = new_reception_step or warehouse.reception_steps
        new_delivery_step = new_delivery_step or warehouse.delivery_steps

        #change the default source and destination location and (de)activate picking types
        input_loc = warehouse.wh_input_stock_loc_id
        if new_reception_step == 'one_step':
            input_loc = warehouse.lot_stock_id
        output_loc = warehouse.wh_output_stock_loc_id
        if new_delivery_step == 'ship_only':
            output_loc = warehouse.lot_stock_id
        picking_type_obj.write(cr, uid, warehouse.in_type_id.id, {'default_location_dest_id': input_loc.id}, context=context)
        picking_type_obj.write(cr, uid, warehouse.out_type_id.id, {'default_location_src_id': output_loc.id}, context=context)
        picking_type_obj.write(cr, uid, warehouse.pick_type_id.id, {'active': new_delivery_step != 'ship_only'}, context=context)
        picking_type_obj.write(cr, uid, warehouse.pack_type_id.id, {'active': new_delivery_step == 'pick_pack_ship'}, context=context)

        routes_dict = self.get_routes_dict(cr, uid, ids, warehouse, context=context)
        #update delivery route and rules: unlink the existing rules of the warehouse delivery route and recreate it
        pull_obj.unlink(cr, uid, [pu.id for pu in warehouse.delivery_route_id.pull_ids], context=context)
        route_name, values = routes_dict[new_delivery_step]
        route_obj.write(cr, uid, warehouse.delivery_route_id.id, {'name': self._format_routename(cr, uid, warehouse, route_name, context=context)}, context=context)
        dummy, pull_rules_list = self._get_push_pull_rules(cr, uid, warehouse, True, values, warehouse.delivery_route_id.id, context=context)
        #create the pull rules
        for pull_rule in pull_rules_list:
            pull_obj.create(cr, uid, vals=pull_rule, context=context)

        #update receipt route and rules: unlink the existing rules of the warehouse receipt route and recreate it
        pull_obj.unlink(cr, uid, [pu.id for pu in warehouse.reception_route_id.pull_ids], context=context)
        push_obj.unlink(cr, uid, [pu.id for pu in warehouse.reception_route_id.push_ids], context=context)
        route_name, values = routes_dict[new_reception_step]
        route_obj.write(cr, uid, warehouse.reception_route_id.id, {'name': self._format_routename(cr, uid, warehouse, route_name, context=context)}, context=context)
        push_rules_list, pull_rules_list = self._get_push_pull_rules(cr, uid, warehouse, True, values, warehouse.reception_route_id.id, context=context)
        #create the push/pull rules
        for push_rule in push_rules_list:
            push_obj.create(cr, uid, vals=push_rule, context=context)
        for pull_rule in pull_rules_list:
            #all pull rules in receipt route are mto, because we don't want to wait for the scheduler to trigger an orderpoint on input location
            pull_rule['procure_method'] = 'make_to_order'
            pull_obj.create(cr, uid, vals=pull_rule, context=context)

        route_obj.write(cr, uid, warehouse.crossdock_route_id.id, {'active': new_reception_step != 'one_step' and new_delivery_step != 'ship_only'}, context=context)

        #change MTO rule
        dummy, values = routes_dict[new_delivery_step]
        mto_pull_vals = self._get_mto_pull_rule(cr, uid, warehouse, values, context=context)[0]
        pull_obj.write(cr, uid, warehouse.mto_pull_id.id, mto_pull_vals, context=context)
        return True

    def create_sequences_and_picking_types(self, cr, uid, warehouse, context=None):
        seq_obj = self.pool.get('ir.sequence')
        picking_type_obj = self.pool.get('stock.picking.type')
        #create new sequences
        in_seq_id = seq_obj.create(cr, SUPERUSER_ID, values={'name': warehouse.name + _(' Sequence in'), 'prefix': warehouse.code + '/IN/', 'padding': 5}, context=context)
        out_seq_id = seq_obj.create(cr, SUPERUSER_ID, values={'name': warehouse.name + _(' Sequence out'), 'prefix': warehouse.code + '/OUT/', 'padding': 5}, context=context)
        pack_seq_id = seq_obj.create(cr, SUPERUSER_ID, values={'name': warehouse.name + _(' Sequence packing'), 'prefix': warehouse.code + '/PACK/', 'padding': 5}, context=context)
        pick_seq_id = seq_obj.create(cr, SUPERUSER_ID, values={'name': warehouse.name + _(' Sequence picking'), 'prefix': warehouse.code + '/PICK/', 'padding': 5}, context=context)
        int_seq_id = seq_obj.create(cr, SUPERUSER_ID, values={'name': warehouse.name + _(' Sequence internal'), 'prefix': warehouse.code + '/INT/', 'padding': 5}, context=context)

        wh_stock_loc = warehouse.lot_stock_id
        wh_input_stock_loc = warehouse.wh_input_stock_loc_id
        wh_output_stock_loc = warehouse.wh_output_stock_loc_id
        wh_pack_stock_loc = warehouse.wh_pack_stock_loc_id

        #fetch customer and supplier locations, for references
        customer_loc, supplier_loc = self._get_partner_locations(cr, uid, warehouse.id, context=context)

        #create in, out, internal picking types for warehouse
        input_loc = wh_input_stock_loc
        if warehouse.reception_steps == 'one_step':
            input_loc = wh_stock_loc
        output_loc = wh_output_stock_loc
        if warehouse.delivery_steps == 'ship_only':
            output_loc = wh_stock_loc

        #choose the next available color for the picking types of this warehouse
        color = 0
        available_colors = [c%9 for c in range(3, 12)]  # put flashy colors first
        all_used_colors = self.pool.get('stock.picking.type').search_read(cr, uid, [('warehouse_id', '!=', False), ('color', '!=', False)], ['color'], order='color')
        #don't use sets to preserve the list order
        for x in all_used_colors:
            if x['color'] in available_colors:
                available_colors.remove(x['color'])
        if available_colors:
            color = available_colors[0]

        #order the picking types with a sequence allowing to have the following suit for each warehouse: reception, internal, pick, pack, ship. 
        max_sequence = self.pool.get('stock.picking.type').search_read(cr, uid, [], ['sequence'], order='sequence desc')
        max_sequence = max_sequence and max_sequence[0]['sequence'] or 0

        in_type_id = picking_type_obj.create(cr, uid, vals={
            'name': _('Receipts'),
            'warehouse_id': warehouse.id,
            'code': 'incoming',
            'sequence_id': in_seq_id,
            'default_location_src_id': supplier_loc.id,
            'default_location_dest_id': input_loc.id,
            'sequence': max_sequence + 1,
            'color': color}, context=context)
        out_type_id = picking_type_obj.create(cr, uid, vals={
            'name': _('Delivery Orders'),
            'warehouse_id': warehouse.id,
            'code': 'outgoing',
            'sequence_id': out_seq_id,
            'return_picking_type_id': in_type_id,
            'default_location_src_id': output_loc.id,
            'default_location_dest_id': customer_loc.id,
            'sequence': max_sequence + 4,
            'color': color}, context=context)
        picking_type_obj.write(cr, uid, [in_type_id], {'return_picking_type_id': out_type_id}, context=context)
        int_type_id = picking_type_obj.create(cr, uid, vals={
            'name': _('Internal Transfers'),
            'warehouse_id': warehouse.id,
            'code': 'internal',
            'sequence_id': int_seq_id,
            'default_location_src_id': wh_stock_loc.id,
            'default_location_dest_id': wh_stock_loc.id,
            'active': True,
            'sequence': max_sequence + 2,
            'color': color}, context=context)
        pack_type_id = picking_type_obj.create(cr, uid, vals={
            'name': _('Pack'),
            'warehouse_id': warehouse.id,
            'code': 'internal',
            'sequence_id': pack_seq_id,
            'default_location_src_id': wh_pack_stock_loc.id,
            'default_location_dest_id': output_loc.id,
            'active': warehouse.delivery_steps == 'pick_pack_ship',
            'sequence': max_sequence + 3,
            'color': color}, context=context)
        pick_type_id = picking_type_obj.create(cr, uid, vals={
            'name': _('Pick'),
            'warehouse_id': warehouse.id,
            'code': 'internal',
            'sequence_id': pick_seq_id,
            'default_location_src_id': wh_stock_loc.id,
            'default_location_dest_id': wh_pack_stock_loc.id,
            'active': warehouse.delivery_steps != 'ship_only',
            'sequence': max_sequence + 2,
            'color': color}, context=context)

        #write picking types on WH
        vals = {
            'in_type_id': in_type_id,
            'out_type_id': out_type_id,
            'pack_type_id': pack_type_id,
            'pick_type_id': pick_type_id,
            'int_type_id': int_type_id,
        }
        super(stock_warehouse, self).write(cr, uid, warehouse.id, vals=vals, context=context)


    def create(self, cr, uid, vals, context=None):
        if context is None:
            context = {}
        if vals is None:
            vals = {}
        data_obj = self.pool.get('ir.model.data')
        seq_obj = self.pool.get('ir.sequence')
        picking_type_obj = self.pool.get('stock.picking.type')
        location_obj = self.pool.get('stock.location')

        #create view location for warehouse
        wh_loc_id = location_obj.create(cr, uid, {
                'name': _(vals.get('code')),
                'usage': 'view',
                'location_id': data_obj.get_object_reference(cr, uid, 'stock', 'stock_location_locations')[1]
            }, context=context)
        vals['view_location_id'] = wh_loc_id
        #create all location
        def_values = self.default_get(cr, uid, {'reception_steps', 'delivery_steps'})
        reception_steps = vals.get('reception_steps',  def_values['reception_steps'])
        delivery_steps = vals.get('delivery_steps', def_values['delivery_steps'])
        context_with_inactive = context.copy()
        context_with_inactive['active_test'] = False
        sub_locations = [
            {'name': _('Stock'), 'active': True, 'field': 'lot_stock_id'},
            {'name': _('Input'), 'active': reception_steps != 'one_step', 'field': 'wh_input_stock_loc_id'},
            {'name': _('Quality Control'), 'active': reception_steps == 'three_steps', 'field': 'wh_qc_stock_loc_id'},
            {'name': _('Output'), 'active': delivery_steps != 'ship_only', 'field': 'wh_output_stock_loc_id'},
            {'name': _('Packing Zone'), 'active': delivery_steps == 'pick_pack_ship', 'field': 'wh_pack_stock_loc_id'},
        ]
        for values in sub_locations:
            location_id = location_obj.create(cr, uid, {
                'name': values['name'],
                'usage': 'internal',
                'location_id': wh_loc_id,
                'active': values['active'],
            }, context=context_with_inactive)
            vals[values['field']] = location_id

        #create WH
        new_id = super(stock_warehouse, self).create(cr, uid, vals=vals, context=context)
        warehouse = self.browse(cr, uid, new_id, context=context)
        self.create_sequences_and_picking_types(cr, uid, warehouse, context=context)
        warehouse.refresh()

        #create routes and push/pull rules
        new_objects_dict = self.create_routes(cr, uid, new_id, warehouse, context=context)
        self.write(cr, uid, warehouse.id, new_objects_dict, context=context)
        return new_id

    def _format_rulename(self, cr, uid, obj, from_loc, dest_loc, context=None):
        return obj.code + ': ' + from_loc.name + ' -> ' + dest_loc.name

    def _format_routename(self, cr, uid, obj, name, context=None):
        return obj.name + ': ' + name

    def get_routes_dict(self, cr, uid, ids, warehouse, context=None):
        #fetch customer and supplier locations, for references
        customer_loc, supplier_loc = self._get_partner_locations(cr, uid, ids, context=context)

        return {
            'one_step': (_('Receipt in 1 step'), []),
            'two_steps': (_('Receipt in 2 steps'), [(warehouse.wh_input_stock_loc_id, warehouse.lot_stock_id, warehouse.int_type_id.id)]),
            'three_steps': (_('Receipt in 3 steps'), [(warehouse.wh_input_stock_loc_id, warehouse.wh_qc_stock_loc_id, warehouse.int_type_id.id), (warehouse.wh_qc_stock_loc_id, warehouse.lot_stock_id, warehouse.int_type_id.id)]),
            'crossdock': (_('Cross-Dock'), [(warehouse.wh_input_stock_loc_id, warehouse.wh_output_stock_loc_id, warehouse.int_type_id.id), (warehouse.wh_output_stock_loc_id, customer_loc, warehouse.out_type_id.id)]),
            'ship_only': (_('Ship Only'), [(warehouse.lot_stock_id, customer_loc, warehouse.out_type_id.id)]),
            'pick_ship': (_('Pick + Ship'), [(warehouse.lot_stock_id, warehouse.wh_output_stock_loc_id, warehouse.pick_type_id.id), (warehouse.wh_output_stock_loc_id, customer_loc, warehouse.out_type_id.id)]),
            'pick_pack_ship': (_('Pick + Pack + Ship'), [(warehouse.lot_stock_id, warehouse.wh_pack_stock_loc_id, warehouse.pick_type_id.id), (warehouse.wh_pack_stock_loc_id, warehouse.wh_output_stock_loc_id, warehouse.pack_type_id.id), (warehouse.wh_output_stock_loc_id, customer_loc, warehouse.out_type_id.id)]),
        }

    def _handle_renaming(self, cr, uid, warehouse, name, code, context=None):
        location_obj = self.pool.get('stock.location')
        route_obj = self.pool.get('stock.location.route')
        pull_obj = self.pool.get('procurement.rule')
        push_obj = self.pool.get('stock.location.path')
        #rename location
        location_id = warehouse.lot_stock_id.location_id.id
        location_obj.write(cr, uid, location_id, {'name': code}, context=context)
        #rename route and push-pull rules
        for route in warehouse.route_ids:
            route_obj.write(cr, uid, route.id, {'name': route.name.replace(warehouse.name, name, 1)}, context=context)
            for pull in route.pull_ids:
                pull_obj.write(cr, uid, pull.id, {'name': pull.name.replace(warehouse.name, name, 1)}, context=context)
            for push in route.push_ids:
                push_obj.write(cr, uid, push.id, {'name': pull.name.replace(warehouse.name, name, 1)}, context=context)
        #change the mto pull rule name
        if warehouse.mto_pull_id.id:
            pull_obj.write(cr, uid, warehouse.mto_pull_id.id, {'name': warehouse.mto_pull_id.name.replace(warehouse.name, name, 1)}, context=context)

    def _check_delivery_resupply(self, cr, uid, warehouse, new_location, change_to_multiple, context=None):
        """ Will check if the resupply routes from this warehouse follow the changes of number of delivery steps """
        #Check routes that are being delivered by this warehouse and change the rule going to transit location
        route_obj = self.pool.get("stock.location.route")
        pull_obj = self.pool.get("procurement.rule")
        routes = route_obj.search(cr, uid, [('supplier_wh_id','=', warehouse.id)], context=context)
        pulls = pull_obj.search(cr, uid, ['&', ('route_id', 'in', routes), ('location_id.usage', '=', 'transit')], context=context)
        if pulls:
            pull_obj.write(cr, uid, pulls, {'location_src_id': new_location, 'procure_method': change_to_multiple and "make_to_order" or "make_to_stock"}, context=context)
        # Create or clean MTO rules
        mto_route_id = self._get_mto_route(cr, uid, context=context)
        if not change_to_multiple:
            # If single delivery we should create the necessary MTO rules for the resupply 
            # pulls = pull_obj.search(cr, uid, ['&', ('route_id', '=', mto_route_id), ('location_id.usage', '=', 'transit'), ('location_src_id', '=', warehouse.lot_stock_id.id)], context=context)
            pull_recs = pull_obj.browse(cr, uid, pulls, context=context)
            transfer_locs = list(set([x.location_id for x in pull_recs]))
            vals = [(warehouse.lot_stock_id , x, warehouse.out_type_id.id) for x in transfer_locs]
            mto_pull_vals = self._get_mto_pull_rule(cr, uid, warehouse, vals, context=context)
            for mto_pull_val in mto_pull_vals:
                pull_obj.create(cr, uid, mto_pull_val, context=context)
        else:
            # We need to delete all the MTO pull rules, otherwise they risk to be used in the system
            pulls = pull_obj.search(cr, uid, ['&', ('route_id', '=', mto_route_id), ('location_id.usage', '=', 'transit'), ('location_src_id', '=', warehouse.lot_stock_id.id)], context=context)
            if pulls:
                pull_obj.unlink(cr, uid, pulls, context=context)

    def _check_reception_resupply(self, cr, uid, warehouse, new_location, context=None):
        """
            Will check if the resupply routes to this warehouse follow the changes of number of receipt steps
        """
        #Check routes that are being delivered by this warehouse and change the rule coming from transit location
        route_obj = self.pool.get("stock.location.route")
        pull_obj = self.pool.get("procurement.rule")
        routes = route_obj.search(cr, uid, [('supplied_wh_id','=', warehouse.id)], context=context)
        pulls= pull_obj.search(cr, uid, ['&', ('route_id', 'in', routes), ('location_src_id.usage', '=', 'transit')])
        if pulls:
            pull_obj.write(cr, uid, pulls, {'location_id': new_location}, context=context)

    def _check_resupply(self, cr, uid, warehouse, reception_new, delivery_new, context=None):
        if reception_new:
            old_val = warehouse.reception_steps
            new_val = reception_new
            change_to_one = (old_val != 'one_step' and new_val == 'one_step')
            change_to_multiple = (old_val == 'one_step' and new_val != 'one_step')
            if change_to_one or change_to_multiple:
                new_location = change_to_one and warehouse.lot_stock_id.id or warehouse.wh_input_stock_loc_id.id
                self._check_reception_resupply(cr, uid, warehouse, new_location, context=context)
        if delivery_new:
            old_val = warehouse.delivery_steps
            new_val = delivery_new
            change_to_one = (old_val != 'ship_only' and new_val == 'ship_only')
            change_to_multiple = (old_val == 'ship_only' and new_val != 'ship_only')
            if change_to_one or change_to_multiple:
                new_location = change_to_one and warehouse.lot_stock_id.id or warehouse.wh_output_stock_loc_id.id 
                self._check_delivery_resupply(cr, uid, warehouse, new_location, change_to_multiple, context=context)

    def write(self, cr, uid, ids, vals, context=None):
        if context is None:
            context = {}
        if isinstance(ids, (int, long)):
            ids = [ids]
        seq_obj = self.pool.get('ir.sequence')
        route_obj = self.pool.get('stock.location.route')
        context_with_inactive = context.copy()
        context_with_inactive['active_test'] = False
        for warehouse in self.browse(cr, uid, ids, context=context_with_inactive):
            #first of all, check if we need to delete and recreate route
            if vals.get('reception_steps') or vals.get('delivery_steps'):
                #activate and deactivate location according to reception and delivery option
                self.switch_location(cr, uid, warehouse.id, warehouse, vals.get('reception_steps', False), vals.get('delivery_steps', False), context=context)
                # switch between route
                self.change_route(cr, uid, ids, warehouse, vals.get('reception_steps', False), vals.get('delivery_steps', False), context=context_with_inactive)
                # Check if we need to change something to resupply warehouses and associated MTO rules
                self._check_resupply(cr, uid, warehouse, vals.get('reception_steps'), vals.get('delivery_steps'), context=context)
                warehouse.refresh()
            if vals.get('code') or vals.get('name'):
                name = warehouse.name
                #rename sequence
                if vals.get('name'):
                    name = vals.get('name', warehouse.name)
                self._handle_renaming(cr, uid, warehouse, name, vals.get('code', warehouse.code), context=context_with_inactive)
                if warehouse.in_type_id:
                    seq_obj.write(cr, uid, warehouse.in_type_id.sequence_id.id, {'name': name + _(' Sequence in'), 'prefix': vals.get('code', warehouse.code) + '\IN\\'}, context=context)
                    seq_obj.write(cr, uid, warehouse.out_type_id.sequence_id.id, {'name': name + _(' Sequence out'), 'prefix': vals.get('code', warehouse.code) + '\OUT\\'}, context=context)
                    seq_obj.write(cr, uid, warehouse.pack_type_id.sequence_id.id, {'name': name + _(' Sequence packing'), 'prefix': vals.get('code', warehouse.code) + '\PACK\\'}, context=context)
                    seq_obj.write(cr, uid, warehouse.pick_type_id.sequence_id.id, {'name': name + _(' Sequence picking'), 'prefix': vals.get('code', warehouse.code) + '\PICK\\'}, context=context)
                    seq_obj.write(cr, uid, warehouse.int_type_id.sequence_id.id, {'name': name + _(' Sequence internal'), 'prefix': vals.get('code', warehouse.code) + '\INT\\'}, context=context)
        if vals.get('resupply_wh_ids') and not vals.get('resupply_route_ids'):
            for cmd in vals.get('resupply_wh_ids'):
                if cmd[0] == 6:
                    new_ids = set(cmd[2])
                    old_ids = set([wh.id for wh in warehouse.resupply_wh_ids])
                    to_add_wh_ids = new_ids - old_ids
                    if to_add_wh_ids:
                        supplier_warehouses = self.browse(cr, uid, list(to_add_wh_ids), context=context)
                        self._create_resupply_routes(cr, uid, warehouse, supplier_warehouses, warehouse.default_resupply_wh_id, context=context)
                    to_remove_wh_ids = old_ids - new_ids
                    if to_remove_wh_ids:
                        to_remove_route_ids = route_obj.search(cr, uid, [('supplied_wh_id', '=', warehouse.id), ('supplier_wh_id', 'in', list(to_remove_wh_ids))], context=context)
                        if to_remove_route_ids:
                            route_obj.unlink(cr, uid, to_remove_route_ids, context=context)
                else:
                    #not implemented
                    pass
        if 'default_resupply_wh_id' in vals:
            if vals.get('default_resupply_wh_id') == warehouse.id:
                raise osv.except_osv(_('Warning'),_('The default resupply warehouse should be different than the warehouse itself!'))
            if warehouse.default_resupply_wh_id:
                #remove the existing resupplying route on the warehouse
                to_remove_route_ids = route_obj.search(cr, uid, [('supplied_wh_id', '=', warehouse.id), ('supplier_wh_id', '=', warehouse.default_resupply_wh_id.id)], context=context)
                for inter_wh_route_id in to_remove_route_ids:
                    self.write(cr, uid, [warehouse.id], {'route_ids': [(3, inter_wh_route_id)]})
            if vals.get('default_resupply_wh_id'):
                #assign the new resupplying route on all products
                to_assign_route_ids = route_obj.search(cr, uid, [('supplied_wh_id', '=', warehouse.id), ('supplier_wh_id', '=', vals.get('default_resupply_wh_id'))], context=context)
                for inter_wh_route_id in to_assign_route_ids:
                    self.write(cr, uid, [warehouse.id], {'route_ids': [(4, inter_wh_route_id)]})

        return super(stock_warehouse, self).write(cr, uid, ids, vals=vals, context=context)

    def get_all_routes_for_wh(self, cr, uid, warehouse, context=None):
        route_obj = self.pool.get("stock.location.route")
        all_routes = [route.id for route in warehouse.route_ids]
        all_routes += route_obj.search(cr, uid, [('supplied_wh_id', '=', warehouse.id)], context=context)
        all_routes += [warehouse.mto_pull_id.route_id.id]
        return all_routes

    def view_all_routes_for_wh(self, cr, uid, ids, context=None):
        all_routes = []
        for wh in self.browse(cr, uid, ids, context=context):
            all_routes += self.get_all_routes_for_wh(cr, uid, wh, context=context)

        domain = [('id', 'in', all_routes)]
        return {
            'name': _('Warehouse\'s Routes'),
            'domain': domain,
            'res_model': 'stock.location.route',
            'type': 'ir.actions.act_window',
            'view_id': False,
            'view_mode': 'tree,form',
            'view_type': 'form',
            'limit': 20
        }

class stock_location_path(osv.osv):
    _name = "stock.location.path"
    _description = "Pushed Flows"
    _order = "name"

    def _get_rules(self, cr, uid, ids, context=None):
        res = []
        for route in self.browse(cr, uid, ids, context=context):
            res += [x.id for x in route.push_ids]
        return res

    _columns = {
        'name': fields.char('Operation Name', required=True),
        'company_id': fields.many2one('res.company', 'Company'),
        'route_id': fields.many2one('stock.location.route', 'Route'),
        'location_from_id': fields.many2one('stock.location', 'Source Location', ondelete='cascade', select=1, required=True),
        'location_dest_id': fields.many2one('stock.location', 'Destination Location', ondelete='cascade', select=1, required=True),
        'delay': fields.integer('Delay (days)', help="Number of days to do this transition"),
        'picking_type_id': fields.many2one('stock.picking.type', 'Type of the new Operation', required=True, help="This is the picking type associated with the different pickings"), 
        'auto': fields.selection(
            [('auto','Automatic Move'), ('manual','Manual Operation'),('transparent','Automatic No Step Added')],
            'Automatic Move',
            required=True, select=1,
            help="This is used to define paths the product has to follow within the location tree.\n" \
                "The 'Automatic Move' value will create a stock move after the current one that will be "\
                "validated automatically. With 'Manual Operation', the stock move has to be validated "\
                "by a worker. With 'Automatic No Step Added', the location is replaced in the original move."
            ),
        'propagate': fields.boolean('Propagate cancel and split', help='If checked, when the previous move is cancelled or split, the move generated by this move will too'),
        'active': fields.boolean('Active', help="If unchecked, it will allow you to hide the rule without removing it."),
        'warehouse_id': fields.many2one('stock.warehouse', 'Warehouse'),
        'route_sequence': fields.related('route_id', 'sequence', string='Route Sequence',
            store={
                'stock.location.route': (_get_rules, ['sequence'], 10),
                'stock.location.path': (lambda self, cr, uid, ids, c={}: ids, ['route_id'], 10),
        }),
        'sequence': fields.integer('Sequence'),
    }
    _defaults = {
        'auto': 'auto',
        'delay': 0,
        'company_id': lambda self, cr, uid, c: self.pool.get('res.company')._company_default_get(cr, uid, 'procurement.order', context=c),
        'propagate': True,
        'active': True,
    }

    def _apply(self, cr, uid, rule, move, context=None):
        move_obj = self.pool.get('stock.move')
        newdate = (datetime.strptime(move.date_expected, DEFAULT_SERVER_DATETIME_FORMAT) + relativedelta.relativedelta(days=rule.delay or 0)).strftime(DEFAULT_SERVER_DATETIME_FORMAT)
        if rule.auto == 'transparent':
            old_dest_location = move.location_dest_id.id
            move_obj.write(cr, uid, [move.id], {
                'date': newdate,
                'date_expected': newdate,
                'location_dest_id': rule.location_dest_id.id
            })
            move.refresh()
            #avoid looping if a push rule is not well configured
            if rule.location_dest_id.id != old_dest_location:
                #call again push_apply to see if a next step is defined
                move_obj._push_apply(cr, uid, [move], context=context)
        else:
            move_id = move_obj.copy(cr, uid, move.id, {
                'location_id': move.location_dest_id.id,
                'location_dest_id': rule.location_dest_id.id,
                'date': newdate,
                'company_id': rule.company_id and rule.company_id.id or False,
                'date_expected': newdate,
                'picking_id': False,
                'picking_type_id': rule.picking_type_id and rule.picking_type_id.id or False,
                'propagate': rule.propagate,
                'push_rule_id': rule.id,
                'warehouse_id': rule.warehouse_id and rule.warehouse_id.id or False,
            })
            move_obj.write(cr, uid, [move.id], {
                'move_dest_id': move_id,
            })
            move_obj.action_confirm(cr, uid, [move_id], context=None)


# -------------------------
# Packaging related stuff
# -------------------------

from openerp.report import report_sxw

class stock_package(osv.osv):
    """
    These are the packages, containing quants and/or other packages
    """
    _name = "stock.quant.package"
    _description = "Physical Packages"
    _parent_name = "parent_id"
    _parent_store = True
    _parent_order = 'name'
    _order = 'parent_left'

    def name_get(self, cr, uid, ids, context=None):
        res = self._complete_name(cr, uid, ids, 'complete_name', None, context=context)
        return res.items()

    def _complete_name(self, cr, uid, ids, name, args, context=None):
        """ Forms complete name of location from parent location to child location.
        @return: Dictionary of values
        """
        res = {}
        for m in self.browse(cr, uid, ids, context=context):
            res[m.id] = m.name
            parent = m.parent_id
            while parent:
                res[m.id] = parent.name + ' / ' + res[m.id]
                parent = parent.parent_id
        return res

    def _get_packages(self, cr, uid, ids, context=None):
        """Returns packages from quants for store"""
        res = set()
        for quant in self.browse(cr, uid, ids, context=context):
            if quant.package_id:
                res.add(quant.package_id.id)
        return list(res)

    def _get_packages_to_relocate(self, cr, uid, ids, context=None):
        res = set()
        for pack in self.browse(cr, uid, ids, context=context):
            res.add(pack.id)
            if pack.parent_id:
                res.add(pack.parent_id.id)
        return list(res)

    def _get_package_info(self, cr, uid, ids, name, args, context=None):
        default_company_id = self.pool.get('res.users').browse(cr, uid, uid, context=context).company_id.id
        res = {}.fromkeys(ids, {'location_id': False, 'company_id': default_company_id, 'owner_id': False})
        for pack in self.browse(cr, uid, ids, context=context):
            if pack.quant_ids:
                res[pack.id]['location_id'] = pack.quant_ids[0].location_id.id
                res[pack.id]['owner_id'] = pack.quant_ids[0].owner_id and pack.quant_ids[0].owner_id.id or False
                res[pack.id]['company_id'] = pack.quant_ids[0].company_id.id
            elif pack.children_ids:
                res[pack.id]['location_id'] = pack.children_ids[0].location_id and pack.children_ids[0].location_id.id or False
                res[pack.id]['owner_id'] = pack.children_ids[0].owner_id and pack.children_ids[0].owner_id.id or False
                res[pack.id]['company_id'] = pack.children_ids[0].company_id and pack.children_ids[0].company_id.id or False
        return res

    _columns = {
        'name': fields.char('Package Reference', select=True, copy=False),
        'complete_name': fields.function(_complete_name, type='char', string="Package Name",),
        'parent_left': fields.integer('Left Parent', select=1),
        'parent_right': fields.integer('Right Parent', select=1),
        'packaging_id': fields.many2one('product.packaging', 'Packaging', help="This field should be completed only if everything inside the package share the same product, otherwise it doesn't really makes sense.", select=True),
        'ul_id': fields.many2one('product.ul', 'Logistic Unit'),
        'location_id': fields.function(_get_package_info, type='many2one', relation='stock.location', string='Location', multi="package",
                                    store={
                                       'stock.quant': (_get_packages, ['location_id'], 10),
                                       'stock.quant.package': (_get_packages_to_relocate, ['quant_ids', 'children_ids', 'parent_id'], 10),
                                    }, readonly=True, select=True),
        'quant_ids': fields.one2many('stock.quant', 'package_id', 'Bulk Content', readonly=True),
        'parent_id': fields.many2one('stock.quant.package', 'Parent Package', help="The package containing this item", ondelete='restrict', readonly=True),
        'children_ids': fields.one2many('stock.quant.package', 'parent_id', 'Contained Packages', readonly=True),
        'company_id': fields.function(_get_package_info, type="many2one", relation='res.company', string='Company', multi="package", 
                                    store={
                                       'stock.quant': (_get_packages, ['company_id'], 10),
                                       'stock.quant.package': (_get_packages_to_relocate, ['quant_ids', 'children_ids', 'parent_id'], 10),
                                    }, readonly=True, select=True),
        'owner_id': fields.function(_get_package_info, type='many2one', relation='res.partner', string='Owner', multi="package",
                                store={
                                       'stock.quant': (_get_packages, ['owner_id'], 10),
                                       'stock.quant.package': (_get_packages_to_relocate, ['quant_ids', 'children_ids', 'parent_id'], 10),
                                    }, readonly=True, select=True),
    }
    _defaults = {
        'name': lambda self, cr, uid, context: self.pool.get('ir.sequence').get(cr, uid, 'stock.quant.package') or _('Unknown Pack')
    }

    def _check_location_constraint(self, cr, uid, packs, context=None):
        '''checks that all quants in a package are stored in the same location. This function cannot be used
           as a constraint because it needs to be checked on pack operations (they may not call write on the
           package)
        '''
        quant_obj = self.pool.get('stock.quant')
        for pack in packs:
            parent = pack
            while parent.parent_id:
                parent = parent.parent_id
            quant_ids = self.get_content(cr, uid, [parent.id], context=context)
            quants = [x for x in quant_obj.browse(cr, uid, quant_ids, context=context) if x.qty > 0]
            location_id = quants and quants[0].location_id.id or False
            if not [quant.location_id.id == location_id for quant in quants]:
                raise osv.except_osv(_('Error'), _('Everything inside a package should be in the same location'))
        return True

    def action_print(self, cr, uid, ids, context=None):
        context = dict(context or {}, active_ids=ids)
        return self.pool.get("report").get_action(cr, uid, ids, 'stock.report_package_barcode', context=context)
    
    
    def unpack(self, cr, uid, ids, context=None):
        quant_obj = self.pool.get('stock.quant')
        for package in self.browse(cr, uid, ids, context=context):
            quant_ids = [quant.id for quant in package.quant_ids]
            quant_obj.write(cr, uid, quant_ids, {'package_id': package.parent_id.id or False}, context=context)
            children_package_ids = [child_package.id for child_package in package.children_ids]
            self.write(cr, uid, children_package_ids, {'parent_id': package.parent_id.id or False}, context=context)
        #delete current package since it contains nothing anymore
        self.unlink(cr, uid, ids, context=context)
        return self.pool.get('ir.actions.act_window').for_xml_id(cr, uid, 'stock', 'action_package_view', context=context)

    def get_content(self, cr, uid, ids, context=None):
        child_package_ids = self.search(cr, uid, [('id', 'child_of', ids)], context=context)
        return self.pool.get('stock.quant').search(cr, uid, [('package_id', 'in', child_package_ids)], context=context)

    def get_content_package(self, cr, uid, ids, context=None):
        quants_ids = self.get_content(cr, uid, ids, context=context)
        res = self.pool.get('ir.actions.act_window').for_xml_id(cr, uid, 'stock', 'quantsact', context=context)
        res['domain'] = [('id', 'in', quants_ids)]
        return res

    def _get_product_total_qty(self, cr, uid, package_record, product_id, context=None):
        ''' find the total of given product 'product_id' inside the given package 'package_id'''
        quant_obj = self.pool.get('stock.quant')
        all_quant_ids = self.get_content(cr, uid, [package_record.id], context=context)
        total = 0
        for quant in quant_obj.browse(cr, uid, all_quant_ids, context=context):
            if quant.product_id.id == product_id:
                total += quant.qty
        return total

    def _get_all_products_quantities(self, cr, uid, package_id, context=None):
        '''This function computes the different product quantities for the given package
        '''
        quant_obj = self.pool.get('stock.quant')
        res = {}
        for quant in quant_obj.browse(cr, uid, self.get_content(cr, uid, package_id, context=context)):
            if quant.product_id.id not in res:
                res[quant.product_id.id] = 0
            res[quant.product_id.id] += quant.qty
        return res

    def copy_pack(self, cr, uid, id, default_pack_values=None, default=None, context=None):
        stock_pack_operation_obj = self.pool.get('stock.pack.operation')
        if default is None:
            default = {}
        new_package_id = self.copy(cr, uid, id, default_pack_values, context=context)
        default['result_package_id'] = new_package_id
        op_ids = stock_pack_operation_obj.search(cr, uid, [('result_package_id', '=', id)], context=context)
        for op_id in op_ids:
            stock_pack_operation_obj.copy(cr, uid, op_id, default, context=context)


class stock_pack_operation(osv.osv):
    _name = "stock.pack.operation"
    _description = "Packing Operation"

    def _get_remaining_prod_quantities(self, cr, uid, operation, context=None):
        '''Get the remaining quantities per product on an operation with a package. This function returns a dictionary'''
        #if the operation doesn't concern a package, it's not relevant to call this function
        if not operation.package_id or operation.product_id:
            return {operation.product_id.id: operation.remaining_qty}
        #get the total of products the package contains
        res = self.pool.get('stock.quant.package')._get_all_products_quantities(cr, uid, operation.package_id.id, context=context)
        #reduce by the quantities linked to a move
        for record in operation.linked_move_operation_ids:
            if record.move_id.product_id.id not in res:
                res[record.move_id.product_id.id] = 0
            res[record.move_id.product_id.id] -= record.qty
        return res

    def _get_remaining_qty(self, cr, uid, ids, name, args, context=None):
        uom_obj = self.pool.get('product.uom')
        res = {}
        for ops in self.browse(cr, uid, ids, context=context):
            res[ops.id] = 0
            if ops.package_id and not ops.product_id:
                #dont try to compute the remaining quantity for packages because it's not relevant (a package could include different products).
                #should use _get_remaining_prod_quantities instead
                continue
            else:
                qty = ops.product_qty
                if ops.product_uom_id:
                    qty = uom_obj._compute_qty_obj(cr, uid, ops.product_uom_id, ops.product_qty, ops.product_id.uom_id, context=context)
                for record in ops.linked_move_operation_ids:
                    qty -= record.qty
                #converting the remaining quantity in the pack operation UoM
                if ops.product_uom_id:
                    qty = uom_obj._compute_qty_obj(cr, uid, ops.product_id.uom_id, qty, ops.product_uom_id, context=context)
                res[ops.id] = qty
        return res

    def product_id_change(self, cr, uid, ids, product_id, product_uom_id, product_qty, context=None):
        res = self.on_change_tests(cr, uid, ids, product_id, product_uom_id, product_qty, context=context)
        if product_id and not product_uom_id:
            product = self.pool.get('product.product').browse(cr, uid, product_id, context=context)
            res['value']['product_uom_id'] = product.uom_id.id
        return res

    def on_change_tests(self, cr, uid, ids, product_id, product_uom_id, product_qty, context=None):
        res = {'value': {}}
        uom_obj = self.pool.get('product.uom')
        if product_id:
            product = self.pool.get('product.product').browse(cr, uid, product_id, context=context)
            product_uom_id = product_uom_id or product.uom_id.id
            selected_uom = uom_obj.browse(cr, uid, product_uom_id, context=context)
            if selected_uom.category_id.id != product.uom_id.category_id.id:
                res['warning'] = {
                    'title': _('Warning: wrong UoM!'),
                    'message': _('The selected UoM for product %s is not compatible with the UoM set on the product form. \nPlease choose an UoM within the same UoM category.') % (product.name)
                }
            if product_qty and 'warning' not in res:
                rounded_qty = uom_obj._compute_qty(cr, uid, product_uom_id, product_qty, product_uom_id, round=True)
                if rounded_qty != product_qty:
                    res['warning'] = {
                        'title': _('Warning: wrong quantity!'),
                        'message': _('The chosen quantity for product %s is not compatible with the UoM rounding. It will be automatically converted at confirmation') % (product.name)
                    }
        return res

    _columns = {
        'picking_id': fields.many2one('stock.picking', 'Stock Picking', help='The stock operation where the packing has been made', required=True),
        'product_id': fields.many2one('product.product', 'Product', ondelete="CASCADE"),  # 1
        'product_uom_id': fields.many2one('product.uom', 'Product Unit of Measure'),
        'product_qty': fields.float('Quantity', digits_compute=dp.get_precision('Product Unit of Measure'), required=True),
        'qty_done': fields.float('Quantity Processed', digits_compute=dp.get_precision('Product Unit of Measure')),
        'package_id': fields.many2one('stock.quant.package', 'Package'),  # 2
        'lot_id': fields.many2one('stock.production.lot', 'Lot/Serial Number'),
        'result_package_id': fields.many2one('stock.quant.package', 'Container Package', help="If set, the operations are packed into this package", required=False, ondelete='cascade'),
        'date': fields.datetime('Date', required=True),
        'owner_id': fields.many2one('res.partner', 'Owner', help="Owner of the quants"),
        #'update_cost': fields.boolean('Need cost update'),
        'cost': fields.float("Cost", help="Unit Cost for this product line"),
        'currency': fields.many2one('res.currency', string="Currency", help="Currency in which Unit cost is expressed", ondelete='CASCADE'),
        'linked_move_operation_ids': fields.one2many('stock.move.operation.link', 'operation_id', string='Linked Moves', readonly=True, help='Moves impacted by this operation for the computation of the remaining quantities'),
        'remaining_qty': fields.function(_get_remaining_qty, type='float', string='Remaining Qty'),
        'location_id': fields.many2one('stock.location', 'Location From', required=True),
        'location_dest_id': fields.many2one('stock.location', 'Location To', required=True),
        'processed': fields.selection([('true','Yes'), ('false','No')],'Has been processed?', required=True),
    }

    _defaults = {
        'date': fields.date.context_today,
        'qty_done': 0,
        'processed': lambda *a: 'false',
    }

    def write(self, cr, uid, ids, vals, context=None):
        context = context or {}
        res = super(stock_pack_operation, self).write(cr, uid, ids, vals, context=context)
        if isinstance(ids, (int, long)):
            ids = [ids]
        if not context.get("no_recompute"):
            pickings = vals.get('picking_id') and [vals['picking_id']] or list(set([x.picking_id.id for x in self.browse(cr, uid, ids, context=context)]))
            self.pool.get("stock.picking").do_recompute_remaining_quantities(cr, uid, pickings, context=context)
        return res

    def create(self, cr, uid, vals, context=None):
        context = context or {}
        res_id = super(stock_pack_operation, self).create(cr, uid, vals, context=context)
        if vals.get("picking_id") and not context.get("no_recompute"):
            self.pool.get("stock.picking").do_recompute_remaining_quantities(cr, uid, [vals['picking_id']], context=context)
        return res_id

    def action_drop_down(self, cr, uid, ids, context=None):
        ''' Used by barcode interface to say that pack_operation has been moved from src location 
            to destination location, if qty_done is less than product_qty than we have to split the
            operation in two to process the one with the qty moved
        '''
        processed_ids = []
        move_obj = self.pool.get("stock.move")
        for pack_op in self.browse(cr, uid, ids, context=None):
            if pack_op.product_id and pack_op.location_id and pack_op.location_dest_id:
                move_obj.check_tracking_product(cr, uid, pack_op.product_id, pack_op.lot_id.id, pack_op.location_id, pack_op.location_dest_id, context=context)
            op = pack_op.id
            if pack_op.qty_done < pack_op.product_qty:
                # we split the operation in two
                op = self.copy(cr, uid, pack_op.id, {'product_qty': pack_op.qty_done, 'qty_done': pack_op.qty_done}, context=context)
                self.write(cr, uid, [pack_op.id], {'product_qty': pack_op.product_qty - pack_op.qty_done, 'qty_done': 0, 'lot_id': False}, context=context)
            processed_ids.append(op)
        self.write(cr, uid, processed_ids, {'processed': 'true'}, context=context)

    def create_and_assign_lot(self, cr, uid, id, name, context=None):
        ''' Used by barcode interface to create a new lot and assign it to the operation
        '''
        obj = self.browse(cr,uid,id,context)
        product_id = obj.product_id.id
        val = {'product_id': product_id}
        new_lot_id = False
        if name:
            lots = self.pool.get('stock.production.lot').search(cr, uid, ['&', ('name', '=', name), ('product_id', '=', product_id)], context=context)
            if lots:
                new_lot_id = lots[0]
            val.update({'name': name})

        if not new_lot_id:
            new_lot_id = self.pool.get('stock.production.lot').create(cr, uid, val, context=context)
        self.write(cr, uid, id, {'lot_id': new_lot_id}, context=context)

    def _search_and_increment(self, cr, uid, picking_id, domain, filter_visible=False, visible_op_ids=False, increment=True, context=None):
        '''Search for an operation with given 'domain' in a picking, if it exists increment the qty (+1) otherwise create it

        :param domain: list of tuple directly reusable as a domain
        context can receive a key 'current_package_id' with the package to consider for this operation
        returns True
        '''
        if context is None:
            context = {}

        #if current_package_id is given in the context, we increase the number of items in this package
        package_clause = [('result_package_id', '=', context.get('current_package_id', False))]
        existing_operation_ids = self.search(cr, uid, [('picking_id', '=', picking_id)] + domain + package_clause, context=context)
        todo_operation_ids = []
        if existing_operation_ids:
            if filter_visible:
                todo_operation_ids = [val for val in existing_operation_ids if val in visible_op_ids]
            else:
                todo_operation_ids = existing_operation_ids
        if todo_operation_ids:
            #existing operation found for the given domain and picking => increment its quantity
            operation_id = todo_operation_ids[0]
            op_obj = self.browse(cr, uid, operation_id, context=context)
            qty = op_obj.qty_done
            if increment:
                qty += 1
            else:
                qty -= 1 if qty >= 1 else 0
                if qty == 0 and op_obj.product_qty == 0:
                    #we have a line with 0 qty set, so delete it
                    self.unlink(cr, uid, [operation_id], context=context)
                    return False
            self.write(cr, uid, [operation_id], {'qty_done': qty}, context=context)
        else:
            #no existing operation found for the given domain and picking => create a new one
            picking_obj = self.pool.get("stock.picking")
            picking = picking_obj.browse(cr, uid, picking_id, context=context)
            values = {
                'picking_id': picking_id,
                'product_qty': 0,
                'location_id': picking.location_id.id, 
                'location_dest_id': picking.location_dest_id.id,
                'qty_done': 1,
                }
            for key in domain:
                var_name, dummy, value = key
                uom_id = False
                if var_name == 'product_id':
                    uom_id = self.pool.get('product.product').browse(cr, uid, value, context=context).uom_id.id
                update_dict = {var_name: value}
                if uom_id:
                    update_dict['product_uom_id'] = uom_id
                values.update(update_dict)
            operation_id = self.create(cr, uid, values, context=context)
        return operation_id


class stock_move_operation_link(osv.osv):
    """
    Table making the link between stock.moves and stock.pack.operations to compute the remaining quantities on each of these objects
    """
    _name = "stock.move.operation.link"
    _description = "Link between stock moves and pack operations"

    _columns = {
        'qty': fields.float('Quantity', help="Quantity of products to consider when talking about the contribution of this pack operation towards the remaining quantity of the move (and inverse). Given in the product main uom."),
        'operation_id': fields.many2one('stock.pack.operation', 'Operation', required=True, ondelete="cascade"),
        'move_id': fields.many2one('stock.move', 'Move', required=True, ondelete="cascade"),
        'reserved_quant_id': fields.many2one('stock.quant', 'Reserved Quant', help="Technical field containing the quant that created this link between an operation and a stock move. Used at the stock_move_obj.action_done() time to avoid seeking a matching quant again"),
    }

    def get_specific_domain(self, cr, uid, record, context=None):
        '''Returns the specific domain to consider for quant selection in action_assign() or action_done() of stock.move,
        having the record given as parameter making the link between the stock move and a pack operation'''

        op = record.operation_id
        domain = []
        if op.package_id and op.product_id:
            #if removing a product from a box, we restrict the choice of quants to this box
            domain.append(('package_id', '=', op.package_id.id))
        elif op.package_id:
            #if moving a box, we allow to take everything from inside boxes as well
            domain.append(('package_id', 'child_of', [op.package_id.id]))
        else:
            #if not given any information about package, we don't open boxes
            domain.append(('package_id', '=', False))
        #if lot info is given, we restrict choice to this lot otherwise we can take any
        if op.lot_id:
            domain.append(('lot_id', '=', op.lot_id.id))
        #if owner info is given, we restrict to this owner otherwise we restrict to no owner
        if op.owner_id:
            domain.append(('owner_id', '=', op.owner_id.id))
        else:
            domain.append(('owner_id', '=', False))
        return domain

class stock_warehouse_orderpoint(osv.osv):
    """
    Defines Minimum stock rules.
    """
    _name = "stock.warehouse.orderpoint"
    _description = "Minimum Inventory Rule"

    def subtract_procurements(self, cr, uid, orderpoint, context=None):
        '''This function returns quantity of product that needs to be deducted from the orderpoint computed quantity because there's already a procurement created with aim to fulfill it.
        '''
        qty = 0
        uom_obj = self.pool.get("product.uom")
        for procurement in orderpoint.procurement_ids:
            if procurement.state in ('cancel', 'done'):
                continue
            procurement_qty = uom_obj._compute_qty_obj(cr, uid, procurement.product_uom, procurement.product_qty, procurement.product_id.uom_id, context=context)
            for move in procurement.move_ids:
                #need to add the moves in draft as they aren't in the virtual quantity + moves that have not been created yet
                if move.state not in ('draft'):
                    #if move is already confirmed, assigned or done, the virtual stock is already taking this into account so it shouldn't be deducted
                    procurement_qty -= move.product_qty
            qty += procurement_qty
        return qty

    def _check_product_uom(self, cr, uid, ids, context=None):
        '''
        Check if the UoM has the same category as the product standard UoM
        '''
        if not context:
            context = {}

        for rule in self.browse(cr, uid, ids, context=context):
            if rule.product_id.uom_id.category_id.id != rule.product_uom.category_id.id:
                return False
        return True

    def action_view_proc_to_process(self, cr, uid, ids, context=None):
        act_obj = self.pool.get('ir.actions.act_window')
        mod_obj = self.pool.get('ir.model.data')
        proc_ids = self.pool.get('procurement.order').search(cr, uid, [('orderpoint_id', 'in', ids), ('state', 'not in', ('done', 'cancel'))], context=context)
        result = mod_obj.get_object_reference(cr, uid, 'procurement', 'do_view_procurements')
        if not result:
            return False

        result = act_obj.read(cr, uid, [result[1]], context=context)[0]
        result['domain'] = "[('id', 'in', [" + ','.join(map(str, proc_ids)) + "])]"
        return result

    _columns = {
        'name': fields.char('Name', required=True, copy=False),
        'active': fields.boolean('Active', help="If the active field is set to False, it will allow you to hide the orderpoint without removing it."),
        'logic': fields.selection([('max', 'Order to Max'), ('price', 'Best price (not yet active!)')], 'Reordering Mode', required=True),
        'warehouse_id': fields.many2one('stock.warehouse', 'Warehouse', required=True, ondelete="cascade"),
        'location_id': fields.many2one('stock.location', 'Location', required=True, ondelete="cascade"),
        'product_id': fields.many2one('product.product', 'Product', required=True, ondelete='cascade', domain=[('type', '=', 'product')]),
        'product_uom': fields.related('product_id', 'uom_id', type='many2one', relation='product.uom', string='Product Unit of Measure', readonly=True, required=True),
        'product_min_qty': fields.float('Minimum Quantity', required=True,
            help="When the virtual stock goes below the Min Quantity specified for this field, Odoo generates "\
            "a procurement to bring the forecasted quantity to the Max Quantity."),
        'product_max_qty': fields.float('Maximum Quantity', required=True,
            help="When the virtual stock goes below the Min Quantity, Odoo generates "\
            "a procurement to bring the forecasted quantity to the Quantity specified as Max Quantity."),
        'qty_multiple': fields.integer('Qty Multiple', required=True,
            help="The procurement quantity will be rounded up to this multiple."),
        'procurement_ids': fields.one2many('procurement.order', 'orderpoint_id', 'Created Procurements'),
        'group_id': fields.many2one('procurement.group', 'Procurement Group', help="Moves created through this orderpoint will be put in this procurement group. If none is given, the moves generated by procurement rules will be grouped into one big picking.", copy=False),
        'company_id': fields.many2one('res.company', 'Company', required=True),
        'calendar_id': fields.many2one('resource.calendar', 'Calendar', help="In the calendar you can define the days that the goods will be delivered.  That way the scheduler will only take into account the goods needed until the second delivery and put the procurement date as the first delivery.  "),
        'purchase_calendar_id': fields.many2one('resource.calendar', 'Purchase Calendar'),
        'last_execution_date': fields.datetime('Last Execution Date', readonly=True),
    }

    _defaults = {
        'active': lambda *a: 1,
        'logic': lambda *a: 'max',
        'qty_multiple': lambda *a: 1,
        'name': lambda self, cr, uid, context: self.pool.get('ir.sequence').get(cr, uid, 'stock.orderpoint') or '',
        'product_uom': lambda self, cr, uid, context: context.get('product_uom', False),
        'company_id': lambda self, cr, uid, context: self.pool.get('res.company')._company_default_get(cr, uid, 'stock.warehouse.orderpoint', context=context)
    }
    _sql_constraints = [
        ('qty_multiple_check', 'CHECK( qty_multiple > 0 )', 'Qty Multiple must be greater than zero.'),
    ]
    _constraints = [
        (_check_product_uom, 'You have to select a product unit of measure in the same category than the default unit of measure of the product', ['product_id', 'product_uom']),
    ]

    def default_get(self, cr, uid, fields, context=None):
        warehouse_obj = self.pool.get('stock.warehouse')
        res = super(stock_warehouse_orderpoint, self).default_get(cr, uid, fields, context)
        # default 'warehouse_id' and 'location_id'
        if 'warehouse_id' not in res:
            warehouse_ids = res.get('company_id') and warehouse_obj.search(cr, uid, [('company_id', '=', res['company_id'])], limit=1, context=context) or []
            res['warehouse_id'] = warehouse_ids and warehouse_ids[0] or False
        if 'location_id' not in res:
            res['location_id'] = res.get('warehouse_id') and warehouse_obj.browse(cr, uid, res['warehouse_id'], context).lot_stock_id.id or False
        return res

    def onchange_warehouse_id(self, cr, uid, ids, warehouse_id, context=None):
        """ Finds location id for changed warehouse.
        @param warehouse_id: Changed id of warehouse.
        @return: Dictionary of values.
        """
        if warehouse_id:
            w = self.pool.get('stock.warehouse').browse(cr, uid, warehouse_id, context=context)
            v = {'location_id': w.lot_stock_id.id}
            return {'value': v}
        return {}

    def onchange_product_id(self, cr, uid, ids, product_id, context=None):
        """ Finds UoM for changed product.
        @param product_id: Changed id of product.
        @return: Dictionary of values.
        """
        if product_id:
            prod = self.pool.get('product.product').browse(cr, uid, product_id, context=context)
            d = {'product_uom': [('category_id', '=', prod.uom_id.category_id.id)]}
            v = {'product_uom': prod.uom_id.id}
            return {'value': v, 'domain': d}
        return {'domain': {'product_uom': []}}

<<<<<<< HEAD
=======
    def copy_data(self, cr, uid, id, default=None, context=None):
        if not default:
            default = {}
        default.update({
            'name': self.pool.get('ir.sequence').get(cr, uid, 'stock.orderpoint') or '',
            'procurement_ids': [],
            'group_id': False
        })
        return super(stock_warehouse_orderpoint, self).copy_data(cr, uid, id, default, context=context)


class resource_calendar_attendance(osv.osv):
    _inherit = "resource.calendar.attendance"
    
    _columns = {
            'group_id': fields.many2one('procurement.group', 'Procurement Group'), 
            }




>>>>>>> 82608af8
class stock_picking_type(osv.osv):
    _name = "stock.picking.type"
    _description = "The picking type determines the picking view"
    _order = 'sequence'

    def open_barcode_interface(self, cr, uid, ids, context=None):
        final_url = "/barcode/web/#action=stock.ui&picking_type_id=" + str(ids[0]) if len(ids) else '0'
        return {'type': 'ir.actions.act_url', 'url': final_url, 'target': 'self'}

    def _get_tristate_values(self, cr, uid, ids, field_name, arg, context=None):
        picking_obj = self.pool.get('stock.picking')
        res = dict.fromkeys(ids, [])
        for picking_type_id in ids:
            #get last 10 pickings of this type
            picking_ids = picking_obj.search(cr, uid, [('picking_type_id', '=', picking_type_id), ('state', '=', 'done')], order='date_done desc', limit=10, context=context)
            tristates = []
            for picking in picking_obj.browse(cr, uid, picking_ids, context=context):
                if picking.date_done > picking.date:
                    tristates.insert(0, {'tooltip': picking.name or '' + ": " + _('Late'), 'value': -1})
                elif picking.backorder_id:
                    tristates.insert(0, {'tooltip': picking.name or '' + ": " + _('Backorder exists'), 'value': 0})
                else:
                    tristates.insert(0, {'tooltip': picking.name or '' + ": " + _('OK'), 'value': 1})
            res[picking_type_id] = json.dumps(tristates)
        return res

    def _get_picking_count(self, cr, uid, ids, field_names, arg, context=None):
        obj = self.pool.get('stock.picking')
        domains = {
            'count_picking_draft': [('state', '=', 'draft')],
            'count_picking_waiting': [('state', '=', 'confirmed')],
            'count_picking_ready': [('state', 'in', ('assigned', 'partially_available'))],
            'count_picking': [('state', 'in', ('assigned', 'waiting', 'confirmed', 'partially_available'))],
            'count_picking_late': [('min_date', '<', time.strftime(DEFAULT_SERVER_DATETIME_FORMAT)), ('state', 'in', ('assigned', 'waiting', 'confirmed', 'partially_available'))],
            'count_picking_backorders': [('backorder_id', '!=', False), ('state', 'in', ('confirmed', 'assigned', 'waiting', 'partially_available'))],
        }
        result = {}
        for field in domains:
            data = obj.read_group(cr, uid, domains[field] +
                [('state', 'not in', ('done', 'cancel')), ('picking_type_id', 'in', ids)],
                ['picking_type_id'], ['picking_type_id'], context=context)
            count = dict(map(lambda x: (x['picking_type_id'] and x['picking_type_id'][0], x['picking_type_id_count']), data))
            for tid in ids:
                result.setdefault(tid, {})[field] = count.get(tid, 0)
        for tid in ids:
            if result[tid]['count_picking']:
                result[tid]['rate_picking_late'] = result[tid]['count_picking_late'] * 100 / result[tid]['count_picking']
                result[tid]['rate_picking_backorders'] = result[tid]['count_picking_backorders'] * 100 / result[tid]['count_picking']
            else:
                result[tid]['rate_picking_late'] = 0
                result[tid]['rate_picking_backorders'] = 0
        return result

    def onchange_picking_code(self, cr, uid, ids, picking_code=False):
        if not picking_code:
            return False
        
        obj_data = self.pool.get('ir.model.data')
        stock_loc = obj_data.xmlid_to_res_id(cr, uid, 'stock.stock_location_stock')
        
        result = {
            'default_location_src_id': stock_loc,
            'default_location_dest_id': stock_loc,
        }
        if picking_code == 'incoming':
            result['default_location_src_id'] = obj_data.xmlid_to_res_id(cr, uid, 'stock.stock_location_suppliers')
        elif picking_code == 'outgoing':
            result['default_location_dest_id'] = obj_data.xmlid_to_res_id(cr, uid, 'stock.stock_location_customers')
        return {'value': result}

    def _get_name(self, cr, uid, ids, field_names, arg, context=None):
        return dict(self.name_get(cr, uid, ids, context=context))

    def name_get(self, cr, uid, ids, context=None):
        """Overides orm name_get method to display 'Warehouse_name: PickingType_name' """
        if context is None:
            context = {}
        if not isinstance(ids, list):
            ids = [ids]
        res = []
        if not ids:
            return res
        for record in self.browse(cr, uid, ids, context=context):
            name = record.name
            if record.warehouse_id:
                name = record.warehouse_id.name + ': ' +name
            if context.get('special_shortened_wh_name'):
                if record.warehouse_id:
                    name = record.warehouse_id.name
                else:
                    name = _('Customer') + ' (' + record.name + ')'
            res.append((record.id, name))
        return res

    def _default_warehouse(self, cr, uid, context=None):
        user = self.pool.get('res.users').browse(cr, uid, uid, context)
        res = self.pool.get('stock.warehouse').search(cr, uid, [('company_id', '=', user.company_id.id)], limit=1, context=context)
        return res and res[0] or False

    _columns = {
        'name': fields.char('Picking Type Name', translate=True, required=True),
        'complete_name': fields.function(_get_name, type='char', string='Name'),
        'color': fields.integer('Color'),
        'sequence': fields.integer('Sequence', help="Used to order the 'All Operations' kanban view"),
        'sequence_id': fields.many2one('ir.sequence', 'Reference Sequence', required=True),
        'default_location_src_id': fields.many2one('stock.location', 'Default Source Location'),
        'default_location_dest_id': fields.many2one('stock.location', 'Default Destination Location'),
        'code': fields.selection([('incoming', 'Suppliers'), ('outgoing', 'Customers'), ('internal', 'Internal')], 'Type of Operation', required=True),
        'return_picking_type_id': fields.many2one('stock.picking.type', 'Picking Type for Returns'),
        'warehouse_id': fields.many2one('stock.warehouse', 'Warehouse', ondelete='cascade'),
        'active': fields.boolean('Active'),

        # Statistics for the kanban view
        'last_done_picking': fields.function(_get_tristate_values,
            type='char',
            string='Last 10 Done Pickings'),

        'count_picking_draft': fields.function(_get_picking_count,
            type='integer', multi='_get_picking_count'),
        'count_picking_ready': fields.function(_get_picking_count,
            type='integer', multi='_get_picking_count'),
        'count_picking': fields.function(_get_picking_count,
            type='integer', multi='_get_picking_count'),
        'count_picking_waiting': fields.function(_get_picking_count,
            type='integer', multi='_get_picking_count'),
        'count_picking_late': fields.function(_get_picking_count,
            type='integer', multi='_get_picking_count'),
        'count_picking_backorders': fields.function(_get_picking_count,
            type='integer', multi='_get_picking_count'),

        'rate_picking_late': fields.function(_get_picking_count,
            type='integer', multi='_get_picking_count'),
        'rate_picking_backorders': fields.function(_get_picking_count,
            type='integer', multi='_get_picking_count'),

    }
    _defaults = {
        'warehouse_id': _default_warehouse,
        'active': True,
    }

# vim:expandtab:smartindent:tabstop=4:softtabstop=4:shiftwidth=4:<|MERGE_RESOLUTION|>--- conflicted
+++ resolved
@@ -4039,17 +4039,6 @@
             return {'value': v, 'domain': d}
         return {'domain': {'product_uom': []}}
 
-<<<<<<< HEAD
-=======
-    def copy_data(self, cr, uid, id, default=None, context=None):
-        if not default:
-            default = {}
-        default.update({
-            'name': self.pool.get('ir.sequence').get(cr, uid, 'stock.orderpoint') or '',
-            'procurement_ids': [],
-            'group_id': False
-        })
-        return super(stock_warehouse_orderpoint, self).copy_data(cr, uid, id, default, context=context)
 
 
 class resource_calendar_attendance(osv.osv):
@@ -4062,7 +4051,6 @@
 
 
 
->>>>>>> 82608af8
 class stock_picking_type(osv.osv):
     _name = "stock.picking.type"
     _description = "The picking type determines the picking view"
