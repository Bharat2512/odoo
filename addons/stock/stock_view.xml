<?xml version="1.0" encoding="utf-8"?>
<openerp>
    <data>

        <!-- Top menu item -->
        <menuitem name="Warehouse"
            id="menu_stock_root"
            groups="group_stock_manager,group_stock_user"
            sequence="70"/>

        <menuitem id="menu_stock_warehouse_mgmt" name="Operations" parent="menu_stock_root" sequence="1"/>
        <menuitem id="menu_stock_product" name="Products" parent="menu_stock_root" sequence="6"/>
        <menuitem name="Products by Category" id="menu_product_by_category_stock_form" action="product.product_category_action"
            parent="stock.menu_stock_product" sequence="0" groups="base.group_no_one"/>
        <menuitem action="product.product_normal_action" id="menu_stock_products_menu" parent="menu_stock_product" sequence="1"/>
        <menuitem id="menu_stock_configuration" name="Configuration" parent="menu_stock_root" sequence="15" groups="group_stock_manager"/>
        <menuitem id="menu_warehouse_config" name="Warehouse Management" parent="menu_stock_configuration" sequence="40" groups="base.group_no_one"/>
        <menuitem id="menu_stock_inventory_control" name="Inventory Control" parent="menu_stock_root" sequence="2"/>
        <menuitem
            id="menu_product_in_config_stock" name="Products"
            parent="stock.menu_stock_configuration" sequence="45" groups="base.group_no_one"/>
        <menuitem
            action="product.product_category_action_form" id="menu_product_category_config_stock"
            parent="stock.menu_product_in_config_stock" sequence="0"/>
        <menuitem
            action="product.product_variant_action" id="menu_product_variant_config_stock"
            parent="stock.menu_product_in_config_stock" groups="product.group_product_variant" sequence="2"/>
        <menuitem
            action="product.product_template_action" id="menu_product_template_config_stock"
            parent="stock.menu_product_in_config_stock" groups="product.group_product_variant" sequence="1"/>
        <menuitem
            action="product.product_ul_form_action" groups="product.group_stock_packaging"
            id="menu_product_packaging_stock_action" parent="stock.menu_product_in_config_stock" sequence="3"/>
        <menuitem
            id="menu_stock_unit_measure_stock" name="Units of Measure"
            parent="stock.menu_product_in_config_stock"  sequence="35" groups="product.group_uom"/>
        <menuitem
            action="product.product_uom_categ_form_action" id="menu_stock_uom_categ_form_action"
            parent="menu_stock_configuration" sequence="30" groups="product.group_uom"/>
        <menuitem
            action="product.product_uom_form_action" id="menu_stock_uom_form_action"
            parent="menu_stock_configuration" sequence="35" groups="product.group_uom"/>

        <record id="stock_inventory_line_tree" model="ir.ui.view">
            <field name="name">stock.inventory.line.tree</field>
            <field name="model">stock.inventory.line</field>
            <field name="arch" type="xml">
                <tree string="Stock Inventory Lines">
                    <field name="product_id"/>
                    <field name="product_qty"/>
                    <field name="product_uom_id" groups="product.group_uom"/>
                    <field name="location_id" groups="stock.group_locations"/>
                </tree>
            </field>
        </record>

         <record id="view_inventory_filter" model="ir.ui.view">
            <field name="name">stock.inventory.filter</field>
            <field name="model">stock.inventory</field>
            <field name="arch" type="xml">
                <search string="Search Inventory">
                    <field name="name" string="Inventory Reference"/>
                    <field name="date"/>
                    <field name="company_id" groups="base.group_multi_company"/>
                    <group expand="0" string="Group By...">
                        <filter string="Status" icon="terp-stock_effects-object-colorize" domain="[]" context="{'group_by':'state'}"/>
                        <filter string="Inventories Month" icon="terp-go-month" domain="[]" context="{'group_by':'date'}" help="Physical Inventories by Month"/>
                    </group>
                </search>

            </field>
        </record>

        <record id="view_inventory_tree" model="ir.ui.view">
            <field name="name">stock.inventory.tree</field>
            <field name="model">stock.inventory</field>
            <field name="arch" type="xml">
                <tree string="Lot Inventory" colors="grey:state == 'cancel'">
                    <field name="name"/>
                    <field name="date"/>
                    <field name="state"/>
                </tree>
            </field>
        </record>

        <record id="view_inventory_form" model="ir.ui.view">
            <field name="name">stock.inventory.form</field>
            <field name="model">stock.inventory</field>
            <field name="arch" type="xml">
                <form string="Inventory Adjustment" version="7.0">
                <header>
                    <button name="prepare_inventory" states="draft" string="Start Inventory" type="object" class="oe_highlight" groups="stock.group_stock_user"/>
                    <button name="action_done" states="confirm" string="Validate Inventory" type="object" class="oe_highlight" groups="stock.group_stock_manager"/>
                    <button name="action_cancel_draft" states="cancel" string="Set to Draft" type="object"/>
                    <button name="action_cancel_inventory" states="confirm" string="Cancel Inventory" type="object"/>
                    <field name="state" widget="statusbar" statusbar_visible="draft,confirm,done"/>
                </header>
                <sheet>
                    <div class="oe_title">
                        <label for="name" class="oe_edit_only"/>
                        <h1><field name="name" placeholder="e.g. Annual inventory"/></h1>
                    </div>
                    <group>
                        <group>
                            <field name="location_id"/>
                        </group>
                        <group>
                            <field name="date"/>
                            <field name="company_id" groups="base.group_multi_company" widget="selection"/>
                        </group>
                        <separator string="Inventory"/>
                        <div class="oe_grey" colspan="4">Specify filters to focus your inventory a on particular product, lot, pack and product's owner.</div>
                        <group>
                            <div colspan="4">
                                <field name="filter" widget='radio' attrs="{'readonly': [('state', '!=', 'draft')]}"/>
                            </div>
                        </group>
                        <group>
                            <field name="product_id" domain="[('type','=','product')]" attrs="{'invisible': [('filter', 'not in', ('product', 'product_owner'))]}"/>
                            <field name="lot_id" attrs="{'invisible': [('filter', '!=', 'lot')]}" groups="stock.group_production_lot" />
                            <field name="partner_id" attrs="{'invisible': [('filter', 'not in', ('owner', 'product_owner'))]}" groups="stock.group_tracking_owner"/>
                            <field name="package_id" attrs="{'invisible': [('filter', '!=', 'pack')]}" groups="stock.group_tracking_lot"/>
                        </group>
                    </group>
                    <notebook attrs="{'invisible':[('state','=','draft')]}">
                        <page string="Inventory Details" >
                            <button name="set_checked_qty" states="confirm" string="⇒ Set quantities to 0" type="object" class="oe_link oe_right" groups="stock.group_stock_user"/>
                            <field name="line_ids" string="Inventory Details" context="{'default_location_id': location_id,  'default_product_id': product_id, 'default_prod_lot_id': lot_id, 'default_package_id': package_id, 'default_partner_id': partner_id}">
                                <tree string="Inventory Details" editable="bottom" colors="blue: product_qty != th_qty; red: th_qty &lt; 0">
                                    <field context="{'location':location_id, 'uom':product_uom_id, 'to_date':parent.date}" name="product_id" on_change="on_change_product_id(location_id,product_id,product_uom_id,partner_id,prod_lot_id,package_id)" domain="[('type','=','product')]"/>
                                    <field name="product_uom_id" groups="product.group_uom" on_change="on_change_product_id(location_id,product_id,product_uom_id,partner_id,prod_lot_id,package_id)"/>
                                    <field domain="[('usage','=','internal')]" name="location_id" groups="stock.group_locations" on_change="on_change_product_id(location_id,product_id,product_uom_id,partner_id,prod_lot_id,package_id)"/>
                                    <field name="prod_lot_id" on_change="on_change_product_id(location_id,product_id,product_uom_id,partner_id,prod_lot_id,package_id)" domain="[('product_id', '=', product_id)]" context="{'default_product_id': product_id}"  groups="stock.group_production_lot"/>
                                    <field name="package_id" on_change="on_change_product_id(location_id,product_id,product_uom_id,partner_id,prod_lot_id,package_id)" groups="stock.group_tracking_lot"/>
                                    <field name="partner_id" on_change="on_change_product_id(location_id,product_id,product_uom_id,partner_id,prod_lot_id,package_id)" groups="stock.group_tracking_owner"/>
                                    <field name="th_qty" readonly="1"/>
                                    <field name="product_qty" string="Real Quantity"/>
                                    <field name="state" invisible="True"/>
                                </tree>
                            </field>
                        </page>
                        <page string="Inventory Adjustments" attrs="{'invisible': [('state', '!=', 'done')]}">
                            <field name="move_ids">
                                <tree colors="grey:scrapped == True" string="Stock Moves">
                                    <field name="product_id"/>
                                    <field name="product_uom_qty" on_change="onchange_quantity(product_id, product_uom_qty, product_uom, product_uos)"/>
                                    <field name="product_uom" string="Unit of Measure" groups="product.group_uom"/>
                                    <field name="product_uos" groups="product.group_uos"/>
                                    <field name="picking_id" invisible="1" />
                                    <field name="create_date" invisible="1" />
                                    <field name="date_expected" invisible="1" />
                                    <button name="%(stock.move_scrap)d"
                                       string="Scrap Products" type="action"
                                       icon="terp-gtk-jump-to-ltr" context="{'scrap': True}"
                                       states="draft,waiting,confirmed,assigned"
                                       groups="base.group_user"/>
                                    <field name="scrapped" invisible="1"/>
                                    <field name="location_id"/>
                                    <field name="location_dest_id"/>
                                    <field name="state"/>
                                </tree>
                            </field>
                        </page>
                    </notebook>
                </sheet>
                </form>
            </field>
        </record>

        <record id="action_inventory_form" model="ir.actions.act_window">
            <field name="name">Inventories Adjustment</field>
            <field name="type">ir.actions.act_window</field>
            <field name="res_model">stock.inventory</field>
            <field name="view_type">form</field>
            <field name="view_id" ref="view_inventory_tree"/>
            <field name="search_view_id" ref="view_inventory_filter"/>
            <field name="help" type="html">
              <p class="oe_view_nocontent_create">
                Click to start an inventory. 
              </p><p>
                Periodical Inventories are used to count the number of products
                available per location. You can use it once a year when you do
                the general inventory or whenever you need it, to adapt the
                current inventory level of a product.
              </p>
            </field>
        </record>
        <menuitem action="action_inventory_form" id="menu_action_inventory_form" parent="menu_stock_inventory_control" sequence="30"/>


        <menuitem id="menu_traceability" name="Traceability" parent="menu_stock_root" 
            sequence="3"/>

        <record id="view_production_lot_form" model="ir.ui.view">
            <field name="name">stock.production.lot.form</field>
            <field name="model">stock.production.lot</field>
            <field name="arch" type="xml">
                <form string="Serial Number" version="7.0">
                    <div class="oe_button_box oe_right">
                        <button name="action_traceability" string="Traceability" type="object" attrs="{'invisible': [('quant_ids','=',[])]}"/>
                    </div>
                    <div class="oe_title">
                        <label for="name" class="oe_edit_only"/>
                        <h1>
                            <field name="name"/>
                        </h1>
                    </div>
                    <group name="main_group">
                        <group>
                            <field name="product_id"/>
                            <field name="ref"/>
                        </group>
                    </group>
                    <notebook>
                        <page string="Products">
                            <field name="quant_ids">
                                <tree string="Stock Moves">
                                    <field name="name"/>
                                    <field name="product_id"/>
                                    <field name="qty" on_change="onchange_quantity(product_id, product_qty, product_uom, product_uos)"/>
                                    <field name="location_id" groups="stock.group_locations"/>
                                </tree>
                             </field>
                        </page>
                    </notebook>
                </form>
            </field>
        </record>
        <record id="view_production_lot_tree" model="ir.ui.view">
            <field name="name">stock.production.lot.tree</field>
            <field name="model">stock.production.lot</field>
            <field name="arch" type="xml">
                <tree string="Serial Number">
                    <field name="name"/>
                    <field name="ref"/>
                    <field name="product_id"/>
                    <field name="create_date"/>
                </tree>
            </field>
        </record>

        <record model="ir.ui.view" id="search_product_lot_filter">
            <field name="name">Production Lots Filter</field>
            <field name="model">stock.production.lot</field>
            <field name="arch" type="xml">
                <search string="Product Lots Filter">
                    <field name="name" string="Product Lots" filter_domain="['|',('name','ilike',self),('ref','ilike',self)]"/>
                    <field name="product_id"/>
                    <group expand="0" string="Group By...">
                        <filter string="Product" icon="terp-accessories-archiver" domain="[]" context="{'group_by':'product_id'}"/>
                    </group>
                </search>
            </field>
        </record>

        <record id="action_production_lot_form" model="ir.actions.act_window">
            <field name="name">Serial Numbers</field>
            <field name="type">ir.actions.act_window</field>
            <field name="res_model">stock.production.lot</field>
            <field name="view_type">form</field>
            <field name="view_id" ref="view_production_lot_tree"/>
            <field name="search_view_id" ref="search_product_lot_filter"/>
            <field name="context">{}</field>
            <field name="help" type="html">
              <p class="oe_view_nocontent_create">
                Click to add a serial number.
              </p><p>
                This is the list of all the production lots you recorded. When
                you select a lot, you can get the 
                traceability of the products contained in lot. By default, the
                list is filtered on the serial numbers that are available in
                your warehouse but you can uncheck the 'Available' button to
                get all the lots you produced, received or delivered to
                customers.
              </p>
            </field>
        </record>
        <menuitem action="action_production_lot_form" id="menu_action_production_lot_form"
            parent="menu_traceability" groups="stock.group_production_lot"
            sequence="1"/>

        #
        # Lot composition (history)
        #
        <record id="stock_move_tree" model="ir.ui.view">
            <field name="name">Stock Moves</field>
            <field name="model">stock.move</field>
            <field name="arch" type="xml">
                <tree colors="grey:state == 'cancel'" string="Moves" create="false">
                    <field name="product_id"/>
                    <field name="product_uom_qty"/>
                    <field name="product_uom"  string="Unit of Measure" groups="product.group_uom"/>
                    <field name="product_packaging" domain="[('product_id','=',product_id)]" groups="product.group_stock_packaging"/>
                    <field name="picking_id"/>
                    <field name="location_id" groups="stock.group_locations"/>
                    <field name="location_dest_id" groups="stock.group_locations"/>
                    <field name="create_date" groups="base.group_no_one"/>
                    <field name="date" string="Date" groups="base.group_no_one"/>
                    <field name="date_expected" string="Date Expected"/>
                    <field name="state"/>
                </tree>
            </field>
        </record>

        <record id="stock_move_tree2" model="ir.ui.view">
            <field name="name">Stock Moves</field>
            <field name="model">stock.move</field>
            <field name="arch" type="xml">
                <tree colors="grey:state == 'cancel'" string="Moves" create="false">
                    <field name="product_id"/>
                    <field name="product_uom_qty"/>
                    <field name="product_uom"  string="Unit of Measure" groups="product.group_uom"/>
                    <field name="product_packaging" domain="[('product_id','=',product_id)]" groups="product.group_stock_packaging"/>
                    <field name="picking_id"/>
                    <field name="location_id" groups="stock.group_locations"/>
                    <field name="location_dest_id" groups="stock.group_locations"/>
                    <field name="create_date" groups="base.group_no_one"/>
                    <field name="date" string="Date" groups="base.group_no_one"/>
                    <field name="date_expected" string="Date Expected"/>
                    <field name="state"/>
                </tree>
            </field>
        </record>

        <record id="action3" model="ir.actions.act_window">
            <field name="name">Downstream traceability</field>
            <field name="type">ir.actions.act_window</field>
            <field name="res_model">stock.move</field>
            <field name="domain">[('id','in',active_ids)]</field>
            <field name="view_type">tree</field>
            <field eval="stock_move_tree2" name="view_id"/>
        </record>

        <record id="ir_move_traceability_upstream" model="ir.values">
            <field name="key2">tree_but_action</field>
            <field name="model">stock.move</field>
            <field name="name">Downstream traceability</field>
            <field eval="'ir.actions.act_window,'+str(action3)" name="value"/>
        </record>

        <record id="action5" model="ir.actions.act_window">
            <field name="name">Upstream traceability</field>
            <field name="type">ir.actions.act_window</field>
            <field name="res_model">stock.move</field>
            <field name="domain">[('id','in',active_ids)]</field>
            <field name="view_type">tree</field>
            <field eval="stock_move_tree" name="view_id"/>
        </record>

        <record id="ir_move_traceability_downstream" model="ir.values">
            <field name="key2">tree_but_action</field>
            <field name="model">stock.move</field>
            <field name="name">Upstream traceability</field>
            <field eval="'ir.actions.act_window,'+str(action5)" name="value"/>
        </record>

        <record id="view_location_form" model="ir.ui.view">
            <field name="name">stock.location.form</field>
            <field name="model">stock.location</field>
            <field name="arch" type="xml">
                <form string="Stock Location" version="7.0">
                    <label for="name" class="oe_edit_only"/>
                    <h1><field name="name"/></h1>
                    <label for="location_id" class="oe_edit_only"/>
                    <h2><field name="location_id"/></h2>
                    <group>
                        <group string="Additional Information">
                            <field name="usage"/>
                            <field name="partner_id"/>
                            <field name="company_id" groups="base.group_multi_company" widget="selection"/>
                            <field name="scrap_location"/>
                            <field name="active"/>
                        </group>
                        <group string="Localization" name="localization">
                            <field name="posx"/>
                            <field name="posy"/>
                            <field name="posz"/>
                            <field name="loc_barcode"/>
                        </group>
                    </group>
                    <separator string="Removal Strategies" groups="stock.group_adv_location"/>
                    <group  groups="stock.group_adv_location">
                        <div class="oe_inline">
                            <p class="oe_grey">
                                Removal strategies define the method used for suggesting the 
                                location to take the products from
                            </p>
                            <field name="removal_strategy_ids" class ="oe_inline">
                                <tree editable="bottom" string="removal">
                                    <field name="product_categ_id"/>
                                    <field name="method"/>
                                </tree>
                            </field>
                        </div>
                        <newline/>
                        <separator string="Putaway Strategies"/>
                        <newline/>
                        <div class="oe_inline">
                            <p class="oe_grey">
                                Putaway strategies define the method used for suggesting the 
                                location to put the products
                            </p>
                            <field name="putaway_strategy_ids" class="oe_inline">
                                <tree string="Put Away" editable="bottom">
                                    <field name="product_categ_id"/>
                                    <field name="method"/>
                                    <field name="location_spec_id"/>
                                </tree>
                            </field>
                        </div>
                    </group>                   
                    <separator string="Additional Information"/>
                    <field name="comment"/>
                </form>
            </field>
        </record>

        <record id="view_location_search" model="ir.ui.view">
            <field name="name">stock.location.search</field>
            <field name="model">stock.location</field>
            <field name="arch" type="xml">
                <search string="Stock Locations">
                    <field name="name" string="Stock Locations"/>
                    <filter icon="terp-go-home" name="in_location" string="Internal" domain="[('usage', '=', 'internal')]" help="Internal Locations"/>
                    <filter icon="terp-personal" name="customer" string="Customer" domain="[('usage', '=', 'customer')]" help="Customer Locations"/>
                    <filter icon="terp-personal" name="supplier" string="Supplier" domain="[('usage', '=', 'supplier')]" help="Supplier Locations"/>
                    <field name="location_id" string="Parent Location"/>
                </search>
            </field>
        </record>


        <record id="view_location_tree2" model="ir.ui.view">
            <field name="name">stock.location.tree</field>
            <field name="model">stock.location</field>
            <field name="priority" eval="2"/>
            <field name="arch" type="xml">
                <tree string="Stock Location" colors="blue:usage=='view';darkred:usage=='internal'">
                    <field name="complete_name"/>
                    <field name="usage"/>
                </tree>
            </field>
        </record>
        
        <record id="view_putaway" model="ir.ui.view">
            <field name="name">product.putaway.form</field>
            <field name="model">product.putaway</field>
            <field name="arch" type="xml">
                <form string="Putaway">
                   <field name="product_categ_id"/>
                   <field name="location_id"/>
                   <field name="method"/>
                   <field name="location_spec_id"/>
               </form>
            </field>
        </record>

        <record id="view_removal" model="ir.ui.view">
            <field name="name">product.removal.form</field>
            <field name="model">product.removal</field>
            <field name="arch" type="xml">
                <form string="Removal">
                   <field name="product_categ_id"/>
                   <field name="location_id"/>
                   <field name="method"/>
               </form>
            </field>
        </record>

        <record id="stock_location_path_tree" model="ir.ui.view">
            <field name="name">stock.location.path.tree</field>
            <field name="model">stock.location.path</field>
            <field name="arch" type="xml">
                <tree string="Location Paths">
                    <field name="location_from_id" />
                    <field name="location_dest_id" />
                    <field name="name" />
                </tree>
            </field>
        </record>

        <record id="stock_location_path_form" model="ir.ui.view">
            <field name="name">stock.location.path.form</field>
            <field name="model">stock.location.path</field>
            <field name="arch" type="xml">
                <form string="Location Paths" version="7.0">
                    <group col="4">
                        <group>
                            <field name="name"/>
                            <field name="location_from_id"/>
                            <field name="location_dest_id"/>
                        </group>
                        <group>
                            <field name="company_id" groups="base.group_multi_company" />
                            <field name="picking_type_id"/>
                            <field name="auto"/>
                            <label for="delay" string="Delay"/>
                        <div>
                            <field name="delay" class="oe_inline"/>days
                        </div>
                        </group>
                    </group>
                </form>
            </field>
        </record>

        <record id="product_category_form_view_inherit" model="ir.ui.view">
            <field name="name">product.category.form</field>
            <field name="model">product.category</field>
            <field name="inherit_id" ref="product.product_category_form_view" />
            <field name="arch" type="xml">
                <xpath expr="//sheet" position="inside">
                    <group string="Routes" colspan="4">
                        <div class="oe_inline">
                            <p attrs="{'invisible':[('route_ids','=',False)]}">
                            <field name="route_ids" nolabel="1" widget="many2many_tags" class="oe_inline"/>
                            </p>
                            <p attrs="{'invisible':[('parent_id','=',False)]}">
                            The following routes will apply to the products in this category taking into account parent categories: 
                            <field name="total_route_ids" nolabel="1" widget="many2many_tags"/>
                            </p>
                        </div>
                    </group>
                    <separator string="Removal Strategies"/>
                        <div class="oe_inline">
                        <p class="oe_grey">
                            Removal strategies define the method used for suggesting the 
                            location to take the products from
                        </p>
                        <field name="removal_strategy_ids">
                            <tree editable="bottom" string="removal">
                                <field name="location_id"/>
                                <field name="method"/>
                            </tree>
                        </field>

                        </div>
                        <newline/>
                        <separator string="Putaway Strategies"/>
                        <newline/>
                        <div class="oe_inline">
                        <p class="oe_grey">
                            Putaway strategies define the method used for suggesting the 
                            location to put the products
                        </p>
                        <field name="putaway_strategy_ids">
                            <tree string="Put Away" editable="bottom">
                                <field name="location_id"/>
                                <field name="method"/>
                                <field name="location_spec_id"/>
                            </tree>
                        </field>
                        </div>
                </xpath>
            </field>
        </record>
        

        <record id="action_location_form" model="ir.actions.act_window">
            <field name="name">Locations</field>
            <field name="res_model">stock.location</field>
            <field name="type">ir.actions.act_window</field>
            <field name="view_type">form</field>
            <field name="view_id" ref="view_location_tree2"/>
            <field name="search_view_id" ref="view_location_search"/>
            <field name="context">{'search_default_in_location':1}</field>
            <field name="help" type="html">
              <p class="oe_view_nocontent_create">
                Click to add a location.
              </p><p>
                Define your locations to reflect your warehouse structure and
                organization. OpenERP is able to manage physical locations
                (warehouses, shelves, bin, etc), partner locations (customers,
                suppliers) and virtual locations which are the counterpart of
                the stock operations like the manufacturing orders
                consumptions, inventories, etc.
              </p><p>  
                Every stock operation in OpenERP moves the products from one
                location to another one.  For instance, if you receive products
                from a supplier, OpenERP will move products from the Supplier
                location to the Stock location. Each report can be performed on
                physical, partner or virtual locations.
              </p>
            </field>
        </record>
        <menuitem action="action_location_form" id="menu_action_location_form" groups="stock.group_locations"
            parent="menu_stock_configuration" sequence="5"/>


        <record id="act_product_stock_move_open" model="ir.actions.act_window">
            <field name="context">{'search_default_done': 1,'search_default_product_id': active_id, 'default_product_id': active_id}</field>
            <field name="name">Moves</field>
            <field name="res_model">stock.move</field>
        </record>

        <record id="view_warehouse" model="ir.ui.view">
            <field name="name">stock.warehouse</field>
            <field name="model">stock.warehouse</field>
            <field name="arch" type="xml">
                <form string="Warehouse" version="7.0">
                    <sheet>
                        <div class="oe_right oe_button_box">                        
                            <button name="view_all_routes_for_wh" string="View Warehouse Routes" type="object"/> 
                        </div>
                        <label for="name" class="oe_edit_only"/>
                        <h1><field name="name"/></h1>
                        <group>
                            <group>
                                <field name="code"/>
                                <field name="lot_stock_id" groups="stock.group_locations" string="Inventory Location" invisible="1"/>
                            </group>
                            <group>
                                <field name="company_id" groups="base.group_multi_company" widget="selection"/>
                                <field name="partner_id"/>
                            </group>
                            <notebook colspan="4" groups="stock.group_adv_location">
                                <page string="Warehouse Configuration" colspan="4">
                                    <group colspan="4">
                                        <field name="reception_steps" widget='radio'/>
                                        <field name="delivery_steps" widget='radio'/>
                                        <field name="default_resupply_wh_id" widget='selection' on_change="onchange_filter_default_resupply_wh_id(default_resupply_wh_id, resupply_wh_ids)"/>
                                        <field name="resupply_wh_ids" domain="[('id', '!=', id)]" widget='many2many_checkboxes' on_change="onchange_filter_default_resupply_wh_id(default_resupply_wh_id, resupply_wh_ids)"/> 
                                    </group>
                                </page>
                                <page string="Technical Information" groups='base.group_no_one'>
                                    <group>
                                        <group string="Locations">
                                            <field name="wh_input_stock_loc_id" readonly="1"/>
                                            <field name="wh_qc_stock_loc_id" readonly="1"/>
                                            <field name="wh_pack_stock_loc_id" readonly="1"/>
                                            <field name="wh_output_stock_loc_id" readonly="1"/>
                                        </group>
                                        <group string="Picking Types">
                                            <field name="in_type_id" readonly="1"/>
                                            <field name="int_type_id" readonly="1"/>
                                            <field name="pick_type_id" readonly="1"/>
                                            <field name="pack_type_id" readonly="1"/>
                                            <field name="out_type_id" readonly="1"/>
                                        </group>
                                    </group>
                                </page>
                            </notebook>
                        </group>
                    </sheet>
                </form>
            </field>
        </record>
        <record id="view_warehouse_tree" model="ir.ui.view">
            <field name="name">stock.warehouse.tree</field>
            <field name="model">stock.warehouse</field>
            <field name="arch" type="xml">
                <tree string="Warehouse">
                    <field name="name"/>
                    <field name="lot_stock_id" groups="stock.group_locations"/>
                    <field name="partner_id"/>
                </tree>
            </field>
        </record>
        <record id="action_warehouse_form" model="ir.actions.act_window">
            <field name="name">Warehouses</field>
            <field name="res_model">stock.warehouse</field>
            <field name="type">ir.actions.act_window</field>
            <field name="view_type">form</field>
            <field name="view_id" ref="view_warehouse_tree"/>
            <field name="help" type="html">
              <p class="oe_view_nocontent_create">
                Click to define a new warehouse.
              </p>
            </field>
        </record>
        <menuitem action="action_warehouse_form" id="menu_action_warehouse_form" groups="stock.group_locations"
            parent="menu_stock_configuration" sequence="1"/>

        <!--
            Stock picking
            Defaults and Internal Pickings
        -->

        <record model="ir.ui.view" id="stock_picking_calendar">
            <field name="name">stock.picking.calendar</field>
            <field name="model">stock.picking</field>
            <field name="priority" eval="2"/>
            <field name="arch" type="xml">
                <calendar string="Calendar View" date_start="min_date" date_stop="max_date" color="partner_id">
                    <field name="origin"/>
                    <field name="picking_type_id"/>
                    <field name="partner_id"/>
                </calendar>
            </field>
        </record>

        <record id="vpicktree" model="ir.ui.view">
            <field name="name">stock.picking.tree</field>
            <field name="model">stock.picking</field>
            <field name="arch" type="xml">
                <tree colors="blue:state == 'draft';grey:state == 'cancel';red:state not in ('cancel', 'done') and date &lt; current_date" string="Picking list">
                    <field name="name"/>
                    <field name="location_dest_id"/>
                    <field name="date"/>
                    <field name="min_date" invisible="1"/>
                    <field name="origin"/>
                    <field name="group_id" invisible="1"/>
                    <field name="backorder_id"/>
                    <field name="state"/>
                    <field name="priority" invisible="1"/>
                    <field name="picking_type_id" invisible="1"/>
                </tree>
            </field>
        </record>

        <record id="view_picking_form" model="ir.ui.view">
            <field name="name">stock.picking.form</field>
            <field name="model">stock.picking</field>
            <field eval="12" name="priority"/>
            <field name="arch" type="xml">
                <form string="Transfer" version="7.0">
                <header>
                    <button name="action_confirm" states="draft" string="Mark as Todo" type="object" class="oe_highlight" groups="base.group_user"/>
                    <button name="action_assign" states="confirmed" string="Check Availability" type="object" class="oe_highlight" groups="base.group_user"/>
                    <button name="force_assign" states="confirmed,partially_available" string="Force Availability" type="object" class="oe_highlight" groups="base.group_user"/>
<<<<<<< HEAD
                    <button name="do_transfer" states="assigned" string="Transfer" groups="stock.group_stock_user" type="object" class="oe_highlight" attrs="{'invisible': ['|', ('pack_operation_exist', '=', True)]}"/>
                    <button name="do_partial_open_barcode" string="Enter Transfer Details" groups="stock.group_stock_user" type="object" class="oe_highlight" attrs="{'invisible': ['|',('pack_operation_exist', '=', True),('state','not in',('assigned', 'partially_available'))]}"/>
                    <button name="open_barcode_interface" string="Open Barcode interface" groups="stock.group_stock_user" type="object" class="oe_highlight" attrs="{'invisible': ['|',('pack_operation_exist', '=', False),('state','not in',('assigned', 'partially_available'))]}"/>
                    <button name="do_print_delivery" string="Print Delivery Order" groups="stock.group_stock_user" type="object" attrs="{'invisible': ['|', ('picking_type_code', '!=', 'outgoing'), ('state', '!=', 'done')]}"/>
                    <button name="do_print_picking" string="Print Picking List" groups="stock.group_stock_user" type="object" attrs="{'invisible': ['|', ('picking_type_code', '=', 'outgoing'), ('state', '!=', 'assigned')]}"/>
=======
                    <button name="do_transfer" states="assigned" string="Transfer" groups="stock.group_stock_user" type="object" class="oe_highlight"/>
                    <button name="do_transfer" string="Transfer" groups="stock.group_stock_user" type="object" class="oe_highlight" attrs="{'invisible': ['|',('pack_operation_exist', '=', False), ('state', '!=', 'partially_available')]}"/>
                    <button name="do_prepare_partial" string="Enter Transfer Details" groups="stock.group_stock_user" type="object" class="oe_highlight" attrs="{'invisible': ['|',('pack_operation_exist', '=', True),('state','not in',('assigned', 'partially_available'))]}"/>
                    <button name="do_print_picking" string="Print Picking List" groups="stock.group_stock_user" type="object" attrs="{'invisible': [('state', '!=', 'assigned')]}"/>
>>>>>>> ee7a5bb5
                    <button name="%(act_stock_return_picking)d" string="Reverse Transfer" states="done" type="action" groups="base.group_user"/>
                    <button name="action_cancel" states="assigned,confirmed,partially_available,draft" string="Cancel Transfer" groups="base.group_user" type="object"/>
                    <button name="do_unreserve" string="Unreserve" groups="base.group_user" type="object" attrs="{'invisible': [('quant_reserved_exist', '=', False)]}"/>
                    <field name="state" widget="statusbar" statusbar_visible="draft,confirmed,partially_available,assigned,done" statusbar_colors='{"shipping_except":"red","invoice_except":"red","waiting_date":"blue"}'/>
                </header>
                <sheet>
                    <div class="oe_right oe_button_box">
                    </div>
                    <h1>
                        <field name="name" class="oe_inline" attrs="{'invisible': [('name','=','/')]}" readonly="1"/>
                    </h1>
                    <group>
                        <group>
                            <field name="partner_id"/>                            
                            <field name="backorder_id" readonly="1" attrs="{'invisible': [('backorder_id','=',False)]}"/>
                        </group>
                        <group>
                            <field name="date"/>
                            <field name="min_date"/>
                            <field name="origin" placeholder="e.g. PO0032" class="oe_inline"/>
                            <label for="owner_id" groups="stock.group_tracking_owner"/>
                            <div groups="stock.group_tracking_owner">
                                <field name="owner_id"/>
                                <button name="action_assign_owner" string="Assign Owner" type="object" attrs="{'invisible': ['|',('pack_operation_exist', '=', False),('state', 'not in', ('draft','assigned','confirmed'))]}"
                                    class="oe_link oe_edit_only"/>
                            </div>
                        </group>
                    </group>
                    <notebook>
                        <page string="Products">
                            <separator string="Stock Moves" attrs="{'invisible': [('pack_operation_exist', '=', False)]}"/>
<!-- 
                            <field name="move_lines" context="{'address_in_id': partner_id, 'form_view_ref':'stock.view_move_picking_form', 'tree_view_ref':'stock.view_move_picking_tree', 'default_picking_type_id': picking_type_id,'default_picking_id': active_id}"/>
                            <group>
                                <group col="3"> 
                                    <separator string="Quantities Done" attrs="{'invisible': [('pack_operation_exist', '=', False)]}"/>
                                </group>
                                <group col="1">
                                    <field name="pack_operation_exist" invisible="1"/>
                                    <button name="action_pack" string="Create Package" type="object" attrs="{'invisible': ['|',('pack_operation_exist', '=', False),('state', 'not in', ('draft','assigned','partially_available','confirmed'))]}" class="oe_link oe_right oe_inline" groups="product.group_stock_packaging"/>
                                    <button name="do_split" string="Create Draft Backorder" groups="base.group_no_one" type="object" attrs="{'invisible': ['|',('pack_operation_exist', '=', False),('state','not in',('assigned', 'partially_available'))]}" class="oe_link oe_right oe_inline"/>
                                    <button name="recheck_availability" string="Recheck Availability" type="object" attrs="{'invisible': ['|',('pack_operation_exist', '=', False),('state','not in',('assigned', 'partially_available'))]}" groups="stock.group_stock_user" class="oe_link oe_right oe_inline"/>
                                </group>
                            </group>
                            <field name="pack_operation_ids" attrs="{'invisible': [('pack_operation_exist', '=', False)]}" context="{'default_owner_id': owner_id, 'default_location_id': location_id, 'default_location_dest_id': location_dest_id}">
                                <tree editable="top">   
                                    <field name="location_id"/>
                                    <field name="product_id" on_change='product_id_change(product_id, product_uom_id, product_qty, context)'/>
                                    <field name="product_uom_id" groups="product.group_uom" on_change='on_change_tests(product_id, product_uom_id, product_qty, context)'/>
                                    <field name="lot_id" domain="[('product_id','=?', product_id)]" context="{'product_id': product_id}" groups="stock.group_production_lot"/>
                                    <field name="package_id" groups="stock.group_tracking_lot"/>
                                    <field name="owner_id" groups="stock.group_tracking_owner"/>
                                    <field name="product_qty" attrs="{'required': [('product_id', '!=', False)]}" on_change='on_change_tests(product_id, product_uom_id, product_qty, context)'/>
                                    <field name="location_dest_id"/>
                                    <field name="result_package_id" groups="stock.group_tracking_lot"/>
                                </tree>
                            </field>
-->
                            <field name="move_lines" context="{'address_in_id': partner_id, 'form_view_ref':'stock.view_move_picking_form', 'tree_view_ref':'view_move_picking_tree', 'default_picking_type_id': picking_type_id,'default_picking_id': active_id}"/>
                            <field name="pack_operation_exist" invisible="1"/>
                            <field name="note" placeholder="Add an internal note..." class="oe_inline"/>
                        </page>
                        <page string="Additional Info">
                            <group string="General Informations">
                                <group>
                                    <field name="move_type"/>
                                    <field name="picking_type_id"/>
                                    <field name="picking_type_code" invisible="1"/>
                                    <field name="quant_reserved_exist" invisible="1"/>                                    
                                    <field name="location_id" invisible="1"/>
                                    <field name="location_dest_id" invisible="1"/>
                                </group>
                                <group>
                                    <field name="company_id" groups="base.group_multi_company" widget="selection"/>
                                    <field name="date_done" groups="base.group_no_one"/>
                                    <field name="group_id"/>
                                    <field name="priority"/>
                                </group>
                            </group>
                        </page>
                    </notebook>
                </sheet>
                <div class="oe_chatter">
                    <field name="message_follower_ids" widget="mail_followers"/>
                    <field name="message_ids" widget="mail_thread"/>
                </div>
                </form>
            </field>
        </record>

        <record id="view_picking_internal_search" model="ir.ui.view">
            <field name="name">stock.picking.internal.search</field>
            <field name="model">stock.picking</field>
            <field name="arch" type="xml">
                <search string="Picking Lists">
                    <field name="name" string="Picking List" filter_domain="['|',('name','ilike', self),('origin','ilike',self)]"/>
                    <filter icon="terp-check" name="draft" string="Draft" domain="[('state','=','draft')]" help="Draft Moves"/>
                    <filter icon="terp-check" name="available" string="Ready" domain="[('state','in',('assigned', 'partially_available'))]" help="Assigned Moves"/>
                    <filter icon="terp-check" name="waiting" string="Waiting Availability" domain="[('state','=', 'confirmed')]" help="Waiting Moves"/>
                    <filter icon="terp-camera_test" name="confirmed" string="Confirmed" domain="[('state','in', ('confirmed', 'waiting', 'assigned'))]" help="Confirmed Moves"/>
                    <filter icon="terp-dialog-close" name="done" string="Done" domain="[('state','=','done')]" help="Pickings already processed"/>
                    <separator/>
                    <filter name="late" string="Late" domain="[('min_date','&lt;', time.strftime('%%Y-%%m-%%d'))]" help="Pickings that are late on scheduled time"/>
                    <separator/>
                    <filter name="backorder" string="Backorders" domain="[('backorder_id','&lt;&gt;', False)]" help="Remaining parts of picking partially processed"/>
                    <field name="partner_id" filter_domain="[('partner_id','child_of',self)]"/>
                    <field name="product_id"/>
                    <field name="picking_type_id"/>
                    <field name="group_id"/>
                    <group expand="0" string="Group By...">
                        <filter string="Status" icon="terp-stock_effects-object-colorize" domain="[]" context="{'group_by':'state'}"/>
                        <filter string="Order Date" icon="terp-go-month" domain="[]"  context="{'group_by':'date'}"/>
                        <filter string="Expected Date" icon="terp-go-month" domain="[]"  context="{'group_by':'min_date'}"/>
                        <filter string="Origin" domain="[]" context="{'group_by':'origin'}"/>
                        <filter string="Picking Type" domain="[]" context="{'group_by':'picking_type_id'}"/>
                        <filter string="Procurement Group" domain="[]" context="{'group_by':'group_id'}"/>
                    </group>
                </search>
            </field>
        </record>

        <record id="action_picking_tree_all" model="ir.actions.act_window">
            <field name="name">Stock Operations</field>
            <field name="res_model">stock.picking</field>
            <field name="type">ir.actions.act_window</field>
            <field name="view_type">form</field>
            <field name="view_mode">tree,form,calendar</field>
            <field name="domain"></field>
            <field name="context">{
                    'contact_display': 'partner_address',
            }
            </field>
            <field name="search_view_id" ref="view_picking_internal_search"/>
        </record>

        <record id="action_picking_tree_done" model="ir.actions.act_window">
            <field name="name">Done Transfers</field>
            <field name="res_model">stock.picking</field>
            <field name="type">ir.actions.act_window</field>
            <field name="view_type">form</field>
            <field name="view_mode">tree,form,calendar</field>
            <field name="domain"></field>
            <field name="context">{
                    'search_default_picking_type_id': [active_id],
                    'default_picking_type_id': active_id,
                    'contact_display': 'partner_address',
                    'search_default_done': 1,
            }
            </field>
            <field name="search_view_id" ref="view_picking_internal_search"/>
        </record>

        <record id="action_picking_tree_ready" model="ir.actions.act_window">
            <field name="name">Ready Transfers</field>
            <field name="res_model">stock.picking</field>
            <field name="type">ir.actions.act_window</field>
            <field name="view_type">form</field>
            <field name="view_mode">tree,form,calendar</field>
            <field name="domain"></field>
            <field name="context">{
                    'search_default_picking_type_id': [active_id],
                    'default_picking_type_id': active_id,
                    'contact_display': 'partner_address',
                    'search_default_available': 1,
            }
            </field>
            <field name="search_view_id" ref="view_picking_internal_search"/>
        </record>

        <record id="action_picking_tree_done_grouped" model="ir.actions.act_window">
            <field name="name">Done Transfers by Date</field>
            <field name="res_model">stock.picking</field>
            <field name="type">ir.actions.act_window</field>
            <field name="view_type">form</field>
            <field name="view_mode">tree,form,calendar</field>
            <field name="domain"></field>
            <field name="context">{
                    'search_default_picking_type_id': [active_id],
                    'default_picking_type_id': active_id,
                    'contact_display': 'partner_address',
                    'search_default_done': 1,
                    'group_by': ['date'],
            }
            </field>
            <field name="search_view_id" ref="view_picking_internal_search"/>
        </record>

        <record id="action_picking_tree_waiting" model="ir.actions.act_window">
            <field name="name">Waiting Availability Transfers</field>
            <field name="res_model">stock.picking</field>
            <field name="type">ir.actions.act_window</field>
            <field name="view_type">form</field>
            <field name="view_mode">tree,form,calendar</field>
            <field name="domain"></field>
            <field name="context">{
                    'search_default_picking_type_id': [active_id],
                    'default_picking_type_id': active_id,
                    'contact_display': 'partner_address',
                    'search_default_waiting': 1,
            }
            </field>
            <field name="search_view_id" ref="view_picking_internal_search"/>
        </record>

        <record id="action_picking_tree_late" model="ir.actions.act_window">
            <field name="name">Late Transfers</field>
            <field name="res_model">stock.picking</field>
            <field name="type">ir.actions.act_window</field>
            <field name="view_type">form</field>
            <field name="view_mode">tree,form,calendar</field>
            <field name="domain"></field>
            <field name="context">{
                    'search_default_picking_type_id': [active_id],
                    'default_picking_type_id': active_id,
                    'contact_display': 'partner_address',
                    'search_default_late': 1,
                    'search_default_confirmed': 1,
            }
            </field>
            <field name="search_view_id" ref="view_picking_internal_search"/>
        </record>

        <record id="action_picking_tree_backorder" model="ir.actions.act_window">
            <field name="name">Backorders</field>
            <field name="res_model">stock.picking</field>
            <field name="type">ir.actions.act_window</field>
            <field name="view_type">form</field>
            <field name="view_mode">tree,form,calendar</field>
            <field name="domain"></field>
            <field name="context">{
                    'search_default_picking_type_id': [active_id],
                    'default_picking_type_id': active_id,
                    'contact_display': 'partner_address',
                    'search_default_backorder': 1,
                    'search_default_confirmed': 1,
            }
            </field>
            <field name="search_view_id" ref="view_picking_internal_search"/>
        </record>

        <record id="action_picking_tree" model="ir.actions.act_window">
            <field name="name">Transfers</field>
            <field name="res_model">stock.picking</field>
            <field name="type">ir.actions.act_window</field>
            <field name="view_type">form</field>
            <field name="view_mode">tree,form,calendar</field>
            <field name="domain"></field>
            <field name="context">{
                    'search_default_picking_type_id': [active_id],
                    'default_picking_type_id': active_id,
                    'contact_display': 'partner_address',
            }
            </field>
            <field name="search_view_id" ref="view_picking_internal_search"/>
            <field name="help" type="html">
              <p class="oe_view_nocontent_create">
                Click to create a stock operation. 
              </p><p>
                Most operations are prepared automatically by OpenERP according
                to your preconfigured logistics rules, but you can also record
                manual stock movements.
              </p>
            </field>
        </record>

        <record id="view_move_graph" model="ir.ui.view">
            <field name="name">stock.move.graph</field>
            <field name="model">stock.move</field>
            <field name="arch" type="xml">
                <graph string="Stock Moves Analysis" type="pivot">
                    <field name="product_id" type="row"/>
                    <field name="location_dest_id" groups="stock.group_locations" type="row"/>
                    <field name="product_uom_qty" type="measure"/>
                </graph>
            </field>
        </record>

        <record id="view_move_tree" model="ir.ui.view">
            <field name="name">stock.move.tree</field>
            <field name="model">stock.move</field>
            <field eval="8" name="priority"/>
            <field name="arch" type="xml">
                <tree colors="grey:state == 'cancel';red:(state not in ('cancel','done')) and date > current_date" string="Moves">
                    <field name="name"/>
                    <field name="picking_id" string="Reference"/>
                    <field name="origin"/>
                    <field name="picking_type_id"/>
                    <field name="create_date" invisible="1" groups="base.group_no_one"/>
                    <field name="product_id" on_change="onchange_product_id(product_id,location_id,location_dest_id, False)"/>
                    <field name="product_uom_qty" on_change="onchange_quantity(product_id, product_uom_qty, product_uom, product_uos)"/>
                    <field name="product_uom" string="Unit of Measure" groups="product.group_uom"/>
                    <field name="product_uos" groups="product.group_uos"/>
                    <button name="%(stock.move_scrap)d"
                        string="Scrap Products" type="action"
                        icon="terp-gtk-jump-to-ltr" context="{'scrap': True}"
                        states="draft,waiting,confirmed,assigned"/>
                    <field name="location_id" groups="stock.group_locations"/>
                    <field name="location_dest_id" groups="stock.group_locations"/>
                    <field name="date" groups="base.group_no_one"/>
                    <field name="date_expected"/>
                    <field name="state"/>
                    <button name="action_done" states="confirmed,assigned" string="Process" type="object" icon="gtk-go-forward" help="Done"/>
                </tree>
            </field>
        </record>

        <record id="view_move_picking_tree" model="ir.ui.view">
            <field name="name">stock.move.tree</field>
            <field name="model">stock.move</field>
            <field eval="4" name="priority"/>
            <field name="arch" type="xml">
                <tree colors="grey:scrapped == True" string="Stock Moves">
                    <field name="product_id"/>
                    <field name="product_uom_qty" on_change="onchange_quantity(product_id, product_uom_qty, product_uom, product_uos)"/>
                    <field name="product_uom" string="Unit of Measure" groups="product.group_uom"/>
                    <field name="product_uos" groups="product.group_uos"/>
                    <field name="location_id" groups="stock.group_locations" invisible="1"/>
                    <field name="picking_id" invisible="1" />
                    <field name="create_date" invisible="1" />
                    <field name="date_expected" invisible="1" />
                    <button name="%(stock.move_scrap)d"
                       string="Scrap Products" type="action"
                       icon="terp-gtk-jump-to-ltr" context="{'scrap': True}"
                       states="draft,waiting,confirmed,assigned"
                       groups="base.group_user"/>
                    <field name="scrapped" invisible="1"/>
                    <field name="availability" invisible="1"/>
                    <field name="reserved_availability" invisible="1"/>
                    <field name="location_dest_id" groups="stock.group_locations"/>
                    <field name="remaining_qty" invisible="1"/>
                    <field name="string_availability_info"/>
                    <field name="state"/>
                </tree>
            </field>
        </record>

        <record id="view_move_form" model="ir.ui.view">
            <field name="name">stock.move.form</field>
            <field name="model">stock.move</field>
            <field eval="1" name="priority"/>
            <field name="arch" type="xml">
                <form string="Stock Moves" version="7.0">
                <header>
                    <button name="action_confirm" states="draft" string="Process Later" type="object" class="oe_highlight"/>
                    <button name="action_done" states="draft,assigned,confirmed" string="Process Entirely" type="object" class="oe_highlight"/>
                    <button name="force_assign" states="confirmed" string="Set Available" type="object" class="oe_highlight"/>
                    <button name="action_cancel" states="draft,assigned,confirmed" string="Cancel Move" type="object"/>
                    <field name="state" widget="statusbar" statusbar_visible="draft,confirmed,assigned,done" statusbar_colors='{"waiting":"blue","confirmed":"blue"}'/>
                </header>
                <sheet>
                    <group>
                        <group name="main_grp" colspan="4">
                            <group name="main_grp_col1">
                                <field name="product_id" on_change="onchange_product_id(product_id,location_id,location_dest_id, False)"/>
                                <label for="product_uom_qty"/>
                                <div>
                                    <field name="product_uom_qty"
                                        on_change="onchange_quantity(product_id, product_uom_qty, product_uom, product_uos)"
                                        class="oe_inline"/>
                                    <field name="product_uom" groups="product.group_uom" class="oe_inline"/>
                                    <button name="%(stock.move_scrap)d"
                                            string="Scrap" type="action"
                                            icon="terp-gtk-jump-to-ltr" context="{'scrap': True}"
                                            states="draft,waiting,confirmed,assigned" colspan="1"/>
                                </div>
                                <field name="name"/>
                                <label for="product_uos_qty" groups="product.group_uos"/>
                                <div groups="product.group_uos">
                                    <field name="product_uos_qty"
                                        on_change="onchange_uos_quantity(product_id, product_uos_qty, product_uos, product_uom)"
                                        class="oe_inline"/>
                                    <field name="product_uos" class="oe_inline"/>
                                </div>
                            </group>
                            <group name="main_grp_col2">
                                <field name="picking_type_id"/>
                                <field name="picking_priority"/>
                                <field name="company_id" groups="base.group_multi_company" widget="selection"/>
                                <field name="date_expected" on_change="onchange_date(date,date_expected)" attrs="{'invisible': [('state', '=', 'done')]}"/>
                                <field name="date" attrs="{'invisible': [('state', '!=', 'done')]}"/>
                            </group>
                        </group>
                        <group name="origin_grp" string="Origin">
                            <field name="origin"/>
                            <field name="location_id" groups="stock.group_locations"/>
                            <field name="picking_id" domain="[('picking_type_id','=',picking_type_id)]"/>
                            <field name="create_date" groups="base.group_no_one"/>
                            <field name="procure_method" attrs="{'readonly': [('state', '!=', 'draft')]}" groups="base.group_no_one"/>
                            <field name="group_id"/>
                        </group>
                        <group name="destination_grp" string="Destination" groups="stock.group_locations">
                            <field name="location_dest_id" />
                            <field name="partner_id" context="{'contact_display':'partner'}" />                            
                        </group>
                        <group name="quants_grp" string="Reserved Quants" colspan="4" groups="base.group_no_one">
                            <field name="reserved_quant_ids"/>
                        </group>
                    </group>
                </sheet>
                </form>
            </field>
        </record>

        <record id="view_move_picking_form" model="ir.ui.view">
            <field name="name">stock.move.form</field>
            <field name="model">stock.move</field>
            <field eval="20" name="priority"/>
            <field name="arch" type="xml">
                <form string="Stock Moves" version="7.0">
                <header>
                        <button name="force_assign" states="confirmed" string="Force Availability" type="object" groups="base.group_user"/>
                        <button name="action_confirm" states="draft" string="Confirm" type="object" groups="base.group_user"/>
                        <button name="do_unreserve" states="assigned" string="Cancel Availability" type="object" groups="base.group_user"/>
                        <field name="state" widget="statusbar" statusbar_visible="draft,assigned,done"/>
                </header>
                <group>
                    <group>
                        <field name="product_id" on_change="onchange_product_id(product_id,location_id,location_dest_id, parent.partner_id)"/>
                        <field name="procure_method"/>
                        <field name="picking_type_id" invisible="1"/>
                        <label for="product_uom_qty"/>
                        <div>
                            <field name="product_uom_qty" on_change="onchange_quantity(product_id, product_uom_qty, product_uom, product_uos)" class="oe_inline"/>
                            <field name="product_uom" string="Unit Of Measure" groups="product.group_uom" class="oe_inline"/>
                            <button name="%(stock.move_scrap)d"
                                string="Scrap" type="action"
                                icon="terp-gtk-jump-to-ltr" context="{'scrap': True}"
                                states="draft,waiting,confirmed,assigned"
                                groups="base.group_user"/>
                        </div>
                        <label for="product_uos_qty" groups="product.group_uos"/>
                        <div groups="product.group_uos">
                            <field name="product_uos_qty" on_change="onchange_uos_quantity(product_id, product_uos_qty, product_uos, product_uom)" class="oe_inline"/>
                            <field name="product_uos" on_change="onchange_quantity(product_id, product_uom_qty, product_uom, product_uos)" class="oe_inline"/>
                        </div>
                        <field name="name"/>
                        <field name="product_packaging" groups="product.group_stock_packaging" domain="[('product_id','=',product_id)]"/>
                    </group>
                    <group>
                        <field name="create_date" invisible="1"/>
                        <field name="date"/>
                        <field name="date_expected" on_change="onchange_date(date,date_expected)"/>
                    </group>
                    <group string="Locations" groups="stock.group_locations">
                        <field name="location_id" domain="[('usage','&lt;&gt;','view')]"/>
                        <field name="location_dest_id" domain="[('usage','=','internal')]"/>
                    </group>
                    <group name="quants_grp" string="Reserved Quants" colspan="4" groups="base.group_no_one">
                        <field name="reserved_quant_ids"/>
                    </group>
                </group>
                </form>
            </field>
        </record>

        <record id="view_move_search" model="ir.ui.view">
            <field name="name">stock.move.search</field>
            <field name="model">stock.move</field>
            <field eval="3" name="priority"/>
            <field name="arch" type="xml">
                <search string="Stock Moves">
                    <field name="origin" filter_domain="['|', '|', ('origin', 'ilike', self), ('name', 'ilike', self), ('picking_id', 'ilike', self)]" string="Reference"/>
                    <field name="date" groups="base.group_no_one"/>

                    <filter icon="terp-camera_test" string="Ready" name="ready" domain="[('state','=','assigned')]" help="Stock moves that are Available (Ready to process)"/>
                    <filter icon="terp-stock" string="To Do" name="future" domain="[('state','in',('assigned','confirmed','waiting'))]" help="Stock moves that are Confirmed, Available or Waiting"/>
                    <filter icon="terp-dialog-close" string="Done" name="done" domain="[('state','=','done')]" help="Stock moves that have been processed"/>
                    <separator/>
                    <filter icon="terp-go-today" string="Today" domain="[('date','&lt;=',time.strftime('%%Y-%%m-%%d 23:59:59')),('date','&gt;=',time.strftime('%%Y-%%m-%%d 00:00:00'))]" help="Orders processed Today or planned for Today"/>
                    <field name="product_id"/>
                    <field name="name" string="Location" filter_domain="['|',('location_id','ilike',self),('location_dest_id','ilike',self)]"/>
                    <field name="partner_id" string="Partner"  filter_domain="[('picking_id.partner_id','child_of',self)]"/>
                    <group expand="0" string="Group By...">
                        <filter string="Product" name="by_product" icon="terp-accessories-archiver" domain="[]"  context="{'group_by':'product_id'}"/>
                        <filter string="Picking" name="groupby_picking_id" icon="terp-accessories-archiver" domain="[]"  context="{'group_by':'picking_id'}"/>
                        <filter string="Source" name="groupby_location_id" icon="terp-gtk-jump-to-rtl" domain="[]" context="{'group_by':'location_id'}" groups="stock.group_locations"/>
                        <filter string="Destination" name="groupby_dest_location_id" icon="terp-gtk-jump-to-ltr" domain="[]" context="{'group_by':'location_dest_id'}" groups="stock.group_locations"/>
                        <filter icon="terp-stock_effects-object-colorize" string="Status" domain="[]" context="{'group_by':'state'}"/>
                        <filter string="Creation" name="groupby_create_date" icon="terp-go-month" domain="[]" context="{'group_by':'create_date'}" groups="base.group_no_one"/>
                        <filter string="Scheduled" name="groupby_date" icon="terp-go-month" domain="[]" context="{'group_by':'date_expected'}"/>
                    </group>
                </search>
            </field>
        </record>

        <record id="action_move_form2" model="ir.actions.act_window">
            <field name="name">Stock Moves</field>
            <field name="res_model">stock.move</field>
            <field name="type">ir.actions.act_window</field>
            <field name="view_type">form</field>
            <field name="view_id" ref="view_move_tree"/>
            <field name="search_view_id" ref="view_move_search"/>
            <field name="context">{}</field>
            <field name="help" type="html">
              <p class="oe_view_nocontent_create">
                Click to create a stock movement.
              </p><p>
                This menu gives you the full traceability of inventory
                operations on a specific product. You can filter on the product
                to see all the past or future movements for the product.
              </p>
            </field>
        </record>
        
        <record model="ir.actions.act_window.view" id="action_stock_move_tree_all">
            <field name="sequence" eval="1"/>
            <field name="view_mode">tree</field>
            <field name="view_id" ref="view_move_tree"/>
            <field name="act_window_id" ref="action_move_form2"/>
        </record>

        <record model="ir.actions.act_window.view" id="action_stock_move_form_all">
            <field name="sequence" eval="3"/>
            <field name="view_mode">form</field>
            <field name="view_id" ref="view_move_form"/>
        <field name="act_window_id" ref="action_move_form2"/>
        </record>

        <record model="ir.actions.act_window.view" id="action_stock_move_graph_all">
            <field name="sequence" eval="3"/>
            <field name="view_mode">graph</field>
            <field name="view_id" ref="view_move_graph"/>
        <field name="act_window_id" ref="action_move_form2"/>
        </record>

        <menuitem action="action_move_form2" id="menu_action_move_form2" parent="menu_traceability" sequence="3" groups="stock.group_locations"/>

        <!--
            Reception Picking (By Stock Move)
            From stock_partial_move_view
        -->
        <record id="view_move_tree_reception_picking" model="ir.ui.view">
            <field name="name">stock.move.tree2</field>
            <field name="model">stock.move</field>
            <field name="priority" eval="6"/>
            <field name="arch" type="xml">
                <tree colors="grey:state == 'cancel'" string="Moves">
                    <field name="date" widget="date"/>
                    <field name="picking_id" string="Reference" invisible="1"/>
                    <field name="origin"/>
                    <field name="partner_id" string="Supplier"/>
                    <field name="product_id"/>
                    <field name="product_uom_qty"/>
                    <field name="product_uom" string="Unit of Measure" groups="product.group_uom"/>
                    <field name="location_id" invisible="1"/>
                    <field name="location_dest_id" invisible="1"/>
                    <field name="create_date" invisible="1"/>
                    <field name="date_expected" invisible="1"/>
                    <button name="%(stock.move_scrap)d"
                        string="Scrap Products" type="action"
                        icon="terp-gtk-jump-to-ltr" context="{'scrap': True}"
                        states="draft,waiting,confirmed,assigned"/>
                    <field name="state"/>
                    <button name="action_done" states="draft,assigned,confirmed"
                        icon="gtk-go-forward" type="object"
                        class="oe_highlight" help="Done"/>
                </tree>
            </field>
        </record>

        <!-- test -->
        <record id="view_move_tree_reception_picking_board" model="ir.ui.view">
            <field name="name">stock.move.tree3</field>
            <field name="model">stock.move</field>
            <field eval="6" name="priority"/>
            <field name="arch" type="xml">
                <tree string="Moves">
                    <field name="picking_id" string="Reference"/>
                    <field name="product_id"/>
                    <field name="product_uom_qty"/>
                    <field name="product_uom" string="Unit of Measure" groups="product.group_uom"/>
                    <field name="date" groups="base.group_no_one"/>
                </tree>
            </field>
        </record>

        <record id="action_reception_picking_move" model="ir.actions.act_window">
            <field name="name">Incoming  Products</field>
            <field name="res_model">stock.move</field>
            <field name="type">ir.actions.act_window</field>
            <field name="view_type">form</field>
            <field name="view_mode">tree,form</field>
            <field name="domain" eval="['|','&amp;',('picking_id','=',False),('location_dest_id.usage', 'in', ['customer','supplier']),'&amp;',('picking_id','!=',False),('picking_id.picking_type_id.code','=','outgoing')]"/>
            <field name="view_id" ref="view_move_tree_reception_picking"/>
            <field name="context">{'product_receive': True, 'search_default_future': True}</field>
            <field name="help" type="html">
              <p class="oe_view_nocontent_create">
                Click to register a product reception. 
              </p><p>
                Here you can receive individual products, no matter what
                purchase order or picking order they come from. You will find
                the list of all products you are waiting for. Once you receive
                an order, you can filter based on the name of the supplier or
                the purchase order reference. Then you can confirm all products
                received using the buttons on the right of each line.
              </p>
            </field>
        </record>

        <!-- Stock incoterms -->
        <record id="view_incoterms_tree" model="ir.ui.view">
            <field name="name">stock.incoterms.tree</field>
            <field name="model">stock.incoterms</field>
            <field name="arch" type="xml">
                <tree string="Incoterms">
                    <field name="code"/>
                    <field colspan="4" name="name"/>
                </tree>
            </field>
        </record>
        <record id="stock_incoterms_form" model="ir.ui.view">
            <field name="name">stock.incoterms.form</field>
            <field name="model">stock.incoterms</field>
            <field name="arch" type="xml">
                <form string="Incoterms" version="7.0">
                    <group>
                        <field name="name"/>
                        <field name="code"/>
                        <field name="active"/>
                    </group>
                </form>
            </field>
        </record>
        <record id="action_incoterms_tree" model="ir.actions.act_window">
            <field name="name">Incoterms</field>
            <field name="res_model">stock.incoterms</field>
            <field name="type">ir.actions.act_window</field>
            <field name="view_type">form</field>
            <field name="view_mode">tree,form</field>
        </record>

        <menuitem action="action_incoterms_tree" id="menu_action_incoterm_open" parent="menu_warehouse_config" sequence="1"/>


         <record id="view_pickingtype_filter" model="ir.ui.view">
            <field name="name">stock.picking.type.filter</field>
            <field name="model">stock.picking.type</field>
            <field name="arch" type="xml">
                <search string="Picking Type">
                    <field name="name"/>
                    <field name="sequence_id"/>
                    <field name="warehouse_id"/>
                </search>
            </field>
        </record>
        <record model="ir.ui.view" id="view_picking_type_tree">
            <field name="name">Picking types</field>
            <field name="model">stock.picking.type</field>
            <field name="arch" type="xml">
                <tree string="Picking Types">
                    <field name="name"/>
                    <field name="warehouse_id"/>
                    <field name="sequence_id"/>
                </tree>
            </field>
        </record>
        <record model="ir.ui.view" id="view_picking_type_form">
            <field name="name">Picking Types</field>
            <field name="model">stock.picking.type</field>
            <field name="arch" type="xml">
                <form string="Picking Types" version="7.0">
                    <sheet>
                        <group>
                            <group>
                                <field name="name"/>
                                <field name="sequence_id"/>
                                <field name="warehouse_id"/>
                            </group>
                            <group>
                                <field name="code" on_change="onchange_picking_code(code)"/>
                                <field name="return_picking_type_id"/>
                                <field name="auto_force_assign"/>
                            </group>
                        </group>
                        <separator string="Locations"/>
                        <group>
                            <field name="default_location_src_id" attrs="{'required': [('code', '=', 'internal')]}"/>
                            <field name="default_location_dest_id" attrs="{'required': [('code', 'in', ('internal', 'incoming'))]}"/>
                        </group>
                    </sheet>
                </form>
            </field>
        </record>


        <record id="stock_picking_type_kanban" model="ir.ui.view">
            <field name="name">stock.picking.type.kanban</field>
            <field name="model">stock.picking.type</field>
            <field name="arch" type="xml">
                <kanban version="7.0" class="oe_background_grey" create="0">
                    <field name="complete_name"/>
                    <field name="color"/>
                    <field name="count_picking_ready"/>
                    <field name="count_picking_draft"/>
                    <field name="count_picking_waiting"/>
                    <field name="count_picking_late"/>
                    <field name="count_picking_backorders"/>
                    <field name="latest_picking_late"/>
                    <field name="latest_picking_waiting"/>
                    <field name="latest_picking_backorders"/>
                    <templates>
                        <t t-name="kanban-box">
                            <div t-attf-class="oe_kanban_color_#{kanban_getcolor(record.color.raw_value)} oe_kanban_card oe_kanban_stock_picking_type">
                                <div class="oe_dropdown_toggle oe_dropdown_kanban" groups="stock.group_stock_manager">
                                    <span class="oe_e">í</span>
                                    <ul class="oe_dropdown_menu">
                                        <t t-if="widget.view.is_action_enabled('edit')"><li><a type="edit">Edit...</a></li></t>
                                        <t t-if="widget.view.is_action_enabled('delete')"><li><a type="delete">Delete</a></li></t>
                                        <t t-if="widget.view.is_action_enabled('edit')"><li><ul class="oe_kanban_colorpicker" data-field="color"/></li></t>
                                    </ul>
                                </div>
                                <div class="oe_kanban_content">
                                    <h4 class="oe_center"><field name="complete_name"/></h4>
                                    <div class="oe_right">
                                        <a name="open_barcode_interface" type="object">
                                            <img src="/stock/static/src/img/scan.png" 
                                                alt="Click to launch the barcode interface"
                                                class="oe_stock_scan_image" title="Click to launch the barcode interface"/>
                                        </a>
                                    </div>
                                    <div class="oe_items_list oe_kanban_ellipsis">
                                        <div>
                                            <a name="%(action_picking_tree_ready)d" type="action">
                                                <field name="count_picking_ready"/> Ready
                                            </a>
                                            <a name="%(action_picking_tree_done)d" type="action" class="oe_sparkline_bar_link">
                                                <field name="last_done_picking" widget="sparkline_bar" options="{'type': 'tristate', 'colorMap': {'0': 'orange', '-1': 'red', '1': 'green'}}">Last 10 Done Operations</field>
                                            </a>
                                        </div>
                                        <div t-if="record.count_picking_waiting.raw_value &gt; 0">
                                            <a name="%(action_picking_tree_waiting)d" type="action">
                                                <field name="count_picking_waiting"/> Waiting Availability
                                            </a>
                                        </div>
                                        <div>
                                            <a name="%(action_picking_tree)d" type="action">All Operations</a>
                                        </div>
                                    </div>
                                    <div class="oe_picking_type_gauge">
                                        <field name="rate_picking_late" widget="gauge" style="width:150px; height: 110px;" options="{'levelcolors': ['#a9d70b', '#f9c802', '#ff0000'], 'action_jump': '%(action_picking_tree_late)d'}">Late (%%)</field>
                                        <field name="rate_picking_backorders" widget="gauge" style="width:150px; height: 110px;">Backorders (%%)</field>
                                        <div class="oe_gauge_labels">
                                            <div class="oe_gauge_label_column">
                                                <a name="%(action_picking_tree_late)d" type="action">
                                                    <field name="count_picking_late"/> Late
                                                </a>
                                            </div>
                                            <div class="oe_gauge_label_column">
                                                <a name="%(action_picking_tree_backorder)d" type="action">
                                                    <field name="count_picking_backorders"/> Backorders
                                                </a>
                                            </div>
                                        </div>
                                    </div>

                                </div>
                            </div>
                        </t>
                    </templates>
                </kanban>
            </field>
        </record>

        <record id="action_picking_type_form" model="ir.actions.act_window">
            <field name="name">All Operations</field>
            <field name="res_model">stock.picking.type</field>
            <field name="type">ir.actions.act_window</field>
            <field name="view_type">form</field>
            <field name="view_mode">kanban,form</field>
            <field name="help" type="html">
              <p class="oe_view_nocontent_create">
                Click to create a new picking type. 
              </p><p>
                The picking type system allows you to assign each stock
                operation a specific type which will alter its views accordingly.  
                On the picking type you could e.g. specify if packing is needed by default, 
                if it should show the customer.  
              </p>
            </field>
        </record>
        
        <record id="action_picking_type_list" model="ir.actions.act_window">
            <field name="name">All Operations</field>
            <field name="res_model">stock.picking.type</field>
            <field name="type">ir.actions.act_window</field>
            <field name="view_type">form</field>
            <field name="view_mode">list,form</field>            
        </record>

        <menuitem
            action="action_picking_type_form"
            id="menu_action_picking_type_form"
            parent="menu_stock_warehouse_mgmt" sequence="1"/>

        <menuitem 
            id="menu_pickingtype" 
            name="Types of Operation" 
            parent="stock.menu_stock_configuration" 
            action="action_picking_type_list" />
        

        <!-- Order Point -->
        <record id="view_warehouse_orderpoint_tree" model="ir.ui.view">
            <field name="name">stock.warehouse.orderpoint.tree</field>
            <field name="model">stock.warehouse.orderpoint</field>
            <field name="arch" type="xml">
                <tree string="Reordering Rules">
                    <field name="name"/>
                    <field name="warehouse_id" groups="stock.group_locations"/>
                    <field name="location_id" groups="stock.group_locations"/>
                    <field name="product_id"/>
                    <field name="product_uom" groups="product.group_uom"/>
                    <field name="product_min_qty"/>
                    <field name="product_max_qty"/>
                </tree>
            </field>
        </record>

        <record model="ir.ui.view" id="warehouse_orderpoint_search">
            <field name="name">stock.warehouse.orderpoint.search</field>
            <field name="model">stock.warehouse.orderpoint</field>
            <field name="arch" type="xml">
                <search string="Reordering Rules Search">
                    <field name="name" string="Reordering Rules"/>
                    <field name="warehouse_id"/>
                    <field name="location_id" groups="stock.group_locations"/>
                    <field name="company_id" groups="base.group_multi_company"/>
                    <field name="product_id"/>
                    <group expand="0" string="Group By...">
                        <filter string="Warehouse" icon="terp-go-home" domain="[]"  context="{'group_by':'warehouse_id'}"/>
                        <filter string="Location" icon="terp-go-home" domain="[]" context="{'group_by':'location_id'}"/>
                    </group>
                </search>
            </field>
        </record>

        <record id="view_warehouse_orderpoint_form" model="ir.ui.view">
            <field name="name">stock.warehouse.orderpoint.form</field>
            <field name="model">stock.warehouse.orderpoint</field>
            <field name="arch" type="xml">
                <form string="Reordering Rules" version="7.0">
                    <sheet>
                        <div class="oe_right oe_button_box">
                            <button name="action_view_proc_to_process" type="object" string="Procurement Orders to Process"/>                            
                        </div>
                        <group>
                            <group>
                                <field name="name" />
                                <field name="product_id" on_change="onchange_product_id(product_id)"/>
                            </group>
                            <group>
                                <field name="warehouse_id" on_change="onchange_warehouse_id(warehouse_id)" widget="selection" groups="stock.group_locations"/>
                                <field name="product_uom" groups="product.group_uom"/>
                                <field name="location_id" groups="stock.group_locations"/>
                                <field name="company_id" groups="base.group_multi_company" widget="selection"/>
                            </group>
                        </group>
                        <group>
                            <group string="Rules">
                                <field name="product_min_qty" />
                                <field name="product_max_qty" />
                                <field name="qty_multiple" string="Quantity Multiple"/>
                            </group>
                            <group string="Misc">
                                <field name="procurement_id" readonly="1"/>
                                <field name="active" />
                            </group>
                        </group>                        
                    </sheet>
                </form>
            </field>
        </record>

        <record id="action_orderpoint_form" model="ir.actions.act_window">
            <field name="name">Reordering Rules</field>
            <field name="res_model">stock.warehouse.orderpoint</field>
            <field name="type">ir.actions.act_window</field>
            <field name="view_type">form</field>
            <field name="view_id" ref="view_warehouse_orderpoint_tree"/>
            <field name="search_view_id" ref="warehouse_orderpoint_search" />
            <field name="help" type="html">
              <p class="oe_view_nocontent_create">
                Click to add a reordering rule.
              </p><p>You can define your minimum stock rules, so that OpenERP will automatically create draft manufacturing orders or request for quotations according to the stock level. Once the virtual stock of a product (= stock on hand minus all confirmed orders and reservations) is below the minimum quantity, OpenERP will generate a procurement request to increase the stock up to the maximum quantity.</p>
            </field>
        </record>

        <act_window
            context="{'search_default_warehouse_id': active_id, 'default_warehouse_id': active_id}"
            id="act_stock_warehouse_2_stock_warehouse_orderpoint"
            name="Reordering Rules"
            res_model="stock.warehouse.orderpoint"
            src_model="stock.warehouse"
            groups="stock.group_stock_user"/>

        <act_window
            context="{'product_uom': locals().has_key('uom_id') and uom_id, 'default_procurement_id': active_id}"
            id="act_procurement_2_stock_warehouse_orderpoint"
            name="Reordering Rules"
            res_model="stock.warehouse.orderpoint"
            src_model="procurement.order"
            groups="stock.group_stock_user"/>

        <!-- Procurements -->

        <record id="view_procurement_form_stock_inherit" model="ir.ui.view">
            <field name="name">procurement.order.form.stock.inherit</field>
            <field name="model">procurement.order</field>
            <field name="inherit_id" ref="procurement.procurement_form_view"/>
            <field name="arch" type="xml">
                <xpath expr="//group[@name='scheduling']" position="before">
                    <group>
                        <field name="warehouse_id" on_change="change_warehouse_id(warehouse_id, context)"/>
                        <field name="location_id" domain="[('usage', '=', 'internal')]"/>
                        <field name="route_ids" widget="many2many_tags"/>
                    </group>
                </xpath>
                <xpath expr="//div[@name='button_box']" position="inside">
                    <button name="do_view_pickings" string="Group's Pickings" type="object"/>
                </xpath>
                <xpath expr="//field[@name='rule_id']" position="replace">
                    <field name="rule_id" domain="['|', ('location_id', '=', False), ('location_id', '=', location_id)]"/>
                    <field name="partner_dest_id"/>
                </xpath>
            </field>
        </record>
        <record id="view_procurement_tree_stock_inherit" model="ir.ui.view">
            <field name="name">procurement.order.tree.stock.inherit</field>
            <field name="model">procurement.order</field>
            <field name="inherit_id" ref="procurement.procurement_tree_view"/>
            <field name="arch" type="xml">
                <xpath expr="//field[@name='origin']" position="before">
                    <field name="location_id"/>
                </xpath>
            </field>
        </record>
        <record id="view_procurement_rule_tree_stock_inherit" model="ir.ui.view">
            <field name="name">procurement.rule.tree.stock.inherit</field>
            <field name="model">procurement.rule</field>
            <field name="inherit_id" ref="procurement.view_procurement_rule_tree"/>
            <field name="arch" type="xml">
                <xpath expr="//field[@name='action']" position="after">
                    <field name="picking_type_id"/>
                </xpath>
            </field>
        </record>

        <record id="view_procurement_rule_form_stock_inherit" model="ir.ui.view">
            <field name="name">procurement.rule.form.stock.inherit</field>
            <field name="model">procurement.rule</field>
            <field name="inherit_id" ref="procurement.view_procurement_rule_form"/>
            <field name="arch" type="xml">
                <xpath expr="//field[@name='action']" position="before">
                    <field name="location_id"/>
                    <field name="warehouse_id" groups="base.group_no_one"/>
                    <field name="route_id" groups="base.group_no_one"/>
                </xpath>
                <xpath expr="//field[@name='action']" position="after">
                    <field name="picking_type_id" attrs="{'required': [('action', '!=', 'manufacture')]}"/>
                </xpath>
                <xpath expr="//field[@name='group_id']" position="after">
                    <field name="propagate"/>
                    <field name="propagate_warehouse_id"/>
                </xpath>
                <xpath expr="//group[@name='propagation_group']" position="before">
                    <group attrs="{'invisible': [('action', '!=', 'move')]}" string="Moving Options">
                        <field name="procure_method"/>
                        <field name="location_src_id" attrs="{'required': [('action', '=', 'move')]}"/>
                        <field name="partner_address_id" groups="stock.group_adv_location" context="{'show_address': 1}" options="{'always_reload': 1}"/>
                        <label for="delay" string="Delay"  groups="stock.group_adv_location"/>
                        <div>
                           <field name="delay" class="oe_inline" groups="stock.group_adv_location"/>days
                        </div>
                    </group>
                </xpath>
            </field>
        </record>
        
        <record model="ir.actions.act_window" id="procrules">
            <field name="context">{}</field>
            <field name="name">Pull Rules</field>
            <field name="res_model">procurement.rule</field>
        </record>
        
        <record id="quant_search_view" model="ir.ui.view">
            <field name="name">stock.quant.search</field>
            <field name="model">stock.quant</field>
            <field eval="10" name="priority"/>
            <field name="arch" type="xml">
                <search string="Quants">
                    <field name="product_id"/>
                    <field name="location_id"/>
                    <field name="package_id" groups="stock.group_tracking_lot"/>
                    <field name="lot_id" groups="stock.group_production_lot"/>
                    <field name="owner_id" groups="stock.group_tracking_owner"/>
                    <group expand='0' string='Filters'>
                        <filter name='internal_loc' string="Internal Locations" domain="[('location_id.usage','=', 'internal')]"/>
                    </group>
                    <group expand='0' string='Group by...'>
                       <filter name="productgroup" string='Product' context="{'group_by' : 'product_id'}"/>
                       <filter string='Owner' context="{'group_by' : 'owner_id'}" groups="stock.group_tracking_owner"/>
                       <filter string='Lot' context="{'group_by' : 'lot_id'}" groups="stock.group_production_lot"/>
                       <filter name="locationgroup" string='Location' icon="terp-stock_symbol-selection" domain="[]" context="{'group_by' : 'location_id'}"/>
                       <filter string='Packaging' icon="terp-stock_symbol-selection" domain="[]" context="{'group_by' : 'package_id'}" groups="stock.group_tracking_lot"/>
                       <filter string='Packaging Type' icon="terp-stock_symbol-selection" domain="[]" context="{'group_by' : 'packaging_type_id'}" groups="stock.group_tracking_lot"/>
                       <filter string='Company' icon="terp-go-home" domain="[]" context="{'group_by' : 'company_id'}" groups="base.group_multi_company"/>
                   </group>
                </search>
            </field>
        </record>
        
        <record model="ir.actions.act_window" id="quantsact">
            <field name="name">Quants</field>
            <field name="res_model">stock.quant</field>
            <field name="view_type">form</field>
            <field name="view_mode">tree,form,graph</field>
            <field name="help">This analysis gives you a fast overview on the current stock level of your products and their today's inventory value.</field>
        </record>

        <record model="ir.ui.view" id="view_stock_quant_form">
            <field name="name">stock.quant.form</field>
            <field name="model">stock.quant</field>
            <field eval="10" name="priority"/>
            <field name="arch" type="xml">
                <form string="Quants" version="7.0">
                    <div class="oe_right oe_button_box">
                        <button name="action_view_quant_history" type="object" string="Quant History"/>                            
                    </div>
                    <group>
                        <field name="product_id"/>
                        <field name="qty"/>
                        <field name="lot_id" groups="stock.group_production_lot"/>
                        <field name="package_id" groups="stock.group_tracking_lot"/>
                        <field name="location_id"/>
                        <field name="in_date"/>
                        <field name="reservation_id"/>
                        <field name="propagated_from_id"/>
                        <field name="owner_id" groups="stock.group_tracking_owner"/>
                        <field name="inventory_value"/>
                    </group>
                </form>
            </field>
        </record>


        <record model="ir.ui.view" id="view_stock_quant_tree">
            <field name="name">stock.quant.tree</field>
            <field name="model">stock.quant</field>
            <field eval="10" name="priority"/>
            <field name="arch" type="xml">
                <tree string="Quants" create="0">
                    <field name="product_id"/>
                    <field name="qty"/>
                    <field name="location_id"/>
                    <field name="owner_id" groups="stock.group_tracking_owner"/>
                    <field name="lot_id" groups="stock.group_production_lot"/>
                    <field name="package_id" groups="stock.group_tracking_lot"/>
                    <field name="packaging_type_id" invisible="1"/>
                    <field name="in_date"/>
                    <field name="inventory_value"/>
                    <field name="reservation_id" invisible='1'/>
                    <field name="propagated_from_id" invisible='1'/>
                    <field name='company_id' groups="base.group_multi_company"/>
                </tree>
            </field>
        </record>

       <record model="ir.ui.view" id="view_stock_quant_graph_value">
            <field name="name">stock.quant.graph</field>
            <field name="model">stock.quant</field>
            <field eval="12" name="priority"/>
            <field name="arch" type="xml">
                <graph string="Quants">
                    <field name="product_id"/>
                    <field name="qty"/>
                    <field name="location_id"/>
                </graph>
            </field>
        </record>

        <!-- Procurements are located in Warehouse menu hierarchy, MRP users should come to Stock application to use it.  -->
        <menuitem id="menu_stock_sched" name="Schedulers" parent="stock.menu_stock_root" sequence="4" groups="stock.group_stock_manager"/>
        <menuitem action="action_procurement_compute" id="menu_procurement_compute" parent="menu_stock_sched" groups="base.group_no_one"/>
        <menuitem action="procurement.action_compute_schedulers" id="menu_stock_proc_schedulers" parent="menu_stock_sched" sequence="20" groups="stock.group_stock_manager"/>
        <menuitem action="procurement.procurement_exceptions" id="menu_stock_procurement_action" parent="menu_stock_sched" sequence="50" groups="stock.group_stock_manager"/>
        <menuitem id="menu_stock_procurement" name="Automatic Procurements" parent="stock.menu_stock_configuration" sequence="5"/>
        <menuitem action="action_orderpoint_form" id="menu_stock_order_points" parent="stock.menu_stock_configuration" sequence="10"/>
        <menuitem id="stock.next_id_61" name="Warehouse" sequence="15" parent="base.menu_reporting" groups="group_stock_manager"/>
        <menuitem id="menu_quants" name="Quants" parent="menu_traceability" sequence="20" action="quantsact" groups="base.group_no_one"/>
        <menuitem id="menu_procurement_rules" name="Procurement Rules" parent="stock.menu_stock_configuration" action="procrules" groups="base.group_no_one"/>
        <menuitem id="menu_pickingtype" name="Types of Operation" parent="stock.menu_stock_configuration" action="action_picking_type_list"/>


        <record model="ir.actions.act_window" id="product_open_orderpoint">
            <field name="context">{'default_product_id': active_id, 'search_default_product_id': active_id}</field>
            <field name="name">Orderpoints</field>
            <field name="res_model">stock.warehouse.orderpoint</field>
        </record>
        <record model="ir.actions.act_window" id="product_open_quants">
            <field name="context">{'search_default_product_id': active_id, 'search_default_locationgroup':1}</field>
            <field name="name">Quants</field>
            <field name="res_model">stock.quant</field>
        </record>
<!-->
        <record model="ir.ui.view" id="product_template_form_view_procurement">
            <field name="name">product.template.procurement</field>
            <field name="model">product.product</field>
            <field name="inherit_id" ref="product.product_template_form_view"/>
            <field name="arch" type="xml">
                <xpath expr="//field[@name='standard_price']" position="after" >
                   <group name="procurement_help" col="1" groups="base.group_user">
                       <field name="route_ids" widget="many2many_tags"/>
                   </group>
                </xpath>
            </field>
        </record>-->
        <record id="product_search_form_view_procurment" model="ir.ui.view">
            <field name="name">product.search.procurment.form</field>
            <field name="model">product.product</field>
            <field name="inherit_id" ref="product.product_search_form_view"/>
            <field name="arch" type="xml">
                <filter name="consumable" position="before">
                   <filter string="Products" icon="terp-accessories-archiver" domain="[('type','=','product')]" help="Stockable products"/>
                </filter>
            </field>
        </record>

        <record id="view_normal_procurement_locations_form" model="ir.ui.view">
            <field name="name">product.normal.procurement.locations.inherit</field>
            <field name="model">product.product</field>
            <field name="inherit_id" ref="product.product_normal_form_view"/>
            <field name="arch" type="xml">
                
                <xpath expr="//group[@name='procurement_uom']" position="after" >
                   <newline/>
                   <group string="Supply Chain Information" attrs="{'invisible': [('type', '=', 'service')]}">
                       <field name="route_ids" widget="many2many_checkboxes"/>
                   </group>
                   <newline/>
                </xpath>
                
                <xpath expr="//div[@name='buttons']" position="inside">
                   <button string="Inventory" name="%(product_open_quants)d" type="action"  attrs="{'invisible':[('type', '=', 'service')]}" groups="stock.group_locations"/>
                   <button string="Moves" name= "%(act_product_stock_move_open)d" type="action" attrs="{'invisible':[('type', '=', 'service')]}" groups="stock.group_stock_user"/>
                   <button string="Orderpoints" name="%(product_open_orderpoint)d" type="action" attrs="{'invisible':[('type', '=', 'service')]}"/>
                </xpath>
                
                <xpath expr="//group[@string='Sale Conditions']" position="inside">
                    <label for="sale_delay"/>
                        <div>
                            <field name="sale_delay" class="oe_inline"/> days
                        </div>
                </xpath>                

                <xpath expr="//group[@name='status']" position="after" version="7.0">
                    <group name="store" string="Storage Location" attrs="{'invisible':[('type','=','service')]}">
                        <field name="loc_rack"/>
                        <field name="loc_row"/>
                        <field name="loc_case"/>
                    </group>
                </xpath>
                
                <xpath expr="//group[@name='Weights']" position="before">
                    <group name="store" groups="stock.group_locations" string="Counter-Part Locations Properties">
                        <field name="property_stock_procurement" attrs="{'readonly':[('type','=','service')]}" domain="[('usage','=','procurement')]"/>
                        <field name="property_stock_production" attrs="{'readonly':[('type','=','service')]}" domain="[('usage','=','production')]"/>
                        <field name="property_stock_inventory"  attrs="{'readonly':[('type','=','service')]}" domain="[('usage','=','inventory')]"/>
                    </group>
                </xpath>

            </field>
        </record>

        <record model="ir.ui.view" id="product_form_view_procurement_button">
            <field name="name">product.product.procurement</field>
            <field name="model">product.product</field>
            <field name="inherit_id" ref="view_normal_procurement_locations_form"/>
            <field name="arch" type="xml">
                <group name="status" position="before" version="7.0">
                    <group string="Stock and Expected Variations" attrs="{'invisible': [('type', '=', 'service')]}" groups="base.group_user">
                        <label for="qty_available"/>
                            <div>
                                <field name="qty_available" class="oe_inline"/>
                                <button name="%(action_view_change_product_quantity)d" string="⇒ Update"
                                    type="action"
                                    class="oe_link"/>
                            </div>
                        <label for="incoming_qty"/>
                        <div>
                            <field name="incoming_qty" class="oe_inline"/>
                            <button string="⇒ Request Procurement" name="%(act_make_procurement)d" type="action" class="oe_link"/>
                        </div>
                        <field name="outgoing_qty" class="oe_inline"/>
                        <field name="virtual_available" class="oe_inline"/>
                    </group>
                    <group name="lot" groups="stock.group_tracking_lot,stock.group_production_lot" string="Lots">
                        <field name="track_all" groups="stock.group_production_lot"/>
                        <field name="track_incoming" groups="stock.group_production_lot" attrs="{'invisible': [('track_all', '=', True)]}"/>
                        <field name="track_outgoing" groups="stock.group_production_lot" attrs="{'invisible': [('track_all', '=', True)]}"/>
                    </group>
                </group>
            </field>
        </record>
        
        <record model="ir.ui.view" id="view_quant_package_form">
            <field name="name">stock.quant.package.form</field>
            <field name="model">stock.quant.package</field>
            <field eval="10" name="priority"/>
            <field name="arch" type="xml">
                <form string="Package" version="7.0">
                    <sheet>
                        <div class="oe_right oe_button_box">
                            <button name="unpack" string="Unpack" type="object"/>
                        </div>
                        <div class="oe_title">
                            <label for="name" string="Package Reference" class="oe_edit_only"/>
                            <h1><field name="name" class="oe_inline"/></h1>
                        </div>
                        <group>
                            <group>
                            <field name="packaging_id"/>
                               <field name='company_id' groups="base.group_multi_company"/>
                               <field name='owner_id' groups="stock.group_tracking_owner"/>
                            </group>
                            <group>
                            <field name="location_id"/>
                            <field name="parent_id"/>
                            </group>
                            
                        </group>
                        <notebook>
                            <page string="Content">
                                <separator string="Bulk Content" />
                                <field name="quant_ids">
                                    <tree string="Quants">
                                        <field name="product_id"/>
                                        <field name="qty"/>
                                        <field name="location_id"/>
                                        <field name="in_date"/>
                                    </tree>
                                </field>

                                <div class="oe_right oe_button_box" style="margin-top: 10px">
                                    <button name="get_content_package" type="object" string="View Contained Packages content" icon="gtk-execute" attrs="{'invisible': [('children_ids','=',[])]}"/>
                                </div>
                                <separator string="Contained Packages"/>
                                <field name="children_ids">
                                    <tree string="Contained Packages">
                                        <field name="complete_name"/>
                                        <field name="packaging_id"/>
                                        <field name="location_id"/>
                                    </tree>
                                </field>
                            </page>
                        </notebook> 
                    </sheet>

                </form>
            </field>
        </record>
        
        
        <record model="ir.ui.view" id="view_quant_package_tree">
            <field name="name">stock.quant.package.tree</field>
            <field name="model">stock.quant.package</field>
            <field eval="10" name="priority"/>
            <field name="arch" type="xml">
                <tree string="Package">
                    <field name="complete_name"/>
                    <field name="packaging_id"/>
                    <field name="location_id"/>
                    <field name="company_id"/>
                </tree>
            </field>
        </record>
        <record id="quant_package_search_view" model="ir.ui.view">
            <field name="name">stock.quant.package.search</field>
            <field name="model">stock.quant.package</field>
            <field eval="10" name="priority"/>            
            <field name="arch" type="xml">
                <search string="Package">
                    <field name="name" string="Package Name"/>
                    <field name="location_id"/>
                    <field name="packaging_id"/>
                    <group  expand='0' string='Group by...'>
                       <filter string='Location' icon="terp-stock_symbol-selection" domain="[]" context="{'group_by' : 'location_id'}"/>
                       <filter string='Packaging' icon="terp-stock_symbol-selection" domain="[]" context="{'group_by' : 'packaging_id'}"/>
                       <filter string='Company' icon="terp-go-home" domain="[]" context="{'group_by' : 'company_id'}" groups="base.group_multi_company"/>
                   </group>
                </search>
            </field>
        </record>
        <record model="ir.actions.act_window" id="action_package_view">
            <field name="context">{}</field>
            <field name="name">Packages</field>
            <field name="res_model">stock.quant.package</field>
            <field name="help" type="html">
                <p>Packages are usually created by pack operations made on transfers and can contains several different products. You can then reuse a package to move its whole content somewhere else, or to pack it into another bigger package. A package can also be unpacked, allowing the disposal of its former content as single units again.
                </p>
            </field>
        </record>
        <menuitem id="menu_package" name="Packages" parent="menu_stock_product" action="action_package_view" groups="product.group_stock_packaging"/>
        
        
        <!--Routes-->
        <record id="stock_location_route_tree" model="ir.ui.view">
            <field name="name">stock.location.route.tree</field>
            <field name="model">stock.location.route</field>
            <field name="arch" type="xml">
                <tree string="Routes">
                    <field name="sequence" widget="handle" />
                    <field name="name"/>
                </tree>
            </field>
        </record>

        <record id="stock_location_route_form_view" model="ir.ui.view">
            <field name="name">stock.location.route.form</field>
            <field name="model">stock.location.route</field>
            <field eval="7" name="priority" />
            <field name="arch" type="xml">
                <form string="Route" version="7.0">
                    <sheet>
                        <div class="oe_title">
                            <label for="name" class="oe_edit_only"/>
                            <h1><field name="name"/></h1>
                        </div>
                    <group>
                        <group>
                            <field name="company_id" groups="base.group_multi_company" widget="selection"/>
                            <field name="active" groups="stock.group_adv_location" />
                        </group>
                        <group>
                            <field name="sequence" string="Sequence" groups="base.group_no_one"/>
                        </group>
                    </group>
                    <separator string="Applicable On"/>
                    <p class="oe_grey">Select the places where this route can be selected</p>
                    <group>
                        <group>
                            <field name="product_categ_selectable" string="Product Categories"/>
                            <field name="product_selectable" string="Products"/>
                        </group>
                        <group>
                            <field name="warehouse_selectable" string="Warehouses"/>
                        </group>
                    </group>
                    <group string="Push Rules" colspan="4" >
                        <field name="push_ids" colspan="4" nolabel="1"/>
                    </group>
                    <group string="Pull Rules" colspan="4" >
                        <field name="pull_ids" colspan="4" nolabel="1"/>
                    </group>
                    </sheet>
                </form>
            </field>
        </record>
        
        <record id="action_routes_form" model="ir.actions.act_window">
            <field name="name">Routes</field>
            <field name="res_model">stock.location.route</field>
            <field name="type">ir.actions.act_window</field>
            <field name="view_type">form</field>
            <field name="view_mode">tree,form</field>
            <field name="view_id" ref="stock_location_route_tree" />
            <field name="help" type="html">
                <p class="oe_view_nocontent_create">
                    Click to add a route.
              </p>
                <p>You can define here the main routes that run through
                    your warehouses and that define the flows of your products. These
                    routes can be assigned to a product, a product category or be fixed
                    on procurement or sales order. </p>
            </field>
        </record>
        
        <menuitem action="action_routes_form" id="menu_stock_routes"
            parent="stock.menu_stock_configuration" sequence="11" />

        <record id="view_product_procurement_rule_form" model="ir.ui.view">
            <field name="name">product.template.procurement.rule.inherit</field>
            <field name="model">product.product</field>
            <field name="inherit_id" ref="product.product_normal_form_view"/>
            <field name="arch" type="xml">
                <xpath expr="//div[@name='buttons']" position="inside">
                    <button name="action_view_routes" string="Routes" type="object"  />
                </xpath>
            </field>
        </record>

        <record id="do_view_pickings" model="ir.actions.act_window">
            <field name="name">Pickings for Groups</field>
            <field name="res_model">stock.picking</field>
            <field name="view_type">form</field>
            <field name="view_mode">tree,form</field>
        <field name="domain">[('group_id','=',active_id)]</field>
        </record>
        <record id="procurement_group_form_view_herited" model="ir.ui.view">
            <field name="name">procurement.group.form.herited</field>
            <field name="model">procurement.group</field>
            <field name="inherit_id" ref="procurement.procurement_group_form_view"/>
            <field name="arch" type="xml">
                <xpath expr="//div[@name='button_box']" position="inside">
                    <button name="%(do_view_pickings)d" string="Pickings" type="action"/>
                </xpath>        
            </field>
        </record>
        
    </data>
</openerp><|MERGE_RESOLUTION|>--- conflicted
+++ resolved
@@ -718,18 +718,10 @@
                     <button name="action_confirm" states="draft" string="Mark as Todo" type="object" class="oe_highlight" groups="base.group_user"/>
                     <button name="action_assign" states="confirmed" string="Check Availability" type="object" class="oe_highlight" groups="base.group_user"/>
                     <button name="force_assign" states="confirmed,partially_available" string="Force Availability" type="object" class="oe_highlight" groups="base.group_user"/>
-<<<<<<< HEAD
                     <button name="do_transfer" states="assigned" string="Transfer" groups="stock.group_stock_user" type="object" class="oe_highlight" attrs="{'invisible': ['|', ('pack_operation_exist', '=', True)]}"/>
                     <button name="do_partial_open_barcode" string="Enter Transfer Details" groups="stock.group_stock_user" type="object" class="oe_highlight" attrs="{'invisible': ['|',('pack_operation_exist', '=', True),('state','not in',('assigned', 'partially_available'))]}"/>
                     <button name="open_barcode_interface" string="Open Barcode interface" groups="stock.group_stock_user" type="object" class="oe_highlight" attrs="{'invisible': ['|',('pack_operation_exist', '=', False),('state','not in',('assigned', 'partially_available'))]}"/>
-                    <button name="do_print_delivery" string="Print Delivery Order" groups="stock.group_stock_user" type="object" attrs="{'invisible': ['|', ('picking_type_code', '!=', 'outgoing'), ('state', '!=', 'done')]}"/>
                     <button name="do_print_picking" string="Print Picking List" groups="stock.group_stock_user" type="object" attrs="{'invisible': ['|', ('picking_type_code', '=', 'outgoing'), ('state', '!=', 'assigned')]}"/>
-=======
-                    <button name="do_transfer" states="assigned" string="Transfer" groups="stock.group_stock_user" type="object" class="oe_highlight"/>
-                    <button name="do_transfer" string="Transfer" groups="stock.group_stock_user" type="object" class="oe_highlight" attrs="{'invisible': ['|',('pack_operation_exist', '=', False), ('state', '!=', 'partially_available')]}"/>
-                    <button name="do_prepare_partial" string="Enter Transfer Details" groups="stock.group_stock_user" type="object" class="oe_highlight" attrs="{'invisible': ['|',('pack_operation_exist', '=', True),('state','not in',('assigned', 'partially_available'))]}"/>
-                    <button name="do_print_picking" string="Print Picking List" groups="stock.group_stock_user" type="object" attrs="{'invisible': [('state', '!=', 'assigned')]}"/>
->>>>>>> ee7a5bb5
                     <button name="%(act_stock_return_picking)d" string="Reverse Transfer" states="done" type="action" groups="base.group_user"/>
                     <button name="action_cancel" states="assigned,confirmed,partially_available,draft" string="Cancel Transfer" groups="base.group_user" type="object"/>
                     <button name="do_unreserve" string="Unreserve" groups="base.group_user" type="object" attrs="{'invisible': [('quant_reserved_exist', '=', False)]}"/>
