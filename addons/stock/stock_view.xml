--- conflicted
+++ resolved
@@ -960,7 +960,6 @@
                                     <field name="location_id"/>
                                     <field name="date_planned"/>
                                     <field name="state"/>
-<<<<<<< HEAD
                                     <button
                                            name="%(stock.track_line)d"
                                            string="Split in production lots"
@@ -971,10 +970,8 @@
                                            string="Scrap Products" type="action"
                                            icon="gtk-convert"
                                            states="draft,waiting,confirmed,assigned" />
-=======
                                     <button name="%(action_partial_move)d" string="Partial" type="action" states="confirmed,assigned" icon="gtk-justify-fill"/>
                                     <button name="action_done" states="confirmed,assigned" string="Done" type="object" icon="gtk-jump-to"/>
->>>>>>> cd97a659
                                 </tree>
                                 <form string="Stock Moves">
                                     <notebook colspan="4">
