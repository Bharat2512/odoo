--- conflicted
+++ resolved
@@ -41,66 +41,5 @@
             <field name="context">{'form_view_ref': False}</field>
         </record>
 
-<<<<<<< HEAD
-=======
-        <record id="view_split_in_lots" model="ir.ui.view">
-                <field name="name">Split in Serial Numbers</field>
-                <field name="model">stock.move.split</field>
-                <field name="arch" type="xml">
-                <form string="Split in Serial Numbers" version="7.0">
-                    <group>
-                        <field name="product_id" readonly="1"/>
-                        <label for="qty"/>
-                        <div>
-                            <field name="qty" readonly="1" class="oe_inline"/>
-                            <field name="product_uom" readonly="1" class="oe_inline"/>
-                        </div>
-                        <field name="location_id" invisible="1"/>
-                        <field name="use_exist"/>
-                    </group>
-                    <field name="line_ids" attrs="{'invisible':[('use_exist','=',True)]}">
-                        <tree string="Serial Numbers" editable="bottom">
-                            <field name="name"/>
-                            <field name="quantity" />
-                        </tree>
-                        <form string="Serial Number" version="7.0">
-                            <group>
-                                <field name="name"/>
-                                <field name="quantity" />
-                            </group>
-                        </form>
-                    </field>
-                    <field name="line_exist_ids" attrs="{'invisible':[('use_exist','!=',True)]}">
-                        <tree string="Serial Numbers" editable="bottom">
-                            <field name="prodlot_id" string="Serial Number" quick_create="false" domain="[('product_id','=',parent.product_id)]" on_change="onchange_lot_id(prodlot_id, quantity, parent.location_id, parent.product_id, parent.product_uom, context)" context="{'product_id': parent.product_id}"/>
-                            <field name="quantity" on_change="onchange_lot_id(prodlot_id, quantity, parent.location_id, parent.product_id, parent.product_uom,context)" />
-                        </tree>
-                        <form string="Serial Number" version="7.0">
-                            <group>
-                                <field name="prodlot_id" domain="[('product_id','=',parent.product_id)]" on_change="onchange_lot_id(prodlot_id, quantity, parent.location_id, parent.product_id, parent.product_uom, context)"/>
-                                <field name="quantity" on_change="onchange_lot_id(prodlot_id, quantity, parent.location_id, parent.product_id, parent.product_uom, context)" />
-                            </group>
-                        </form>
-                    </field>
-                    <footer>
-                        <button name="split_lot" string="Split" type="object" class="oe_highlight"/>
-                        or
-                        <button string="Cancel" class="oe_link" special="cancel"/>
-                    </footer>
-                </form>
-                </field>
-            </record>
-
-            <record id="track_line" model="ir.actions.act_window">
-                <field name="name">Split in Serial Numbers</field>
-                <field name="type">ir.actions.act_window</field>
-                <field name="res_model">stock.move.split</field>
-                <field name="view_type">form</field>
-                <field name="view_mode">form</field>
-                <field name="target">new</field>
-                <field name="context">{'form_view_ref': False}</field>
-            </record>
-
->>>>>>> 0d4d9af5
     </data>
 </openerp>