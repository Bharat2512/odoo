# -*- coding: utf-8 -*-
##############################################################################
#
#    OpenERP, Open Source Management Solution
#    Copyright (C) 2004-2010 Tiny SPRL (<http://tiny.be>).
#
#    This program is free software: you can redistribute it and/or modify
#    it under the terms of the GNU Affero General Public License as
#    published by the Free Software Foundation, either version 3 of the
#    License, or (at your option) any later version.
#
#    This program is distributed in the hope that it will be useful,
#    but WITHOUT ANY WARRANTY; without even the implied warranty of
#    MERCHANTABILITY or FITNESS FOR A PARTICULAR PURPOSE.  See the
#    GNU Affero General Public License for more details.
#
#    You should have received a copy of the GNU Affero General Public License
#    along with this program.  If not, see <http://www.gnu.org/licenses/>.
#
##############################################################################

from openerp.osv import fields, osv
from openerp.tools.translate import _
from openerp.fields import Many2one
<<<<<<< HEAD
from openerp import api
=======
from openerp.exceptions import UserError

>>>>>>> 704de944


class product_template(osv.osv):
    _name = 'product.template'
    _inherit = 'product.template'

    _columns = {
        'valuation': fields.property(type='selection', selection=[('manual_periodic', 'Periodical (manual)'),
                                        ('real_time', 'Real Time (automated)')], string='Inventory Valuation',
                                        help="If real-time valuation is enabled for a product, the system will automatically write journal entries corresponding to stock moves, with product price as specified by the 'Costing Method'" \
                                             "The inventory variation account set on the product category will represent the current inventory value, and the stock input and stock output account will hold the counterpart moves for incoming and outgoing products."
                                        , required=True, copy=True),
        'cost_method': fields.property(type='selection', selection=[('standard', 'Standard Price'), ('average', 'Average Price'), ('real', 'Real Price')],
            help="""Standard Price: The cost price is manually updated at the end of a specific period (usually every year).
                    Average Price: The cost price is recomputed at each incoming shipment and used for the product valuation.
                    Real Price: The cost price displayed is the price of the last outgoing product (will be use in case of inventory loss for example).""",
            string="Costing Method", required=True, copy=True),
        'property_stock_account_input': fields.property(
            type='many2one',
            relation='account.account',
            string='Stock Input Account',
            domain=[('deprecated', '=', False)],
            help="When doing real-time inventory valuation, counterpart journal items for all incoming stock moves will be posted in this account, unless "
                 "there is a specific valuation account set on the source location. When not set on the product, the one from the product category is used."),
        'property_stock_account_output': fields.property(
            type='many2one',
            relation='account.account',
            string='Stock Output Account',
            domain=[('deprecated', '=', False)],
            help="When doing real-time inventory valuation, counterpart journal items for all outgoing stock moves will be posted in this account, unless "
                 "there is a specific valuation account set on the destination location. When not set on the product, the one from the product category is used."),
    }

    _defaults = {
        'valuation': 'manual_periodic',
    }

    @api.one
    def _get_product_accounts(self):
        """ To get the stock input account, stock output account and stock journal related to product.
        @param product_id: product id
        @return: dictionary which contains information regarding stock input account, stock output account and stock journal
        """
<<<<<<< HEAD
        accounts = super(product_template, self)._get_product.accounts()
        accounts.extend({
            'stock_input': self.property_stock_account_input or self.categ_id.property_stock_account_input_categ,
            'stock_output': self.property_stock_account_output or self.categ_id.property_stock_account_output_categ,
            'stock_valuation': self.categ_id.property_stock_valuation_account_id or False,
        })
        return accounts
=======
        if context is None:
            context = {}
        product_obj = self.browse(cr, uid, product_id, context=context)

        stock_input_acc = product_obj.property_stock_account_input and product_obj.property_stock_account_input.id or False
        if not stock_input_acc:
            stock_input_acc = product_obj.categ_id.property_stock_account_input_categ and product_obj.categ_id.property_stock_account_input_categ.id or False

        stock_output_acc = product_obj.property_stock_account_output and product_obj.property_stock_account_output.id or False
        if not stock_output_acc:
            stock_output_acc = product_obj.categ_id.property_stock_account_output_categ and product_obj.categ_id.property_stock_account_output_categ.id or False

        journal_id = product_obj.categ_id.property_stock_journal and product_obj.categ_id.property_stock_journal.id or False
        account_valuation = product_obj.categ_id.property_stock_valuation_account_id and product_obj.categ_id.property_stock_valuation_account_id.id or False

        if not all([stock_input_acc, stock_output_acc, account_valuation, journal_id]):
            raise UserError(_('''One of the following information is missing on the product or product category and prevents the accounting valuation entries to be created:
    Product: %s
    Stock Input Account: %s
    Stock Output Account: %s
    Stock Valuation Account: %s
    Stock Journal: %s
    ''') % (product_obj.name, stock_input_acc, stock_output_acc, account_valuation, journal_id))
        return {
            'stock_account_input': stock_input_acc,
            'stock_account_output': stock_output_acc,
            'stock_journal': journal_id,
            'property_stock_valuation_account_id': account_valuation
        }

>>>>>>> 704de944

    def do_change_standard_price(self, cr, uid, ids, new_price, context=None):
        """ Changes the Standard Price of Product and creates an account move accordingly."""
        location_obj = self.pool.get('stock.location')
        move_obj = self.pool.get('account.move')
        move_line_obj = self.pool.get('account.move.line')
        if context is None:
            context = {}
        user_company_id = self.pool.get('res.users').browse(cr, uid, uid, context=context).company_id.id
        loc_ids = location_obj.search(cr, uid, [('usage', '=', 'internal'), ('company_id', '=', user_company_id)])
        for rec_id in ids:
            datas = self.get_product_accounts(cr, uid, rec_id, context=context)
            for location in location_obj.browse(cr, uid, loc_ids, context=context):
                c = context.copy()
                c.update({'location': location.id, 'compute_child': False})
                product = self.browse(cr, uid, rec_id, context=c)

                diff = product.standard_price - new_price
                if not diff:
                    raise UserError(_("No difference between standard price and new price!"))
                for prod_variant in product.product_variant_ids:
                    qty = prod_variant.qty_available
                    if qty:
                        # Accounting Entries
                        move_vals = {
                            'journal_id': datas['stock_journal'],
                            'company_id': location.company_id.id,
                        }
                        move_id = move_obj.create(cr, uid, move_vals, context=context)
    
                        if diff*qty > 0:
                            amount_diff = qty * diff
                            debit_account_id = datas['stock_account_input']
                            credit_account_id = datas['property_stock_valuation_account_id']
                        else:
                            amount_diff = qty * -diff
                            debit_account_id = datas['property_stock_valuation_account_id']
                            credit_account_id = datas['stock_account_output']
    
                        move_line_obj.create(cr, uid, {
                                        'name': _('Standard Price changed'),
                                        'account_id': debit_account_id,
                                        'debit': amount_diff,
                                        'credit': 0,
                                        'move_id': move_id,
                                        }, context=context)
                        move_line_obj.create(cr, uid, {
                                        'name': _('Standard Price changed'),
                                        'account_id': credit_account_id,
                                        'debit': 0,
                                        'credit': amount_diff,
                                        'move_id': move_id
                                        }, context=context)
            self.write(cr, uid, rec_id, {'standard_price': new_price})
        return True





class product_category(osv.osv):
    _inherit = 'product.category'
    _columns = {
        'property_stock_journal': fields.property(
            relation='account.journal',
            type='many2one',
            string='Stock Journal',
            help="When doing real-time inventory valuation, this is the Accounting Journal in which entries will be automatically posted when stock moves are processed."),
        'property_stock_account_input_categ': fields.property(
            type='many2one',
            relation='account.account',
            string='Stock Input Account',
            domain=[('deprecated', '=', False)],
            help="When doing real-time inventory valuation, counterpart journal items for all incoming stock moves will be posted in this account, unless "
                 "there is a specific valuation account set on the source location. This is the default value for all products in this category. It "
                 "can also directly be set on each product"),
        'property_stock_account_output_categ': fields.property(
            type='many2one',
            relation='account.account',
            domain=[('deprecated', '=', False)],
            string='Stock Output Account',
            help="When doing real-time inventory valuation, counterpart journal items for all outgoing stock moves will be posted in this account, unless "
                 "there is a specific valuation account set on the destination location. This is the default value for all products in this category. It "
                 "can also directly be set on each product"),
        'property_stock_valuation_account_id': fields.property(
            type='many2one',
            relation='account.account',
            string="Stock Valuation Account",
            domain=[('deprecated', '=', False)],
            help="When real-time inventory valuation is enabled on a product, this account will hold the current value of the products.",),
    }<|MERGE_RESOLUTION|>--- conflicted
+++ resolved
@@ -21,13 +21,8 @@
 
 from openerp.osv import fields, osv
 from openerp.tools.translate import _
-from openerp.fields import Many2one
-<<<<<<< HEAD
 from openerp import api
-=======
 from openerp.exceptions import UserError
-
->>>>>>> 704de944
 
 
 class product_template(osv.osv):
@@ -71,7 +66,6 @@
         @param product_id: product id
         @return: dictionary which contains information regarding stock input account, stock output account and stock journal
         """
-<<<<<<< HEAD
         accounts = super(product_template, self)._get_product.accounts()
         accounts.extend({
             'stock_input': self.property_stock_account_input or self.categ_id.property_stock_account_input_categ,
@@ -79,38 +73,6 @@
             'stock_valuation': self.categ_id.property_stock_valuation_account_id or False,
         })
         return accounts
-=======
-        if context is None:
-            context = {}
-        product_obj = self.browse(cr, uid, product_id, context=context)
-
-        stock_input_acc = product_obj.property_stock_account_input and product_obj.property_stock_account_input.id or False
-        if not stock_input_acc:
-            stock_input_acc = product_obj.categ_id.property_stock_account_input_categ and product_obj.categ_id.property_stock_account_input_categ.id or False
-
-        stock_output_acc = product_obj.property_stock_account_output and product_obj.property_stock_account_output.id or False
-        if not stock_output_acc:
-            stock_output_acc = product_obj.categ_id.property_stock_account_output_categ and product_obj.categ_id.property_stock_account_output_categ.id or False
-
-        journal_id = product_obj.categ_id.property_stock_journal and product_obj.categ_id.property_stock_journal.id or False
-        account_valuation = product_obj.categ_id.property_stock_valuation_account_id and product_obj.categ_id.property_stock_valuation_account_id.id or False
-
-        if not all([stock_input_acc, stock_output_acc, account_valuation, journal_id]):
-            raise UserError(_('''One of the following information is missing on the product or product category and prevents the accounting valuation entries to be created:
-    Product: %s
-    Stock Input Account: %s
-    Stock Output Account: %s
-    Stock Valuation Account: %s
-    Stock Journal: %s
-    ''') % (product_obj.name, stock_input_acc, stock_output_acc, account_valuation, journal_id))
-        return {
-            'stock_account_input': stock_input_acc,
-            'stock_account_output': stock_output_acc,
-            'stock_journal': journal_id,
-            'property_stock_valuation_account_id': account_valuation
-        }
-
->>>>>>> 704de944
 
     def do_change_standard_price(self, cr, uid, ids, new_price, context=None):
         """ Changes the Standard Price of Product and creates an account move accordingly."""
@@ -168,9 +130,6 @@
         return True
 
 
-
-
-
 class product_category(osv.osv):
     _inherit = 'product.category'
     _columns = {
