--- conflicted
+++ resolved
@@ -24,11 +24,6 @@
 
 class stock_invoice_onshipping(osv.osv_memory):
     def _get_journal(self, cr, uid, context=None):
-<<<<<<< HEAD
-        journal_obj = self.pool['account.journal']
-        journal_ids = journal_obj.search(cr, uid, [('type', 'in', ('sale','sale_refund'))], limit=1)
-        return journal_ids[0] if journal_ids else False
-=======
         journal_obj = self.pool.get('account.journal')
         journal_type = self._get_journal_type(cr, uid, context=context)
         journals = journal_obj.search(cr, uid, [('type', '=', journal_type)])
@@ -58,22 +53,16 @@
         else:
             journal_type = 'sale'
         return journal_type
->>>>>>> e7ccf520
 
     _name = "stock.invoice.onshipping"
     _description = "Stock Invoice Onshipping"
     _columns = {
-<<<<<<< HEAD
-        'journal_id': fields.many2one('account.journal', 'Destination Journal', required=True, domain=[('type', 'in', ('sale','sale_refund'))]),
-=======
         'journal_id': fields.many2one('account.journal', 'Destination Journal', required=True),
         'journal_type': fields.selection([('purchase_refund', 'Refund Purchase'), ('purchase', 'Create Supplier Invoice'), 
                                           ('sale_refund', 'Refund Sale'), ('sale', 'Create Customer Invoice')], 'Journal Type', readonly=True),
->>>>>>> e7ccf520
         'group': fields.boolean("Group by partner"),
         'invoice_date': fields.date('Invoice Date'),
     }
-
     _defaults = {
         'journal_type': _get_journal_type,
         'journal_id' : _get_journal,
@@ -101,12 +90,7 @@
         if not invoice_ids:
             raise osv.except_osv(_('Error!'), _('No invoice created!'))
 
-<<<<<<< HEAD
-        wizard = self.browse(cr, uid, ids[0], context=context)
-        inv_type = wizard.inv_type
-=======
         data = self.browse(cr, uid, ids[0], context=context)
->>>>>>> e7ccf520
 
         action_model = False
         action = {}
@@ -131,20 +115,8 @@
         return True
 
     def create_invoice(self, cr, uid, ids, context=None):
+        context = context or {}
         picking_pool = self.pool.get('stock.picking')
-<<<<<<< HEAD
-        wizard = self.browse(cr, uid, ids[0], context=context)
-
-        context = dict(context or {})
-        context['date_inv'] = wizard.invoice_date
-        context['inv_type'] = wizard.inv_type
-
-        active_ids = context.get('active_ids', [])
-        res = picking_pool.action_invoice_create(cr, uid, active_ids,
-              journal_id=wizard.journal_id.id,
-              group=wizard.group,
-              type=wizard.inv_type,
-=======
         data = self.browse(cr, uid, ids[0], context=context)
         journal2type = {'sale':'out_invoice', 'purchase':'in_invoice', 'sale_refund':'out_refund', 'purchase_refund':'in_refund'}
         context['date_inv'] = data.invoice_date
@@ -157,6 +129,5 @@
               journal_id = data.journal_id.id,
               group = data.group,
               type = inv_type,
->>>>>>> e7ccf520
               context=context)
         return res
