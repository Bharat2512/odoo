--- conflicted
+++ resolved
@@ -139,13 +139,8 @@
                     product_product ON product_product.id = stock_move.product_id
                 LEFT JOIN
                     product_template ON product_template.id = product_product.product_tmpl_id
-<<<<<<< HEAD
-                WHERE stock_move.state = 'done' AND dest_location.usage in ('internal', 'transit')
+                WHERE quant.qty>0 AND stock_move.state = 'done' AND dest_location.usage in ('internal', 'transit')
                 AND ((source_location.company_id is null and dest_location.company_id is not null) or
-=======
-                WHERE quant.qty>0 AND stock_move.state = 'done' AND dest_location.usage in ('internal', 'transit') AND stock_quant_move_rel.quant_id = quant.id
-                AND stock_quant_move_rel.move_id = stock_move.id AND ((source_location.company_id is null and dest_location.company_id is not null) or
->>>>>>> bf1e9996
                 (source_location.company_id is not null and dest_location.company_id is null) or source_location.company_id != dest_location.company_id)
                 ) UNION
                 (SELECT
@@ -178,13 +173,8 @@
                     product_product ON product_product.id = stock_move.product_id
                 LEFT JOIN
                     product_template ON product_template.id = product_product.product_tmpl_id
-<<<<<<< HEAD
-                WHERE stock_move.state = 'done' AND source_location.usage in ('internal', 'transit')
+                WHERE quant.qty>0 AND stock_move.state = 'done' AND source_location.usage in ('internal', 'transit')
                 AND ((dest_location.company_id is null and source_location.company_id is not null) or
-=======
-                WHERE quant.qty>0 AND stock_move.state = 'done' AND source_location.usage in ('internal', 'transit') AND stock_quant_move_rel.quant_id = quant.id
-                AND stock_quant_move_rel.move_id = stock_move.id AND ((dest_location.company_id is null and source_location.company_id is not null) or
->>>>>>> bf1e9996
                 (dest_location.company_id is not null and source_location.company_id is null) or dest_location.company_id != source_location.company_id)
                 ))
                 AS foo
