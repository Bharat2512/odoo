# -*- coding: utf-8 -*-
##############################################################################
#
#    OpenERP, Open Source Management Solution
#    Copyright (C) 2004-2010 Tiny SPRL (<http://tiny.be>).
#
#    This program is free software: you can redistribute it and/or modify
#    it under the terms of the GNU Affero General Public License as
#    published by the Free Software Foundation, either version 3 of the
#    License, or (at your option) any later version.
#
#    This program is distributed in the hope that it will be useful,
#    but WITHOUT ANY WARRANTY; without even the implied warranty of
#    MERCHANTABILITY or FITNESS FOR A PARTICULAR PURPOSE.  See the
#    GNU Affero General Public License for more details.
#
#    You should have received a copy of the GNU Affero General Public License
#    along with this program.  If not, see <http://www.gnu.org/licenses/>.
#
##############################################################################

from openerp.osv import fields, osv
from openerp.tools.translate import _


class stock_invoice_onshipping(osv.osv_memory):
    _inherit = "stock.invoice.onshipping"

    def _get_invoice_type(self, cr, uid, context=None):
        if context is None:
            context = {}
        res_ids = context and context.get('active_ids', [])
        pick_obj = self.pool.get('stock.picking')
        pickings = pick_obj.browse(cr, uid, res_ids, context=context)
        pick = pickings and pickings[0]
        src_usage = pick.move_lines[0].location_id.usage
        dest_usage = pick.move_lines[0].location_dest_id.usage
<<<<<<< HEAD
        pick_purchase = pick.move_lines and pick.move_lines[0].purchase_line_id and pick.move_lines[0].purchase_line_id.order_id.invoice_method == 'picking'
        if pick.picking_type_id.code == 'outgoing' and src_usage == 'supplier' and dest_usage == 'customer' and pick_purchase:
            return 'in_invoice'
=======
        if src_usage == 'supplier' and dest_usage == 'customer':
            pick_purchase = pick.move_lines and pick.move_lines[0].purchase_line_id and pick.move_lines[0].purchase_line_id.order_id.invoice_method == 'picking'
            if pick_purchase:
                return 'purchase'
            else:
                return 'sale'
>>>>>>> 704de944
        else:
            return super(stock_invoice_onshipping, self)._get_invoice_type(cr, uid, context=context)

    _defaults = {
        'invoice_type': _get_invoice_type,
        }<|MERGE_RESOLUTION|>--- conflicted
+++ resolved
@@ -35,18 +35,12 @@
         pick = pickings and pickings[0]
         src_usage = pick.move_lines[0].location_id.usage
         dest_usage = pick.move_lines[0].location_dest_id.usage
-<<<<<<< HEAD
-        pick_purchase = pick.move_lines and pick.move_lines[0].purchase_line_id and pick.move_lines[0].purchase_line_id.order_id.invoice_method == 'picking'
-        if pick.picking_type_id.code == 'outgoing' and src_usage == 'supplier' and dest_usage == 'customer' and pick_purchase:
-            return 'in_invoice'
-=======
         if src_usage == 'supplier' and dest_usage == 'customer':
             pick_purchase = pick.move_lines and pick.move_lines[0].purchase_line_id and pick.move_lines[0].purchase_line_id.order_id.invoice_method == 'picking'
             if pick_purchase:
                 return 'purchase'
             else:
                 return 'sale'
->>>>>>> 704de944
         else:
             return super(stock_invoice_onshipping, self)._get_invoice_type(cr, uid, context=context)
 
