--- conflicted
+++ resolved
@@ -6,23 +6,22 @@
 -
   !record {model: stock.picking, id: stock_picking_out0}:
     partner_id: base.res_partner_address_22
-    invoice_state: 2binvoiced
     move_lines:
       - company_id: base.main_company
         location_id: stock.stock_location_stock
         product_id: product.product_product_3
-        product_qty: 3.0
+        product_uom_qty: 3.0
         product_uom: product.product_uom_unit
         location_dest_id: stock.stock_location_customers
+        invoice_state: 2binvoiced
     move_type: direct
-    type: out
+    picking_type_id: stock.picking_type_out
 -
   I need to check the availability of the product so I make my picking order for processing later.
 -
   !python {model: stock.picking}: |
-    self.draft_force_assign(cr, uid, [ref("stock_picking_out0")], {"lang": "en_US", "search_default_available":
+    self.action_confirm(cr, uid, [ref("stock_picking_out0")], {"lang": "en_US", "search_default_available":
       1, "tz": False, "active_model": "ir.ui.menu", "contact_display": "partner",
-      "active_ids": [ref("stock.menu_action_picking_tree")], "active_id": ref("stock.menu_action_picking_tree"),
       })
 -
   I check the product availability. Product is available in the stock and ready to be sent.
@@ -30,15 +29,13 @@
   !python {model: stock.picking}: |
     self.action_assign(cr, uid, [ref("stock_picking_out0")], {"lang": "en_US", "search_default_available":
       1, "tz": False, "active_model": "ir.ui.menu", "contact_display": "partner",
-      "active_ids": [ref("stock.menu_action_picking_tree")], "active_id": ref("stock.menu_action_picking_tree"),
       })
 -
   I process the delivery
 -
-  !python {model: stock.partial.picking}: |
-    partial_id = self.create(cr, uid, {}, context={'active_model':'stock.picking',
-                                                   'active_ids':[ref('stock_picking_out0')]})
-    self.do_partial(cr, uid, [partial_id])
+  !python {model: stock.picking}: |
+    partial_id = ref("stock_picking_out0")
+    self.do_transfer(cr, uid, [partial_id])
 
 -
   As the Invoice state of the picking order is To be invoiced. I create invoice for my outgoing picking order.
@@ -56,10 +53,5 @@
     picking_obj = self.pool.get('stock.picking')
     picking = picking_obj.browse(cr, uid, [ref('stock_picking_out0')], context=context)
     partner = picking[0].partner_id.id
-<<<<<<< HEAD
-    inv_ids = self.search(cr, uid, [('type','=','out_invoice'),('partner_id','=',partner)])
-    assert inv_ids, 'No Invoice is generated!'
-=======
     inv_ids = self.search(cr, uid, [('type','=','out_invoice'),('partner_id','=',partner)], context=context)
-    assert inv_ids, 'No Invoice is generated!'
->>>>>>> d08651d2
+    assert inv_ids, 'No Invoice is generated!'