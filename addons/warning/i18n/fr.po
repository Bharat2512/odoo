--- conflicted
+++ resolved
@@ -6,24 +6,14 @@
 msgstr ""
 "Project-Id-Version: OpenERP Server 6.0dev\n"
 "Report-Msgid-Bugs-To: support@openerp.com\n"
-<<<<<<< HEAD
-"POT-Creation-Date: 2010-10-18 17:47+0000\n"
-"PO-Revision-Date: 2009-11-09 20:15+0000\n"
-"Last-Translator: Fabien (Open ERP) <fp@tinyerp.com>\n"
-=======
 "POT-Creation-Date: 2010-11-18 16:13+0000\n"
 "PO-Revision-Date: 2010-11-24 09:31+0000\n"
 "Last-Translator: OpenERP Administrators <Unknown>\n"
->>>>>>> cc7031ec
 "Language-Team: \n"
 "MIME-Version: 1.0\n"
 "Content-Type: text/plain; charset=UTF-8\n"
 "Content-Transfer-Encoding: 8bit\n"
-<<<<<<< HEAD
-"X-Launchpad-Export-Date: 2010-10-30 05:48+0000\n"
-=======
 "X-Launchpad-Export-Date: 2010-11-25 04:56+0000\n"
->>>>>>> cc7031ec
 "X-Generator: Launchpad (build Unknown)\n"
 
 #. module: warning
@@ -49,6 +39,11 @@
 msgstr "Message pour Ligne de Commande Fournisseur"
 
 #. module: warning
+#: sql_constraint:ir.module.module:0
+msgid "The name of the module must be unique !"
+msgstr "Le nom du module doit être unique !"
+
+#. module: warning
 #: model:ir.model,name:warning.model_stock_picking
 msgid "Picking List"
 msgstr ""
@@ -65,9 +60,14 @@
 msgstr "Avertissement lors d'un Achat de ce Produit"
 
 #. module: warning
+#: sql_constraint:ir.module.module:0
+msgid "The certificate ID of the module must be unique !"
+msgstr "L'ID du certificat pour un module doit être unique !"
+
+#. module: warning
 #: model:ir.model,name:warning.model_product_product
 msgid "Product"
-msgstr ""
+msgstr "Produit"
 
 #. module: warning
 #: view:product.product:0
@@ -220,4 +220,9 @@
 #. module: warning
 #: model:ir.model,name:warning.model_res_partner
 msgid "Partner"
-msgstr ""+msgstr "Partenaire"
+
+#. module: warning
+#: sql_constraint:ir.model.fields:0
+msgid "Size of the field can never be less than 1 !"
+msgstr "La taille du champ ne doit jamais être inférieure à 1 !"