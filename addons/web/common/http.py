# -*- coding: utf-8 -*-
#----------------------------------------------------------
# OpenERP Web HTTP layer
#----------------------------------------------------------
import ast
import cgi
import contextlib
import functools
import logging
import os
import pprint
import sys
import threading
import time
import traceback
import urllib
import uuid
import xmlrpclib

import simplejson
import werkzeug.contrib.sessions
import werkzeug.datastructures
import werkzeug.exceptions
import werkzeug.utils
import werkzeug.wrappers
import werkzeug.wsgi

from . import nonliterals
from . import session
from . import openerplib

__all__ = ['Root', 'jsonrequest', 'httprequest', 'Controller',
           'WebRequest', 'JsonRequest', 'HttpRequest']

_logger = logging.getLogger(__name__)

#----------------------------------------------------------
# OpenERP Web RequestHandler
#----------------------------------------------------------
class WebRequest(object):
    """ Parent class for all OpenERP Web request types, mostly deals with
    initialization and setup of the request object (the dispatching itself has
    to be handled by the subclasses)

    :param request: a wrapped werkzeug Request object
    :type request: :class:`werkzeug.wrappers.BaseRequest`
    :param config: configuration object

    .. attribute:: httprequest

        the original :class:`werkzeug.wrappers.Request` object provided to the
        request

    .. attribute:: httpsession

        a :class:`~collections.Mapping` holding the HTTP session data for the
        current http session

    .. attribute:: config

        config parameter provided to the request object

    .. attribute:: params

        :class:`~collections.Mapping` of request parameters, not generally
        useful as they're provided directly to the handler method as keyword
        arguments

    .. attribute:: session_id

        opaque identifier for the :class:`session.OpenERPSession` instance of
        the current request

    .. attribute:: session

        :class:`~session.OpenERPSession` instance for the current request

    .. attribute:: context

        :class:`~collections.Mapping` of context values for the current request

    .. attribute:: debug

        ``bool``, indicates whether the debug mode is active on the client
    """
    def __init__(self, request, config):
        self.httprequest = request
        self.httpresponse = None
        self.httpsession = request.session
        self.config = config

    def init(self, params):
        self.params = dict(params)
        # OpenERP session setup
        self.session_id = self.params.pop("session_id", None) or uuid.uuid4().hex
        self.session = self.httpsession.get(self.session_id)
        if not self.session:
            self.httpsession[self.session_id] = self.session = session.OpenERPSession()
        self.session.config = self.config
        self.context = self.params.pop('context', None)
        self.debug = self.params.pop('debug', False) != False

class JsonRequest(WebRequest):
    """ JSON-RPC2 over HTTP.

    Sucessful request::

      --> {"jsonrpc": "2.0",
           "method": "call",
           "params": {"session_id": "SID",
                      "context": {},
                      "arg1": "val1" },
           "id": null}

      <-- {"jsonrpc": "2.0",
           "result": { "res1": "val1" },
           "id": null}

    Request producing a error::

      --> {"jsonrpc": "2.0",
           "method": "call",
           "params": {"session_id": "SID",
                      "context": {},
                      "arg1": "val1" },
           "id": null}

      <-- {"jsonrpc": "2.0",
           "error": {"code": 1,
                     "message": "End user error message.",
                     "data": {"code": "codestring",
                              "debug": "traceback" } },
           "id": null}

    """
    def dispatch(self, controller, method):
        """ Calls the method asked for by the JSON-RPC2 or JSONP request

        :param controller: the instance of the controller which received the request
        :param method: the method which received the request

        :returns: an utf8 encoded JSON-RPC2 or JSONP reply
        """
        args = self.httprequest.args
        jsonp = args.get('jsonp')
        requestf = None
        request = None
        request_id = args.get('id')

        if jsonp and self.httprequest.method == 'POST':
            # jsonp 2 steps step1 POST: save call
            self.init(args)
            self.session.jsonp_requests[request_id] = self.httprequest.form['r']
            headers=[('Content-Type', 'text/plain; charset=utf-8')]
            r = werkzeug.wrappers.Response(request_id, headers=headers)
            return r
        elif jsonp and args.get('r'):
            # jsonp method GET
            request = args.get('r')
        elif jsonp and request_id:
            # jsonp 2 steps step2 GET: run and return result
            self.init(args)
            request = self.session.jsonp_requests.pop(request_id, "")
        else:
            # regular jsonrpc2
            requestf = self.httprequest.stream

        response = {"jsonrpc": "2.0" }
        error = None
        try:
            # Read POST content or POST Form Data named "request"
            if requestf:
                self.jsonrequest = simplejson.load(requestf, object_hook=nonliterals.non_literal_decoder)
            else:
                self.jsonrequest = simplejson.loads(request, object_hook=nonliterals.non_literal_decoder)
            self.init(self.jsonrequest.get("params", {}))
            if _logger.isEnabledFor(logging.DEBUG):
                _logger.debug("--> %s.%s\n%s", controller.__class__.__name__, method.__name__, pprint.pformat(self.jsonrequest))
            response['id'] = self.jsonrequest.get('id')
            response["result"] = method(controller, self, **self.params)
        except openerplib.AuthenticationError:
            error = {
                'code': 100,
                'message': "OpenERP Session Invalid",
                'data': {
                    'type': 'session_invalid',
                    'debug': traceback.format_exc()
                }
            }
        except xmlrpclib.Fault, e:
            error = {
                'code': 200,
                'message': "OpenERP Server Error",
                'data': {
                    'type': 'server_exception',
                    'fault_code': e.faultCode,
                    'debug': "Client %s\nServer %s" % (
                    "".join(traceback.format_exception("", None, sys.exc_traceback)), e.faultString)
                }
            }
        except Exception:
            logging.getLogger(__name__ + '.JSONRequest.dispatch').exception\
                ("An error occured while handling a json request")
            error = {
                'code': 300,
                'message': "OpenERP WebClient Error",
                'data': {
                    'type': 'client_exception',
                    'debug': "Client %s" % traceback.format_exc()
                }
            }
        if error:
            response["error"] = error

        if _logger.isEnabledFor(logging.DEBUG):
            _logger.debug("<--\n%s", pprint.pformat(response))

        if jsonp:
            mime = 'application/javascript'
            body = "%s(%s);" % (jsonp, simplejson.dumps(response, cls=nonliterals.NonLiteralEncoder),)
        else:
            mime = 'application/json'
            body = simplejson.dumps(response, cls=nonliterals.NonLiteralEncoder)

        r = werkzeug.wrappers.Response(body, headers=[('Content-Type', mime), ('Content-Length', len(body))])
        return r

def jsonrequest(f):
    """ Decorator marking the decorated method as being a handler for a
    JSON-RPC request (the exact request path is specified via the
    ``$(Controller._cp_path)/$methodname`` combination.

    If the method is called, it will be provided with a :class:`JsonRequest`
    instance and all ``params`` sent during the JSON-RPC request, apart from
    the ``session_id``, ``context`` and ``debug`` keys (which are stripped out
    beforehand)
    """
    @functools.wraps(f)
    def json_handler(controller, request, config):
        return JsonRequest(request, config).dispatch(controller, f)
    json_handler.exposed = True
    return json_handler

class HttpRequest(WebRequest):
    """ Regular GET/POST request
    """
    def dispatch(self, controller, method):
        params = dict(self.httprequest.args)
        params.update(self.httprequest.form)
        params.update(self.httprequest.files)
        self.init(params)
        akw = {}
        for key, value in self.httprequest.args.iteritems():
            if isinstance(value, basestring) and len(value) < 1024:
                akw[key] = value
            else:
                akw[key] = type(value)
        _logger.debug("%s --> %s.%s %r", self.httprequest.method, controller.__class__.__name__, method.__name__, akw)
        try:
            r = method(controller, self, **self.params)
        except xmlrpclib.Fault, e:
            r = werkzeug.exceptions.InternalServerError(cgi.escape(simplejson.dumps({
                'code': 200,
                'message': "OpenERP Server Error",
                'data': {
                    'type': 'server_exception',
                    'fault_code': e.faultCode,
                    'debug': "Server %s\nClient %s" % (
                        e.faultString, traceback.format_exc())
                }
            })))
        except Exception:
            logging.getLogger(__name__ + '.HttpRequest.dispatch').exception(
                    "An error occurred while handling a json request")
            r = werkzeug.exceptions.InternalServerError(cgi.escape(simplejson.dumps({
                'code': 300,
                'message': "OpenERP WebClient Error",
                'data': {
                    'type': 'client_exception',
                    'debug': "Client %s" % traceback.format_exc()
                }
            })))
        if self.debug or 1:
            if isinstance(r, (werkzeug.wrappers.BaseResponse, werkzeug.exceptions.HTTPException)):
                _logger.debug('<-- %s', r)
            else:
                _logger.debug("<-- size: %s", len(r))
        return r

    def make_response(self, data, headers=None, cookies=None):
        """ Helper for non-HTML responses, or HTML responses with custom
        response headers or cookies.

        While handlers can just return the HTML markup of a page they want to
        send as a string if non-HTML data is returned they need to create a
        complete response object, or the returned data will not be correctly
        interpreted by the clients.

        :param basestring data: response body
        :param headers: HTTP headers to set on the response
        :type headers: ``[(name, value)]``
        :param collections.Mapping cookies: cookies to set on the client
        """
        response = werkzeug.wrappers.Response(data, headers=headers)
        if cookies:
            for k, v in cookies.iteritems():
                response.set_cookie(k, v)
        return response

    def not_found(self, description=None):
        """ Helper for 404 response, return its result from the method
        """
        return werkzeug.exceptions.NotFound(description)

def httprequest(f):
    """ Decorator marking the decorated method as being a handler for a
    normal HTTP request (the exact request path is specified via the
    ``$(Controller._cp_path)/$methodname`` combination.

    If the method is called, it will be provided with a :class:`HttpRequest`
    instance and all ``params`` sent during the request (``GET`` and ``POST``
    merged in the same dictionary), apart from the ``session_id``, ``context``
    and ``debug`` keys (which are stripped out beforehand)
    """
    @functools.wraps(f)
    def http_handler(controller, request, config):
        return HttpRequest(request, config).dispatch(controller, f)
    http_handler.exposed = True
    return http_handler

#----------------------------------------------------------
# OpenERP Web werkzeug Session Managment wraped using with
#----------------------------------------------------------
STORES = {}

@contextlib.contextmanager
def session_context(request, storage_path, session_cookie='sessionid'):
    session_store, session_lock = STORES.get(storage_path, (None, None))
    if not session_store:
        session_store = werkzeug.contrib.sessions.FilesystemSessionStore(
            storage_path)
        session_lock = threading.Lock()
        STORES[storage_path] = session_store, session_lock

    sid = request.cookies.get(session_cookie)
    with session_lock:
        if sid:
            request.session = session_store.get(sid)
        else:
            request.session = session_store.new()

    try:
        yield request.session
    finally:
        # Remove all OpenERPSession instances with no uid, they're generated
        # either by login process or by HTTP requests without an OpenERP
        # session id, and are generally noise
        removed_sessions = set()
        for key, value in request.session.items():
            if not isinstance(value, session.OpenERPSession):
                continue
            if getattr(value, '_suicide', False) or (
                        not value._uid
                    and not value.jsonp_requests
                    # FIXME do not use a fixed value
                    and value._creation_time + (60*5) < time.time()):
                _logger.debug('remove session %s', key)
                removed_sessions.add(key)
                del request.session[key]

        with session_lock:
            if sid:
                # Re-load sessions from storage and merge non-literal
                # contexts and domains (they're indexed by hash of the
                # content so conflicts should auto-resolve), otherwise if
                # two requests alter those concurrently the last to finish
                # will overwrite the previous one, leading to loss of data
                # (a non-literal is lost even though it was sent to the
                # client and client errors)
                #
                # note that domains_store and contexts_store are append-only (we
                # only ever add items to them), so we can just update one with the
                # other to get the right result, if we want to merge the
                # ``context`` dict we'll need something smarter    
                in_store = session_store.get(sid)
                for k, v in request.session.iteritems():
                    stored = in_store.get(k)
                    if stored and isinstance(v, session.OpenERPSession):
                        v.contexts_store.update(stored.contexts_store)
                        v.domains_store.update(stored.domains_store)
                        if not hasattr(v, 'jsonp_requests'):
                            v.jsonp_requests = {}
                        v.jsonp_requests.update(getattr(
                            stored, 'jsonp_requests', {}))

                # add missing keys
                for k, v in in_store.iteritems():
                    if k not in request.session and k not in removed_sessions:
                        request.session[k] = v

            session_store.save(request.session)

#----------------------------------------------------------
# OpenERP Web Module/Controller Loading and URL Routing
#----------------------------------------------------------
addons_module = {}
addons_manifest = {}
controllers_class = []
controllers_object = {}
controllers_path = {}

class ControllerType(type):
    def __init__(cls, name, bases, attrs):
        super(ControllerType, cls).__init__(name, bases, attrs)
        controllers_class.append(("%s.%s" % (cls.__module__, cls.__name__), cls))

class Controller(object):
    __metaclass__ = ControllerType

class Root(object):
    """Root WSGI application for the OpenERP Web Client.

    :param options: mandatory initialization options object, must provide
                    the following attributes:

                    ``server_host`` (``str``)
                      hostname of the OpenERP server to dispatch RPC to
                    ``server_port`` (``int``)
                      RPC port of the OpenERP server
                    ``serve_static`` (``bool | None``)
                      whether this application should serve the various
                      addons's static files
                    ``storage_path`` (``str``)
                      filesystem path where HTTP session data will be stored
                    ``dbfilter`` (``str``)
                      only used in case the list of databases is requested
                      by the server, will be filtered by this pattern
    """
    def __init__(self, options, openerp_addons_namespace=True):
        self.root = '/web/webclient/home'
        self.config = options

        if not hasattr(self.config, 'connector'):
            if self.config.backend == 'local':
                self.config.connector = LocalConnector()
            else:
                self.config.connector = openerplib.get_connector(
                    hostname=self.config.server_host, port=self.config.server_port)

        self.session_cookie = 'sessionid'
        self.addons = {}

        static_dirs = self._load_addons(openerp_addons_namespace)
        if options.serve_static:
            self.dispatch = werkzeug.wsgi.SharedDataMiddleware(
                self.dispatch, static_dirs)

        if options.session_storage:
            if not os.path.exists(options.session_storage):
                os.mkdir(options.session_storage, 0700)
            self.session_storage = options.session_storage
        _logger.debug('HTTP sessions stored in: %s', self.session_storage)

    def __call__(self, environ, start_response):
        """ Handle a WSGI request
        """
        return self.dispatch(environ, start_response)

    def dispatch(self, environ, start_response):
        """
        Performs the actual WSGI dispatching for the application, may be
        wrapped during the initialization of the object.

        Call the object directly.
        """
        request = werkzeug.wrappers.Request(environ)
        request.parameter_storage_class = werkzeug.datastructures.ImmutableDict
        request.app = self

        if request.path == '/':
            params = urllib.urlencode(request.args)
            return werkzeug.utils.redirect(self.root + '?' + params, 301)(
                environ, start_response)
        elif request.path == '/mobile':
            return werkzeug.utils.redirect(
                '/web_mobile/static/src/web_mobile.html', 301)(environ, start_response)

        handler = self.find_handler(*(request.path.split('/')[1:]))

        if not handler:
            response = werkzeug.exceptions.NotFound()
        else:
            with session_context(request, self.session_storage, self.session_cookie) as session:
                result = handler( request, self.config)

                if isinstance(result, basestring):
                    headers=[('Content-Type', 'text/html; charset=utf-8'), ('Content-Length', len(result))]
                    response = werkzeug.wrappers.Response(result, headers=headers)
                else:
                    response = result

                if hasattr(response, 'set_cookie'):
                    response.set_cookie(self.session_cookie, session.sid)

        return response(environ, start_response)

    def _load_addons(self, openerp_addons_namespace=True):
        """
        Loads all addons at the specified addons path, returns a mapping of
        static URLs to the corresponding directories
        """
        statics = {}
        for addons_path in self.config.addons_path:
            for module in os.listdir(addons_path):
                if module not in addons_module:
                    manifest_path = os.path.join(addons_path, module, '__openerp__.py')
                    path_static = os.path.join(addons_path, module, 'static')
                    if os.path.isfile(manifest_path) and os.path.isdir(path_static):
                        manifest = ast.literal_eval(open(manifest_path).read())
                        manifest['addons_path'] = addons_path
                        _logger.debug("Loading %s", module)
                        if openerp_addons_namespace:
                            m = __import__('openerp.addons.' + module)
                        else:
                            m = __import__(module)
                        addons_module[module] = m
                        addons_manifest[module] = manifest
                        statics['/%s/static' % module] = path_static
        for k, v in controllers_class:
            if k not in controllers_object:
                o = v()
                controllers_object[k] = o
                if hasattr(o, '_cp_path'):
                    controllers_path[o._cp_path] = o
        return statics

    def find_handler(self, *l):
        """
        Tries to discover the controller handling the request for the path
        specified by the provided parameters

        :param l: path sections to a controller or controller method
        :returns: a callable matching the path sections, or ``None``
        :rtype: ``Controller | None``
        """
        if l:
            ps = '/' + '/'.join(l)
            meth = 'index'
            while ps:
                c = controllers_path.get(ps)
                if c:
                    m = getattr(c, meth)
                    if getattr(m, 'exposed', False):
                        _logger.debug("Dispatching to %s %s %s", ps, c, meth)
                        return m
                ps, _slash, meth = ps.rpartition('/')
        return None

class LibException(Exception):
    """ Base of all client lib exceptions """
    def __init__(self,code=None,message=None):
        self.code = code
        self.message = message

class ApplicationError(LibException):
    """ maps to code: 1, server side: Exception or openerp.exceptions.DeferredException"""

class Warning(LibException):
    """ maps to code: 2, server side: openerp.exceptions.Warning"""

class AccessError(LibException):
    """ maps to code: 3, server side:  openerp.exceptions.AccessError"""

class AccessDenied(LibException):
    """ maps to code: 4, server side: openerp.exceptions.AccessDenied"""


class LocalConnector(openerplib.Connector):
    """
    A type of connector that uses the XMLRPC protocol.
    """
    PROTOCOL = 'local'

    def __init__(self):
        pass

    def send(self, service_name, method, *args):
        import openerp
        import traceback
        import xmlrpclib
        code_string = "warning -- %s\n\n%s"
        try:
            return openerp.netsvc.dispatch_rpc(service_name, method, args)
        except openerp.osv.osv.except_osv, e:
        # TODO change the except to raise LibException instead of their emulated xmlrpc fault
<<<<<<< HEAD
            if isinstance(e, openerp.osv.osv.except_osv):
                fault = xmlrpclib.Fault('warning -- ' + e.name + '\n\n' + str(e.value), '')
            elif isinstance(e, openerp.exceptions.Warning):
                fault = xmlrpclib.Fault('warning -- Warning\n\n' + str(e), '')
            elif isinstance(e, openerp.exceptions.AccessError):
                fault = xmlrpclib.Fault('warning -- AccessError\n\n' + str(e), '')
            elif isinstance(e, openerp.exceptions.AccessDenied):
                fault = xmlrpclib.Fault('AccessDenied', str(e))
            elif isinstance(e, openerp.exceptions.DeferredException):
                info = e.traceback
                formatted_info = "".join(traceback.format_exception(*info))
                fault = xmlrpclib.Fault(openerp.tools.ustr(e.message), formatted_info)
            else:
                info = sys.exc_info()
                formatted_info = "".join(traceback.format_exception(*info))
                fault = xmlrpclib.Fault(openerp.tools.exception_to_unicode(e), formatted_info)
            raise fault
        return result
=======
            raise xmlrpclib.Fault(code_string % (e.name, e.value), '')
        except openerp.exceptions.Warning, e:
            raise xmlrpclib.Fault(code_string % ("Warning", e), '')
        except openerp.exceptions.AccessError, e:
            raise xmlrpclib.Fault(code_string % ("AccessError", e), '')
        except openerp.exceptions.AccessDenied, e:
            raise xmlrpclib.Fault('AccessDenied', str(e))
        except openerp.exceptions.DeferredException, e:
            formatted_info = "".join(traceback.format_exception(*e.traceback))
            raise xmlrpclib.Fault(openerp.tools.ustr(e.message), formatted_info)
        except Exception, e:
            formatted_info = "".join(traceback.format_exception(*(sys.exc_info())))
            raise xmlrpclib.Fault(openerp.tools.exception_to_unicode(e), formatted_info)
>>>>>>> 9029f24d
<|MERGE_RESOLUTION|>--- conflicted
+++ resolved
@@ -593,26 +593,6 @@
             return openerp.netsvc.dispatch_rpc(service_name, method, args)
         except openerp.osv.osv.except_osv, e:
         # TODO change the except to raise LibException instead of their emulated xmlrpc fault
-<<<<<<< HEAD
-            if isinstance(e, openerp.osv.osv.except_osv):
-                fault = xmlrpclib.Fault('warning -- ' + e.name + '\n\n' + str(e.value), '')
-            elif isinstance(e, openerp.exceptions.Warning):
-                fault = xmlrpclib.Fault('warning -- Warning\n\n' + str(e), '')
-            elif isinstance(e, openerp.exceptions.AccessError):
-                fault = xmlrpclib.Fault('warning -- AccessError\n\n' + str(e), '')
-            elif isinstance(e, openerp.exceptions.AccessDenied):
-                fault = xmlrpclib.Fault('AccessDenied', str(e))
-            elif isinstance(e, openerp.exceptions.DeferredException):
-                info = e.traceback
-                formatted_info = "".join(traceback.format_exception(*info))
-                fault = xmlrpclib.Fault(openerp.tools.ustr(e.message), formatted_info)
-            else:
-                info = sys.exc_info()
-                formatted_info = "".join(traceback.format_exception(*info))
-                fault = xmlrpclib.Fault(openerp.tools.exception_to_unicode(e), formatted_info)
-            raise fault
-        return result
-=======
             raise xmlrpclib.Fault(code_string % (e.name, e.value), '')
         except openerp.exceptions.Warning, e:
             raise xmlrpclib.Fault(code_string % ("Warning", e), '')
@@ -626,4 +606,3 @@
         except Exception, e:
             formatted_info = "".join(traceback.format_exception(*(sys.exc_info())))
             raise xmlrpclib.Fault(openerp.tools.exception_to_unicode(e), formatted_info)
->>>>>>> 9029f24d
