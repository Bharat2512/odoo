--- conflicted
+++ resolved
@@ -944,11 +944,7 @@
             height: 40px
             width: 157px
             margin: 14px 0
-<<<<<<< HEAD
-            border: none
-=======
             border: 0
->>>>>>> 972dc3d1
     .oe_footer
         position: fixed
         bottom: 0
