--- conflicted
+++ resolved
@@ -995,18 +995,6 @@
         this._super(null, element_id);
         openerp.webclient = this;
 
-<<<<<<< HEAD
-=======
-        var params = {};
-        if (jQuery.param != undefined && jQuery.deparam(jQuery.param.querystring()).kitten != undefined) {
-            this.$element.addClass("kitten-mode-activated");
-            this.$element.delegate('img.oe-record-edit-link-img', 'hover', function(e) {
-                self.$element.toggleClass('clark-gable');
-            });
-        }
-        this.$element.html(QWeb.render("Interface", params));
-
->>>>>>> 72e82076
         this.notification = new openerp.web.Notification(this);
         this.loading = new openerp.web.Loading(this);
         this.crashmanager =  new openerp.web.CrashManager();
@@ -1031,8 +1019,11 @@
         var self = this;
         openerp.connection.bind("",function() {
             var params = {};
-            if(jQuery.param != undefined && jQuery.deparam(jQuery.param.querystring()).kitten != undefined) {
-                self.$element.addClass("kitten-mode-activated");
+            if (jQuery.param != undefined && jQuery.deparam(jQuery.param.querystring()).kitten != undefined) {
+                this.$element.addClass("kitten-mode-activated");
+                this.$element.delegate('img.oe-record-edit-link-img', 'hover', function(e) {
+                    self.$element.toggleClass('clark-gable');
+                });
             }
             self.$element.html(QWeb.render("Interface", params));
             openerp.connection.session_restore();
