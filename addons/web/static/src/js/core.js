/*---------------------------------------------------------
 * OpenERP Web core
 *--------------------------------------------------------*/
var console;
if (!console) {
    console = {log: function () {}};
}
if (!console.debug) {
    console.debug = console.log;
}

openerp.web.core = function(openerp) {
/**
 * John Resig Class with factory improvement
 */
(function() {
    var initializing = false,
        fnTest = /xyz/.test(function(){xyz;}) ? /\b_super\b/ : /.*/;
    // The web Class implementation (does nothing)
    /**
     * Extended version of John Resig's Class pattern
     *
     * @class
     */
    openerp.web.Class = function(){};

    /**
     * Subclass an existing class
     *
     * @param {Object} prop class-level properties (class attributes and instance methods) to set on the new class
     */
    openerp.web.Class.extend = function(prop) {
        var _super = this.prototype;

        // Instantiate a web class (but only create the instance,
        // don't run the init constructor)
        initializing = true;
        var prototype = new this();
        initializing = false;

        // Copy the properties over onto the new prototype
        for (var name in prop) {
            // Check if we're overwriting an existing function
            prototype[name] = typeof prop[name] == "function" &&
                              typeof _super[name] == "function" &&
                              fnTest.test(prop[name]) ?
                    (function(name, fn) {
                        return function() {
                            var tmp = this._super;

                            // Add a new ._super() method that is the same
                            // method but on the super-class
                            this._super = _super[name];

                            // The method only need to be bound temporarily, so
                            // we remove it when we're done executing
                            var ret = fn.apply(this, arguments);
                            this._super = tmp;

                            return ret;
                        };
                    })(name, prop[name]) :
                    prop[name];
        }

        // The dummy class constructor
        function Class() {
            // All construction is actually done in the init method
            if (!initializing && this.init) {
                var ret = this.init.apply(this, arguments);
                if (ret) { return ret; }
            }
            return this;
        }
        Class.include = function (properties) {
            for (var name in properties) {
                if (typeof properties[name] !== 'function'
                        || !fnTest.test(properties[name])) {
                    prototype[name] = properties[name];
                } else if (typeof prototype[name] === 'function'
                           && prototype.hasOwnProperty(name)) {
                    prototype[name] = (function (name, fn, previous) {
                        return function () {
                            var tmp = this._super;
                            this._super = previous;
                            var ret = fn.apply(this, arguments);
                            this._super = tmp;
                            return ret;
                        }
                    })(name, properties[name], prototype[name]);
                } else if (typeof _super[name] === 'function') {
                    prototype[name] = (function (name, fn) {
                        return function () {
                            var tmp = this._super;
                            this._super = _super[name];
                            var ret = fn.apply(this, arguments);
                            this._super = tmp;
                            return ret;
                        }
                    })(name, properties[name]);
                }
            }
        };

        // Populate our constructed prototype object
        Class.prototype = prototype;

        // Enforce the constructor to be what we expect
        Class.constructor = Class;

        // And make this class extendable
        Class.extend = arguments.callee;

        return Class;
    };
})();

openerp.web.callback = function(obj, method) {
    var callback = function() {
        var args = Array.prototype.slice.call(arguments);
        var r;
        for(var i = 0; i < callback.callback_chain.length; i++)  {
            var c = callback.callback_chain[i];
            if(c.unique) {
                callback.callback_chain.splice(i, 1);
                i -= 1;
            }
            var result = c.callback.apply(c.self, c.args.concat(args));
            if (c.callback === method) {
                // return the result of the original method
                r = result;
            }
            // TODO special value to stop the chain
            // openerp.web.callback_stop
        }
        return r;
    };
    callback.callback_chain = [];
    callback.add = function(f) {
        if(typeof(f) == 'function') {
            f = { callback: f, args: Array.prototype.slice.call(arguments, 1) };
        }
        f.self = f.self || null;
        f.args = f.args || [];
        f.unique = !!f.unique;
        if(f.position == 'last') {
            callback.callback_chain.push(f);
        } else {
            callback.callback_chain.unshift(f);
        }
        return callback;
    };
    callback.add_first = function(f) {
        return callback.add.apply(null,arguments);
    };
    callback.add_last = function(f) {
        return callback.add({
            callback: f,
            args: Array.prototype.slice.call(arguments, 1),
            position: "last"
        });
    };

    return callback.add({
        callback: method,
        self:obj,
        args:Array.prototype.slice.call(arguments, 2)
    });
};

/**
 * Generates an inherited class that replaces all the methods by null methods (methods
 * that does nothing and always return undefined).
 *
 * @param {Class} claz
 * @param {Object} add Additional functions to override.
 * @return {Class}
 */
openerp.web.generate_null_object_class = function(claz, add) {
    var newer = {};
    var copy_proto = function(prototype) {
        for (var name in prototype) {
            if(typeof prototype[name] == "function") {
                newer[name] = function() {};
            }
        }
        if (prototype.prototype)
            copy_proto(prototype.prototype);
    };
    copy_proto(claz.prototype);
    newer.init = openerp.web.Widget.prototype.init;
    var tmpclass = claz.extend(newer);
    return tmpclass.extend(add || {});
};

/**
 * web error for lookup failure
 *
 * @class
 */
openerp.web.NotFound = openerp.web.Class.extend( /** @lends openerp.web.NotFound# */ {
});
openerp.web.KeyNotFound = openerp.web.NotFound.extend( /** @lends openerp.web.KeyNotFound# */ {
    /**
     * Thrown when a key could not be found in a mapping
     *
     * @constructs openerp.web.KeyNotFound
     * @extends openerp.web.NotFound
     * @param {String} key the key which could not be found
     */
    init: function (key) {
        this.key = key;
    },
    toString: function () {
        return "The key " + this.key + " was not found";
    }
});
openerp.web.ObjectNotFound = openerp.web.NotFound.extend( /** @lends openerp.web.ObjectNotFound# */ {
    /**
     * Thrown when an object path does not designate a valid class or object
     * in the openerp hierarchy.
     *
     * @constructs openerp.web.ObjectNotFound
     * @extends openerp.web.NotFound
     * @param {String} path the invalid object path
     */
    init: function (path) {
        this.path = path;
    },
    toString: function () {
        return "Could not find any object of path " + this.path;
    }
});
openerp.web.Registry = openerp.web.Class.extend( /** @lends openerp.web.Registry# */ {
    /**
     * Stores a mapping of arbitrary key (strings) to object paths (as strings
     * as well).
     *
     * Resolves those paths at query time in order to always fetch the correct
     * object, even if those objects have been overloaded/replaced after the
     * registry was created.
     *
     * An object path is simply a dotted name from the openerp root to the
     * object pointed to (e.g. ``"openerp.web.Connection"`` for an OpenERP
     * connection object).
     *
     * @constructs openerp.web.Registry
     * @param {Object} mapping a mapping of keys to object-paths
     */
    init: function (mapping) {
        this.map = mapping || {};
    },
    /**
     * Retrieves the object matching the provided key string.
     *
     * @param {String} key the key to fetch the object for
     * @returns {Class} the stored class, to initialize
     *
     * @throws {openerp.web.KeyNotFound} if the object was not in the mapping
     * @throws {openerp.web.ObjectNotFound} if the object path was invalid
     */
    get_object: function (key) {
        var path_string = this.map[key];
        if (path_string === undefined) {
            throw new openerp.web.KeyNotFound(key);
        }

        var object_match = openerp;
        var path = path_string.split('.');
        // ignore first section
        for(var i=1; i<path.length; ++i) {
            object_match = object_match[path[i]];

            if (object_match === undefined) {
                throw new openerp.web.ObjectNotFound(path_string);
            }
        }
        return object_match;
    },
    /**
     * Tries a number of keys, and returns the first object matching one of
     * the keys.
     *
     * @param {Array} keys a sequence of keys to fetch the object for
     * @returns {Class} the first class found matching an object
     *
     * @throws {openerp.web.KeyNotFound} if none of the keys was in the mapping
     * @trows {openerp.web.ObjectNotFound} if a found object path was invalid
     */
    get_any: function (keys) {
        for (var i=0; i<keys.length; ++i) {
            var key = keys[i];
            if (key === undefined || !(key in this.map)) {
                continue;
            }

            return this.get_object(key);
        }
        throw new openerp.web.KeyNotFound(keys.join(','));
    },
    /**
     * Adds a new key and value to the registry.
     *
     * This method can be chained.
     *
     * @param {String} key
     * @param {String} object_path fully qualified dotted object path
     * @returns {openerp.web.Registry} itself
     */
    add: function (key, object_path) {
        this.map[key] = object_path;
        return this;
    },
    /**
     * Creates and returns a copy of the current mapping, with the provided
     * mapping argument added in (replacing existing keys if needed)
     *
     * @param {Object} [mapping={}] a mapping of keys to object-paths
     */
    clone: function (mapping) {
        return new openerp.web.Registry(
            _.extend({}, this.map, mapping || {}));
    }
});

openerp.web.CallbackEnabled = openerp.web.Class.extend(/** @lends openerp.web.CallbackEnabled# */{
    /**
     * @constructs openerp.web.CallbackEnabled
     * @extends openerp.web.Class
     */
    init: function() {
        // Transform on_* method into openerp.web.callbacks
        for (var name in this) {
            if(typeof(this[name]) == "function") {
                this[name].debug_name = name;
                // bind ALL function to this not only on_and _do ?
                if((/^on_|^do_/).test(name)) {
                    this[name] = openerp.web.callback(this, this[name]);
                }
            }
        }
    }
});

openerp.web.Connection = openerp.web.CallbackEnabled.extend( /** @lends openerp.web.Connection# */{
    /**
     * @constructs openerp.web.Connection
     * @extends openerp.web.CallbackEnabled
     *
     * @param {String} [server] JSON-RPC endpoint hostname
     * @param {String} [port] JSON-RPC endpoint port
     */
    init: function(server, port) {
        this._super();
        this.server = (server == undefined) ? location.hostname : server;
        this.port = (port == undefined) ? location.port : port;
        this.rpc_mode = (server == location.hostname) ? "ajax" : "jsonp";
        this.debug = (window.location.search.indexOf('?debug') !== -1);
        this.session_id = false;
        this.uid = false;
        this.username = false;
        this.user_context= {};
        this.db = false;
        this.module_list = [];
        this.module_loaded = {"web": true};
        this.context = {};
        this.shortcuts = [];
        this.active_id = null;
        // TODO: session should have an optional name indicating that they'll
        //       be saved to (and revived from) cookies
        this.name = 'session';
        this.do_load_qweb(['/web/webclient/qweb']);
    },

    start: function() {
        this.session_restore();
    },
    /**
     * Executes an RPC call, registering the provided callbacks.
     *
     * Registers a default error callback if none is provided, and handles
     * setting the correct session id and session context in the parameter
     * objects
     *
     * @param {String} url RPC endpoint
     * @param {Object} params call parameters
     * @param {Function} success_callback function to execute on RPC call success
     * @param {Function} error_callback function to execute on RPC call failure
     * @returns {jQuery.Deferred} jquery-provided ajax deferred
     */
    rpc: function(url, params, success_callback, error_callback) {
        var self = this;
        // Construct a JSON-RPC2 request, method is currently unused
        params.session_id = this.session_id;
        if (this.debug)
            params.debug = 1;

        // Call using the rpc_mode
        var deferred = $.Deferred();
        this.rpc_ajax(url, {
            jsonrpc: "2.0",
            method: "call",
            params: params,
            id: _.uniqueId('browser-client-')
        }).then(function () {deferred.resolve.apply(deferred, arguments);},
                function(error) {deferred.reject(error, $.Event());});
        return deferred.fail(function() {
            deferred.fail(function(error, event) {
                if (!event.isDefaultPrevented()) {
                    self.on_rpc_error(error, event);
                }
            });
        }).then(success_callback, error_callback).promise();
    },
    /**
     * Raw JSON-RPC call
     *
     * @returns {jQuery.Deferred} ajax-webd deferred object
     */
    rpc_ajax: function(url, payload) {
        var self = this;
        this.on_rpc_request();
        // url can be an $.ajax option object
        if (_.isString(url)) {
            url = {
                url: url
            }
        }
        var ajax = _.extend({
            type: "POST",
            url: url,
            dataType: 'json',
            contentType: 'application/json',
            data: JSON.stringify(payload),
            processData: false
        }, url);
        var deferred = $.Deferred();
        $.ajax(ajax).done(function(response, textStatus, jqXHR) {
            self.on_rpc_response();
            if (!response.error) {
                deferred.resolve(response["result"], textStatus, jqXHR);
                return;
            }
            if (response.error.data.type !== "session_invalid") {
                deferred.reject(response.error);
                return;
            }
            self.uid = false;
            self.on_session_invalid(function() {
                self.rpc(url, payload.params,
                    function() {
                        deferred.resolve.apply(deferred, arguments);
                    },
                    function(error, event) {
                        event.preventDefault();
                        deferred.reject.apply(deferred, arguments);
                    });
            });
        }).fail(function(jqXHR, textStatus, errorThrown) {
            self.on_rpc_response();
            var error = {
                code: -32098,
                message: "XmlHttpRequestError " + errorThrown,
                data: {type: "xhr"+textStatus, debug: jqXHR.responseText, objects: [jqXHR, errorThrown] }
            };
            deferred.reject(error);
        });
        return deferred.promise();
    },
    on_rpc_request: function() {
    },
    on_rpc_response: function() {
    },
    on_rpc_error: function(error) {
    },
    /**
     * The session is validated either by login or by restoration of a previous session
     */
    on_session_valid: function() {
        if(!openerp._modules_loaded)
            this.load_modules();
    },
    on_session_invalid: function(contination) {
    },
    session_is_valid: function() {
        return this.uid;
    },
    session_authenticate: function(db, login, password, success_callback) {
        var self = this;
<<<<<<< HEAD
        var params = { db: db, login: login, password: password };
        return this.rpc("/web/session/login", params, function(result) {
            _.extend(self, {
                session_id: result.session_id,
                uid: result.uid,
                user_context: result.context,
                db: result.db,
                username: result.login
            });
=======
        var base_location = document.location.protocol + '//' + document.location.host;
        var params = { db: db, login: login, password: password, base_location: base_location };
        return this.rpc("/web/session/authenticate", params, function(result) {
            self.session_id = result.session_id;
            self.uid = result.uid;
            self.user_context = result.context;
            self.db = result.db;
>>>>>>> 5ea774f8
            self.session_save();
            self.on_session_valid();
            return true;
        }).then(success_callback);
    },
    login: function() { this.session_login.apply(this, arguments); },
    /**
     * Reloads uid and session_id from local storage, if they exist
     */
    session_restore: function () {
        var self = this;
        this.session_id = this.get_cookie('session_id');
        return this.rpc("/web/session/get_session_info", {}).then(function(result) {
            // If immediately follows a login (triggered by trying to restore
            // an invalid session or no session at all), refresh session data
            // (should not change, but just in case...) but should not call
            // on_session_valid again as it triggers reloading the menu
            var already_logged = self.uid;
            _.extend(self, {
                uid: result.uid,
                user_context: result.context,
                db: result.db,
                username: result.login
            });
            if (!already_logged) {
                if (self.uid) {
                    self.on_session_valid();
                } else {
                    self.on_session_invalid();
                }
            }
        }, function() {
            self.on_session_invalid();
        });
    },
    /**
     * Saves the session id and uid locally
     */
    session_save: function () {
        this.set_cookie('session_id', this.session_id);
    },
    logout: function() {
        this.set_cookie('session_id', '');
        this.reload_client();
    },
    reload_client: function() {
        window.location.reload();
    },
    /**
     * Fetches a cookie stored by an openerp session
     *
     * @private
     * @param name the cookie's name
     */
    get_cookie: function (name) {
        if (!this.name) { return null; }
        var nameEQ = this.name + '|' + name + '=';
        var cookies = document.cookie.split(';');
        for(var i=0; i<cookies.length; ++i) {
            var cookie = cookies[i].replace(/^\s*/, '');
            if(cookie.indexOf(nameEQ) === 0) {
                return JSON.parse(decodeURIComponent(cookie.substring(nameEQ.length)));
            }
        }
        return null;
    },
    /**
     * Create a new cookie with the provided name and value
     *
     * @private
     * @param name the cookie's name
     * @param value the cookie's value
     * @param ttl the cookie's time to live, 1 year by default, set to -1 to delete
     */
    set_cookie: function (name, value, ttl) {
        if (!this.name) { return; }
        ttl = ttl || 24*60*60*365;
        document.cookie = [
            this.name + '|' + name + '=' + encodeURIComponent(JSON.stringify(value)),
            'path=/',
            'max-age=' + ttl,
            'expires=' + new Date(new Date().getTime() + ttl*1000).toGMTString()
        ].join(';');
    },
    /**
     * Load additional web addons of that instance and init them
     */
    load_modules: function() {
        var self = this;
        this.rpc('/web/session/modules', {}, function(result) {
            self.module_list = result;
            var lang = self.user_context.lang;
            var params = { mods: ["web"].concat(result), lang: lang};
            self.rpc('/web/webclient/translations',params).then(function(transs) {
                openerp.web._t.database.set_bundle(transs);
                var modules = self.module_list.join(',');
                var file_list = ["/web/static/lib/datejs/globalization/" +
                    self.user_context.lang.replace("_", "-") + ".js"
                ];

                self.rpc('/web/webclient/csslist', {"mods": modules}, self.do_load_css);
                self.rpc('/web/webclient/jslist', {"mods": modules}, function(files) {
                    self.do_load_js(file_list.concat(files));
                });
                self.rpc('/web/webclient/qweblist', {"mods": modules}, self.do_load_qweb);
                openerp._modules_loaded = true;
            });
        });
    },
    do_load_css: function (files) {
        var self = this;
        _.each(files, function (file) {
            $('head').append($('<link>', {
                'href': file,
                'rel': 'stylesheet',
                'type': 'text/css'
            }));
        });
    },
    do_load_js: function(files) {
        var self = this;
        if(files.length != 0) {
            var file = files.shift();
            var tag = document.createElement('script');
            tag.type = 'text/javascript';
            tag.src = file;
            tag.onload = tag.onreadystatechange = function() {
                if ( (tag.readyState && tag.readyState != "loaded" && tag.readyState != "complete") || tag.onload_done )
                    return;
                tag.onload_done = true;
                self.do_load_js(files);
            };
            var head = document.head || document.getElementsByTagName('head')[0];
            head.appendChild(tag);
        } else {
            this.on_modules_loaded();
        }
    },
    do_load_qweb: function(files) {
        var self = this;
        _.each(files, function(file) {
            openerp.web.qweb.add_template(file);
        });
    },
    on_modules_loaded: function() {
        for(var j=0; j<this.module_list.length; j++) {
            var mod = this.module_list[j];
            if(this.module_loaded[mod])
                continue;
            openerp[mod] = {};
            // init module mod
            if(openerp._openerp[mod] != undefined) {
                openerp._openerp[mod](openerp);
                this.module_loaded[mod] = true;
            }
        }
    },
    /**
     * Cooperative file download implementation, for ajaxy APIs.
     *
     * Requires that the server side implements an httprequest correctly
     * setting the `fileToken` cookie to the value provided as the `token`
     * parameter. The cookie *must* be set on the `/` path and *must not* be
     * `httpOnly`.
     *
     * It would probably also be a good idea for the response to use a
     * `Content-Disposition: attachment` header, especially if the MIME is a
     * "known" type (e.g. text/plain, or for some browsers application/json
     *
     * @param {Object} options
     * @param {String} [options.url] used to dynamically create a form
     * @param {Object} [options.data] data to add to the form submission. If can be used without a form, in which case a form is created from scratch. Otherwise, added to form data
     * @param {HTMLFormElement} [options.form] the form to submit in order to fetch the file
     * @param {Function} [options.success] callback in case of download success
     * @param {Function} [options.error] callback in case of request error, provided with the error body
     * @param {Function} [options.complete] called after both ``success`` and ``error` callbacks have executed
     */
    get_file: function (options) {
        // need to detect when the file is done downloading (not used
        // yet, but we'll need it to fix the UI e.g. with a throbber
        // while dump is being generated), iframe load event only fires
        // when the iframe content loads, so we need to go smarter:
        // http://geekswithblogs.net/GruffCode/archive/2010/10/28/detecting-the-file-download-dialog-in-the-browser.aspx
        var timer, token = new Date().getTime(),
            cookie_name = 'fileToken', cookie_length = cookie_name.length,
            CHECK_INTERVAL = 1000, id = _.uniqueId('get_file_frame'),
            remove_form = false;

        var $form, $form_data = $('<div>');

        var complete = function () {
            if (options.complete) { options.complete(); }
            clearTimeout(timer);
            $form_data.remove();
            $target.remove();
            if (remove_form && $form) { $form.remove(); }
        };
        var $target = $('<iframe style="display: none;">')
            .attr({id: id, name: id})
            .appendTo(document.body)
            .load(function () {
                if (options.error) { options.error(this.contentDocument.body); }
                complete();
            });

        if (options.form) {
            $form = $(options.form);
        } else {
            remove_form = true;
            $form = $('<form>', {
                action: options.url,
                method: 'POST'
            }).appendTo(document.body);
        }

        _(_.extend({}, options.data || {},
                   {session_id: this.session_id, token: token}))
            .each(function (value, key) {
                $('<input type="hidden" name="' + key + '">')
                    .val(value)
                    .appendTo($form_data);
            });

        $form
            .append($form_data)
            .attr('target', id)
            .get(0).submit();

        var waitLoop = function () {
            var cookies = document.cookie.split(';');
            // setup next check
            timer = setTimeout(waitLoop, CHECK_INTERVAL);
            for (var i=0; i<cookies.length; ++i) {
                var cookie = cookies[i].replace(/^\s*/, '');
                if (!cookie.indexOf(cookie_name === 0)) { continue; }
                var cookie_val = cookie.substring(cookie_length + 1);
                if (parseInt(cookie_val, 10) !== token) { continue; }

                // clear cookie
                document.cookie = _.str.sprintf("%s=;expires=%s;path=/",
                    cookie_name, new Date().toGMTString());
                if (options.success) { options.success(); }
                complete();
                return;
            }
        };
        timer = setTimeout(waitLoop, CHECK_INTERVAL);
    }
});

/**
 * Base class for all visual components. Provides a lot of functionalities helpful
 * for the management of a part of the DOM.
 *
 * Widget handles:
 * - Rendering with QWeb.
 * - Life-cycle management and parenting (when a parent is destroyed, all its children are
 *     destroyed too).
 * - Insertion in DOM.
 *
 * Guide to create implementations of the Widget class:
 * ==============================================
 *
 * Here is a sample child class:
 *
 * MyWidget = openerp.base.Widget.extend({
 *     // the name of the QWeb template to use for rendering
 *     template: "MyQWebTemplate",
 *     // identifier prefix, it is useful to put an obvious one for debugging
 *     identifier_prefix: 'my-id-prefix-',
 *
 *     init: function(parent) {
 *         this._super(parent);
 *         // stuff that you want to init before the rendering
 *     },
 *     start: function() {
 *         // stuff you want to make after the rendering, `this.$element` holds a correct value
 *         this.$element.find(".my_button").click(/* an example of event binding * /);
 *
 *         // if you have some asynchronous operations, it's a good idea to return
 *         // a promise in start()
 *         var promise = this.rpc(...);
 *         return promise;
 *     }
 * });
 *
 * Now this class can simply be used with the following syntax:
 *
 * var my_widget = new MyWidget(this);
 * my_widget.appendTo($(".some-div"));
 *
 * With these two lines, the MyWidget instance was inited, rendered, it was inserted into the
 * DOM inside the ".some-div" div and its events were binded.
 *
 * And of course, when you don't need that widget anymore, just do:
 *
 * my_widget.stop();
 *
 * That will kill the widget in a clean way and erase its content from the dom.
 */
openerp.web.Widget = openerp.web.CallbackEnabled.extend(/** @lends openerp.web.Widget# */{
    /**
     * The name of the QWeb template that will be used for rendering. Must be
     * redefined in subclasses or the default render() method can not be used.
     *
     * @type string
     */
    template: null,
    /**
     * The prefix used to generate an id automatically. Should be redefined in
     * subclasses. If it is not defined, a generic identifier will be used.
     *
     * @type string
     */
    identifier_prefix: 'generic-identifier-',
    /**
     * Tag name when creating a default $element.
     * @type string
     */
    tag_name: 'div',
    /**
     * Constructs the widget and sets its parent if a parent is given.
     *
     * @constructs openerp.web.Widget
     * @extends openerp.web.CallbackEnabled
     *
     * @param {openerp.web.Widget} parent Binds the current instance to the given Widget instance.
     * When that widget is destroyed by calling stop(), the current instance will be
     * destroyed too. Can be null.
     * @param {String} element_id Deprecated. Sets the element_id. Only useful when you want
     * to bind the current Widget to an already existing part of the DOM, which is not compatible
     * with the DOM insertion methods provided by the current implementation of Widget. So
     * for new components this argument should not be provided any more.
     */
    init: function(parent, /** @deprecated */ element_id) {
        this._super();
        this.session = openerp.connection;
        // if given an element_id, try to get the associated DOM element and save
        // a reference in this.$element. Else just generate a unique identifier.
        this.element_id = element_id;
        this.element_id = this.element_id || _.uniqueId(this.identifier_prefix);
        var tmp = document.getElementById(this.element_id);
        this.$element = tmp ? $(tmp) : $(document.createElement(this.tag_name));

        this.widget_parent = parent;
        this.widget_children = [];
        if(parent && parent.widget_children) {
            parent.widget_children.push(this);
        }
        // useful to know if the widget was destroyed and should not be used anymore
        this.widget_is_stopped = false;
    },
    /**
     * Renders the current widget and appends it to the given jQuery object or Widget.
     *
     * @param target A jQuery object or a Widget instance.
     */
    appendTo: function(target) {
        var self = this;
        return this._render_and_insert(function(t) {
            self.$element.appendTo(t);
        }, target);
    },
    /**
     * Renders the current widget and prepends it to the given jQuery object or Widget.
     *
     * @param target A jQuery object or a Widget instance.
     */
    prependTo: function(target) {
        var self = this;
        return this._render_and_insert(function(t) {
            self.$element.prependTo(t);
        }, target);
    },
    /**
     * Renders the current widget and inserts it after to the given jQuery object or Widget.
     *
     * @param target A jQuery object or a Widget instance.
     */
    insertAfter: function(target) {
        var self = this;
        return this._render_and_insert(function(t) {
            self.$element.insertAfter(t);
        }, target);
    },
    /**
     * Renders the current widget and inserts it before to the given jQuery object or Widget.
     *
     * @param target A jQuery object or a Widget instance.
     */
    insertBefore: function(target) {
        var self = this;
        return this._render_and_insert(function(t) {
            self.$element.insertBefore(t);
        }, target);
    },
    /**
     * Renders the current widget and replaces the given jQuery object.
     *
     * @param target A jQuery object or a Widget instance.
     */
    replace: function(target) {
        return this._render_and_insert(_.bind(function(t) {
            this.$element.replaceAll(t);
        }, this), target);
    },
    _render_and_insert: function(insertion, target) {
        this.render_element();
        if (target instanceof openerp.web.Widget)
            target = target.$element;
        insertion(target);
        this.on_inserted(this.$element, this);
        return this.start();
    },
    on_inserted: function(element, widget) {},
    /**
     * Renders the element and insert the result of the render() method in this.$element.
     */
    render_element: function() {
        var rendered = this.render();
        if (rendered) {
            var elem = $(rendered);
            this.$element.replaceWith(elem);
            this.$element = elem;
        }
        return this;
    },
    /**
     * Renders the widget using QWeb, `this.template` must be defined.
     * The context given to QWeb contains the "widget" key that references `this`.
     *
     * @param {Object} additional Additional context arguments to pass to the template.
     */
    render: function (additional) {
        if (this.template)
            return openerp.web.qweb.render(this.template, _.extend({widget: this}, additional || {}));
        return null;
    },
    /**
     * Method called after rendering. Mostly used to bind actions, perform asynchronous
     * calls, etc...
     *
     * By convention, the method should return a promise to inform the caller when
     * this widget has been initialized.
     *
     * @returns {jQuery.Deferred}
     */
    start: function() {
        return $.Deferred().done().promise();
    },
    /**
     * Destroys the current widget, also destroys all its children before destroying itself.
     */
    stop: function() {
        _.each(_.clone(this.widget_children), function(el) {
            el.stop();
        });
        if(this.$element != null) {
            this.$element.remove();
        }
        if (this.widget_parent && this.widget_parent.widget_children) {
            this.widget_parent.widget_children = _.without(this.widget_parent.widget_children, this);
        }
        this.widget_parent = null;
        this.widget_is_stopped = true;
    },
    /**
     * Informs the action manager to do an action. This supposes that
     * the action manager can be found amongst the ancestors of the current widget.
     * If that's not the case this method will simply return `false`.
     */
    do_action: function(action, on_finished) {
        if (this.widget_parent) {
            return this.widget_parent.do_action(action, on_finished);
        }
        return false;
    },
    do_notify: function() {
        if (this.widget_parent) {
            return this.widget_parent.do_notify.apply(this,arguments);
        }
        return false;
    },
    do_warn: function() {
        if (this.widget_parent) {
            return this.widget_parent.do_warn.apply(this,arguments);
        }
        return false;
    },

    rpc: function(url, data, success, error) {
        var def = $.Deferred().then(success, error);
        var self = this;
        openerp.connection.rpc(url, data). then(function() {
            if (!self.widget_is_stopped)
                def.resolve.apply(def, arguments);
        }, function() {
            if (!self.widget_is_stopped)
                def.reject.apply(def, arguments);
        });
        return def.promise();
    }
});

/**
 * @class
 * @extends openerp.web.Widget
 * @deprecated
 * For retro compatibility only, the only difference with is that render() uses
 * directly ``this`` instead of context with a ``widget`` key.
 */
openerp.web.OldWidget = openerp.web.Widget.extend(/** @lends openerp.web.OldWidget# */{
    render: function (additional) {
        return openerp.web.qweb.render(this.template, _.extend(_.extend({}, this), additional || {}));
    }
});

openerp.web.TranslationDataBase = openerp.web.Class.extend(/** @lends openerp.web.TranslationDataBase# */{
    /**
     * @constructs openerp.web.TranslationDataBase
     * @extends openerp.web.Class
     */
    init: function() {
        this.db = {};
        this.parameters = {"direction": 'ltr',
                        "date_format": '%m/%d/%Y',
                        "time_format": '%H:%M:%S',
                        "grouping": [],
                        "decimal_point": ".",
                        "thousands_sep": ","};
    },
    set_bundle: function(translation_bundle) {
        var self = this;
        this.db = {};
        var modules = _.keys(translation_bundle.modules);
        modules.sort();
        if (_.include(modules, "web")) {
            modules = ["web"].concat(_.without(modules, "web"));
        }
        _.each(modules, function(name) {
            self.add_module_translation(translation_bundle.modules[name]);
        });
        if (translation_bundle.lang_parameters) {
            this.parameters = translation_bundle.lang_parameters;
            this.parameters.grouping = py.eval(
                    this.parameters.grouping).toJSON();
        }
    },
    add_module_translation: function(mod) {
        var self = this;
        _.each(mod.messages, function(message) {
            if (self.db[message.id] === undefined) {
                self.db[message.id] = message.string;
            }
        });
    },
    build_translation_function: function() {
        var self = this;
        var fcnt = function(str) {
            var tmp = self.get(str);
            return tmp === undefined ? str : tmp;
        };
        fcnt.database = this;
        return fcnt;
    },
    get: function(key) {
        if (this.db[key])
            return this.db[key];
        return undefined;
    }
});

if ($.blockUI) {
    $.blockUI.defaults.baseZ = 1100;
    $.blockUI.defaults.message = '<img src="/web/static/src/img/throbber2.gif">';
}

/** Configure default qweb */
openerp.web._t = new openerp.web.TranslationDataBase().build_translation_function();
openerp.web.qweb = new QWeb2.Engine();
openerp.web.qweb.debug = (window.location.search.indexOf('?debug') !== -1);
openerp.web.qweb.default_dict = {
    '_' : _,
    '_t' : openerp.web._t
}
openerp.web.qweb.format_text_node = function(s) {
    // Note that 'this' is the Qweb Node of the text
    var translation = this.node.parentNode.attributes['t-translation'];
    if (translation && translation.value === 'off') {
        return s;
    }
    var ts = _.str.trim(s);
    if (ts.length === 0) {
        return s;
    }
    var tr = openerp.web._t(ts);
    return tr === ts ? s : tr;
}

/** Setup default connection */
openerp.connection = new openerp.web.Connection();
openerp.web.qweb.default_dict['__debug__'] = openerp.connection.debug;

$.Mutex = (function() {
    function Mutex() {
        this.def = $.Deferred().resolve();
    };
    Mutex.prototype.exec = function(action) {
        var current = this.def;
        var next = this.def = $.Deferred();
        return current.pipe(function() {
            return $.when(action()).always(function() {
                next.resolve();
            });
        });
    };
    return Mutex;
})();

$.async_when = function() {
    var async = false;
    var def = $.Deferred();
    $.when.apply($, arguments).then(function() {
        var args = arguments;
        var action = function() {
            def.resolve.apply(def, args);
        };
        if (async)
            action();
        else
            setTimeout(action, 0);
    }, function() {
        var args = arguments;
        var action = function() {
            def.reject.apply(def, args);
        };
        if (async)
            action();
        else
            setTimeout(action, 0);
    });
    async = true;
    return def;
};

};

// vim:et fdc=0 fdl=0 foldnestmax=3 fdm=syntax:<|MERGE_RESOLUTION|>--- conflicted
+++ resolved
@@ -487,9 +487,9 @@
     },
     session_authenticate: function(db, login, password, success_callback) {
         var self = this;
-<<<<<<< HEAD
-        var params = { db: db, login: login, password: password };
-        return this.rpc("/web/session/login", params, function(result) {
+        var base_location = document.location.protocol + '//' + document.location.host;
+        var params = { db: db, login: login, password: password, base_location: base_location };
+        return this.rpc("/web/session/authenticate", params, function(result) {
             _.extend(self, {
                 session_id: result.session_id,
                 uid: result.uid,
@@ -497,21 +497,12 @@
                 db: result.db,
                 username: result.login
             });
-=======
-        var base_location = document.location.protocol + '//' + document.location.host;
-        var params = { db: db, login: login, password: password, base_location: base_location };
-        return this.rpc("/web/session/authenticate", params, function(result) {
-            self.session_id = result.session_id;
-            self.uid = result.uid;
-            self.user_context = result.context;
-            self.db = result.db;
->>>>>>> 5ea774f8
             self.session_save();
             self.on_session_valid();
             return true;
         }).then(success_callback);
     },
-    login: function() { this.session_login.apply(this, arguments); },
+    login: function() { this.session_authenticate.apply(this, arguments); },
     /**
      * Reloads uid and session_id from local storage, if they exist
      */
