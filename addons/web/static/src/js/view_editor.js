--- conflicted
+++ resolved
@@ -5,7 +5,7 @@
         this._super(parent);
         this.element_id = element_id
         this.parent = parent
-        this.dataset = dataset;
+        this.dataset = new openerp.web.DataSetSearch(this, 'ir.ui.view', null, null);
         this.model = dataset.model;
         this.xml_element_id = 0;
     },
@@ -17,7 +17,7 @@
         var action = {
             name: _.sprintf("Manage Views (%s)", this.model),
             context: this.session.user_context,
-            domain: [["model", "=", this.dataset.model]],
+            domain: [["model", "=", this.model]],
             res_model: 'ir.ui.view',
             views: [[false, 'list']],
             type: 'ir.actions.act_window',
@@ -40,14 +40,6 @@
             width: 750,
             height: 500,
             buttons: {
-<<<<<<< HEAD
-            "Create": function(){
-                //to do
-            },
-            "Edit": function(){
-                self.xml_element_id = 0;
-                self.get_arch();
-=======
                 "Create": function(){
                     //to do
                 },
@@ -58,7 +50,6 @@
                 "Close": function(){
                     self.view_edit_dialog.close();
                 }
->>>>>>> 8bceb275
             },
         }).start().open();
         var action_manager = new openerp.web.ActionManager(this);
@@ -75,8 +66,6 @@
             });
         });
     },
-<<<<<<< HEAD
-
     add_node_name : function(node) {
         if(node.tagName.toLowerCase() == "button" || node.tagName.toLowerCase() == "field"){
             return (node.getAttribute('name'))?
@@ -94,37 +83,6 @@
     },
 
     create_View_Node: function(node){
-=======
-    convert_tag_to_obj: function(xml, level) {
-        var obj = {
-            'child_id': [],
-            'id': this.xml_element_id++,
-            'level': level + 1,
-            'att_list': [],
-            'name': ''
-        };
-        var tag = xml.tagName.toLowerCase();
-        obj.att_list.push(tag);
-        obj.name = "<" + tag;
-        $(xml).each(function() {
-            _.each(this.attributes, function(attrs) {
-                if (tag != 'button' && tag != 'field') {
-                    if (attrs.nodeName == "string" ) {
-                        obj.name += ' ' + attrs.nodeName + '=' + '"' + attrs.nodeValue + '"';
-                    }
-                } else {
-                    if (attrs.nodeName == "name") {
-                        obj.name += ' ' + attrs.nodeName + '=' + '"' + attrs.nodeValue + '"';
-                    }
-                }
-                obj.att_list.push([attrs.nodeName, attrs.nodeValue]);
-            });
-            obj.name += ">";
-        });
-        return obj;
-    },
-    append_child_object: function(val, parent_list, child_obj_list) {
->>>>>>> 8bceb275
         var self = this;
         ViewNode = {
             'level': ($(node).parents()).length + 1,
@@ -142,8 +100,8 @@
 
     append_child_object: function(main_object, parent_id, child_obj_list) {
         var self = this;
-        if(parent_id){
             if(main_object.id == parent_id){
+                var pare
                 main_object.child_id = child_obj_list;
                 return main_object;
             }else{
@@ -151,10 +109,7 @@
                     self.append_child_object(child_object, parent_id, child_obj_list);
                 });
             }
-        }
-       
-    },
-<<<<<<< HEAD
+    },
 
     convert_arch_to_obj: function(xml_Node, main_object, parent_id){
         var self = this;
@@ -168,29 +123,10 @@
             if(node[0].children.length != 0){
             self.convert_arch_to_obj(node[0].children, main_object, node[1].id);}
         });
-=======
-    convert_arch_to_obj: function(xml, parent_list, parent_id, main_object){
-        var self = this;
-        var child_obj_list = [];
-        var children_list = $(xml).children();
-        var parents = $(children_list[0]).parents().get();
-        _.each(children_list, function(child_node) {
-            child_obj_list.push(self.convert_tag_to_obj(child_node,parents.length));
-        });
-        if (children_list.length != 0) {
-            if(parents.length <= parent_list.length) { parent_list.splice(parents.length - 1);}
-            parent_list.push(parent_id);
-            self.append_child_object(main_object[0], parent_list.slice(1), child_obj_list);
-        }
-        for (var i = 0; i < children_list.length; i++) {
-            self.convert_arch_to_obj(children_list[i], parent_list, child_obj_list[i].id, main_object);
-        }
->>>>>>> 8bceb275
         return main_object;
     },
 
     parse_xml: function(arch, view_id) {
-<<<<<<< HEAD
         main_object = {
             'level': 0,
             'id': this.xml_element_id +=1,
@@ -200,49 +136,19 @@
         };
         var xml_arch = QWeb.load_xml(arch);
         return [this.convert_arch_to_obj(xml_arch.childNodes, main_object, this.xml_element_id)];
-=======
-        var root = $(arch).filter(":first")[0];
-        var tag = root.tagName.toLowerCase();
-        var view_obj = {
-            'child_id': [],
-            'id': this.xml_element_id++,
-            'level': 0,
-            'att_list': [],
-            'name': _.sprintf("<view view_id='%d'>", view_id),
-        };
-        var root_object = this.convert_tag_to_obj(root, 0);
-        view_obj.child_id = this.convert_arch_to_obj(arch, [], this.xml_element_id, [root_object], []);
-        return [view_obj];
->>>>>>> 8bceb275
     },
 
     get_arch: function() {
         var self = this;
         var view_arch_list = [];
-<<<<<<< HEAD
-        self.main_view_id =
-        ((this.view_edit_dialog.$element.find("input[name='radiogroup']:checked").parent()).parent()).attr('data-id');
-        console.log("i like that",this.view_editor.dataset);
-        var ve_dataset = new openerp.web.DataSet(this, 'ir.ui.view');
-        ve_dataset.read_ids([parseInt(self.main_view_id)], ['arch', 'type'], function (arch) {
-            var arch_object = self.parse_xml(arch[0].arch,self.main_view_id);
-=======
-        var view_dataset = new openerp.web.DataSet(this, 'ir.ui.view');
-        view_dataset.read_ids([parseInt(self.main_view_id)], ['arch', 'type'], function(arch) {
+        this.dataset.read_ids([parseInt(self.main_view_id)], ['arch', 'type'], function(arch) {
             var arch_object = self.parse_xml(arch[0].arch, self.main_view_id);
->>>>>>> 8bceb275
             self.main_view_type = arch[0].type
             view_arch_list.push({"view_id": self.main_view_id, "arch": arch[0].arch});
-            dataset = new openerp.web.DataSetSearch(self, 'ir.ui.view', null, null);
-            dataset.read_slice([], {domain: [['inherit_id','=', parseInt(self.main_view_id)]]}, function(result) {
+            self.dataset.read_slice([], {domain: [['inherit_id','=', parseInt(self.main_view_id)]]}, function(result) {
                 _.each(result, function(res) {
-<<<<<<< HEAD
-                    view_arch_list.push({"view_id":res.id,"arch":res.arch});
-                    //self.inherit_view(arch_object, res);
-=======
                     view_arch_list.push({"view_id": res.id, "arch": res.arch});
                     self.inherit_view(arch_object, res);
->>>>>>> 8bceb275
                 });
                 return self.edit_view({"main_object": arch_object,
                     "parent_child_id": self.parent_child_list(arch_object, []),
@@ -263,18 +169,20 @@
 
     inherit_view : function(arch_object, result) {
         var self = this;
-        var root = $(result.arch).filter('*');
         var xml_list = [];
-        root[0].tagName.toLowerCase() == "data"? xml_list = $(root[0]).children() : xml_list.push(root[0]);
+        var xml_arch = QWeb.load_xml(result.arch);
+        (xml_arch.childNodes[0].tagName == "data")
+            ? xml_list = xml_arch.childNodes[0].children 
+                : xml_list.push(xml_arch.childNodes[0]);
         _.each(xml_list, function(xml) {
             var expr_to_list = [];
-            var xpath_arch_object = self.parse_xml(xml,result.id);
-            if (xml.tagName.toLowerCase() == "xpath" ) {
-                var part_expr = _.without($(xml).attr('expr').split("/"), "");
+            var xpath_arch_object = self.parse_xml(QWeb.tools.xml_node_to_string(xml), result.id);
+            if(xml.tagName == "xpath"){
+                var part_expr = _.without(xml.getAttribute('expr').split("/"), "");
                 _.each(part_expr, function(part) {
                     expr_to_list.push(_.without($.trim(part.replace(/[^a-zA-Z 0-9 _]+/g,'!')).split("!"), ""));
                 });
-            } else {
+            }else{
                 var temp = _.reject(xpath_arch_object[0].child_id[0].att_list, function(list) {
                     return _.include(list, "position")
                 });
@@ -378,17 +286,8 @@
                     self.edit_xml_dialog.close();
                 }
             }
-<<<<<<< HEAD
-        });
-        console.log("finallly",one_object['main_object']);
-        this.edit_xml_dialog.start().open();
-        this.edit_xml_dialog.$element.html(QWeb.render('view_editor', {
-            'data': one_object['main_object'],
-        }));
-=======
         }).start().open();
         this.edit_xml_dialog.$element.html(QWeb.render('view_editor', {'data': one_object['main_object']}));
->>>>>>> 8bceb275
         this.edit_xml_dialog.$element.find("tr[id^='viewedit-']").click(function() {
             self.edit_xml_dialog.$element.find("tr[id^='viewedit-']").removeClass('ui-selected');
             $(this).addClass('ui-selected');
@@ -555,27 +454,12 @@
                     $(prev).before(arch1);
                     child_list.splice(index-1, 0, re_insert_obj[0]);
                 }
-<<<<<<< HEAD
-                parent = parent[parent.length-1];
-                var convert_to_utf = QWeb.tools.xml_node_to_string(parent);
+                var convert_to_utf = QWeb.tools.xml_node_to_string(parent[parent.length-1]);
                 convert_to_utf = convert_to_utf.replace('xmlns="http://www.w3.org/1999/xhtml"', "");
                 convert_to_utf = '<?xml version="1.0"?>' + convert_to_utf;
                 arch.arch = convert_to_utf;
-                dataset = new openerp.web.DataSet(this, 'ir.ui.view');
-                    dataset.write(parseInt(view_id),{"arch":convert_to_utf}, function(r) {
-                });
-=======
-                parent = parent[parent.length - 1];
-                var convert_to_utf = self.xml2Str(parent);
-                if (convert_to_utf) {
-                    convert_to_utf = convert_to_utf.replace('xmlns="http://www.w3.org/1999/xhtml"', "");
-                    convert_to_utf = '<?xml version="1.0"?>' + convert_to_utf;
-                    arch.arch = convert_to_utf;
-                    dataset = new openerp.web.DataSet(this, 'ir.ui.view');
-                        dataset.write(parseInt(view_id),{"arch": convert_to_utf}, function(result) {
-                    });
-                }
->>>>>>> 8bceb275
+                this.dataset.write(parseInt(view_id),{"arch":convert_to_utf}, function(r) {
+                });
             }
             if (obj.level <= level) {
                 _.each(list_obj_xml, function(child_node) {
@@ -584,22 +468,6 @@
             }
         }
     },
-<<<<<<< HEAD
-=======
-    xml2Str: function(xmlNode) {
-       try {
-          return (new XMLSerializer()).serializeToString(xmlNode);
-      }
-      catch (exception) {
-         try {
-            return xmlNode.xml;
-         }
-         catch (exception) {
-            return false;
-         }
-       }
-    },
->>>>>>> 8bceb275
     on_expand: function(expand_img){
         var level = parseInt($(expand_img).closest("tr[id^='viewedit-']").attr('level'));
         var cur_tr = $(expand_img).closest("tr[id^='viewedit-']");
