--- conflicted
+++ resolved
@@ -61,18 +61,6 @@
                 called_view = self._view_obj(cr, uid, child.get('t-call'), context=context)
             except ValueError:
                 continue
-<<<<<<< HEAD
-            if call_view not in result:
-                result += self._views_get(cr, uid, call_view, options=options, context=context, stack_result=result)
-
-        todo = list(view.inherit_children_ids)
-        if options:
-            todo += filter(lambda x: not x.inherit_id, view.inherited_option_ids)
-        # Keep options in a determinitic order whatever their enabled disabled status
-        todo.sort(lambda x,y:cmp(x.id,y.id))
-        for child_view in todo:
-            for r in self._views_get(cr, uid, child_view, options=bool(child_view.inherit_id), context=context, root=False, stack_result=result):
-=======
             if called_view not in result:
                 result += self._views_get(cr, uid, called_view, options=options, context=context)
 
@@ -89,7 +77,6 @@
                     # only return optional grandchildren if this child is enabled
                     options=extension.application in ('always', 'enabled'),
                     context=context, root=False):
->>>>>>> b4283f02
                 if r not in result:
                     result.append(r)
         return result
