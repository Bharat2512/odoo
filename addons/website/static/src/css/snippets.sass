@import "compass/css3"
@import "compass/css3/user-interface"
@import "compass/css3/transition"

<<<<<<< HEAD
=======

/* ---- SNIPPET EDITOR ---- {{{ */

#oe_snippets
    #o_left_bar, #o_arrow
        position: fixed
        top: 34px
        left: 0px
        bottom: 0
        background: rgb(40,40,40)
        +box-shadow(0px 10px 10px -10px black inset)
        font-size: 14px
        .snippets_loading
            color: white

    #o_arrow
        z-index: 1009
        width: 24px
        opacity: 0.75
        > *
            position: absolute
            color: white
        div
            @include transform( translateX(-36%) rotate(-90deg) )
            top: 50%
            white-space: nowrap
        .fa
            width: 100%
            left: 40%
    #o_left_bar
        left:  -228px
        z-index: 1010
        width: 208px
        @include transition(all 500ms ease)
        ul
            text-align: center
            margin: 0
            padding: 6px 0
            list-style-type: none
            li
                display: inline-block
                padding: 0 3px
                a
                    color: #aaa
                .fa-stack
                    overflow: hidden
            li.active a.fa, li.active .fa-stack-1x
                color: #428bca

    &.o_open #o_left_bar
        left: 0
    .o_panel
        margin: 0
        border: 0
        width: 208px
    .o_panel_header
        background: #dff0d8
        padding: 1px 8px
        color: #414141
        text-align: center
        .fa-stack
            overflow: hidden
            font-size: 1em
    .o_panel_body
        white-space: normal
        background: black
        padding: 7px 3px
        > div
            background: rgb(0,0,0)
            label
                width: 44px
                color: #fff
                padding-left: 10px

                div
                    width: 100px
                    text-align: center
                    @include transform( translate(-39px, 44px) , rotate(-90deg) )
                    @include transform-origin(50%)

.oe_snippet
    display: inline-block
    vertical-align: top
    width: 92px
    margin-left: 3px
    margin-right: 3px
    margin-top: 1px
    position: relative
    overflow: hidden
    +user-select(none)
    cursor: move
    .oe_snippet_thumbnail
        text-align: center
        height: 100%
        background: transparent
        color: white
        position: relative
        &:hover
            .oe_snippet_thumbnail_img
                @include transform( scale(.95,.95))
        .oe_snippet_thumbnail_title
            font-size: 12px
            display: block
            +text-shadow(0 0 2px rgb(0,0,0))
        .oe_snippet_thumbnail_img
            height: 74px
            width: 92px
            background-size: cover
            @include transform( scale(1,1))
        span, div
            line-height: 18px
    & > :not(.oe_snippet_thumbnail)
        display: none !important
    &.disable
        .oe_snippet_thumbnail
            background-color: rgba(255, 0, 0, 0.75)
        .oe_snippet_thumbnail_img
            opacity: 0.8
#oe_snippets .oe_snippet_thumbnail
    @include background(#747474, radial-gradient(rgba(0,0,0,0.25),rgba(0,0,0,0.4)))

// }}}}

/* ---- SNIPPETS DROP ZONES ---- {{{ */

.oe_drop_zone.oe_insert
    display: block
    height: 48px
    margin: 0px
    margin-top: -4px
    margin-bottom: -44px
    @include transition(margin 250ms linear)
    width: 100%
    position: absolute
    z-index: 1000
    &:not(.oe_vertical):before
        content: ""
        display: block
        border-top: dashed 2px rgba(209, 178, 255, 0.72)
        position: relative
        top: 0px
    &.oe_hover:before
        border-top: dashed 2px rgba(116, 255, 161, 0.72)
    &.oe_vertical
        width: 48px
        float: left
        position: relative
        margin: 0px -24px !important
    &.oe_vertical_text
        width: 48px
        float: none
        display: inline-block
        position: relative
        margin: 0px -24px !important
    &.oe_overlay
        +border-radius(3px)
        //@include background-image( repeating-linear-gradient(45deg, rgba(255,255,255,.1) ,rgba(255,255,255,.1) 35px, rgba(0,0,0,.1) 35px, rgba(0,0,0,.1) 75px))
        //background-size: 100px 100px
        background: rgba(153, 0, 255,.5)

.oe_drop_zone, .oe_drop_zone_style
    border: none
    //@include background-image( repeating-linear-gradient(45deg, rgba(255,255,255,.1) ,rgba(255,255,255,.1) 35px, rgba(0,0,0,.1) 35px, rgba(0,0,0,.1) 75px))
    //background-size: 100px 100px
    background: rgba(153, 0, 255, .3)
    +border-radius(4px)
    &.oe_hover
        background: rgba(0, 255, 133, .3)
        z-index: 1001

.oe_drop_zone_style
    color: white
    height: 48px
    margin-bottom: 32px
    padding-top: 12px

// }}}

/* ---- SNIPPET MANIPULATOR ----  {{{ */

#oe_manipulators
    position: absolute
    top: 0
    z-index: 1050


.resize_editor_busy
    background-color: rgba(0,0,0,0.3)

.oe_overlay
    display: none
    height: 0
    position: absolute
    background: transparent
    z-index: 1001
    //@include background-image( repeating-linear-gradient(45deg, rgba(255,255,255,.02) ,rgba(255,255,255,.02) 35px, rgba(0,0,0,.02) 35px, rgba(0,0,0,.02) 75px))
    +border-radius(3px)
    @include transition(opacity 100ms linear)
    +box-sizing(border-box)
    &.oe_active
        display: block
    .oe_handle
        display: block !important
        position: absolute
        top: 50%
        left: 50%
        +box-sizing(border-box)
        width: 16px
        height: 16px
        margin: -2px
        > div
            z-index: 1
            position: absolute
            border-style: dashed
            border-width: 1px
            border-color: #666666
            +box-shadow(0px 0px 0px 1px rgba(255,255,255,0.5), 0px 0px 0px 1px rgba(255,255,255,0.5) inset)
        &.e:before, &.w:before, &.s:before, &.n:before, &.size .oe_handle_button
            z-index: 2
            position: relative
            top: 50%
            left: 50%
            display: block
            background: rgba(255, 255, 255, 1)
            border: solid 1px rgba(0, 0, 0, .2)
            +border-radius(5px)
            width: 18px
            height: 18px
            margin: -9px
            padding-left: 1px
            font-size: 14px
            line-height: 14px
            font-family: FontAwesome
            color: rgba(0,0,0,.5)
            @include transition(background 100ms linear)
        &.e, &.w, &.s, &.n
            &:hover:before
                background: rgba(0, 0, 0, .5)
                color: #fff
                +box-shadow(0 0 5px 3px rgba(255,255,255,.7))
        &.e, &.w
            top: 4px
            height: 100%
            &:before
                content: "\f07e"
                line-height: 16px
            > div
                width: 0
                height: 100%
                top: 2px
                left: 8px
        &.e
            left: auto
            right: -6px
            cursor: w-resize
        &.w
            left: -6px
            cursor: e-resize
        &.s, &.n
            left: 2px
            width: 100%
            &:before
                content: "\f07d"
                text-align: center
                padding: 1px
            > div
                width: 100%
                height: 0
                top: 7px
                left: 1px
        &.s
            top: auto
            cursor: n-resize
        &.n
            cursor: s-resize
            > div
                top: 5px
        &.size
            z-index: 3
            top: auto
            left: 50%
            bottom: -6px
            margin-left: -50px
            .oe_handle_button
                position: relative
                z-index: 3
                text-align: center
                margin-left: -52px
                margin-top: -10px
                left: 0px
                &:hover
                    background: rgba(30, 30, 30, .8)
                    color: #fff
                    +box-shadow(0 0 5px 3px rgba(255,255,255,.7))
            .size
                position: absolute
                width: 64px
                cursor: row-resize
                top: 9px
                margin-left: 52px
                padding: 0 5px
            .auto_size
                position: absolute
                width: 100px
                top: 9px
                cursor: pointer
        &.readonly
            cursor: auto !important
            &:before, &.size
                display: none !important

    .icon.btn
        display: inline-block

    .oe_overlay_options
        position: absolute
        left: 50% !important
        text-align: center
        top: -20px
        z-index: 1002
        > .btn-group
            left: -50%
            white-space: nowrap
            > a
                cursor: pointer
                display: inline-block
                float: none
                margin: 0 -3px
            > div
                float: none
        .btn, a
            cursor: pointer
        .dropdown
            display: inline-block
        .dropdown-menu
            text-align: left
            min-width: 180px
        .dropdown-menu select,.dropdown-menu input
            display: block

    &.block-w-left .w:before
        content: "\F061" !important
    &.block-w-right .w:before
        content: "\F060" !important
    &.block-w-left.block-w-right .w:before
        display: none !important
    &.block-e-left .e:before
        content: "\F061" !important
    &.block-e-right .e:before
        content: "\F060" !important
    &.block-e-left.block-e-right .e:before
        display: none !important

    &.block-s-top .s:before
        content: "\F063" !important
    &.block-s-bottom .s:before
        content: "\f062" !important
    &.block-n-top .n:before
        content: "\F063" !important
    &.block-n-bottom .n:before
        content: "\f062" !important

    &.o_keypress
        opacity: 0
        -webkit-transition: .8s
        -moz-transition: .8s
        -o-transition: .8s
        -transition: .8s


.s-resize-important, .s-resize-important *
    cursor: s-resize !important
.n-resize-important, .n-resize-important *
    cursor: n-resize !important
.e-resize-important, .e-resize-important *
    cursor: e-resize !important
.w-resize-important, .w-resize-important *
    cursor: w-resize !important
.move-important, .move-important *
    cursor: move !important

// }}}


/* add CSS for bootstrap dropdown multi level */
.dropdown-submenu
    position: relative
    z-index: 1000
.dropdown-submenu
    &>.dropdown-menu
        top: 0
        left: 100%
        margin-top: -6px
        margin-left: -1px
        -webkit-border-radius: 0 6px 6px 6px
        -moz-border-radius: 0 6px 6px 6px
        border-radius: 0 6px 6px 6px
    &:hover
        &>.dropdown-menu
            display: block
        &>a:after
            border-left-color: #ffffff
    &>a:after
        display: block
        content: " "
        float: right
        width: 0
        height: 0
        border-color: transparent
        border-style: solid
        border-width: 5px 0 5px 5px
        border-left-color: #cccccc
        margin-top: 5px
        margin-right: -10px
    &.pull-left
        float: none
        &>.dropdown-menu
            left: -100%
            margin-left: 10px
            -webkit-border-radius: 6px 0 6px 6px
            -moz-border-radius: 6px 0 6px 6px
            border-radius: 6px 0 6px 6px

.oe_snippet_list
    width: auto
    white-space: nowrap
    margin-left: 20px

.oe_snippet_editor
    position: fixed
    z-index: 1000
    bottom: 0
    left: 0
    right: 0
    height: 214px
    background: rgb(160,160,160)
    box-shadow: 0 1px 3px rgb(100,100,100) inset
    .oe_snippet
        box-sizing: border-box
        display: inline-block
        width: 220px
        height: 160px
        border-radius: 3px
        background: white
        margin: 20px 20px 20px 0
        cursor: pointer
        border: 2px solid transparent
        box-shadow: 0 1px 3px rgb(100,100,100)
        position: relative
        top: 0
        overflow: hidden
        vertical-align: top
        user-select: none
        white-space: normal
        &:after
            content: attr(name)
            position: absolute
            bottom: 0px
            left: 0px
            right: 0px
            background: rgba(255,255,255,0.8)
            text-align: center
            color: black
            padding: 8px
        &.oe_selected, &.oe_active
            border: 2px solid rgb(151, 137, 255)
            box-shadow: 0px 3px 17px rgba(99, 53, 150, 0.59)
        & > *
            margin-top: 16px
            line-height: 1em
            zoom: 0.6
        & > .container
            margin-top: 15px
            zoom: 0.17
            line-height: 0.999em
            line-height: 1em
        & > .row
            margin-top: 0px
            zoom: 0.23
            line-height: 0.999em
        & > .span6
            margin-top: 18px
            zoom: 0.34
        & > .span12
            margin-top: 16px
            zoom: 0.23
        & > p
            position: absolute
            top: 0
            right: 0
            left: 0
            bottom: 0
            font-size: 20px
            padding: 16px
            zoom: 1
            margin: 0px
        &.oe_new
            background: gray
            box-shadow: 0px 1px 3px rgb(90,90,90) inset
            border: 0px
            &.oe_selected, &.oe_active
                box-shadow: 0px 2px 0px 0px rgb(151,137,255) inset, 0px 3px 17px rgba(99, 53, 150, 0.59) inset
            & > *
                zoom: 1
                margin: 0
                line-height: 160px
                text-align: center
                color: white
                font-size: 48px
            &:after
                position: absolute
                left: 0px
                right: 0px
                top: 0px
                bottom: 0px
                background: transparent
                color: white
                text-shadow: 0px 1px 3px black
                line-height: 160px
                padding: 0px

.oe_snippet_drop 
    position: relative
    border: 2px dashed rgb(174, 52, 255)
    background: rgba(147, 52, 255, 0.1)
    min-height: 28px
    margin: -16px auto
    border-radius: 5px
    max-width: 50%
    &.oe_accepting 
        border: 2px dashed rgb(52, 255, 166)
        background: rgba(52, 255, 190, 0.1)

#website-top-edit
    li.oe_snippet_editorbar 
        padding: 1px 8px 2px
        font: normal normal normal 12px Arial,Helvetica,Tahoma,Verdana,Sans-Serif
        float: left
        margin-top: 6px
        border: 1px solid #a6a6a6
        border-bottom-color: #979797
        background: #eeeeee
        border-radius: 3px
        & > * 
            display: inline-block
            height: 22px
            padding: 4px 6px
            outline: 0
            border: 0

        a.button .icon 
            cursor: inherit
            background-repeat: no-repeat
            margin-top: 1px
            width: 16px
            height: 16px
            display: inline-block

/* ---- COLOR-PICKER ----  {{{ */

.colorpicker
    margin: 0 auto
    background: transparent
    border: 0
    td
        padding: 0
        background: transparent
        > *
            width: 16px
            height: 16px
            border-radius: 2px
            margin: 3px
            padding: 0
            border-width: 1px
            display: block
    .only-text
        display: none
    .automatic-color
        background: #fff
        border-left: 7px solid #f33
        border-top: 7px solid #0e0
        border-right: 8px solid #33f
        border-bottom: 8px solid #fe0
        margin: 4px 3px 3px 3px
        width: 0
        height: 0

// }}}

>>>>>>> a6694333
/* ---- Table Snippet ----  {{{ */

.table_desc
    margin: 0 0 20px 0
    width: 100%
    word-break: break-all
    border: 1px solid #dddddd

.table_heading
    background-color: #f5f5f5
    border: 1px solid #dddddd
    color: #666666
    font-size: 14px
    padding: 4px

table.table_desc tr td
    text-align: left
    padding: 5px
    font-size: 13px
    &:first-child
        width: 25%
        font-weight: bold
        border-bottom: 1px solid #c9c9c9
        border-right: 1px solid #c9c9c9
        border-left: none
    &:last-child
        border-bottom: 1px solid #c9c9c9

// }}}

/* ---- thumbnail ----  {{{ */

.oe_snippet
    &.o_block_banner .oe_snippet_thumbnail_img
        background-image: url('/website/static/src/img/blocks/block_banner.png')
    &.o_block_text_image .oe_snippet_thumbnail_img
        background-image: url('/website/static/src/img/blocks/block_text_image.png')
    &.o_block_image_text .oe_snippet_thumbnail_img
        background-image: url('/website/static/src/img/blocks/block_image_text.png')
    &.o_block_jumbotron .oe_snippet_thumbnail_img
        background-image: url('/website/static/src/img/blocks/block_jumbotron.png')
    &.o_block_text_block .oe_snippet_thumbnail_img
        background-image: url('/website/static/src/img/blocks/block_text_block.png')
    &.o_block_title .oe_snippet_thumbnail_img
        background-image: url('/website/static/src/img/blocks/block_title.png')
    &.o_block_features .oe_snippet_thumbnail_img
        background-image: url('/website/static/src/img/blocks/block_features.png')
    &.o_block_big_picture .oe_snippet_thumbnail_img
        background-image: url('/website/static/src/img/blocks/block_big_picture.png')
    &.o_block_three_columns .oe_snippet_thumbnail_img
        background-image: url('/website/static/src/img/blocks/block_three_columns.png')

    &.o_block_well .oe_snippet_thumbnail_img
        background-image: url('/website/static/src/img/blocks/block_well.png')
    &.o_block_quote .oe_snippet_thumbnail_img
        background-image: url('/website/static/src/img/blocks/block_quote.png')
    &.o_block_panel .oe_snippet_thumbnail_img
        background-image: url('/website/static/src/img/blocks/block_panel.png')
    &.o_block_image_float .oe_snippet_thumbnail_img
        background-image: url('/website/static/src/img/blocks/block_text_image.png')
    &.o_block_image_floating .oe_snippet_thumbnail_img
        background-image: url('/website/static/src/img/blocks/block_text_image.png')
    &.o_block_separator .oe_snippet_thumbnail_img
        background-image: url('/website/static/src/img/blocks/block_separator.png')
    &.o_block_button .oe_snippet_thumbnail_img
        background-image: url('/website/static/src/img/blocks/block_button.png')

    &.o_block_image_gallery .oe_snippet_thumbnail_img
        background-image: url('/website/static/src/img/blocks/block_image_gallery.png')
    &.o_block_comparison .oe_snippet_thumbnail_img
        background-image: url('/website/static/src/img/blocks/block_comparison.png')
    &.o_block_button .oe_snippet_thumbnail_img
        background-image: url('/website/static/src/img/blocks/block_button.png')
    &.o_block_faq .oe_snippet_thumbnail_img
        background-image: url('/website/static/src/img/blocks/block_faq.png')
    &.o_block_references .oe_snippet_thumbnail_img
        background-image: url('/website/static/src/img/blocks/block_references.png')
    &.o_block_quotes_slider .oe_snippet_thumbnail_img
        background-image: url('/website/static/src/img/blocks/block_quotes_slider.png')
    &.o_block_features .oe_snippet_thumbnail_img
        background-image: url('/website/static/src/img/blocks/block_features.png')

    &.o_block_parallax .oe_snippet_thumbnail_img
        background-image: url('/website/static/src/img/blocks/block_parallax.png')
    &.o_block_quotes_slider .oe_snippet_thumbnail_img
        background-image: url('/website/static/src/img/blocks/block_quotes_slider.png')
// }}}

/* snippets default margins */
.s_banner
    margin-bottom: 32px

.s_big_message
    margin-top: 16px
    margin-bottom: 16px

.s_text_block
    margin-top: 16px
    margin-bottom: 16px

.s_features
    margin-top: 16px

.s_big_picture
    margin-top: 16px
    margin-bottom: 16px

.s_three_columns
    margin-top: 16px
    margin-bottom: 16px

.s_references
    margin-top: 16px
    margin-bottom: 32px

.s_quotes_slider
    margin-bottom: 0px

.s_features_grid
    margin-bottom: 16px


/* other snippet styles */

.s_comparisons
    .panel
        .list-group-item:not(.active)
            color: #666

.s_references
    .img-thumbnail
        border: none<|MERGE_RESOLUTION|>--- conflicted
+++ resolved
@@ -1,188 +1,6 @@
 @import "compass/css3"
 @import "compass/css3/user-interface"
 @import "compass/css3/transition"
-
-<<<<<<< HEAD
-=======
-
-/* ---- SNIPPET EDITOR ---- {{{ */
-
-#oe_snippets
-    #o_left_bar, #o_arrow
-        position: fixed
-        top: 34px
-        left: 0px
-        bottom: 0
-        background: rgb(40,40,40)
-        +box-shadow(0px 10px 10px -10px black inset)
-        font-size: 14px
-        .snippets_loading
-            color: white
-
-    #o_arrow
-        z-index: 1009
-        width: 24px
-        opacity: 0.75
-        > *
-            position: absolute
-            color: white
-        div
-            @include transform( translateX(-36%) rotate(-90deg) )
-            top: 50%
-            white-space: nowrap
-        .fa
-            width: 100%
-            left: 40%
-    #o_left_bar
-        left:  -228px
-        z-index: 1010
-        width: 208px
-        @include transition(all 500ms ease)
-        ul
-            text-align: center
-            margin: 0
-            padding: 6px 0
-            list-style-type: none
-            li
-                display: inline-block
-                padding: 0 3px
-                a
-                    color: #aaa
-                .fa-stack
-                    overflow: hidden
-            li.active a.fa, li.active .fa-stack-1x
-                color: #428bca
-
-    &.o_open #o_left_bar
-        left: 0
-    .o_panel
-        margin: 0
-        border: 0
-        width: 208px
-    .o_panel_header
-        background: #dff0d8
-        padding: 1px 8px
-        color: #414141
-        text-align: center
-        .fa-stack
-            overflow: hidden
-            font-size: 1em
-    .o_panel_body
-        white-space: normal
-        background: black
-        padding: 7px 3px
-        > div
-            background: rgb(0,0,0)
-            label
-                width: 44px
-                color: #fff
-                padding-left: 10px
-
-                div
-                    width: 100px
-                    text-align: center
-                    @include transform( translate(-39px, 44px) , rotate(-90deg) )
-                    @include transform-origin(50%)
-
-.oe_snippet
-    display: inline-block
-    vertical-align: top
-    width: 92px
-    margin-left: 3px
-    margin-right: 3px
-    margin-top: 1px
-    position: relative
-    overflow: hidden
-    +user-select(none)
-    cursor: move
-    .oe_snippet_thumbnail
-        text-align: center
-        height: 100%
-        background: transparent
-        color: white
-        position: relative
-        &:hover
-            .oe_snippet_thumbnail_img
-                @include transform( scale(.95,.95))
-        .oe_snippet_thumbnail_title
-            font-size: 12px
-            display: block
-            +text-shadow(0 0 2px rgb(0,0,0))
-        .oe_snippet_thumbnail_img
-            height: 74px
-            width: 92px
-            background-size: cover
-            @include transform( scale(1,1))
-        span, div
-            line-height: 18px
-    & > :not(.oe_snippet_thumbnail)
-        display: none !important
-    &.disable
-        .oe_snippet_thumbnail
-            background-color: rgba(255, 0, 0, 0.75)
-        .oe_snippet_thumbnail_img
-            opacity: 0.8
-#oe_snippets .oe_snippet_thumbnail
-    @include background(#747474, radial-gradient(rgba(0,0,0,0.25),rgba(0,0,0,0.4)))
-
-// }}}}
-
-/* ---- SNIPPETS DROP ZONES ---- {{{ */
-
-.oe_drop_zone.oe_insert
-    display: block
-    height: 48px
-    margin: 0px
-    margin-top: -4px
-    margin-bottom: -44px
-    @include transition(margin 250ms linear)
-    width: 100%
-    position: absolute
-    z-index: 1000
-    &:not(.oe_vertical):before
-        content: ""
-        display: block
-        border-top: dashed 2px rgba(209, 178, 255, 0.72)
-        position: relative
-        top: 0px
-    &.oe_hover:before
-        border-top: dashed 2px rgba(116, 255, 161, 0.72)
-    &.oe_vertical
-        width: 48px
-        float: left
-        position: relative
-        margin: 0px -24px !important
-    &.oe_vertical_text
-        width: 48px
-        float: none
-        display: inline-block
-        position: relative
-        margin: 0px -24px !important
-    &.oe_overlay
-        +border-radius(3px)
-        //@include background-image( repeating-linear-gradient(45deg, rgba(255,255,255,.1) ,rgba(255,255,255,.1) 35px, rgba(0,0,0,.1) 35px, rgba(0,0,0,.1) 75px))
-        //background-size: 100px 100px
-        background: rgba(153, 0, 255,.5)
-
-.oe_drop_zone, .oe_drop_zone_style
-    border: none
-    //@include background-image( repeating-linear-gradient(45deg, rgba(255,255,255,.1) ,rgba(255,255,255,.1) 35px, rgba(0,0,0,.1) 35px, rgba(0,0,0,.1) 75px))
-    //background-size: 100px 100px
-    background: rgba(153, 0, 255, .3)
-    +border-radius(4px)
-    &.oe_hover
-        background: rgba(0, 255, 133, .3)
-        z-index: 1001
-
-.oe_drop_zone_style
-    color: white
-    height: 48px
-    margin-bottom: 32px
-    padding-top: 12px
-
-// }}}
-
-/* ---- SNIPPET MANIPULATOR ----  {{{ */
 
 #oe_manipulators
     position: absolute
@@ -190,410 +8,6 @@
     z-index: 1050
 
 
-.resize_editor_busy
-    background-color: rgba(0,0,0,0.3)
-
-.oe_overlay
-    display: none
-    height: 0
-    position: absolute
-    background: transparent
-    z-index: 1001
-    //@include background-image( repeating-linear-gradient(45deg, rgba(255,255,255,.02) ,rgba(255,255,255,.02) 35px, rgba(0,0,0,.02) 35px, rgba(0,0,0,.02) 75px))
-    +border-radius(3px)
-    @include transition(opacity 100ms linear)
-    +box-sizing(border-box)
-    &.oe_active
-        display: block
-    .oe_handle
-        display: block !important
-        position: absolute
-        top: 50%
-        left: 50%
-        +box-sizing(border-box)
-        width: 16px
-        height: 16px
-        margin: -2px
-        > div
-            z-index: 1
-            position: absolute
-            border-style: dashed
-            border-width: 1px
-            border-color: #666666
-            +box-shadow(0px 0px 0px 1px rgba(255,255,255,0.5), 0px 0px 0px 1px rgba(255,255,255,0.5) inset)
-        &.e:before, &.w:before, &.s:before, &.n:before, &.size .oe_handle_button
-            z-index: 2
-            position: relative
-            top: 50%
-            left: 50%
-            display: block
-            background: rgba(255, 255, 255, 1)
-            border: solid 1px rgba(0, 0, 0, .2)
-            +border-radius(5px)
-            width: 18px
-            height: 18px
-            margin: -9px
-            padding-left: 1px
-            font-size: 14px
-            line-height: 14px
-            font-family: FontAwesome
-            color: rgba(0,0,0,.5)
-            @include transition(background 100ms linear)
-        &.e, &.w, &.s, &.n
-            &:hover:before
-                background: rgba(0, 0, 0, .5)
-                color: #fff
-                +box-shadow(0 0 5px 3px rgba(255,255,255,.7))
-        &.e, &.w
-            top: 4px
-            height: 100%
-            &:before
-                content: "\f07e"
-                line-height: 16px
-            > div
-                width: 0
-                height: 100%
-                top: 2px
-                left: 8px
-        &.e
-            left: auto
-            right: -6px
-            cursor: w-resize
-        &.w
-            left: -6px
-            cursor: e-resize
-        &.s, &.n
-            left: 2px
-            width: 100%
-            &:before
-                content: "\f07d"
-                text-align: center
-                padding: 1px
-            > div
-                width: 100%
-                height: 0
-                top: 7px
-                left: 1px
-        &.s
-            top: auto
-            cursor: n-resize
-        &.n
-            cursor: s-resize
-            > div
-                top: 5px
-        &.size
-            z-index: 3
-            top: auto
-            left: 50%
-            bottom: -6px
-            margin-left: -50px
-            .oe_handle_button
-                position: relative
-                z-index: 3
-                text-align: center
-                margin-left: -52px
-                margin-top: -10px
-                left: 0px
-                &:hover
-                    background: rgba(30, 30, 30, .8)
-                    color: #fff
-                    +box-shadow(0 0 5px 3px rgba(255,255,255,.7))
-            .size
-                position: absolute
-                width: 64px
-                cursor: row-resize
-                top: 9px
-                margin-left: 52px
-                padding: 0 5px
-            .auto_size
-                position: absolute
-                width: 100px
-                top: 9px
-                cursor: pointer
-        &.readonly
-            cursor: auto !important
-            &:before, &.size
-                display: none !important
-
-    .icon.btn
-        display: inline-block
-
-    .oe_overlay_options
-        position: absolute
-        left: 50% !important
-        text-align: center
-        top: -20px
-        z-index: 1002
-        > .btn-group
-            left: -50%
-            white-space: nowrap
-            > a
-                cursor: pointer
-                display: inline-block
-                float: none
-                margin: 0 -3px
-            > div
-                float: none
-        .btn, a
-            cursor: pointer
-        .dropdown
-            display: inline-block
-        .dropdown-menu
-            text-align: left
-            min-width: 180px
-        .dropdown-menu select,.dropdown-menu input
-            display: block
-
-    &.block-w-left .w:before
-        content: "\F061" !important
-    &.block-w-right .w:before
-        content: "\F060" !important
-    &.block-w-left.block-w-right .w:before
-        display: none !important
-    &.block-e-left .e:before
-        content: "\F061" !important
-    &.block-e-right .e:before
-        content: "\F060" !important
-    &.block-e-left.block-e-right .e:before
-        display: none !important
-
-    &.block-s-top .s:before
-        content: "\F063" !important
-    &.block-s-bottom .s:before
-        content: "\f062" !important
-    &.block-n-top .n:before
-        content: "\F063" !important
-    &.block-n-bottom .n:before
-        content: "\f062" !important
-
-    &.o_keypress
-        opacity: 0
-        -webkit-transition: .8s
-        -moz-transition: .8s
-        -o-transition: .8s
-        -transition: .8s
-
-
-.s-resize-important, .s-resize-important *
-    cursor: s-resize !important
-.n-resize-important, .n-resize-important *
-    cursor: n-resize !important
-.e-resize-important, .e-resize-important *
-    cursor: e-resize !important
-.w-resize-important, .w-resize-important *
-    cursor: w-resize !important
-.move-important, .move-important *
-    cursor: move !important
-
-// }}}
-
-
-/* add CSS for bootstrap dropdown multi level */
-.dropdown-submenu
-    position: relative
-    z-index: 1000
-.dropdown-submenu
-    &>.dropdown-menu
-        top: 0
-        left: 100%
-        margin-top: -6px
-        margin-left: -1px
-        -webkit-border-radius: 0 6px 6px 6px
-        -moz-border-radius: 0 6px 6px 6px
-        border-radius: 0 6px 6px 6px
-    &:hover
-        &>.dropdown-menu
-            display: block
-        &>a:after
-            border-left-color: #ffffff
-    &>a:after
-        display: block
-        content: " "
-        float: right
-        width: 0
-        height: 0
-        border-color: transparent
-        border-style: solid
-        border-width: 5px 0 5px 5px
-        border-left-color: #cccccc
-        margin-top: 5px
-        margin-right: -10px
-    &.pull-left
-        float: none
-        &>.dropdown-menu
-            left: -100%
-            margin-left: 10px
-            -webkit-border-radius: 6px 0 6px 6px
-            -moz-border-radius: 6px 0 6px 6px
-            border-radius: 6px 0 6px 6px
-
-.oe_snippet_list
-    width: auto
-    white-space: nowrap
-    margin-left: 20px
-
-.oe_snippet_editor
-    position: fixed
-    z-index: 1000
-    bottom: 0
-    left: 0
-    right: 0
-    height: 214px
-    background: rgb(160,160,160)
-    box-shadow: 0 1px 3px rgb(100,100,100) inset
-    .oe_snippet
-        box-sizing: border-box
-        display: inline-block
-        width: 220px
-        height: 160px
-        border-radius: 3px
-        background: white
-        margin: 20px 20px 20px 0
-        cursor: pointer
-        border: 2px solid transparent
-        box-shadow: 0 1px 3px rgb(100,100,100)
-        position: relative
-        top: 0
-        overflow: hidden
-        vertical-align: top
-        user-select: none
-        white-space: normal
-        &:after
-            content: attr(name)
-            position: absolute
-            bottom: 0px
-            left: 0px
-            right: 0px
-            background: rgba(255,255,255,0.8)
-            text-align: center
-            color: black
-            padding: 8px
-        &.oe_selected, &.oe_active
-            border: 2px solid rgb(151, 137, 255)
-            box-shadow: 0px 3px 17px rgba(99, 53, 150, 0.59)
-        & > *
-            margin-top: 16px
-            line-height: 1em
-            zoom: 0.6
-        & > .container
-            margin-top: 15px
-            zoom: 0.17
-            line-height: 0.999em
-            line-height: 1em
-        & > .row
-            margin-top: 0px
-            zoom: 0.23
-            line-height: 0.999em
-        & > .span6
-            margin-top: 18px
-            zoom: 0.34
-        & > .span12
-            margin-top: 16px
-            zoom: 0.23
-        & > p
-            position: absolute
-            top: 0
-            right: 0
-            left: 0
-            bottom: 0
-            font-size: 20px
-            padding: 16px
-            zoom: 1
-            margin: 0px
-        &.oe_new
-            background: gray
-            box-shadow: 0px 1px 3px rgb(90,90,90) inset
-            border: 0px
-            &.oe_selected, &.oe_active
-                box-shadow: 0px 2px 0px 0px rgb(151,137,255) inset, 0px 3px 17px rgba(99, 53, 150, 0.59) inset
-            & > *
-                zoom: 1
-                margin: 0
-                line-height: 160px
-                text-align: center
-                color: white
-                font-size: 48px
-            &:after
-                position: absolute
-                left: 0px
-                right: 0px
-                top: 0px
-                bottom: 0px
-                background: transparent
-                color: white
-                text-shadow: 0px 1px 3px black
-                line-height: 160px
-                padding: 0px
-
-.oe_snippet_drop 
-    position: relative
-    border: 2px dashed rgb(174, 52, 255)
-    background: rgba(147, 52, 255, 0.1)
-    min-height: 28px
-    margin: -16px auto
-    border-radius: 5px
-    max-width: 50%
-    &.oe_accepting 
-        border: 2px dashed rgb(52, 255, 166)
-        background: rgba(52, 255, 190, 0.1)
-
-#website-top-edit
-    li.oe_snippet_editorbar 
-        padding: 1px 8px 2px
-        font: normal normal normal 12px Arial,Helvetica,Tahoma,Verdana,Sans-Serif
-        float: left
-        margin-top: 6px
-        border: 1px solid #a6a6a6
-        border-bottom-color: #979797
-        background: #eeeeee
-        border-radius: 3px
-        & > * 
-            display: inline-block
-            height: 22px
-            padding: 4px 6px
-            outline: 0
-            border: 0
-
-        a.button .icon 
-            cursor: inherit
-            background-repeat: no-repeat
-            margin-top: 1px
-            width: 16px
-            height: 16px
-            display: inline-block
-
-/* ---- COLOR-PICKER ----  {{{ */
-
-.colorpicker
-    margin: 0 auto
-    background: transparent
-    border: 0
-    td
-        padding: 0
-        background: transparent
-        > *
-            width: 16px
-            height: 16px
-            border-radius: 2px
-            margin: 3px
-            padding: 0
-            border-width: 1px
-            display: block
-    .only-text
-        display: none
-    .automatic-color
-        background: #fff
-        border-left: 7px solid #f33
-        border-top: 7px solid #0e0
-        border-right: 8px solid #33f
-        border-bottom: 8px solid #fe0
-        margin: 4px 3px 3px 3px
-        width: 0
-        height: 0
-
-// }}}
-
->>>>>>> a6694333
 /* ---- Table Snippet ----  {{{ */
 
 .table_desc
