odoo.define('website.translator', function (require) {
'use strict';

var editor = require('website.editor');
var website = require('website.website');

if (!website.translatable) {
    // Temporary hack until the editor bar is moved to the web client
    return;
}

website.add_template_file('/website/static/src/xml/website.translator.xml');
var nodialog = 'website_translator_nodialog';

editor.EditorBar.include({
    do_not_translate : ['-','*','!'],
    start: function () {
        var self = this;
        this.initial_content = {};
        return this._super.apply(this, arguments).then(function () {
            var $edit_button = $("button[data-action=edit]");
            $edit_button.removeClass("hidden");

            if(website.no_editor) {
                $edit_button.removeProp('disabled');
            } else {
<<<<<<< HEAD
                $edit_button.parent().after(openerp.qweb.render('website.TranslatorAdditionalButtons'));
                $('a[data-action=edit_master]').on('click', self, function(ev) {
                    self.edit_master(ev);
=======
                this.translate().then(function () {
                    mysuper.call(self, true);
                    if(self.gengo_translate){
                        self.translation_gengo_display()
                    }
>>>>>>> 42db2db4
                });
            }

            $('.js_hide_on_translate').hide();
        });
    },
    edit: function () {
        var self = this;
        var mysuper = this._super;
        if (!localStorage[nodialog]) {
            var dialog = new website.TranslatorDialog();
            dialog.appendTo($(document.body));
            dialog.on('activate', this, function () {
                localStorage[nodialog] = dialog.$('input[name=do_not_show]').prop('checked') || '';
                dialog.$el.modal('hide');
                self.translate().then(function () {
                    mysuper.call(self, true);
                    if(self.gengo_translate){
                        self.translation_gengo_display()
                    }
                });
            });
        } else {
            this.translate().then(function () {
                mysuper.call(self);
                if(self.gengo_translate){
                    self.translation_gengo_display()
                }
            });
        }
    },
    edit_master: function (ev) {
        ev.preventDefault();
        var link = $('.js_language_selector a[data-default-lang]')[0];
        if (link) {
            link.search += (link.search ? '&' : '?') + 'enable_editor=1';
            window.location = link.attributes.href.value;
        }
    },
    translate: function () {
        var self = this;
        this.translations = null;
        return openerp.jsonRpc('/website/get_view_translations', 'call', {
            'xml_id': $(document.documentElement).data('view-xmlid'),
            'lang': website.get_context().lang,
        }).then(function (translations) {
            self.translations = translations;
            self.processTranslatableNodes();
            // Disable non translatable t-fields
            $('[data-oe-type][data-oe-translate="0"]').removeAttr('data-oe-type');
        });
    },
    processTranslatableNodes: function () {
        var self = this;
        var source_attr = 'data-oe-source-id';
        var $editables = $('[data-oe-model="ir.ui.view"]')
                .not('link, script')
                .not('.oe_snippets,.oe_snippet, .oe_snippet *, .navbar-toggle')
                .not('[data-oe-type]');

        $editables.each(function () {
            var $node = $(this);
            var source_id = $node.parents('[' + source_attr + ']:first').attr(source_attr)|0;
            var view_id = $node.attr('data-oe-source-id') || source_id || $node.attr('data-oe-id');
            self.transNode(this, view_id|0);
        });
        $('.oe_translatable_text').on('paste', function () {
            var node = $(this);
            setTimeout(function () {
                self.sanitizeNode(node);
            }, 0);
        });
        $(document).on('blur keyup paste', '.oe_translatable_text[contenteditable]', function(ev) {
            var $node = $(this);
            setTimeout(function () {
                // Doing stuff next tick because paste and keyup events are
                // fired before the content is changed
                if (ev.type == 'paste') {
                    self.sanitizeNode($node[0]);
                }
                if (self.getInitialContent($node[0]) !== $node.text()) {
                    $node.addClass('oe_dirty').removeClass('oe_translatable_todo oe_translatable_inprogress');
                }
            }, 0);
        });
    },
    getInitialContent: function (node) {
        return this.initial_content[node.attributes['data-oe-nodeid'].value];
    },
    sanitizeNode: function (node) {
        node.text(node.text());
    },
    isTextNode: function (node) {
        return node.nodeType === 3 || node.nodeType === 4;
    },
    isTranslatable: function (text) {
        return text && _.str.trim(text) !== '';
    },
    markTranslatableNode: function (node, view_id) {
        // TODO: link nodes with same content
        node.className += ' oe_translatable_text';
        node.setAttribute('data-oe-translation-view-id', view_id);
        var content = node.childNodes[0].data.trim();
        var trans = this.translations.filter(function (t) {
            return t.res_id === view_id && t.value.trim() === content;
        });
        if (trans.length) {
            node.setAttribute('data-oe-translation-id', trans[0].id);
            if(trans[0].gengo_translation && (trans[0].state == 'inprogress' || trans[0].state == 'to_translate')){
                    node.className += ' oe_translatable_inprogress';
            }
        } else {
            node.className += this.do_not_translate.indexOf(node.textContent.trim()) ? ' oe_translatable_todo' : '';
        }
        node.contentEditable = true;
        var nid = _.uniqueId();
        $(node).attr('data-oe-nodeid', nid);
        this.initial_content[nid] = content;
    },
    save: function () {
        var self = this;
        var mysuper = this._super;
        var trans = {};
        // this._super.apply(this, arguments);
        $('.oe_translatable_text.oe_dirty').each(function () {
            var $node = $(this);
            var data = $node.data();
            if (!trans[data.oeTranslationViewId]) {
                trans[data.oeTranslationViewId] = [];
            }
            trans[data.oeTranslationViewId].push({
                initial_content: self.getInitialContent(this),
                new_content: $node.text(),
                translation_id: data.oeTranslationId || null
            });
        });
        openerp.jsonRpc('/website/set_translations', 'call', {
            'data': trans,
            'lang': website.get_context()['lang'],
        }).then(function () {
            window.onbeforeunload = null;
            website.reload();
        }).fail(function () {
            // TODO: bootstrap alert with error message
            alert("Could not save translation");
        });
    },
    transNode: function (node, view_id) {
        // Mostly handling text and cdata nodes here
        // so avoid jquery usage in this function
        if (node.attributes['data-oe-type']) {
            if (node.attributes['data-oe-translate'].value == '1') {
                node.className += ' oe_translatable_field';
            }
        } else if (node.childNodes.length === 1
                && this.isTextNode(node.childNodes[0])
                && !node.getAttribute('data-oe-model')) {
            this.markTranslatableNode(node, view_id);
        } else {
            for (var i = 0, l = node.childNodes.length; i < l; i ++) {
                var n = node.childNodes[i];
                if (this.isTextNode(n)) {
                    if (this.isTranslatable(n.data)) {
                        var container = document.createElement('span');
                        node.insertBefore(container, n);
                        container.appendChild(n);
                        this.markTranslatableNode(container, view_id);
                    }
                } else {
                    this.transNode(n, view_id);
                }
            }
        }
    },
});

website.RTE.include({
    start: function () {
        this._super.apply(this, arguments);
        this.$el.hide();
    },
    fetch_editables: function (root) {
        $(root).click(function (ev) {
            ev.preventDefault();
        });
        return $('[data-oe-translate="1"]');
    }
});

website.TranslatorDialog = openerp.Widget.extend({
    events: _.extend({}, website.EditorBar.prototype.events, {
        'hidden.bs.modal': 'destroy',
        'click button[data-action=activate]': function (ev) {
            this.trigger('activate');
        },
    }),
    template: 'website.TranslatorDialog',
    start: function () {
        this.$el.modal();
    },
});

});<|MERGE_RESOLUTION|>--- conflicted
+++ resolved
@@ -24,17 +24,9 @@
             if(website.no_editor) {
                 $edit_button.removeProp('disabled');
             } else {
-<<<<<<< HEAD
                 $edit_button.parent().after(openerp.qweb.render('website.TranslatorAdditionalButtons'));
                 $('a[data-action=edit_master]').on('click', self, function(ev) {
                     self.edit_master(ev);
-=======
-                this.translate().then(function () {
-                    mysuper.call(self, true);
-                    if(self.gengo_translate){
-                        self.translation_gengo_display()
-                    }
->>>>>>> 42db2db4
                 });
             }
 
@@ -59,7 +51,7 @@
             });
         } else {
             this.translate().then(function () {
-                mysuper.call(self);
+                mysuper.call(self, true);
                 if(self.gengo_translate){
                     self.translation_gengo_display()
                 }
