<?xml version="1.0" encoding="utf-8"?>
<templates id="template" xml:space="preserve">

    <!-- Snippet loader -->
    <t t-name="website.snippets_button">
        <li class="navbar-form"><button type="button" data-action="snippet" class="btn btn-primary">Insert Blocks</button></li>
    </t>
    <t t-name="website.snippets_style">
        <li class="navbar-form">
            <div class="btn-group">
                <button type="button" class="btn btn-default dropdown-toggle" data-toggle="dropdown">
                    Block style <span class="caret"></span>
                </button>
                <ul class="dropdown-menu" id="oe_snippets_style" role="menu"></ul>
            </div>
        </li>
    </t>
    <t t-name="website.snippets_modal">
        <div class="modal" id="oe_droperror" tabindex="-1" role="dialog">
            <div class="modal-dialog">
                <div class="modal-content">
                    <div class="modal-header">
                        <button type="button" class="close" data-dismiss="modal">&amp;times;</button>
                        <h4 class="modal-title">
                            Building Block Not Inserted
                        </h4>
                    </div>
                    <div class="modal-body">
                        <p>
                            The building block has not been inserted in your
                            page because you did not drop it in a valid zone.
                            Valid zone are represented by rectangle like this:
                        </p>
                        <div class="row">
                            <div class="col-sm-4 col-sm-offset-4 oe_drop_zone_style text-center">
                                drop in this zone
                            </div>
                        </div>
                        <p class="text-muted">
                            When your cursor is in a valid zone, OpenERP shows
                            you a preview of the building block in your page.
                            You must release the block when the preview is visible.
                        </p>
                    </div>
                    <div class="modal-footer">
                        <button type="button" class="btn btn-primary" data-dismiss="modal">Close</button>
                        <div class="pull-left">
                            <input type="checkbox" value="1"/> Never show this tip again
                        </div>
                    </div>
                </div>
            </div>
        </div>
    </t>

    <t t-name="website.snippets">
        <div id='oe_snippets'>
            <div class="scroll">
                <ul class="nav navbar-nav">
                  <li><a href="#snippet_structure">Structure</a></li>
                  <li><a href="#snippet_content">Content</a></li>
                  <li><a href="#snippet_business">Business</a></li>
                  <li><a href="#snippet_effect">Effects</a></li>
                </ul>
                <div class="pill-content">
                    <div id="snippet_structure"><label><div>Structure</div></label></div>
                    <div id="snippet_content"><label><div>Content</div></label></div>
                    <div id="snippet_business"><label><div>Business</div></label></div>
                    <div id="snippet_effect"><label><div>Effects</div></label></div>
                </div>
            </div>
        </div>
    </t>

    <t t-name="website.snippet_overlay">
        <div class="oe_overlay">
            <div class="oe_overlay_options">
                <div class="btn-group">
                    <a href="#" class="btn btn-default btn-sm oe_snippet_parent" title="Select Container Block"><span class="icon-upload-alt"/></a>
                    <div class="dropdown oe_options hidden btn-group">
                        <a href="#" data-toggle="dropdown" class="btn btn-default btn-sm" title="Customize">Customize <span class="caret"/></a>
                        <ul class="dropdown-menu" role="menu"></ul>
                    </div>
                    <a href="#" class="btn btn-default btn-sm oe_snippet_move" title="Drag to Move">&amp;nbsp; <span class="icon-move"/> &amp;nbsp;</a>
                    <a href="#" class="btn btn-default btn-sm oe_snippet_clone" title="Duplicate Container"><span class="icon-copy"/></a>
                    <a href="#" class="btn btn-default btn-sm oe_snippet_remove" title="Remove Block"><span class="icon-remove"/></a>
                </div>
            </div>
        </div>
    </t>

    <t t-name="website.snippet_manipulator">
        <div class='oe_snippet_manipulator'></div>
    </t>

    <!-- snippet objects -->

    <div t-name="website.snippets.resize" data-snippet-id='resize'>
        <!-- custom data for the widget -->
        <div class='oe_handles'>
            <div class='oe_handle n'></div>
            <div class='oe_handle e'></div>
            <div class='oe_handle w'></div>
            <div class='oe_handle s'></div>
        </div>
        <div class='oe_snippet_thumbnail'>Margin resize</div>
    </div>

    <div t-name="website.snippets.colmd" data-snippet-id='colmd' data-selector-vertical-children='.row'></div>

    <!-- Structure Snippets -->

    <div t-name="website.snippets.carousel" data-snippet-id='carousel' data-category='structure' data-selector-children='.oe_structure, [data-oe-type=html]'>
        
        <!-- editor bar to display inside the top edit bar -->
        <li class='oe_snippet_options dropdown-submenu'>
            <a tabindex="-1" href="#">Size</a>
            <ul class="dropdown-menu" name="carousel-size">
                <li data-value="oe_small"><a>Small</a></li>
                <li data-value="oe_medium"><a>Medium</a></li>
                <li data-value="oe_big"><a>Big</a></li>
            </ul>
        </li>
        <li class="oe_snippet_options dropdown-submenu">
            <a tabindex="-1" href="#">Background</a>
            <ul class="dropdown-menu" name="carousel-background">
                <li data-value="/website/static/src/img/banner/aqua.jpg"><a>Aqua</a></li>
                <li data-value="/website/static/src/img/banner/baby_blue.jpg"><a>Baby Blue</a></li>
                <li data-value="/website/static/src/img/banner/black.jpg"><a>Black</a></li>
                <li data-value="/website/static/src/img/banner/business_guy.jpg"><a>Business Guy</a></li>
                <li data-value="/website/static/src/img/banner/color_splash.jpg"><a>Color Splash</a></li>
                <li data-value="/website/static/src/img/banner/flower_field.jpg"><a>Flowers Field</a></li>
                <li data-value="/website/static/src/img/banner/greenfields.jpg"><a>Greenfields</a></li>
                <li data-value="/website/static/src/img/banner/landscape.jpg"><a>Landscape</a></li>
                <li data-value="/website/static/src/img/banner/mango.jpg"><a>Mango</a></li>
                <li data-value="/website/static/src/img/banner/mountains.jpg"><a>Mountains</a></li>
                <li data-value="/website/static/src/img/banner/orange_red.jpg"><a>Orange Red</a></li>
                <li data-value="/website/static/src/img/banner/flower.jpg"><a>Purple</a></li>
                <li data-value="/website/static/src/img/banner/velour.jpg"><a>Velour</a></li>
                <li data-value="/website/static/src/img/banner/wood.jpg"><a>Wood</a></li>
                <li data-value="/website/static/src/img/banner/yellow_green.jpg"><a>Yellow Green</a></li>
                <li class="oe_custom_bg"><b></b></li>
            </ul>
        </li>
        <li class='oe_snippet_options dropdown-submenu'>
            <a tabindex="-1" href="#">Style</a>
            <ul class="dropdown-menu" name="carousel-style">
                <li data-value="text_only"><a>Text Only</a></li>
                <li data-value="image_text"><a>Image - Text</a></li>
                <li data-value="text_image"><a>Text - Image</a></li>
            </ul>
        </li>
        <li class="oe_snippet_options divider"></li>
        <li class='oe_snippet_options'>
            <a href="#" class="button js_add">Add Slide</a>
        </li>
        <li class='oe_snippet_options'>
            <a href="#" class="button js_remove">Remove Slide</a>
        </li>

        <!-- thumbnail to display inside the bottom widget list editor -->
        <div class='oe_snippet_thumbnail'>
            <img src="/website/static/src/img/banner/color_splash.jpg" style="position: absolute; left: 0; top: 40px; max-width: 100%"/>
            <img src="/website/static/src/img/banner/banner_picture.png" style="position: absolute; left: 10px; top: 52px; max-width: 25%"/>
            <span style="position: absolute; top: 50px; right: 10px;">Banner</span>
        </div>

        <!-- body to insert after drag and drop thumbnail -->
        <div id="myCarousel" class="oe_snippet_body carousel slide oe_medium mb32" data-interval="10000">
            <!-- Carousel items -->
            <div class="carousel-inner">
                <div class="item image_text active">
                    <img src="/website/static/src/img/banner/color_splash.jpg" width="100%" height="100%"/>
                    <div class="container">
                        <div class="carousel-caption content">
                            <h2>Set Your Banner Title</h2>
                            <h3>Customize with the top-left menu</h3>
                            <p>
                                <a href="/page/website.contactus" class="btn btn-success btn-large">Contact us</a>
                            </p>
                        </div>
                        <div class="carousel-image hidden-xs">
                            <img src="/website/static/src/img/banner/banner_picture.png" alt="Banner OpenERP Image"/>
                        </div>
                    </div>
                </div>
            </div>
            <!-- Carousel nav -->
            <a class="carousel-control left hidden" href="#myCarousel" data-slide="prev" style="width: 10%"><span class="glyphicon glyphicon-circle-arrow-left"><span class="hidden">.</span></span></a>
            <a class="carousel-control right hidden" href="#myCarousel" data-slide="next" style="width: 10%"><span class="glyphicon glyphicon-circle-arrow-right"><span class="hidden">.</span></span></a>
        </div>
    </div>

    <div t-name="website.snippets.darken" data-snippet-id='darken' data-category='style' data-selector='section'>
        <div class='oe_snippet_label'>Darken</div>
        <div class='oe_snippet_class'>dark</div>
    </div>

    <div t-name="website.snippets.well" data-snippet-id='well' data-category='content' data-selector-siblings='p, h1, h2, h3, blockquote, div'>
        <div class='oe_snippet_thumbnail'>Well</div>
        <div class="oe_snippet_body well">
            Manage your sales funnel with no effort with OpenERP CRM. Attract
            leads, follow-up on phone calls and meetings. Analyse the quality
            of your leads to make informed decisions.
        </div>
    </div>

    <div t-name="website.snippets.quote" data-snippet-id='quote' data-category='content' data-selector-siblings='p, h1, h2, h3, blockquote, div'>
        <div class='oe_snippet_thumbnail'>Quote</div>
        <blockquote class="oe_snippet_body">
            <p>
                OpenERP provides essential platform for our project management.
                Things are better organized and more visible with it.
            </p>
            <small>John Doe, CEO</small>
        </blockquote>
    </div>

    <div t-name="website.snippets.panel" data-snippet-id='panel' data-category='content' data-selector-siblings='p, h1, h2, h3, blockquote, div'>
        <div class='oe_snippet_thumbnail'>Panel</div>
        <div class="oe_snippet_body panel panel-default">
            <div class="panel-heading">
                <h3 class="panel-title">OpenERP Features</h3>
            </div>
            <div class="panel-body">
                OpenERP's collaborative and realtime project management helps
                your team get work done. Keep track of everything, from the big
                picture to the minute details, from the customer contract to
                the billing.
            </div>
        </div>
    </div>

    <div t-name="website.snippets.surprise" data-snippet-id='vomify' data-category='content' data-selector-children='.oe_structure'>
        <div class="oe_snippet_body" style="height: 0; position: absolute;"></div>
        <div class='oe_snippet_thumbnail' style='background-image:radial-gradient(red,orange,yellow,green,blue);'>Surprise!</div>
    </div>
	
    <div t-name="website.snippets.text-image" data-snippet-id='text-image' data-category='structure' data-selector-children='.oe_structure, [data-oe-type=html]'>
        <div class='oe_snippet_thumbnail'>
            <span style="position: absolute; top: 50px; left: 5px;">Text-Image</span>
            <img src="/website/static/src/img/banner/banner_picture.png" style="position: absolute; right: 5px; top: 50px; max-width: 28%"/>
        </div>
        <section class="oe_snippet_body">
            <div class="container">
                <div class="row">
                    <div class="col-md-6 mt32">
                        <h3>Enterprise Social Network</h3>
                        <p>
                            Make every employee feel more connected and engaged
                            with twitter-like features for your own company. Follow
                            people, share best practices, 'like' top ideas, etc.
                        </p><p>
                            Connect with experts, follow what interests you, share
                            documents and promote best practices with OpenERP
                            Social application. Get work done with effective
                            collaboration across departments, geographies
                            and business applications.
                        </p>
                    </div>
                    <div class="col-md-6 mt16 mb16">
                        <img class="img-responsive shadow" src="/website/static/src/img/text_image.png"/>
                    </div>
                </div>
            </div>
        </section>
    </div>

    <div t-name="website.snippets.image-text" data-snippet-id='image-text' data-category='structure' data-selector-children='.oe_structure, [data-oe-type=html]'>
        <div class='oe_snippet_thumbnail'>
            <img src="/website/static/src/img/banner/banner_picture.png" style="position: absolute; left: 5px; top: 50px; max-width: 28%"/>
            <span style="position: absolute; top: 50px; right: 5px;">Image-Text</span>
        </div>
        <section class="oe_snippet_body">
            <div class="container">
                <div class="row">
                    <div class="col-md-6 mt16 mb16">
                        <img class="img-responsive shadow" src="/website/static/src/img/image_text.jpg"/>
                    </div>
                    <div class="col-md-6 mt32">
                        <h3>Manage Your Shops</h3>
                        <p>
                            OpenERP's Point of Sale introduces a super clean
                            interface with no installation required that runs
                            online and offline on modern hardwares.
                        </p><p>
                            It's full integration with the company inventory
                            and accounting, gives you real time statistics and
                            consolidations amongst all shops without the hassle
                            of integrating several applications.
                        </p>
                    </div>
                </div>
            </div>
        </section>
    </div>

    <div t-name="website.snippets.jumbotron" data-snippet-id='jumbotron' data-category='structure' data-selector-children='.oe_structure, [data-oe-type=html]'>
        <div class='oe_snippet_thumbnail'>
            <div style="position: absolute; top: 30px; background-color: #eee; width: 100%; padding: 8px 0 6px 4px;">
                <div style="color: #000; display: block; text-align: left;">
                    Jumbotron
                    <div style="font-size: 9px; line-height: 9px; text-shadow: none;">
                        Jumbotron Sub-title
                        <br/><span class="label label-primary">Contact us</span>
                    </div>
                </div>
            </div>
        </div>
        <section class="oe_snippet_body jumbotron mt16 mb16">
            <div class="container">
                <h1>Sell Online. Easily.</h1>
                <p>
                    Get your online shop ready in a few clicks with OpenERP Commerce.
                </p>
                <p>
                    <a class="btn btn-primary btn-lg" href="/website.contactus">
                        Contact us
                    </a>
                </p>
            </div>
        </section>
    </div>

    <div t-name="website.snippets.text-block" data-snippet-id='text-block' data-category='structure' data-selector-children='.oe_structure, [data-oe-type=html]'>
        <div class='oe_snippet_thumbnail'>
            <div style="position: absolute; top: 26px; left: 5px;  width: 94%;">
                <div style="display: block;">
                    Text Block
                    <div style="text-shadow: none;font-size: 9px; line-height: 9px; color: #bbb;margin-bottom: 5px;">
                        Jumbotron Sub-title
                    </div>
                    <div style="text-shadow: none;font-size: 6px; line-height: 6px; text-align: left;">
                        Organize projects around your own processes. Work
                        on tasks and issues using the kanban view, schedule
                        tasks using the gantt chart and control deadlines
                        in the calendar view. Every project may have it's
                        own stages allowing teams to optimize their job.
                    </div>
                </div>
            </div>
        </div>
        <section class="oe_snippet_body mt16 mb16">
            <div class="container">
                <div class="row">
                    <div class="col-md-12 text-center mt16 mb32">
                        <h2>
                            OpenERP Project Management
                        </h2>
                        <h3 class="text-muted">Infinitely flexible. Incredibly easy to use.</h3>
                    </div>
                    <div class="col-md-12 mb16 mt16">
                        <p>
                            OpenERP's <b>collaborative and realtime</b> project
                            management helps your team get work done. Keep
                            track of everything, from the big picture to the
                            minute details, from the customer contract to the
                            billing.
                        </p><p>
                            Organize projects around <b>your own processes</b>. Work
                            on tasks and issues using the kanban view, schedule
                            tasks using the gantt chart and control deadlines
                            in the calendar view. Every project may have it's
                            own stages allowing teams to optimize their job.
                        </p>
                    </div>
                </div>
            </div>
        </section>
    </div>

    <div t-name="website.snippets.title" data-snippet-id='title' data-category='structure' data-selector-children='.oe_structure, [data-oe-type=html]'>
        <div class="oe_snippet_thumbnail">Title</div>
        <section class="oe_snippet_body">
            <div class="container">
                <div class="row">
                    <div class="col-md-12">
                        <h1 class="text-center">Your Website Title</h1>
                        <h3 class="text-muted text-center">Great products for great people</h3>
                    </div>
                </div>
            </div>
        </section>
    </div>

    <div t-name="website.snippets.hr" data-snippet-id='hr' data-category='structure' data-selector-children='.oe_structure, [data-oe-type=html]'>
        <div class="oe_snippet_thumbnail">
            <hr style="position: absolute;top: 61px;margin: 0;width: 100%;border-color: #888;"/>
            <div style="position: absolute;width: 100%;top: 51px;">Separator</div>
        </div>
        <hr class="oe_snippet_body"/>
    </div>


    <div t-name="website.snippets.big-picture" data-snippet-id='big-picture' data-category='structure' data-selector-children='.oe_structure, [data-oe-type=html]'>
        <div class='oe_snippet_thumbnail'>
            <div style="position: absolute; top: 8px; left: 5px;  width: 94%;">
                <div style="display: block;">
                    Big Picture
                    <img src="/website/static/src/img/big_picture.png" style="max-width: 100%"/>
                    <div style="text-shadow: none;font-size: 6px; line-height: 6px; margin: 5px 10px">
                        OpenERP's Point of Sale introduces a super clean
                        interface with no installation required.
                    </div>
                </div>
            </div>

        </div>
        <section class="oe_snippet_body dark mt16 mb16">
            <div class="container">
                <div class="row">
                    <div class="col-md-12 text-center mt32 mb32">
                        <h2>Work with the hardware you already have...</h2>
                    </div>
                    <div class="col-md-12">
                        <img class="img-responsive" src="/website/static/src/img/big_picture.png" style="margin: 0 auto;"/>
                    </div>
                    <div class="col-md-6 col-md-offset-3 mb16 mt16">
                        <p class="text-center">
                            <b>No installation required</b>
                        </p>
                        <p class="text-center">
                            OpenERP's Point of Sale introduces a super clean
                            interface with no installation required that runs
                            online and offline on modern hardware. Laptops,
                            tablets, industrial POS, it runs on everything.
                        </p>
                        <p class="text-center">
                            <a href="/page/website.contactus">Get more information »</a>
                        </p>
                    </div>
                </div>
            </div>
        </section>
    </div>

    <div t-name="website.snippets.three-columns" data-snippet-id='three-columns' data-category='structure' data-selector-children='.oe_structure, [data-oe-type=html]'>
        <div class="oe_snippet_thumbnail">
            <div style="padding-top: 22px;">
                Three Columns
                <div class="clearfix" style="font-size: 6px;text-shadow: none;">
                    <div class="pull-left" style="width: 33%;line-height: 6px;">
                        <img src="/website/static/src/img/china_thumb.jpg" style="max-width: 90%;"/>
                        Post job offers and keep track of each application received.
                    </div>
                    <div class="pull-left" style="width: 33%;line-height: 6px;">
                        <img src="/website/static/src/img/desert_thumb.jpg" style="max-width: 90%;"/>
                        Break down information silos. Share knowledge and best practices amongst all employees.
                    </div>
                    <div class="pull-left" style="width: 33%; line-height: 6px;">
                        <img src="/website/static/src/img/deers_thumb.jpg" style="max-width: 90%;"/>
                        The agenda of each employee is updated accordingly.
                    </div>
                </div>
            </div>
        </div>
        <section class="oe_snippet_body mt16 mb16">
            <div class="container">
                <div class="row">
                    <div class="col-md-12 text-center mt16 mb16">
                        <h2>OpenERP HR Features</h2>
                        <h3 class="text-muted">Manage your company most important asset: People</h3>
                    </div>
                    <div class="col-md-4">
                        <img class="img-rounded img-responsive" src="/website/static/src/img/china_thumb.jpg"/>
                        <h4 class="mt16">Streamline Recruitments</h4>
                        <p>
                            Post job offers and keep track of each application
                            received. Follow applicants in your recruitment process
                            with the smart kanban view.
                        </p><p>
                            Save time by automating some communications with email
                            templates. Resumes are indexed automatically, allowing
                            you to easily find for specific profiles.
                        </p>
                    </div>
                    <div class="col-md-4">
                        <img class="img-rounded img-responsive" src="/website/static/src/img/desert_thumb.jpg"/>
                        <h4 class="mt16">Enterprise Social Network</h4>
                        <p>
                            Break down information silos. Share knowledge and best
                            practices amongst all employees. Follow specific people
                            or documents and join groups of interests to share
                            expertise and documents.
                        </p><p>
                            Interact with your collegues in real time with live chat.
                        </p>
                    </div>
                    <div class="col-md-4">
                        <img class="img-rounded img-responsive" src="/website/static/src/img/deers_thumb.jpg"/>
                        <h4 class="mt16">Leaves Management</h4>
                        <p>
                            Keep track of the vacation days accrued by each
                            employee. Employees enter their requests (paid
                            holidays, sick leave, etc), for managers to approve and
                            validate. It's all done in just a few clicks. The
                            agenda of each employee is updated accordingly.
                        </p>
                    </div>
                </div>
            </div>
        </section>
    </div>

    <div t-name="website.snippets.portfolio" data-snippet-id='portfolio' data-category='business' data-selector-children='.oe_structure, [data-oe-type=html]'>
        <div class='oe_snippet_thumbnail'>Portfolio</div>
        <section class="oe_snippet_body">
            <div class="container">
                <div class="row">
                    <div class="col-md-12 text-center mt16 mb32">
                        <h2>Our Porfolio</h2>
                        <h4 class="text-muted">More than 500 successful projects</h4>
                    </div>
                    <div class="col-md-4">
                        <img class="img-thumbnail img-responsive" src="/website/static/src/img/deers.jpg"/>
                        <img class="img-thumbnail img-responsive" src="/website/static/src/img/desert.jpg"/>
                        <img class="img-thumbnail img-responsive" src="/website/static/src/img/china.jpg"/>
                    </div>
                    <div class="col-md-4">
                        <img class="img-thumbnail img-responsive" src="/website/static/src/img/desert.jpg"/>
                        <img class="img-thumbnail img-responsive" src="/website/static/src/img/china.jpg"/>
                        <img class="img-thumbnail img-responsive" src="/website/static/src/img/deers.jpg"/>
                    </div>
                    <div class="col-md-4">
                        <img class="img-thumbnail img-responsive" src="/website/static/src/img/landscape.jpg"/>
                        <img class="img-thumbnail img-responsive" src="/website/static/src/img/china.jpg"/>
                        <img class="img-thumbnail img-responsive" src="/website/static/src/img/desert.jpg"/>
                    </div>
                </div>
            </div>
        </section>
    </div>

    <div t-name="website.snippets.image-gallery" data-snippet-id='image-gallery' data-category='business' data-selector-children='.oe_structure, [data-oe-type=html]'>
        <div class='oe_snippet_thumbnail'>
            <div style="padding-top: 22px;">
                Image Gallery
                <div class="clearfix">
                    <div style="float: right; width: 56px;height: 30px;">
                        <img src="/website/static/src/img/china_thumb.jpg" style="max-width: 24px;"/>
                        <img src="/website/static/src/img/deers_thumb.jpg" style="max-width: 24px;"/>
                        <img src="/website/static/src/img/desert_thumb.jpg" style="max-width: 24px;"/>
                        <img src="/website/static/src/img/china_thumb.jpg" style="max-width: 24px;"/>
                    </div>
                    <img src="/website/static/src/img/desert.jpg" style="float-left; width: 50px;height: 31px;margin-top: 4px;"/>
                    <img src="/website/static/src/img/deers_thumb.jpg" style="float-left; max-width: 24px;"/>
                    <img src="/website/static/src/img/landscape.jpg" style="float-left; max-width: 50px;"/>
                    <img src="/website/static/src/img/china_thumb.jpg" style="max-width: 24px;"/>
                </div>
            </div>
        </div>
        <section class="oe_snippet_body">
            <div class="container">
                <div class="row">
                    <div class="col-md-12 text-center mt16 mb32">
                        <h2>Our Customer References</h2>
                        <h4 class="text-muted">More than 500 successful projects</h4>
                    </div>
                    <div class="col-md-6">
                        <img class="img-thumbnail img-responsive mb16" src="/website/static/src/img/desert.jpg"/>
                    </div>
                    <div class="col-md-3">
                        <img class="img-thumbnail img-responsive mb16" src="/website/static/src/img/china_thumb.jpg"/>
                    </div>
                    <div class="col-md-3">
                        <img class="img-thumbnail img-responsive mb16" src="/website/static/src/img/deers_thumb.jpg"/>
                    </div>
                    <div class="col-md-3">
                        <img class="img-thumbnail img-responsive mb16" src="/website/static/src/img/desert_thumb.jpg"/>
                    </div>
                    <div class="col-md-3">
                        <img class="img-thumbnail img-responsive mb16" src="/website/static/src/img/china_thumb.jpg"/>
                    </div>
                    <div class="col-md-3">
                        <img class="img-thumbnail img-responsive mb16" src="/website/static/src/img/deers_thumb.jpg"/>
                    </div>
                    <div class="col-md-6">
                        <img class="img-thumbnail img-responsive mb16" src="/website/static/src/img/landscape.jpg"/>
                    </div>
                    <div class="col-md-3">
                        <img class="img-thumbnail img-responsive mb16" src="/website/static/src/img/china_thumb.jpg"/>
                    </div>
                </div>
            </div>
        </section>
    </div>

    <div t-name="website.snippets.pricing" data-snippet-id='pricing' data-category='business' data-selector-children='.oe_structure, [data-oe-type=html]'>
        <div class='oe_snippet_thumbnail'>Comparisons</div>
        <section class="oe_snippet_body">
            <div class="container">
              <div class="row">
                <div class="col-md-12 text-center mt16 mb32">
                    <h2>Our Offers</h2>
                </div>

                <div class="col-md-4">
                    <div class="panel panel-info">
                      <!-- Default panel contents -->
                      <div class="panel-heading text-center">
                          <h2 style="margin: 0">Beginner</h2>
                          <p style="margin: 0" class="text-muted">
                              Starter package
                          </p>
                      </div>
                      <div class="panel-body text-center text-muted" style="background-color: rgba(0,0,0,0.1)">
                        <h2 style="margin: 0"><span>$</span><b style="font-size: 60px">450</b><small>.00</small></h2>
                        <div>per month</div>
                      </div>

                      <!-- List group -->
                      <ul class="list-group">
                        <li class="list-group-item">Battery: 8 hours</li>
                        <li class="list-group-item">Screen: 2.5 inch</li>
                        <li class="list-group-item">Weight: 1.1 ounces</li>
                        <li class="list-group-item">No support</li>
                      </ul>
                      <div class="panel-footer text-center">
                          <p class="text-muted">
                              <i>Free shipping, satisfied or reimbursed.</i>
                          </p>
                          <a href="/page/website.contactus" class="btn btn-primary btn-lg">Order now</a>
                      </div>
                    </div>
                </div>
                <div class="col-md-4">
                    <div class="panel panel-primary">
                      <!-- Default panel contents -->
                      <div class="panel-heading text-center">
                          <h2 style="margin: 0">Professional</h2>
                          <p style="margin: 0">
                              Enterprise package
                          </p>
                      </div>
                      <div class="panel-body text-center text-muted" style="background-color: rgba(0,0,0,0.1)">
                        <h2 style="margin: 0"><span>$</span><b style="font-size: 60px">590</b><small>.00</small></h2>
                        <div>per month</div>
                      </div>

                      <!-- List group -->
                      <ul class="list-group">
                        <li class="list-group-item">Battery: 12 hours</li>
                        <li class="list-group-item">Screen: 2.8 inch</li>
                        <li class="list-group-item">Weight: 1.2 ounces</li>
                        <li class="list-group-item">Limited support</li>
                      </ul>
                      <div class="panel-footer text-center">
                          <p class="text-muted">
                              <i>Free shipping, satisfied or reimbursed.</i>
                          </p>
                          <a href="/page/website.contactus" class="btn btn-primary btn-lg">Order now</a>
                      </div>
                    </div>
                </div>
                <div class="col-md-4">
                    <div class="panel panel-info">
                      <!-- Default panel contents -->
                      <div class="panel-heading text-center">
                          <h2 style="margin: 0">Expert</h2>
                          <p style="margin: 0" class="text-muted">
                              The top of the top
                          </p>
                      </div>
                      <div class="panel-body text-center text-muted" style="background-color: rgba(0,0,0,0.1)">
                        <h2 style="margin: 0"><span>$</span><b style="font-size: 60px">890</b><small>.00</small></h2>
                        <div>per month</div>
                      </div>

                      <!-- List group -->
                      <ul class="list-group">
                        <li class="list-group-item">Battery: 20 hours</li>
                        <li class="list-group-item">Screen: 2.8 inch</li>
                        <li class="list-group-item">Weight: 1.2 ounces</li>
                        <li class="list-group-item">Unlimited support</li>
                      </ul>
                      <div class="panel-footer text-center">
                          <p class="text-muted">
                              <i>Free shipping, satisfied or reimbursed.</i>
                          </p>
                          <a href="/page/website.contactus" class="btn btn-primary btn-lg">Contact us</a>
                      </div>
                    </div>

                </div>
              </div>
            </div>
        </section>
    </div>

    <div t-name="website.snippets.cta" data-snippet-id='cta' data-category='business' data-selector-children='.oe_structure, [data-oe-type=html]'>
        <div class='oe_snippet_thumbnail'>Buttons</div>
        <section class="oe_snippet_body dark">
            <div class="container">
              <div class="row">
                <div class="col-md-12 text-center mt16 mb16">
                    <a href="/shop" class="btn btn-info btn-lg">View Products</a>
                    <a href="/page/website.contactus" class="btn btn-primary btn-lg">Contact us</a>
                </div>
              </div>
            </div>
        </section>
    </div>

    <div t-name="website.snippets.faq" data-snippet-id='faq' data-category='business' data-selector-children='.oe_structure, [data-oe-type=html]'>
        <div class='oe_snippet_thumbnail'>FAQ</div>
        <section class="oe_snippet_body">
            <div class="container">
                <h2 class="page-header">
                    Point of Sale Questions <small>v7</small>
                </h2>
                <h3>
                    Which hardware does OpenERP POS support?
                </h3>
                <p>
                    OpenERP's POS is a web application that can run on any device that
                    can display websites with little to no setup required.
                </p><p>
                    The Point of Sale works perfectly on any kind of touch enabled
                    device, whether it's multi-touch tablets like an iPad or
                    keyboardless resistive touchscreen terminals.
                </p>
                <h3>
                    Does it works offline?
                </h3>
                <p>
                    Deploy new stores with just an internet connection: no
                    installation, no specific hardware required. It works with any
                    iPad, Tablet PC, laptop or industrial POS machine.
                </p><p>
                    While an internet connection is required to start the Point of
                    Sale, it will stay operational even after a complete disconnection.
                </p>

                <h2 class="page-header">
                    Project Management Questions <small>v7</small>
                </h2>
                <h3>
                    Can I use it to manage projects based on agile methodologies?
                </h3>
                <p>
                    Yes.
                </p>
            </div>
        </section>
    </div>

    <div t-name="website.snippets.references" data-snippet-id='references' data-category='business' data-selector-children='.oe_structure, [data-oe-type=html]'>
        <div class='oe_snippet_thumbnail'>References</div>
        <section class="oe_snippet_body mb32 mt16">
            <div class="container">
                <div class="row">
                    <div class="col-md-12">
                        <h1 class="text-center">
                            Our References
                        </h1>
                        <h3 class="text-muted text-center">
                            More than 500 happy customers.
                        </h3>
                    </div>
                    <div class="col-md-4 col-md-offset-1 mt16 mb32">
                        <blockquote data-snippet-id="quote">
                            <p>
                                OpenERP provides essential platform for our project management.
                                Things are better organized and more visible with it.
                            </p>
                            <small>John Doe, CEO</small>
                        </blockquote>
                    </div>
                    <div class="col-md-4 col-md-offset-2 mt16 mb32">
                        <blockquote data-snippet-id="quote">
                            <p>
                                OpenERP provides essential platform for our project management.
                                Things are better organized and more visible with it.
                            </p>
                            <small>John Doe, CEO</small>
                        </blockquote>
                    </div>
                    <div class="col-md-2 col-md-offset-1">
                        <img src="/website/static/src/img/openerp_logo.png" class="img-responsive img-thumbnail"/>
                    </div>
                    <div class="col-md-2">
                        <img src="/website/static/src/img/openerp_logo.png" class="img-responsive img-thumbnail"/>
                    </div>
                    <div class="col-md-2">
                        <img src="/website/static/src/img/openerp_logo.png" class="img-responsive img-thumbnail"/>
                    </div>
                    <div class="col-md-2">
                        <img src="/website/static/src/img/openerp_logo.png" class="img-responsive img-thumbnail"/>
                    </div>
                    <div class="col-md-2">
                        <img src="/website/static/src/img/openerp_logo.png" class="img-responsive img-thumbnail"/>
                    </div>
                </div>
            </div>
        </section>
    </div>

    <div t-name="website.snippets.parallax" data-snippet-id='parallax' data-category='effect' data-selector-children='.oe_structure, [data-oe-type=html]'>
        <div class='oe_snippet_thumbnail'>Parallax</div>

        <li class="oe_snippet_options dropdown-submenu">
            <a tabindex="-1" href="#">Background</a>
            <ul class="dropdown-menu" name="parallax-background">
                <li data-value="/website/static/src/img/parallax/parallax_bg.jpg"><a>Parallax</a></li>
                <li data-value="/website/static/src/img/banner/aqua.jpg"><a>Aqua</a></li>
                <li data-value="/website/static/src/img/banner/baby_blue.jpg"><a>Baby Blue</a></li>
                <li data-value="/website/static/src/img/banner/black.jpg"><a>Black</a></li>
                <li data-value="/website/static/src/img/banner/color_splash.jpg"><a>Color Splash</a></li>
                <li data-value="/website/static/src/img/banner/greenfields.jpg"><a>Greenfields</a></li>
                <li data-value="/website/static/src/img/banner/landscape.jpg"><a>Landscape</a></li>
                <li data-value="/website/static/src/img/banner/mango.jpg"><a>Mango</a></li>
                <li data-value="/website/static/src/img/banner/flower.jpg"><a>Purple</a></li>
                <li class="oe_custom_bg"><b></b></li>
            </ul>
        </li>

        <section class="oe_snippet_body parallax_full oe_structure" style="background-image: url(/website/static/src/img/parallax/parallax_bg.jpg)">
            <div class="container">
                <div class="row">
                    <div class="col-md-12 mt128 mb32">
                        <h1 class="text-center">
                            <b>OpenERP Events Management</b>
                        </h1>
                        <h3 class="text-center">
                            Sell tickets online with the Event app
                        </h3>
                    </div>
                </div>
            </div>
        </section>

<<<<<<< HEAD
=======
    </div>

>>>>>>> 395310b2
</templates><|MERGE_RESOLUTION|>--- conflicted
+++ resolved
@@ -829,9 +829,6 @@
             </div>
         </section>
 
-<<<<<<< HEAD
-=======
-    </div>
-
->>>>>>> 395310b2
+    </div>
+
 </templates>