--- conflicted
+++ resolved
@@ -57,7 +57,6 @@
                         <link rel='stylesheet' href='/web/static/lib/fontawesome/css/font-awesome.css'/>
                     </head>
                     <body>
-<<<<<<< HEAD
                         <div id="wrapwrap">
                             <header>
                                 <div class="navbar navbar-default navbar-static-top">
@@ -73,8 +72,9 @@
                                         </div>
                                         <div class="collapse navbar-collapse navbar-top-collapse">
                                             <ul class="nav navbar-nav navbar-right" id="top_menu">
-                                                <li><a href="/page/website.contactus">Contact us</a></li>
-                                                <li><a href="/admin">Sign in</a></li>
+                                                <li name="contactus"><a href="/page/website.contactus">Contact us</a></li>
+                                                <li t-if="user_id.id == website.public_user.id"><a href="/admin">Sign in</a></li>
+                                                <li t-if="user_id.id != website.public_user.id"><a href="/admin"><t t-field="user_id.name"/></a></li>
                                                 <li t-if="len(website.language_ids) &gt; 1" class="dropdown">
                                                     <!-- TODO: use flags for language selection -->
                                                     <t t-set="lang_selected" t-value="[lg for lg in website.language_ids if lg.code == lang]"/>
@@ -93,42 +93,6 @@
                                                 </li>
                                             </ul>
                                         </div>
-=======
-                        <header>
-                            <div class="navbar navbar-default navbar-static-top">
-                                <div class="container">
-                                    <div class="navbar-header">
-                                        <button type="button" class="navbar-toggle" data-toggle="collapse" data-target=".navbar-top-collapse">
-                                            <span class="sr-only">Toggle navigation</span>
-                                            <span class="icon-bar"></span>
-                                            <span class="icon-bar"></span>
-                                            <span class="icon-bar"></span>
-                                        </button>
-                                        <a class="navbar-brand" href="/page/website.homepage"><em>Your</em><b>Company</b></a>
-                                    </div>
-                                    <div class="collapse navbar-collapse navbar-top-collapse">
-                                        <ul class="nav navbar-nav navbar-right" id="top_menu">
-                                            <li name="contactus"><a href="/page/website.contactus">Contact us</a></li>
-                                            <li t-if="user_id.id == website.public_user.id"><a href="/admin">Sign in</a></li>
-                                            <li t-if="user_id.id != website.public_user.id"><a href="/admin"><t t-field="user_id.name"/></a></li>
-                                            <li t-if="len(website.language_ids) &gt; 1" class="dropdown">
-                                                <!-- TODO: use flags for language selection -->
-                                                <t t-set="lang_selected" t-value="[lg for lg in website.language_ids if lg.code == lang]"/>
-                                                <a class="dropdown-toggle" data-toggle="dropdown" href="#">
-                                                    <t t-esc="lang_selected[0]['name']"/> <span class="caret"></span>
-                                                </a>
-                                                <ul class="dropdown-menu" role="menu">
-                                                    <li t-foreach="website.language_ids" t-as="lg">
-                                                        <a href="#" role="menuitem">
-                                                            <strong t-att-class="'icon-check' if lg.code == lang
-                                                                else 'icon-check-empty'"></strong>
-                                                            <t t-esc="lg.name"/>
-                                                        </a>
-                                                    </li>
-                                                </ul>
-                                            </li>
-                                        </ul>
->>>>>>> fdd1aa5e
                                     </div>
                                 </div>
                             </header>
