# -*- coding: utf-8 -*-

from datetime import datetime
import itertools
import logging
import math
import re
import uuid
from werkzeug.exceptions import Forbidden

from openerp import _
from openerp import api, fields, models
from openerp import http
from openerp import modules
from openerp import tools
from openerp import SUPERUSER_ID
from openerp.addons.website.models.website import slug
from openerp.exceptions import UserError

_logger = logging.getLogger(__name__)


class KarmaError(Forbidden):
    """ Karma-related error, used for forum and posts. """
    pass


class Forum(models.Model):
    _name = 'forum.forum'
    _description = 'Forum'
    _inherit = ['mail.thread', 'website.seo.metadata']

    def init(self, cr):
        """ Add forum uuid for user email validation.

        TDE TODO: move me somewhere else, auto_init ? """
        forum_uuids = self.pool['ir.config_parameter'].search(cr, SUPERUSER_ID, [('key', '=', 'website_forum.uuid')])
        if not forum_uuids:
            self.pool['ir.config_parameter'].set_param(cr, SUPERUSER_ID, 'website_forum.uuid', str(uuid.uuid4()), ['base.group_system'])

    @api.model
    def _get_default_faq(self):
        fname = modules.get_module_resource('website_forum', 'data', 'forum_default_faq.html')
        with open(fname, 'r') as f:
            return f.read()
        return False

    # description and use
    name = fields.Char('Forum Name', required=True, translate=True)
    faq = fields.Html('Guidelines', default=_get_default_faq, translate=True)
    description = fields.Text(
        'Description',
        translate=True,
        default='This community is for professionals and enthusiasts of our products and services. '
                'Share and discuss the best content and new marketing ideas, '
                'build your professional profile and become a better marketer together.')
    welcome_message = fields.Html(
        'Welcome Message',
        default = """<section class="bg-info" style="height: 168px;"><div class="container">
                        <div class="row">
                            <div class="col-md-12">
                                <h1 class="text-center" style="text-align: left;">Welcome!</h1>
                                <p class="text-muted text-center" style="text-align: left;">This community is for professionals and enthusiasts of our products and services. Share and discuss the best content and new marketing ideas, build your professional profile and become a better marketer together.</p>
                            </div>
                            <div class="col-md-12">
                                <a href="#" class="js_close_intro">Hide Intro</a>    <a class="btn btn-primary forum_register_url" href="/web/login">Register</a> </div>
                            </div>
                        </div>
                    </section>""")
    default_order = fields.Selection([
        ('create_date desc', 'Newest'),
        ('write_date desc', 'Last Updated'),
        ('vote_count desc', 'Most Voted'),
        ('relevancy desc', 'Relevance'),
        ('child_count desc', 'Answered')],
        string='Default Order', required=True, default='write_date desc')
    relevancy_post_vote = fields.Float('First Relevance Parameter', default=0.8, help="This formula is used in order to sort by relevance. The variable 'votes' represents number of votes for a post, and 'days' is number of days since the post creation")
    relevancy_time_decay = fields.Float('Second Relevance Parameter', default=1.8)
    default_post_type = fields.Selection([
        ('question', 'Question'),
        ('discussion', 'Discussion'),
        ('link', 'Link')],
        string='Default Post', required=True, default='question')
    allow_question = fields.Boolean('Questions', help="Users can answer only once per question. Contributors can edit answers and mark the right ones.", default=True)
    allow_discussion = fields.Boolean('Discussions', default=True)
    allow_link = fields.Boolean('Links', help="When clicking on the post, it redirects to an external link", default=True)
    allow_bump = fields.Boolean('Allow Bump', default=True,
                                help='Check this box to display a popup for posts older than 10 days '
                                     'without any given answer. The popup will offer to share it on social '
                                     'networks. When shared, a question is bumped at the top of the forum.')
    allow_share = fields.Boolean('Sharing Options', default=True,
                                 help='After posting the user will be proposed to share its question '
                                      'or answer on social networks, enabling social network propagation '
                                      'of the forum content.')
    count_posts_waiting_validation = fields.Integer(string="Number of posts waiting for validation", compute='_compute_count_posts_waiting_validation')
    count_flagged_posts = fields.Integer(string='Number of flagged posts', compute='_compute_count_flagged_posts')
    # karma generation
    karma_gen_question_new = fields.Integer(string='Asking a question', default=2)
    karma_gen_question_upvote = fields.Integer(string='Question upvoted', default=5)
    karma_gen_question_downvote = fields.Integer(string='Question downvoted', default=-2)
    karma_gen_answer_upvote = fields.Integer(string='Answer upvoted', default=10)
    karma_gen_answer_downvote = fields.Integer(string='Answer downvoted', default=-2)
    karma_gen_answer_accept = fields.Integer(string='Accepting an answer', default=2)
    karma_gen_answer_accepted = fields.Integer(string='Answer accepted', default=15)
    karma_gen_answer_flagged = fields.Integer(string='Answer flagged', default=-100)
    # karma-based actions
    karma_ask = fields.Integer(string='Ask questions', default=3)
    karma_answer = fields.Integer(string='Answer questions', default=3)
    karma_edit_own = fields.Integer(string='Edit own posts', default=1)
    karma_edit_all = fields.Integer(string='Edit all posts', default=300)
    karma_edit_retag = fields.Integer(string='Change question tags', default=75, oldname="karma_retag")
    karma_close_own = fields.Integer(string='Close own posts', default=100)
    karma_close_all = fields.Integer(string='Close all posts', default=500)
    karma_unlink_own = fields.Integer(string='Delete own posts', default=500)
    karma_unlink_all = fields.Integer(string='Delete all posts', default=1000)
    karma_tag_create = fields.Integer(string='Create new tags', default=30)
    karma_upvote = fields.Integer(string='Upvote', default=5)
    karma_downvote = fields.Integer(string='Downvote', default=50)
    karma_answer_accept_own = fields.Integer(string='Accept an answer on own questions', default=20)
    karma_answer_accept_all = fields.Integer(string='Accept an answer to all questions', default=500)
    karma_comment_own = fields.Integer(string='Comment own posts', default=1)
    karma_comment_all = fields.Integer(string='Comment all posts', default=1)
    karma_comment_convert_own = fields.Integer(string='Convert own answers to comments and vice versa', default=50)
    karma_comment_convert_all = fields.Integer(string='Convert all answers to comments and vice versa', default=500)
    karma_comment_unlink_own = fields.Integer(string='Unlink own comments', default=50)
    karma_comment_unlink_all = fields.Integer(string='Unlink all comments', default=500)
    karma_flag = fields.Integer(string='Flag a post as offensive', default=500)
    karma_dofollow = fields.Integer(string='Nofollow links', help='If the author has not enough karma, a nofollow attribute is added to links', default=500)
    karma_editor = fields.Integer(string='Editor Features: image and links',
                                  default=30, oldname='karma_editor_link_files')
    karma_user_bio = fields.Integer(string='Display detailed user biography', default=750)
    karma_post = fields.Integer(string='Ask questions without validation', default=100)
    karma_moderate = fields.Integer(string='Moderate posts', default=1000)

    @api.one
    @api.constrains('allow_question', 'allow_discussion', 'allow_link', 'default_post_type')
    def _check_default_post_type(self):
        if (self.default_post_type == 'question' and not self.allow_question) \
                or (self.default_post_type == 'discussion' and not self.allow_discussion) \
                or (self.default_post_type == 'link' and not self.allow_link):
            raise UserError(_('You cannot choose %s as default post since the forum does not allow it.' % self.default_post_type))

    @api.one
    @api.constrains('allow_link', 'allow_question', 'allow_discussion', 'default_post_type')
    def _check_default_post_type(self):
        if self.default_post_type == 'link' and not self.allow_link or self.default_post_type == 'question' and not self.allow_question or self.default_post_type == 'discussion' and not self.allow_discussion:
            raise Warning(_('Post type in "Default post" must be activated'))

    @api.one
    def _compute_count_posts_waiting_validation(self):
        domain = [('forum_id', '=', self.id), ('state', '=', 'pending')]
        self.count_posts_waiting_validation = self.env['forum.post'].search_count(domain)

    @api.one
    def _compute_count_flagged_posts(self):
        domain = [('forum_id', '=', self.id), ('state', '=', 'flagged')]
        self.count_flagged_posts = self.env['forum.post'].search_count(domain)

    @api.model
    def create(self, values):
        return super(Forum, self.with_context(mail_create_nolog=True, mail_create_nosubscribe=True)).create(values)

    @api.model
    def _tag_to_write_vals(self, tags=''):
        Tag = self.env['forum.tag']
        post_tags = []
        existing_keep = []
        user = self.env.user
        for tag in filter(None, tags.split(',')):
            if tag.startswith('_'):  # it's a new tag
                # check that not arleady created meanwhile or maybe excluded by the limit on the search
                tag_ids = Tag.search([('name', '=', tag[1:])])
                if tag_ids:
                    existing_keep.append(int(tag_ids[0]))
                else:
                    # check if user have Karma needed to create need tag
                    if user.exists() and user.karma >= self.karma_tag_create:
                        post_tags.append((0, 0, {'name': tag[1:], 'forum_id': self.id}))
            else:
                existing_keep.append(int(tag))
        post_tags.insert(0, [6, 0, existing_keep])
        return post_tags

    def get_tags_first_char(self):
        """ get set of first letter of forum tags """
        tags = self.env['forum.tag'].search([('forum_id', '=', self.id), ('posts_count', '>', 0)])
        return sorted(set([tag.name[0].upper() for tag in tags]))


class Post(models.Model):

    _name = 'forum.post'
    _description = 'Forum Post'
    _inherit = ['mail.thread', 'website.seo.metadata']
    _order = "is_correct DESC, vote_count DESC, write_date DESC"

    name = fields.Char('Title')
    forum_id = fields.Many2one('forum.forum', string='Forum', required=True)
    content = fields.Html('Content', strip_style=True)
    plain_content = fields.Text('Plain Content', compute='_get_plain_content', store=True)
    content_link = fields.Char('URL', help="URL of Link Articles")
    tag_ids = fields.Many2many('forum.tag', 'forum_tag_rel', 'forum_id', 'forum_tag_id', string='Tags')
    state = fields.Selection([('active', 'Active'), ('pending', 'Waiting Validation'), ('close', 'Close'), ('offensive', 'Offensive'), ('flagged', 'Flagged')], string='Status', default='active')
    views = fields.Integer('Number of Views', default=0)
    active = fields.Boolean('Active', default=True)
    post_type = fields.Selection([
        ('question', 'Question'),
        ('link', 'Article'),
        ('discussion', 'Discussion')],
        string='Type', default='question', required=True)
    website_message_ids = fields.One2many(
        'mail.message', 'res_id',
        domain=lambda self: ['&', ('model', '=', self._name), ('message_type', 'in', ['email', 'comment'])],
        string='Post Messages', help="Comments on forum post",
    )

    # history
    create_date = fields.Datetime('Asked on', select=True, readonly=True)
    create_uid = fields.Many2one('res.users', string='Created by', select=True, readonly=True)
    write_date = fields.Datetime('Update on', select=True, readonly=True)
    bump_date = fields.Datetime('Bumped on', readonly=True,
                                help="Technical field allowing to bump a question. Writing on this field will trigger "
                                     "a write on write_date and therefore bump the post. Directly writing on write_date "
                                     "is currently not supported and this field is a workaround.")
    write_uid = fields.Many2one('res.users', string='Updated by', select=True, readonly=True)
    relevancy = fields.Float('Relevance', compute="_compute_relevancy", store=True)

    # vote
    vote_ids = fields.One2many('forum.post.vote', 'post_id', string='Votes')
    user_vote = fields.Integer('My Vote', compute='_get_user_vote')
    vote_count = fields.Integer('Votes', compute='_get_vote_count', store=True)

    # favorite
    favourite_ids = fields.Many2many('res.users', string='Favourite')
    user_favourite = fields.Boolean('Is Favourite', compute='_get_user_favourite')
    favourite_count = fields.Integer('Favorite Count', compute='_get_favorite_count', store=True)

    # hierarchy
    is_correct = fields.Boolean('Correct', help='Correct answer or answer accepted')
    parent_id = fields.Many2one('forum.post', string='Question', ondelete='cascade')
    self_reply = fields.Boolean('Reply to own question', compute='_is_self_reply', store=True)
    child_ids = fields.One2many('forum.post', 'parent_id', string='Answers')
    child_count = fields.Integer('Number of answers', compute='_get_child_count', store=True)
    uid_has_answered = fields.Boolean('Has Answered', compute='_get_uid_has_answered')
    has_validated_answer = fields.Boolean('Is answered', compute='_get_has_validated_answer', store=True)

    # offensive moderation tools
    flag_user_id = fields.Many2one('res.users', string='Flagged by')
    moderator_id = fields.Many2one('res.users', string='Reviewed by', readonly=True)

    # closing
    closed_reason_id = fields.Many2one('forum.post.reason', string='Reason')
    closed_uid = fields.Many2one('res.users', string='Closed by', select=1)
    closed_date = fields.Datetime('Closed on', readonly=True)

    # karma calculation and access
    karma_accept = fields.Integer('Convert comment to answer', compute='_get_post_karma_rights')
    karma_edit = fields.Integer('Karma to edit', compute='_get_post_karma_rights')
    karma_close = fields.Integer('Karma to close', compute='_get_post_karma_rights')
    karma_unlink = fields.Integer('Karma to unlink', compute='_get_post_karma_rights')
    karma_comment = fields.Integer('Karma to comment', compute='_get_post_karma_rights')
    karma_comment_convert = fields.Integer('Karma to convert comment to answer', compute='_get_post_karma_rights')
    karma_flag = fields.Integer('Flag a post as offensive', compute='_get_post_karma_rights')
    can_ask = fields.Boolean('Can Ask', compute='_get_post_karma_rights')
    can_answer = fields.Boolean('Can Answer', compute='_get_post_karma_rights')
    can_accept = fields.Boolean('Can Accept', compute='_get_post_karma_rights')
    can_edit = fields.Boolean('Can Edit', compute='_get_post_karma_rights')
    can_close = fields.Boolean('Can Close', compute='_get_post_karma_rights')
    can_unlink = fields.Boolean('Can Unlink', compute='_get_post_karma_rights')
    can_upvote = fields.Boolean('Can Upvote', compute='_get_post_karma_rights')
    can_downvote = fields.Boolean('Can Downvote', compute='_get_post_karma_rights')
    can_comment = fields.Boolean('Can Comment', compute='_get_post_karma_rights')
    can_comment_convert = fields.Boolean('Can Convert to Comment', compute='_get_post_karma_rights')
    can_view = fields.Boolean('Can View', compute='_get_post_karma_rights')
    can_display_biography = fields.Boolean("Is the author's biography visible from his post", compute='_get_post_karma_rights')
    can_post = fields.Boolean('Can Automatically be Validated', compute='_get_post_karma_rights')
    can_flag = fields.Boolean('Can Flag', compute='_get_post_karma_rights')
    can_moderate = fields.Boolean('Can Moderate', compute='_get_post_karma_rights')

    @api.one
    @api.depends('content')
    def _get_plain_content(self):
        self.plain_content = tools.html2plaintext(self.content)[0:500] if self.content else False

    @api.one
    @api.depends('vote_count', 'forum_id.relevancy_post_vote', 'forum_id.relevancy_time_decay')
    def _compute_relevancy(self):
        if self.create_date:
            days = (datetime.today() - datetime.strptime(self.create_date, tools.DEFAULT_SERVER_DATETIME_FORMAT)).days
            self.relevancy = math.copysign(1, self.vote_count) * (abs(self.vote_count - 1) ** self.forum_id.relevancy_post_vote / (days + 2) ** self.forum_id.relevancy_time_decay)
        else:
            self.relevancy = 0

    @api.multi
    def _get_user_vote(self):
        votes = self.env['forum.post.vote'].search_read([('post_id', 'in', self._ids), ('user_id', '=', self._uid)], ['vote', 'post_id'])
        mapped_vote = dict([(v['post_id'][0], v['vote']) for v in votes])
        for vote in self:
            vote.user_vote = mapped_vote.get(vote.id, 0)

    @api.multi
    @api.depends('vote_ids.vote')
    def _get_vote_count(self):
        read_group_res = self.env['forum.post.vote'].read_group([('post_id', 'in', self._ids)], ['post_id', 'vote'], ['post_id', 'vote'], lazy=False)
        result = dict.fromkeys(self._ids, 0)
        for data in read_group_res:
            result[data['post_id'][0]] += data['__count'] * int(data['vote'])
        for post in self:
            post.vote_count = result[post.id]

    @api.one
    def _get_user_favourite(self):
        self.user_favourite = self._uid in self.favourite_ids.ids

    @api.one
    @api.depends('favourite_ids')
    def _get_favorite_count(self):
        self.favourite_count = len(self.favourite_ids)

    @api.one
    @api.depends('create_uid', 'parent_id')
    def _is_self_reply(self):
        self.self_reply = self.parent_id.create_uid.id == self._uid

    @api.one
    @api.depends('child_ids.create_uid', 'website_message_ids')
    def _get_child_count(self):
        def process(node):
            total = len(node.website_message_ids) + len(node.child_ids)
            for child in node.child_ids:
                total += process(child)
            return total
        self.child_count = process(self)

    @api.one
    def _get_uid_has_answered(self):
        self.uid_has_answered = any(answer.create_uid.id == self._uid for answer in self.child_ids)

    @api.one
    @api.depends('child_ids.is_correct')
    def _get_has_validated_answer(self):
        self.has_validated_answer = any(answer.is_correct for answer in self.child_ids)


    @api.multi
    def _get_post_karma_rights(self):
        user = self.env.user
        is_admin = user.id == SUPERUSER_ID
        # sudoed recordset instead of individual posts so values can be
        # prefetched in bulk
        for post, post_sudo in itertools.izip(self, self.sudo()):
            is_creator = post.create_uid == user

            post.karma_accept = post.forum_id.karma_answer_accept_own if post.parent_id.create_uid == user else post.forum_id.karma_answer_accept_all
            post.karma_edit = post.forum_id.karma_edit_own if is_creator else post.forum_id.karma_edit_all
            post.karma_close = post.forum_id.karma_close_own if is_creator else post.forum_id.karma_close_all
            post.karma_unlink = post.forum_id.karma_unlink_own if is_creator else post.forum_id.karma_unlink_all
            post.karma_comment = post.forum_id.karma_comment_own if is_creator else post.forum_id.karma_comment_all
            post.karma_comment_convert = post.forum_id.karma_comment_convert_own if is_creator else post.forum_id.karma_comment_convert_all

            post.can_ask = is_admin or user.karma >= post.forum_id.karma_ask
            post.can_answer = is_admin or user.karma >= post.forum_id.karma_answer
            post.can_accept = is_admin or user.karma >= post.karma_accept
            post.can_edit = is_admin or user.karma >= post.karma_edit
            post.can_close = is_admin or user.karma >= post.karma_close
            post.can_unlink = is_admin or user.karma >= post.karma_unlink
            post.can_upvote = is_admin or user.karma >= post.forum_id.karma_upvote
            post.can_downvote = is_admin or user.karma >= post.forum_id.karma_downvote
            post.can_comment = is_admin or user.karma >= post.karma_comment
            post.can_comment_convert = is_admin or user.karma >= post.karma_comment_convert
            post.can_view = is_admin or user.karma >= post.karma_close or post_sudo.create_uid.karma > 0
            post.can_display_biography = is_admin or post_sudo.create_uid.karma >= post.forum_id.karma_user_bio
            post.can_post = is_admin or user.karma >= post.forum_id.karma_post
            post.can_flag = is_admin or user.karma >= post.forum_id.karma_flag
            post.can_moderate = is_admin or user.karma >= post.forum_id.karma_moderate

    @api.one
    @api.constrains('post_type', 'forum_id')
    def _check_post_type(self):
        if (self.post_type == 'question' and not self.forum_id.allow_question) \
                or (self.post_type == 'discussion' and not self.forum_id.allow_discussion) \
                or (self.post_type == 'link' and not self.forum_id.allow_link):
            raise UserError(_('This forum does not allow %s' % self.post_type))

    def _update_content(self, content, forum_id):
        forum = self.env['forum.forum'].browse(forum_id)
        if content and self.env.user.karma < forum.karma_dofollow:
            for match in re.findall(r'<a\s.*href=".*?">', content):
                content = re.sub(match, match[:3] + 'rel="nofollow" ' + match[3:], content)

        if self.env.user.karma <= forum.karma_editor:
            filter_regexp = r'(<img.*?>)|(<a[^>]*?href[^>]*?>)|(<[a-z|A-Z]+[^>]*style\s*=\s*[\'"][^\'"]*\s*background[^:]*:[^url;]*url)'
            content_match = re.search(filter_regexp, content, re.I)
            if content_match:
                raise KarmaError('User karma not sufficient to post an image or link.')
        return content

    @api.model
    def create(self, vals):
        if 'content' in vals and vals.get('forum_id'):
            vals['content'] = self._update_content(vals['content'], vals['forum_id'])

        post = super(Post, self.with_context(mail_create_nolog=True)).create(vals)
        # deleted or closed questions
        if post.parent_id and (post.parent_id.state == 'close' or post.parent_id.active is False):
            raise UserError(_('Posting answer on a [Deleted] or [Closed] question is not possible'))
        # karma-based access
        if not post.parent_id and not post.can_ask:
            raise KarmaError('Not enough karma to create a new question')
        elif post.parent_id and not post.can_answer:
            raise KarmaError('Not enough karma to answer to a question')
        if not post.parent_id and not post.can_post:
            post.state = 'pending'

        # add karma for posting new questions
        if not post.parent_id and post.state == 'active':
            self.env.user.sudo().add_karma(post.forum_id.karma_gen_question_new)
        post.post_notification()
        return post

    @api.model
    def check_mail_message_access(self, res_ids, operation, model_name=None):
        if operation in ('write', 'unlink') and (not model_name or model_name == 'forum.post'):
            # Make sure only author or moderator can edit/delete messages
            if any(not post.can_edit for post in self.browse(res_ids)):
                raise KarmaError('Not enough karma to edit a post.')
        return super(Post, self).check_mail_message_access(res_ids, operation, model_name=model_name)

    @api.multi
    @api.depends('name', 'post_type')
    def name_get(self):
        result = []
        for post in self:
            if post.post_type == 'discussion' and post.parent_id and not post.name:
                result.append((post.id, '%s (%s)' % (post.parent_id.name, post.id)))
            else:
                result.append((post.id, '%s' % (post.name)))
        return result

    @api.multi
    def write(self, vals):
        if 'content' in vals:
            vals['content'] = self._update_content(vals['content'], self.forum_id.id)
        if 'state' in vals:
            if vals['state'] in ['active', 'close'] and any(not post.can_close for post in self):
                raise KarmaError('Not enough karma to close or reopen a post.')
        if 'active' in vals:
            if any(not post.can_unlink for post in self):
                raise KarmaError('Not enough karma to delete or reactivate a post')
        if 'is_correct' in vals:
            if any(not post.can_accept for post in self):
                raise KarmaError('Not enough karma to accept or refuse an answer')
            # update karma except for self-acceptance
            mult = 1 if vals['is_correct'] else -1
            for post in self:
                if vals['is_correct'] != post.is_correct and post.create_uid.id != self._uid:
                    post.create_uid.sudo().add_karma(post.forum_id.karma_gen_answer_accepted * mult)
                    self.env.user.sudo().add_karma(post.forum_id.karma_gen_answer_accept * mult)
        if 'tag_ids' in vals:
            if any(self.env.user.karma < post.forum_id.karma_edit_retag for post in self):
                raise KarmaError(_('Not enough karma to retag.'))
        if any(key not in ['state', 'active', 'is_correct', 'closed_uid', 'closed_date', 'closed_reason_id', 'tag_ids'] for key in vals.keys()) and any(not post.can_edit for post in self):
            raise KarmaError('Not enough karma to edit a post.')

        res = super(Post, self).write(vals)

        # if post content modify, notify followers
        if 'content' in vals or 'name' in vals:
            for post in self:
                if post.parent_id:
                    body, subtype = _('Answer Edited'), 'website_forum.mt_answer_edit'
                    obj_id = post.parent_id
                else:
                    body, subtype = _('Question Edited'), 'website_forum.mt_question_edit'
                    obj_id = post
                obj_id.message_post(body=body, subtype=subtype)
        return res

    @api.multi
    def post_notification(self):
        base_url = self.env['ir.config_parameter'].get_param('web.base.url')
        for post in self:
            tag_partners = post.tag_ids.mapped('message_partner_ids')
            tag_channels = post.tag_ids.mapped('message_channel_ids')

            if post.state == 'active' and post.parent_id:
                body = """
<p>%(intro)s</p>
<p style="margin-left: 30px; margin-top: 10 px; margin-bottom: 10px;">
<a href="%(url)s" style="padding: 5px 10px; font-size: 12px; line-height: 18px; color: #FFFFFF; border-color:#a24689; text-decoration: none; display: inline-block; margin-bottom: 0px; font-weight: 400; text-align: center; vertical-align: middle; cursor: pointer; white-space: nowrap; background-image: none; background-color: #a24689; border: 1px solid #a24689; border-radius:3px" class="o_default_snippet_text">
    %(click)s
</a>
</p>""" % {'intro': _('A new answer on %s has been posted. Click here to access the post :') % self.parent_id.name,
           'url': '%s/forum/%s/question/%s' % (base_url, slug(self.parent_id.forum_id), slug(self.parent_id)),
           'click': _('See post')}
                post.parent_id.message_post(subject=_('Re: %s') % post.parent_id.name, body=body, partner_ids=[(4, p.id) for p in tag_partners], channel_ids=[(4, c.id) for c in tag_channels], subtype='website_forum.mt_answer_new')
            elif post.state == 'active' and not post.parent_id:
                body = """
<p>%(intro)s</p>
<p style="margin-left: 30px; margin-top: 10 px; margin-bottom: 10px;">
    <a href="%(url)s" style="padding: 5px 10px; font-size: 12px; line-height: 18px; color: #FFFFFF; border-color:#a24689; text-decoration: none; display: inline-block; margin-bottom: 0px; font-weight: 400; text-align: center; vertical-align: middle; cursor: pointer; white-space: nowrap; background-image: none; background-color: #a24689; border: 1px solid #a24689; border-radius:3px" class="o_default_snippet_text">
        %(click)s
    </a>
</p>""" % {'intro': _('A new question <b>%s</b> on %s has been posted. Click here to access the question :') % (self.name, self.forum_id.name),
           'url': '%s/forum/%s/question/%s' % (base_url, slug(self.forum_id), slug(self)),
           'click': _('See question')}
                post.message_post(subject=post.name, body=body, partner_ids=[(4, p.id) for p in tag_partners], channel_ids=[(4, c.id) for c in tag_channels], subtype='website_forum.mt_question_new')
            elif post.state == 'pending' and not post.parent_id:
                # TDE FIXME: in master, you should probably use a subtype;
                # however here we remove subtype but set partner_ids
<<<<<<< HEAD
                partners = post.message_partner_ids | tag_partners
                partners = partners.filtered(lambda partner: partner.user_ids and partner.user_ids.karma >= post.forum_id.karma_moderate)
=======
                partners = post.sudo().message_partner_ids.filtered(lambda partner: partner.user_ids and partner.user_ids.karma >= post.forum_id.karma_moderate)
>>>>>>> 4022493c
                note_subtype = self.sudo().env.ref('mail.mt_note')
                body = """
<p>%(intro)s</p>
<p style="margin-left: 30px; margin-top: 10 px; margin-bottom: 10px;">
    <a href="%(url)s" style="padding: 5px 10px; font-size: 12px; line-height: 18px; color: #FFFFFF; border-color:#a24689; text-decoration: none; display: inline-block; margin-bottom: 0px; font-weight: 400; text-align: center; vertical-align: middle; cursor: pointer; white-space: nowrap; background-image: none; background-color: #a24689; border: 1px solid #a24689; border-radius:3px" class="o_default_snippet_text">
        %(click)s
    </a>
</p>""" % {'intro': _('A new question <b>%s</b> has been asked on %s and require your validation. Click here to access the question :') % (self.name, self.parent_id.name),
           'url': '%s/forum/%s/question/%s' % (base_url, slug(self.forum_id), slug(self)),
           'click': _('Validate question')}
                post.message_post(subject=post.name, body=body, subtype_id=note_subtype.id, partner_ids=partners.ids)
        return True

    @api.multi
    def reopen(self):
        if any(post.parent_id or post.state != 'close' for post in self):
            return False

        reason_offensive = self.env.ref('website_forum.reason_7')
        reason_spam = self.env.ref('website_forum.reason_8')
        for post in self:
            if post.closed_reason_id in (reason_offensive, reason_spam):
                _logger.info('Upvoting user <%s>, reopening spam/offensive question',
                             post.create_uid)
                post.create_uid.sudo().add_karma(post.forum_id.karma_gen_answer_flagged * -1)

        self.sudo().write({'state': 'active'})

    @api.multi
    def close(self, reason_id):
        if any(post.parent_id for post in self):
            return False

        reason_offensive = self.env.ref('website_forum.reason_7').id
        reason_spam = self.env.ref('website_forum.reason_8').id
        if reason_id in (reason_offensive, reason_spam):
            for post in self:
                _logger.info('Downvoting user <%s> for posting spam/offensive contents',
                             post.create_uid)
                post.create_uid.sudo().add_karma(post.forum_id.karma_gen_answer_flagged)

        self.write({
            'state': 'close',
            'closed_uid': self._uid,
            'closed_date': datetime.today().strftime(tools.DEFAULT_SERVER_DATETIME_FORMAT),
            'closed_reason_id': reason_id,
        })
        return True

    @api.one
    def validate(self):
        if not self.can_moderate:
            raise KarmaError('Not enough karma to validate a post')

        # if state == pending, no karma previously added for the new question
        if self.state == 'pending':
            self.create_uid.sudo().add_karma(self.forum_id.karma_gen_question_new)

        self.write({
            'state': 'active',
            'active': True,
            'moderator_id': self.env.user.id,
        })
        self.post_notification()
        return True

    @api.one
    def refuse(self):
        if not self.can_moderate:
            raise KarmaError('Not enough karma to refuse a post')

        self.moderator_id = self.env.user
        return True

    @api.one
    def flag(self):
        if not self.can_flag:
            raise KarmaError('Not enough karma to flag a post')

        if(self.state == 'flagged'):
            return {'error': 'post_already_flagged'}
        elif(self.state == 'active'):
            self.write({
                'state': 'flagged',
                'flag_user_id': self.env.user.id,
            })
            return self.can_moderate and {'success': 'post_flagged_moderator'} or {'success': 'post_flagged_non_moderator'}
        else:
            return {'error': 'post_non_flaggable'}

    @api.one
    def mark_as_offensive(self, reason_id):
        if not self.can_moderate:
            raise KarmaError('Not enough karma to mark a post as offensive')

        # remove some karma
        _logger.info('Downvoting user <%s> for posting spam/offensive contents', self.create_uid)
        self.create_uid.sudo().add_karma(self.forum_id.karma_gen_answer_flagged)

        self.write({
            'state': 'offensive',
            'moderator_id': self.env.user.id,
            'closed_date': datetime.today().strftime(tools.DEFAULT_SERVER_DATETIME_FORMAT),
            'closed_reason_id': reason_id,
            'active': False,
        })
        return True

    @api.multi
    def unlink(self):
        if any(not post.can_unlink for post in self):
            raise KarmaError('Not enough karma to unlink a post')
        # if unlinking an answer with accepted answer: remove provided karma
        for post in self:
            if post.is_correct:
                post.create_uid.sudo().add_karma(post.forum_id.karma_gen_answer_accepted * -1)
                self.env.user.sudo().add_karma(post.forum_id.karma_gen_answer_accepted * -1)
        return super(Post, self).unlink()

    @api.multi
    def bump(self):
        """ Bump a question: trigger a write_date by writing on a dummy bump_date
        field. One cannot bump a question more than once every 10 days. """
        self.ensure_one()
        if self.forum_id.allow_bump and not self.child_ids and (datetime.today() - datetime.strptime(self.write_date, tools.DEFAULT_SERVER_DATETIME_FORMAT)).days > 9:
            # write through super to bypass karma; sudo to allow public user to bump any post
            return self.sudo().write({'bump_date': fields.Datetime.now()})
        return False

    @api.multi
    def vote(self, upvote=True):
        Vote = self.env['forum.post.vote']
        vote_ids = Vote.search([('post_id', 'in', self._ids), ('user_id', '=', self._uid)])
        new_vote = '1' if upvote else '-1'
        voted_forum_ids = set()
        if vote_ids:
            for vote in vote_ids:
                if upvote:
                    new_vote = '0' if vote.vote == '-1' else '1'
                else:
                    new_vote = '0' if vote.vote == '1' else '-1'
                vote.vote = new_vote
                voted_forum_ids.add(vote.post_id.id)
        for post_id in set(self._ids) - voted_forum_ids:
            for post_id in self._ids:
                Vote.create({'post_id': post_id, 'vote': new_vote})
        return {'vote_count': self.vote_count, 'user_vote': new_vote}

    @api.one
    def convert_answer_to_comment(self):
        """ Tools to convert an answer (forum.post) to a comment (mail.message).
        The original post is unlinked and a new comment is posted on the question
        using the post create_uid as the comment's author. """
        if not self.parent_id:
            return False

        # karma-based action check: use the post field that computed own/all value
        if not self.can_comment_convert:
            raise KarmaError('Not enough karma to convert an answer to a comment')

        # post the message
        question = self.parent_id
        values = {
            'author_id': self.sudo().create_uid.partner_id.id,  # use sudo here because of access to res.users model
            'body': tools.html_sanitize(self.content, strict=True, strip_style=True, strip_classes=True),
            'message_type': 'comment',
            'subtype': 'mail.mt_comment',
            'date': self.create_date,
        }
        new_message = self.browse(question.id).with_context(mail_create_nosubscribe=True).message_post(**values)

        # unlink the original answer, using SUPERUSER_ID to avoid karma issues
        self.sudo().unlink()

        return new_message

    @api.model
    def convert_comment_to_answer(self, message_id, default=None):
        """ Tool to convert a comment (mail.message) into an answer (forum.post).
        The original comment is unlinked and a new answer from the comment's author
        is created. Nothing is done if the comment's author already answered the
        question. """
        comment = self.env['mail.message'].sudo().browse(message_id)
        post = self.browse(comment.res_id)
        if not comment.author_id or not comment.author_id.user_ids:  # only comment posted by users can be converted
            return False

        # karma-based action check: must check the message's author to know if own / all
        karma_convert = comment.author_id.id == self.env.user.partner_id.id and post.forum_id.karma_comment_convert_own or post.forum_id.karma_comment_convert_all
        can_convert = self.env.user.karma >= karma_convert
        if not can_convert:
            raise KarmaError('Not enough karma to convert a comment to an answer')

        # check the message's author has not already an answer
        question = post.parent_id if post.parent_id else post
        post_create_uid = comment.author_id.user_ids[0]
        if any(answer.create_uid.id == post_create_uid.id for answer in question.child_ids):
            return False

        # create the new post
        post_values = {
            'forum_id': question.forum_id.id,
            'content': comment.body,
            'parent_id': question.id,
        }
        # done with the author user to have create_uid correctly set
        new_post = self.sudo(post_create_uid.id).create(post_values)

        # delete comment
        comment.unlink()

        return new_post

    @api.one
    def unlink_comment(self, message_id):
        user = self.env.user
        comment = self.env['mail.message'].sudo().browse(message_id)
        if not comment.model == 'forum.post' or not comment.res_id == self.id:
            return False
        # karma-based action check: must check the message's author to know if own or all
        karma_unlink = comment.author_id.id == user.partner_id.id and self.forum_id.karma_comment_unlink_own or self.forum_id.karma_comment_unlink_all
        can_unlink = user.karma >= karma_unlink
        if not can_unlink:
            raise KarmaError('Not enough karma to unlink a comment')
        return comment.unlink()

    @api.multi
    def set_viewed(self):
        self._cr.execute("""UPDATE forum_post SET views = views+1 WHERE id IN %s""", (self._ids,))
        return True

    @api.multi
    def get_access_action(self):
        """ Override method that generated the link to access the document. Instead
        of the classic form view, redirect to the post on the website directly """
        self.ensure_one()
        return {
            'type': 'ir.actions.act_url',
            'url': '/forum/%s/question/%s' % (self.forum_id.id, self.id),
            'target': 'self',
            'res_id': self.id,
        }

    @api.multi
    def _notification_get_recipient_groups(self, message, recipients):
        """ Override to set the access button: everyone can see an access button
        on their notification email. It will lead on the website view of the
        post. """
        res = super(Post, self)._notification_get_recipient_groups(message, recipients)
        access_action = self._notification_link_helper('view', model=message.model, res_id=message.res_id)
        for category, data in res.iteritems():
            res[category]['button_access'] = {'url': access_action, 'title': '%s %s' % (_('View'), self.post_type)}
        return res

    @api.cr_uid_ids_context
    def message_post(self, cr, uid, thread_id, message_type='notification', subtype=None, context=None, **kwargs):
        if thread_id and message_type == 'comment':  # user comments have a restriction on karma
            if isinstance(thread_id, (list, tuple)):
                post_id = thread_id[0]
            else:
                post_id = thread_id
            post = self.browse(cr, uid, post_id, context=context)
            # TDE FIXME: trigger browse because otherwise the function field is not compted - check with RCO
            tmp1, tmp2 = post.karma_comment, post.can_comment
            user = self.pool['res.users'].browse(cr, uid, uid)
            tmp3 = user.karma
            # TDE END FIXME
            if not post.can_comment:
                raise KarmaError('Not enough karma to comment')
        return super(Post, self).message_post(cr, uid, thread_id, message_type=message_type, subtype=subtype, context=context, **kwargs)


class PostReason(models.Model):
    _name = "forum.post.reason"
    _description = "Post Closing Reason"
    _order = 'name'

    name = fields.Char(string='Closing Reason', required=True, translate=True)
    reason_type = fields.Char(string='Reason Type')


class Vote(models.Model):
    _name = 'forum.post.vote'
    _description = 'Vote'

    post_id = fields.Many2one('forum.post', string='Post', ondelete='cascade', required=True)
    user_id = fields.Many2one('res.users', string='User', required=True, default=lambda self: self._uid)
    vote = fields.Selection([('1', '1'), ('-1', '-1'), ('0', '0')], string='Vote', required=True, default='1')
    create_date = fields.Datetime('Create Date', select=True, readonly=True)
    forum_id = fields.Many2one('forum.forum', string='Forum', related="post_id.forum_id", store=True)
    recipient_id = fields.Many2one('res.users', string='To', related="post_id.create_uid", store=True)

    def _get_karma_value(self, old_vote, new_vote, up_karma, down_karma):
        _karma_upd = {
            '-1': {'-1': 0, '0': -1 * down_karma, '1': -1 * down_karma + up_karma},
            '0': {'-1': 1 * down_karma, '0': 0, '1': up_karma},
            '1': {'-1': -1 * up_karma + down_karma, '0': -1 * up_karma, '1': 0}
        }
        return _karma_upd[old_vote][new_vote]

    @api.model
    def create(self, vals):
        vote = super(Vote, self).create(vals)

        # own post check
        if vote.user_id.id == vote.post_id.create_uid.id:
            raise UserError(_('Not allowed to vote for its own post'))
        # karma check
        if vote.vote == '1' and not vote.post_id.can_upvote:
            raise KarmaError('Not enough karma to upvote.')
        elif vote.vote == '-1' and not vote.post_id.can_downvote:
            raise KarmaError('Not enough karma to downvote.')

        if vote.post_id.parent_id:
            karma_value = self._get_karma_value('0', vote.vote, vote.forum_id.karma_gen_answer_upvote, vote.forum_id.karma_gen_answer_downvote)
        else:
            karma_value = self._get_karma_value('0', vote.vote, vote.forum_id.karma_gen_question_upvote, vote.forum_id.karma_gen_question_downvote)
        vote.recipient_id.sudo().add_karma(karma_value)
        return vote

    @api.multi
    def write(self, values):
        if 'vote' in values:
            for vote in self:
                # own post check
                if vote.user_id.id == vote.post_id.create_uid.id:
                    raise UserError(_('Not allowed to vote for its own post'))
                # karma check
                if (values['vote'] == '1' or vote.vote == '-1' and values['vote'] == '0') and not vote.post_id.can_upvote:
                    raise KarmaError('Not enough karma to upvote.')
                elif (values['vote'] == '-1' or vote.vote == '1' and values['vote'] == '0') and not vote.post_id.can_downvote:
                    raise KarmaError('Not enough karma to downvote.')

                # karma update
                if vote.post_id.parent_id:
                    karma_value = self._get_karma_value(vote.vote, values['vote'], vote.forum_id.karma_gen_answer_upvote, vote.forum_id.karma_gen_answer_downvote)
                else:
                    karma_value = self._get_karma_value(vote.vote, values['vote'], vote.forum_id.karma_gen_question_upvote, vote.forum_id.karma_gen_question_downvote)
                vote.recipient_id.sudo().add_karma(karma_value)
        res = super(Vote, self).write(values)
        return res


class Tags(models.Model):
    _name = "forum.tag"
    _description = "Forum Tag"
    _inherit = ['mail.thread', 'website.seo.metadata']

    name = fields.Char('Name', required=True)
    create_uid = fields.Many2one('res.users', string='Created by', readonly=True)
    forum_id = fields.Many2one('forum.forum', string='Forum', required=True)
    post_ids = fields.Many2many(
        'forum.post', 'forum_tag_rel', 'forum_tag_id', 'forum_id',
        string='Posts', domain=[('state', '=', 'active')])
    posts_count = fields.Integer('Number of Posts', compute='_get_posts_count', store=True)

    _sql_constraints = [
        ('name_uniq', 'unique (name, forum_id)', "Tag name already exists !"),
    ]

    @api.multi
    @api.depends("post_ids.tag_ids", "post_ids.state")
    def _get_posts_count(self):
        for tag in self:
            tag.posts_count = len(tag.post_ids)

    @api.model
    def create(self, vals):
        forum = self.env['forum.forum'].browse(vals.get('forum_id'))
        if self.env.user.karma < forum.karma_tag_create:
            raise KarmaError(_('Not enough karma to create a new Tag'))
        return super(Tags, self.with_context(mail_create_nolog=True, mail_create_nosubscribe=True)).create(vals)<|MERGE_RESOLUTION|>--- conflicted
+++ resolved
@@ -508,12 +508,8 @@
             elif post.state == 'pending' and not post.parent_id:
                 # TDE FIXME: in master, you should probably use a subtype;
                 # however here we remove subtype but set partner_ids
-<<<<<<< HEAD
-                partners = post.message_partner_ids | tag_partners
+                partners = post.sudo().message_partner_ids | tag_partners
                 partners = partners.filtered(lambda partner: partner.user_ids and partner.user_ids.karma >= post.forum_id.karma_moderate)
-=======
-                partners = post.sudo().message_partner_ids.filtered(lambda partner: partner.user_ids and partner.user_ids.karma >= post.forum_id.karma_moderate)
->>>>>>> 4022493c
                 note_subtype = self.sudo().env.ref('mail.mt_note')
                 body = """
 <p>%(intro)s</p>
