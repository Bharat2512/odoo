# -*- coding: utf-8 -*-
import random
import simplejson
import urllib
import werkzeug

from openerp import SUPERUSER_ID
from openerp.addons.web import http
from openerp.addons.web.http import request
from openerp.addons.website.models import website

PPG = 20                        # Products Per Page
PPR = 4                         # Products Per Row


class CheckoutInfo(object):
    mandatory_billing_fields = ["name", "phone", "email", "street", "city", "country_id", "zip"]
    optional_billing_fields = ["company", "state_id"]
    string_billing_fields = ["name", "phone", "email", "street", "city", "zip"]

    mandatory_shipping_fields = ["shipping_name", "shipping_phone", "shipping_street", "shipping_city", "shipping_country_id", "shipping_zip"]
    optional_shipping_field = ["shipping_state_id"]
    string_shipping_fields = ["shipping_name", "shipping_phone", "shipping_street", "shipping_city", "shipping_zip"]

    def mandatory_fields(self):
        return self.mandatory_billing_fields + self.mandatory_shipping_fields

    def optional_fields(self):
        return self.optional_billing_fields + self.optional_shipping_field

    def all_fields(self):
        return self.mandatory_fields() + self.optional_fields()

    def empty(self):
        return dict.fromkeys(self.all_fields(), '')

    def from_partner(self, partner, address_type='billing'):
        assert address_type in ('billing', 'shipping')
        if address_type == 'billing':
            prefix = ''
        else:
            prefix = 'shipping_'
        result = dict((prefix + field_name, getattr(partner, field_name)) for field_name in self.string_billing_fields if getattr(partner, field_name))
        result[prefix + 'state_id'] = partner.state_id and partner.state_id.id or ''
        result[prefix + 'country_id'] = partner.country_id and partner.country_id.id or ''
        result[prefix + 'company'] = partner.parent_id and partner.parent_id.name or ''
        return result

    def from_post(self, post):
        return dict((field_name, post[field_name]) for field_name in self.all_fields() if post[field_name])


#
# Compute grid of products according to their sizes
#
class table_compute(object):
    def __init__(self):
        self.table = {}

    def _check_place(self, posx, posy, sizex, sizey):
        for y in range(sizey):
            for x in range(sizex):
                if posx+x>=PPR:
                    return False
                row = self.table.setdefault(posy+y, {})
                if row.setdefault(posx+x) is not None:
                    return False
        return True

    def process(self, products):
        # Compute products positions on the grid
        minpos = 0
        index = 0
        maxy = 0
        for p in products:
            x = p.website_size_x
            y = p.website_size_y
            if index>PPG:
                x = y = 1

            pos = minpos
            while not self._check_place(pos%PPR, pos/PPR, x, y):
                pos += 1

            if index>PPG and (pos/PPR)>maxy:
                break

            if x==1 and y==1:   # simple heuristic for CPU optimization
                minpos = pos/PPR

            for y2 in range(y):
                for x2 in range(x):
                    self.table[(pos/PPR)+y2][(pos%PPR)+x2] = False
            self.table[pos/PPR][pos%PPR] = {
                'product': p, 'x':x, 'y': y,
                'class': " ".join(map(lambda x: x.html_class, p.website_style_ids))
            }
            if index<=PPG:
                maxy=max(maxy,y+(pos/PPR))
            index += 1

        # Format table according to HTML needs
        rows = self.table.items()
        rows.sort()
        rows = map(lambda x: x[1], rows)
        for col in range(len(rows)):
            cols = rows[col].items()
            cols.sort()
            rows[col] = map(lambda x: x[1], cols)
        return filter(bool, rows)


class Ecommerce(http.Controller):

    _order = 'website_published desc, website_sequence desc'

    def get_attribute_ids(self):
        attributes_obj = request.registry['product.attribute']
        attributes_ids = attributes_obj.search(request.cr, request.uid, [], context=request.context)
        return attributes_obj.browse(request.cr, request.uid, attributes_ids, context=request.context)

    def get_pricelist(self):
        """ Shortcut to get the pricelist from the website model """
        return request.registry['website'].ecommerce_get_pricelist_id(request.cr, request.uid, None, context=request.context)

    def get_order(self):
        """ Shortcut to get the current ecommerce quotation from the website model """
        return request.registry['website'].ecommerce_get_current_order(request.cr, request.uid, context=request.context)

    def get_products(self, product_ids):
        product_obj = request.registry.get('product.template')
        request.context['pricelist'] = self.get_pricelist()
        # search for checking of access rules and keep order
        product_ids = [id for id in product_ids if id in product_obj.search(request.cr, request.uid, [("id", 'in', product_ids)], context=request.context)]
        return product_obj.browse(request.cr, request.uid, product_ids, context=request.context)

    def has_search_filter(self, attribute_id, value_id=None):
        if request.httprequest.args.get('filters'):
            filters = simplejson.loads(request.httprequest.args['filters'])
        else:
            filters = []
        for key_val in filters:
            if key_val[0] == attribute_id and (not value_id or value_id in key_val[1:]):
                return key_val
        return False

    @http.route(['/shop/filters/'], type='http', auth="public", website=True, multilang=True)
    def filters(self, **post):
        index = []
        filters = []
        for key, val in post.items():
            cat = key.split("-")
            if len(cat) < 3 or cat[2] in ('max','minmem','maxmem'):
                continue
            cat_id = int(cat[1])
            if cat[2] == 'min':
                minmem = float(post.pop("att-%s-minmem" % cat[1]))
                maxmem = float(post.pop("att-%s-maxmem" % cat[1]))
                _max = int(post.pop("att-%s-max" % cat[1]))
                _min = int(val)
                if (minmem != _min or maxmem != _max) and cat_id not in index:
                    filters.append([cat_id , [_min, _max] ])
                    index.append(cat_id)
            elif cat_id not in index:
                filters.append([ cat_id, int(cat[2]) ])
                index.append(cat_id)
            else:
                cat[2] = int(cat[2])
                if cat[2] not in filters[index.index(cat_id)][1:]:
                    filters[index.index(cat_id)].append( cat[2] )
            post.pop(key)

        return request.redirect("/shop/?filters=%s%s%s" % (
                simplejson.dumps(filters),
                post.get("search") and ("&search=%s" % post.get("search")) or "",
                post.get("category") and ("&category=%s" % post.get("category")) or ""
            ))

    def attributes_to_ids(self, attributes):
        obj = request.registry.get('product.attribute.product')
        domain = []
        for key_val in attributes:
            domain.append(("attribute_id", "=", key_val[0]))
            if isinstance(key_val[1], list):
                domain.append(("value", ">=", key_val[1][0]))
                domain.append(("value", "<=", key_val[1][1]))
            else:
                domain.append(("value_id", "in", key_val[1:]))
        att_ids = obj.search(request.cr, request.uid, domain, context=request.context)
        att = obj.read(request.cr, request.uid, att_ids, ["product_tmpl_id"], context=request.context)
        return [r["product_tmpl_id"][0] for r in att]

    @http.route(['/shop/pricelist'], type='http', auth="public", website=True, multilang=True)
    def shop_promo(self, code, **post):
        assert code, 'No pricelist code provided'
        request.registry['website']._ecommerce_change_pricelist(request.cr, request.uid, code=code, context=request.context)
        return request.redirect("/shop")

    @http.route([
        '/shop/',
        '/shop/page/<int:page>/',
<<<<<<< HEAD
        '/shop/category/<int:category>/',
        '/shop/category/<int:category>/page/<int:page>/'
    ], type='http', auth="public", multilang=True)
    def shop(self, category=0, page=0, filters='', search='', **post):
=======
        '/shop/category/<model("product.public.category"):category>/',
        '/shop/category/<model("product.public.category"):category>/page/<int:page>/'
    ], type='http', auth="public", website=True, multilang=True)
    def shop(self, category=None, page=0, filters='', search='', **post):
>>>>>>> 14bb6060
        cr, uid, context = request.cr, request.uid, request.context
        product_obj = request.registry.get('product.template')
        domain = request.registry.get('website').ecommerce_get_product_domain()
        if search:
            domain += ['|',
                ('name', 'ilike', "%%%s%%" % search),
                ('description', 'ilike', "%%%s%%" % search)]
        if category:
            domain.append(('product_variant_ids.public_categ_id', 'child_of', category))
        if filters:
            filters = simplejson.loads(filters)
            if filters:
                ids = self.attributes_to_ids(filters)
                domain.append(('id', 'in', ids or [0]))

        product_count = product_obj.search_count(cr, uid, domain, context=context)
        pager = request.website.pager(url="/shop/", total=product_count, page=page, step=PPG, scope=7, url_args=post)

        request.context['pricelist'] = self.get_pricelist()

        pids = product_obj.search(cr, uid, domain, limit=PPG+10, offset=pager['offset'], order=self._order, context=context)
        products = product_obj.browse(cr, uid, pids, context=context)

        styles = []
        try:
            style_obj = request.registry.get('website.product.style')
            style_ids = style_obj.search(request.cr, request.uid, [], context=request.context)
            styles = style_obj.browse(request.cr, request.uid, style_ids, context=request.context)
        except:
            pass

        category_obj = request.registry.get('product.public.category')
        category_ids = category_obj.search(cr, uid, [], context=context)
        categories = category_obj.browse(cr, uid, category_ids, context=context)
        categs = filter(lambda x: not x.parent_id, categories)

        values = {
            'products': products,
            'bins': table_compute().process(products),
            'rows': PPR,
            'range': range,
            'search': {
                'search': search,
                'category': category,
                'filters': filters,
            },
            'pager': pager,
            'styles': styles,
            'categories': categs,
            'Ecommerce': self,   # TODO fp: Should be removed
            'style_in_product': lambda style, product: style.id in [s.id for s in product.website_style_ids],
        }
        return request.website.render("website_sale.products", values)

    @http.route(['/shop/product/<model("product.template"):product>/'], type='http', auth="public", website=True, multilang=True)
    def product(self, product, search='', category='', filters='', **kwargs):
        website.preload_records(product, on_error="website_sale.404")

        category_obj = request.registry.get('product.public.category')

        category_ids = category_obj.search(request.cr, request.uid, [], context=request.context)
        category_list = category_obj.name_get(request.cr, request.uid, category_ids, context=request.context)
        category_list = sorted(category_list, key=lambda category: category[1])

        if category:
            category = category_obj.browse(request.cr, request.uid, int(category), context=request.context)

        request.context['pricelist'] = self.get_pricelist()

        values = {
            'Ecommerce': self,
            'category': category,
            'category_list': category_list,
            'main_object': product,
            'product': product,
            'search': {
                'search': search,
                'category': category and str(category.id),
                'filters': filters,
            }
        }
        return request.website.render("website_sale.product", values)

<<<<<<< HEAD
    @website.route(['/shop/product/<int:product_template_id>/comment'], type='http', auth="public")
=======
    @http.route(['/shop/product/comment'], type='http', auth="public", methods=['POST'], website=True)
>>>>>>> 14bb6060
    def product_comment(self, product_template_id, **post):
        cr, uid, context = request.cr, request.uid, request.context
        if post.get('comment'):
            request.registry['product.template'].message_post(
                cr, uid, product_template_id,
                body=post.get('comment'),
                type='comment',
                subtype='mt_comment',
                context=dict(context, mail_create_nosubcribe=True))
        return werkzeug.utils.redirect(request.httprequest.referrer + "#comments")

<<<<<<< HEAD
    @website.route(['/shop/add_product/', '/shop/category/<int:cat_id>/add_product/'], type='http', auth="user", multilang=True, methods=['POST'])
    def add_product(self, name="New Product", cat_id=0, **post):
=======
    @http.route(['/shop/add_product/'], type='http', auth="user", methods=['POST'], website=True, multilang=True)
    def add_product(self, name="New Product", category=0, **post):
>>>>>>> 14bb6060
        Product = request.registry.get('product.product')
        product_id = Product.create(request.cr, request.uid, {
            'name': name, 'public_categ_id': cat_id
        }, context=request.context)
        product = Product.browse(request.cr, request.uid, product_id, context=request.context)

        return request.redirect("/shop/product/%s/?enable_editor=1" % product.product_tmpl_id.id)

    @http.route(['/shop/mycart/'], type='http', auth="public", website=True, multilang=True)
    def mycart(self, **post):
        cr, uid, context = request.cr, request.uid, request.context
        prod_obj = request.registry.get('product.product')

        # must have a draft sale order with lines at this point, otherwise reset
        order = self.get_order()
        if order and order.state != 'draft':
            request.registry['website'].sale_reset_order(cr, uid, context=context)
            return request.redirect('/shop/')

        self.get_pricelist()

        suggested_ids = []
        product_ids = []
        if order:
            for line in order.order_line:
                suggested_ids += [p.id for p in line.product_id and line.product_id.suggested_product_ids or []]
                product_ids.append(line.product_id.id)
        suggested_ids = list(set(suggested_ids) - set(product_ids))
        if suggested_ids:
            suggested_ids = prod_obj.search(cr, uid, [('id', 'in', suggested_ids)], context=context)

        # select 3 random products
        suggested_products = []
        while len(suggested_products) < 3 and suggested_ids:
            index = random.randrange(0, len(suggested_ids))
            suggested_products.append(suggested_ids.pop(index))

        values = {
            'int': int,
            'suggested_products': prod_obj.browse(cr, uid, suggested_products, context),
        }
        return request.website.render("website_sale.mycart", values)

    @http.route(['/shop/add_cart/'], type='http', auth="public", methods=['POST'], website=True, multilang=True)
    def add_cart(self, product_id, remove=None, **kw):
        request.registry['website']._ecommerce_add_product_to_cart(request.cr, request.uid,
            product_id=int(product_id),
            context=request.context)
        return request.redirect("/shop/mycart/")

    @http.route(['/shop/change_cart/<int:order_line_id>/'], type='http', auth="public", website=True, multilang=True)
    def add_cart_order_line(self, order_line_id=None, remove=None, **kw):
        request.registry['website']._ecommerce_add_product_to_cart(request.cr, request.uid,
            order_line_id=order_line_id, number=(remove and -1 or 1),
            context=request.context)
        return request.redirect("/shop/mycart/")

    @http.route(['/shop/add_cart_json/'], type='json', auth="public", website=True)
    def add_cart_json(self, product_id=None, order_line_id=None, remove=None):
        quantity = request.registry['website']._ecommerce_add_product_to_cart(request.cr, request.uid,
            product_id=product_id, order_line_id=order_line_id, number=(remove and -1 or 1),
            context=request.context)
        order = self.get_order()
        return [quantity,
                order.get_number_of_products(),
                order.amount_total,
                request.website._render("website_sale.total", {'website_sale_order': order})]

    @http.route(['/shop/set_cart_json/'], type='json', auth="public", website=True)
    def set_cart_json(self, path=None, product_id=None, order_line_id=None, set_number=0, json=None):
        return request.registry['website']._ecommerce_add_product_to_cart(request.cr, request.uid,
            product_id=product_id, order_line_id=order_line_id, set_number=set_number,
            context=request.context)

    @http.route(['/shop/checkout/'], type='http', auth="public", website=True, multilang=True)
    def checkout(self, **post):
        cr, uid, context, registry = request.cr, request.uid, request.context, request.registry

        # must have a draft sale order with lines at this point, otherwise reset
        order = self.get_order()
        if not order or order.state != 'draft' or not order.order_line:
            request.registry['website'].ecommerce_reset(cr, uid, context=context)
            return request.redirect('/shop/')
        # if transaction pending / done: redirect to confirmation
        tx = context.get('website_sale_transaction')
        if tx and tx.state != 'draft':
            return request.redirect('/shop/payment/confirmation/%s' % order.id)

        self.get_pricelist()

        orm_partner = registry.get('res.partner')
        orm_user = registry.get('res.users')
        orm_country = registry.get('res.country')
        country_ids = orm_country.search(cr, SUPERUSER_ID, [], context=context)
        countries = orm_country.browse(cr, SUPERUSER_ID, country_ids, context)
        state_orm = registry.get('res.country.state')
        states_ids = state_orm.search(cr, SUPERUSER_ID, [], context=context)
        states = state_orm.browse(cr, SUPERUSER_ID, states_ids, context)

        info = CheckoutInfo()
        values = {
            'countries': countries,
            'states': states,
            'checkout': info.empty(),
            'shipping': post.get("shipping_different"),
            'error': {},
        }
        checkout = values['checkout']
        error = values['error']

        partner = None
        public_id = request.registry['website'].get_public_user(cr, uid, context)
        if not request.uid == public_id:
            partner = orm_user.browse(cr, uid, uid, context).partner_id
        elif order.partner_id and (not order.partner_id.user_ids or public_id not in [u.id for u in order.partner_id.user_ids]):
            partner = orm_partner.browse(cr, SUPERUSER_ID, order.partner_id.id, context)

        if partner:
            partner_info = info.from_partner(partner)
            checkout.update(partner_info)
            shipping_ids = orm_partner.search(cr, SUPERUSER_ID, [("parent_id", "=", partner.id), ('type', "=", 'delivery')], limit=1, context=context)
            if shipping_ids:
                values['shipping'] = "true"
                shipping_partner = orm_partner.browse(cr, SUPERUSER_ID, shipping_ids[0], context)
                checkout.update(info.from_partner(shipping_partner, address_type='shipping'))

        for field_name in info.mandatory_fields():
            if not checkout[field_name]:
                error[field_name] = 'missing'

        return request.website.render("website_sale.checkout", values)

    @http.route(['/shop/confirm_order/'], type='http', auth="public", website=True, multilang=True)
    def confirm_order(self, **post):
        cr, uid, context, registry = request.cr, request.uid, request.context, request.registry
        order_line_obj = request.registry.get('sale.order')

        # must have a draft sale order with lines at this point, otherwise redirect to shop
        order = self.get_order()
        if not order or order.state != 'draft' or not order.order_line:
            request.registry['website'].ecommerce_reset(cr, uid, context=context)
            return request.redirect('/shop/')
        # if transaction pending / done: redirect to confirmation
        tx = context.get('website_sale_transaction')
        if tx and tx.state != 'draft':
            return request.redirect('/shop/payment/confirmation/%s' % order.id)

        orm_parter = registry.get('res.partner')
        orm_user = registry.get('res.users')
        orm_country = registry.get('res.country')
        country_ids = orm_country.search(cr, SUPERUSER_ID, [], context=context)
        countries = orm_country.browse(cr, SUPERUSER_ID, country_ids, context)
        orm_state = registry.get('res.country.state')
        states_ids = orm_state.search(cr, SUPERUSER_ID, [], context=context)
        states = orm_state.browse(cr, SUPERUSER_ID, states_ids, context)

        info = CheckoutInfo()
        values = {
            'countries': countries,
            'states': states,
            'checkout': info.empty(),
            'shipping': post.get("shipping_different"),
            'error': {},
        }
        checkout = values['checkout']
        checkout.update(post)
        error = values['error']

        for field_name in info.mandatory_billing_fields:
            if not checkout[field_name]:
                error[field_name] = 'missing'
        if post.get("shipping_different"):
            for field_name in info.mandatory_shipping_fields:
                if not checkout[field_name]:
                    error[field_name] = 'missing'
        if error:
            return request.website.render("website_sale.checkout", values)

        company_name = checkout['company']
        company_id = None
        if post['company']:
            company_ids = orm_parter.search(cr, SUPERUSER_ID, [("name", "ilike", company_name), ('is_company', '=', True)], context=context)
            company_id = (company_ids and company_ids[0]) or orm_parter.create(cr, SUPERUSER_ID, {'name': company_name, 'is_company': True}, context)

        billing_info = dict(checkout)
        billing_info['parent_id'] = company_id

        if request.uid != request.registry['website'].get_public_user(cr, uid, context):
            partner_id = orm_user.browse(cr, SUPERUSER_ID, uid, context=context).partner_id.id
            orm_parter.write(cr, SUPERUSER_ID, [partner_id], billing_info, context=context)
        else:
            partner_id = orm_parter.create(cr, SUPERUSER_ID, billing_info, context=context)

        shipping_id = None
        if post.get('shipping_different'):
            shipping_info = {
                'phone': post['shipping_phone'],
                'zip': post['shipping_zip'],
                'street': post['shipping_street'],
                'city': post['shipping_city'],
                'name': post['shipping_name'],
                'email': post['email'],
                'type': 'delivery',
                'parent_id': partner_id,
                'country_id': post['shipping_country_id'],
                'state_id': post['shipping_state_id'],
            }
            domain = [(key, '_id' in key and '=' or 'ilike', '_id' in key and value and int(value) or value)
                      for key, value in shipping_info.items() if key in info.mandatory_billing_fields + ["type", "parent_id"]]

            shipping_ids = orm_parter.search(cr, SUPERUSER_ID, domain, context=context)
            if shipping_ids:
                shipping_id = shipping_ids[0]
                orm_parter.write(cr, SUPERUSER_ID, [shipping_id], shipping_info, context)
            else:
                shipping_id = orm_parter.create(cr, SUPERUSER_ID, shipping_info, context)

        order_info = {
            'partner_id': partner_id,
            'message_follower_ids': [(4, partner_id)],
            'partner_invoice_id': partner_id,
            'partner_shipping_id': shipping_id or partner_id
        }
        print order_info
        order_info.update(registry.get('sale.order').onchange_partner_id(cr, SUPERUSER_ID, [], partner_id, context=context)['value'])
        print order_info

        order_line_obj.write(cr, SUPERUSER_ID, [order.id], order_info, context=context)

        return request.redirect("/shop/payment/")

    @http.route(['/shop/payment/'], type='http', auth="public", website=True, multilang=True)
    def payment(self, **post):
        """ Payment step. This page proposes several payment means based on available
        payment.acquirer. State at this point :

         - a draft sale order with lines; otherwise, clean context / session and
           back to the shop
         - no transaction in context / session, or only a draft one, if the customer
           did go to a payment.acquirer website but closed the tab without
           paying / canceling
        """
        cr, uid, context = request.cr, request.uid, request.context
        payment_obj = request.registry.get('payment.acquirer')

        # if no sale order at this stage: back to checkout beginning
        order = self.get_order()
        if not order or order.state != 'draft' or not order.order_line:
            request.registry['website'].ecommerce_reset(cr, uid, context=context)
            return request.redirect("/shop/")
        # alread a transaction: forward to confirmation
        tx = context.get('website_sale_transaction')
        if tx and tx.state != 'draft':
            return request.redirect('/shop/confirmation/%s' % order.id)

        shipping_partner_id = False
        if order:
            if order.partner_shipping_id.id:
                shipping_partner_id = order.partner_shipping_id.id
            else:
                shipping_partner_id = order.partner_invoice_id.id

        values = {
            'order': request.registry['sale.order'].browse(cr, SUPERUSER_ID, order.id, context=context)
        }
        values.update(request.registry.get('sale.order')._get_website_data(cr, uid, order, context))

        # fetch all registered payment means
        if tx:
            acquirer_ids = [tx.acquirer_id.id]
        else:
            acquirer_ids = payment_obj.search(cr, SUPERUSER_ID, [('portal_published', '=', True)], context=context)
        values['acquirers'] = payment_obj.browse(cr, uid, acquirer_ids, context=context)
        render_ctx = dict(context, submit_class='btn btn-primary', submit_txt='Pay Now')
        for acquirer in values['acquirers']:
            render_ctx['tx_url'] = '/shop/payment/transaction/%s' % acquirer.id
            acquirer.button = payment_obj.render(
                cr, SUPERUSER_ID, acquirer.id,
                order.name,
                order.amount_total,
                order.pricelist_id.currency_id.id,
                partner_id=shipping_partner_id,
                tx_values={
                    'return_url': '/shop/payment/validate',
                },
                context=render_ctx)

        return request.website.render("website_sale.payment", values)

    @http.route(['/shop/payment/transaction/<int:acquirer_id>'],
                   type='http', methods=['POST'], auth="public", website=True)
    def payment_transaction(self, acquirer_id, **post):
        """ Hook method that creates a payment.transaction and redirect to the
        acquirer, using post values to re-create the post action.

        :param int acquirer_id: id of a payment.acquirer record. If not set the
                                user is redirected to the checkout page
        :param dict post: should coutain all post data for the acquirer
        """
        # @TDEFIXME: don't know why we received those data, but should not be send to the acquirer
        post.pop('submit.x', None)
        post.pop('submit.y', None)
        cr, uid, context = request.cr, request.uid, request.context
        payment_obj = request.registry.get('payment.acquirer')
        transaction_obj = request.registry.get('payment.transaction')
        order = self.get_order()

        if not order or not order.order_line or acquirer_id is None:
            return request.redirect("/shop/checkout/")

        # find an already existing transaction
        tx = context.get('website_sale_transaction')
        if not tx:
            tx_id = transaction_obj.create(cr, SUPERUSER_ID, {
                'acquirer_id': acquirer_id,
                'type': 'form',
                'amount': order.amount_total,
                'currency_id': order.pricelist_id.currency_id.id,
                'partner_id': order.partner_id.id,
                'reference': order.name,
                'sale_order_id': order.id,
            }, context=context)
            request.httprequest.session['website_sale_transaction_id'] = tx_id
        elif tx and tx.state == 'draft':  # button cliked but no more info -> rewrite on tx or create a new one ?
            tx.write({
                'acquirer_id': acquirer_id,
            })

        acquirer_form_post_url = payment_obj.get_form_action_url(cr, uid, acquirer_id, context=context)
        acquirer_total_url = '%s?%s' % (acquirer_form_post_url, urllib.urlencode(post))
        return request.redirect(acquirer_total_url)

    @http.route('/shop/payment/get_status/<int:sale_order_id>', type='json', auth="public", website=True, multilang=True)
    def payment_get_status(self, sale_order_id, **post):
        cr, uid, context = request.cr, request.uid, request.context

        order = request.registry['sale.order'].browse(cr, SUPERUSER_ID, sale_order_id, context=context)
        assert order.website_session_id == request.httprequest.session['website_session_id']

        if not order:
            return {
                'state': 'error',
            }

        tx_ids = request.registry['payment.transaction'].search(
            cr, uid, [
                '|', ('sale_order_id', '=', order.id), ('reference', '=', order.name)
            ], context=context)
        if not tx_ids:
            return {
                'state': 'error'
            }
        tx = request.registry['payment.transaction'].browse(cr, uid, tx_ids[0], context=context)
        return {
            'state': tx.state,
        }

    @http.route('/shop/payment/validate/', type='http', auth="public", website=True, multilang=True)
    def payment_validate(self, transaction_id=None, sale_order_id=None, **post):
        """ Method that should be called by the server when receiving an update
        for a transaction. State at this point :

         - UDPATE ME
        """
        cr, uid, context = request.cr, request.uid, request.context
        email_act = None
        sale_order_obj = request.registry['sale.order']

        if transaction_id is None:
            tx = context.get('website_sale_transaction')
            if not tx:
                return request.redirect('/shop/')
        else:
            tx = request.registry['payment.transaction'].browse(cr, uid, transaction_id, context=context)

        if sale_order_id is None:
            order = self.get_order()
        else:
            order = request.registry['sale.order'].browse(cr, SUPERUSER_ID, sale_order_id, context=context)
            assert order.website_session_id == request.httprequest.session['website_session_id']

        if tx.state == 'done':
            # confirm the quotation
            sale_order_obj.action_button_confirm(cr, SUPERUSER_ID, [order.id], context=request.context)
            # send by email
            email_act = sale_order_obj.action_quotation_send(cr, SUPERUSER_ID, [order.id], context=request.context)
        elif tx.state == 'pending':
            # send by email
            email_act = sale_order_obj.action_quotation_send(cr, SUPERUSER_ID, [order.id], context=request.context)
        elif tx.state == 'cancel':
            # cancel the quotation
            sale_order_obj.action_cancel(cr, SUPERUSER_ID, [order.id], context=request.context)

        # clean context and session, then redirect to the confirmation page
        request.registry['website'].ecommerce_reset(cr, uid, context=context)

        return request.redirect('/shop/confirmation/%s' % order.id)

    @http.route(['/shop/confirmation/<int:sale_order_id>'], type='http', auth="public", website=True, multilang=True)
    def payment_confirmation(self, sale_order_id, **post):
        """ End of checkout process controller. Confirmation is basically seing
        the status of a sale.order. State at this point :

         - should not have any context / session info: clean them
         - take a sale.order id, because we request a sale.order and are not
           session dependant anymore
        """
        cr, uid, context = request.cr, request.uid, request.context

        order = request.registry['sale.order'].browse(cr, SUPERUSER_ID, sale_order_id, context=context)
        assert order.website_session_id == request.httprequest.session['website_session_id']

        return request.website.render("website_sale.confirmation", {'order': order})

    @http.route(['/shop/change_sequence/'], type='json', auth="public", website=True)
    def change_sequence(self, id, sequence):
        product_obj = request.registry.get('product.template')
        if sequence == "top":
            product_obj.set_sequence_top(request.cr, request.uid, [id], context=request.context)
        elif sequence == "bottom":
            product_obj.set_sequence_bottom(request.cr, request.uid, [id], context=request.context)
        elif sequence == "up":
            product_obj.set_sequence_up(request.cr, request.uid, [id], context=request.context)
        elif sequence == "down":
            product_obj.set_sequence_down(request.cr, request.uid, [id], context=request.context)

    @http.route(['/shop/change_styles/'], type='json', auth="public", website=True)
    def change_styles(self, id, style_id):
        product_obj = request.registry.get('product.template')
        product = product_obj.browse(request.cr, request.uid, id, context=request.context)

        remove = []
        active = False
        for style in product.website_style_ids:
            if style.id == style_id:
                remove.append(style.id)
                active = True
                break

        style = request.registry.get('website.product.style').browse(request.cr, request.uid, style_id, context=request.context)

        if remove:
            product.write({'website_style_ids': [(3, rid) for rid in remove]})
        if not active:
            product.write({'website_style_ids': [(4, style.id)]})

        return not active

    @http.route(['/shop/change_size/'], type='json', auth="public", website=True)
    def change_size(self, id, x, y):
        product_obj = request.registry.get('product.template')
        product = product_obj.browse(request.cr, request.uid, id, context=request.context)
        return product.write({'website_size_x': x, 'website_size_y': y})

# vim:expandtab:tabstop=4:softtabstop=4:shiftwidth=4:<|MERGE_RESOLUTION|>--- conflicted
+++ resolved
@@ -114,10 +114,10 @@
 
     _order = 'website_published desc, website_sequence desc'
 
-    def get_attribute_ids(self):
-        attributes_obj = request.registry['product.attribute']
-        attributes_ids = attributes_obj.search(request.cr, request.uid, [], context=request.context)
-        return attributes_obj.browse(request.cr, request.uid, attributes_ids, context=request.context)
+    def get_characteristic_ids(self):
+        characteristics_obj = request.registry['product.characteristic']
+        characteristics_ids = characteristics_obj.search(request.cr, request.uid, [], context=request.context)
+        return characteristics_obj.browse(request.cr, request.uid, characteristics_ids, context=request.context)
 
     def get_pricelist(self):
         """ Shortcut to get the pricelist from the website model """
@@ -134,13 +134,13 @@
         product_ids = [id for id in product_ids if id in product_obj.search(request.cr, request.uid, [("id", 'in', product_ids)], context=request.context)]
         return product_obj.browse(request.cr, request.uid, product_ids, context=request.context)
 
-    def has_search_filter(self, attribute_id, value_id=None):
+    def has_search_filter(self, characteristic_id, value_id=None):
         if request.httprequest.args.get('filters'):
             filters = simplejson.loads(request.httprequest.args['filters'])
         else:
             filters = []
         for key_val in filters:
-            if key_val[0] == attribute_id and (not value_id or value_id in key_val[1:]):
+            if key_val[0] == characteristic_id and (not value_id or value_id in key_val[1:]):
                 return key_val
         return False
 
@@ -176,11 +176,11 @@
                 post.get("category") and ("&category=%s" % post.get("category")) or ""
             ))
 
-    def attributes_to_ids(self, attributes):
-        obj = request.registry.get('product.attribute.product')
+    def characteristics_to_ids(self, characteristics):
+        obj = request.registry.get('product.characteristic.product')
         domain = []
-        for key_val in attributes:
-            domain.append(("attribute_id", "=", key_val[0]))
+        for key_val in characteristics:
+            domain.append(("characteristic_id", "=", key_val[0]))
             if isinstance(key_val[1], list):
                 domain.append(("value", ">=", key_val[1][0]))
                 domain.append(("value", "<=", key_val[1][1]))
@@ -199,17 +199,10 @@
     @http.route([
         '/shop/',
         '/shop/page/<int:page>/',
-<<<<<<< HEAD
-        '/shop/category/<int:category>/',
-        '/shop/category/<int:category>/page/<int:page>/'
-    ], type='http', auth="public", multilang=True)
-    def shop(self, category=0, page=0, filters='', search='', **post):
-=======
         '/shop/category/<model("product.public.category"):category>/',
         '/shop/category/<model("product.public.category"):category>/page/<int:page>/'
     ], type='http', auth="public", website=True, multilang=True)
     def shop(self, category=None, page=0, filters='', search='', **post):
->>>>>>> 14bb6060
         cr, uid, context = request.cr, request.uid, request.context
         product_obj = request.registry.get('product.template')
         domain = request.registry.get('website').ecommerce_get_product_domain()
@@ -218,11 +211,11 @@
                 ('name', 'ilike', "%%%s%%" % search),
                 ('description', 'ilike', "%%%s%%" % search)]
         if category:
-            domain.append(('product_variant_ids.public_categ_id', 'child_of', category))
+            domain.append(('product_variant_ids.public_categ_id', 'child_of', category.id))
         if filters:
             filters = simplejson.loads(filters)
             if filters:
-                ids = self.attributes_to_ids(filters)
+                ids = self.characteristics_to_ids(filters)
                 domain.append(('id', 'in', ids or [0]))
 
         product_count = product_obj.search_count(cr, uid, domain, context=context)
@@ -293,11 +286,7 @@
         }
         return request.website.render("website_sale.product", values)
 
-<<<<<<< HEAD
-    @website.route(['/shop/product/<int:product_template_id>/comment'], type='http', auth="public")
-=======
     @http.route(['/shop/product/comment'], type='http', auth="public", methods=['POST'], website=True)
->>>>>>> 14bb6060
     def product_comment(self, product_template_id, **post):
         cr, uid, context = request.cr, request.uid, request.context
         if post.get('comment'):
@@ -309,16 +298,11 @@
                 context=dict(context, mail_create_nosubcribe=True))
         return werkzeug.utils.redirect(request.httprequest.referrer + "#comments")
 
-<<<<<<< HEAD
-    @website.route(['/shop/add_product/', '/shop/category/<int:cat_id>/add_product/'], type='http', auth="user", multilang=True, methods=['POST'])
-    def add_product(self, name="New Product", cat_id=0, **post):
-=======
     @http.route(['/shop/add_product/'], type='http', auth="user", methods=['POST'], website=True, multilang=True)
     def add_product(self, name="New Product", category=0, **post):
->>>>>>> 14bb6060
         Product = request.registry.get('product.product')
         product_id = Product.create(request.cr, request.uid, {
-            'name': name, 'public_categ_id': cat_id
+            'name': name, 'public_categ_id': category
         }, context=request.context)
         product = Product.browse(request.cr, request.uid, product_id, context=request.context)
 
@@ -441,10 +425,6 @@
                 values['shipping'] = "true"
                 shipping_partner = orm_partner.browse(cr, SUPERUSER_ID, shipping_ids[0], context)
                 checkout.update(info.from_partner(shipping_partner, address_type='shipping'))
-
-        for field_name in info.mandatory_fields():
-            if not checkout[field_name]:
-                error[field_name] = 'missing'
 
         return request.website.render("website_sale.checkout", values)
 
@@ -500,7 +480,7 @@
             company_ids = orm_parter.search(cr, SUPERUSER_ID, [("name", "ilike", company_name), ('is_company', '=', True)], context=context)
             company_id = (company_ids and company_ids[0]) or orm_parter.create(cr, SUPERUSER_ID, {'name': company_name, 'is_company': True}, context)
 
-        billing_info = dict(checkout)
+        billing_info = dict((k, v) for k,v in checkout.items() if "shipping_" not in k and k != "company")
         billing_info['parent_id'] = company_id
 
         if request.uid != request.registry['website'].get_public_user(cr, uid, context):
