odoo.define('website_sale.website_sale', function (require) {
"use strict";

var ajax = require('web.ajax');

$(document).ready(function () {

$('#o_shop_collapse_category').on('click', '.fa-chevron-right',function(){
    $(this).parent().siblings().find('.fa-chevron-down:first').click();
    $(this).parents('li').find('ul:first').show('normal');
    $(this).toggleClass('fa-chevron-down fa-chevron-right');
});

$('#o_shop_collapse_category').on('click', '.fa-chevron-down',function(){
    $(this).parent().find('ul:first').hide('normal');
    $(this).toggleClass('fa-chevron-down fa-chevron-right');
});


$('.oe_website_sale').each(function () {
    var oe_website_sale = this;

    var $shippingDifferent = $("select[name='shipping_id']", oe_website_sale);
    $shippingDifferent.change(function () {
        var value = +$shippingDifferent.val();
        var data = $shippingDifferent.find("option:selected").data();
        var $snipping = $(".js_shipping", oe_website_sale);
        var $inputs = $snipping.find("input");
        var $selects = $snipping.find("select");

        $snipping.toggle(!!value);
        $inputs.attr("readonly", value <= 0 ? null : "readonly" ).prop("readonly", value <= 0 ? null : "readonly" );
        $selects.attr("disabled", value <= 0 ? null : "disabled" ).prop("disabled", value <= 0 ? null : "disabled" );

        $inputs.each(function () {
            $(this).val( data[$(this).attr("name")] || "" );
        });
    });

    $(oe_website_sale).on("change", 'input[name="add_qty"]', function (event) {
        var product_ids = [];
        var product_dom = $("ul.js_add_cart_variants[data-attribute_value_ids]").first();
        product_dom.data("attribute_value_ids").forEach(function(entry) {
            product_ids.push(entry[0]);});
        var qty = $(event.target).closest('form').find('input[name="add_qty"]').val();

        ajax.jsonRpc("/shop/get_unit_price", 'call', {'product_ids': product_ids,'add_qty': parseInt(qty)})
        .then(function (data) {
            var current = product_dom.data("attribute_value_ids");
            for(var j=0; j < current.length; j++){
                current[j][2] = data[current[j][0]];
            }
            product_dom.attr("data-attribute_value_ids", JSON.stringify(current)).trigger("change");
        });
    });

    // change for css
    $(oe_website_sale).on('mouseup touchend', '.js_publish', function (ev) {
        $(ev.currentTarget).parents(".thumbnail").toggleClass("disabled");
    });

    $(oe_website_sale).on("change", ".oe_cart input.js_quantity", function (event) {
        var $input = $(this);
        var value = parseInt($input.val(), 10);
        var $dom = $(event.target).closest('tr');
        var default_price = parseFloat($dom.find('.text-danger > span.oe_currency_value').text());
        var $dom_optional = $dom.nextUntil(':not(.optional_product.info)');
        var line_id = parseInt($input.data('line-id'),10);
        var product_id = parseInt($input.data('product-id'),10);
        var product_ids = [product_id];
        $dom_optional.each(function(){
            product_ids.push($(this).find('span[data-product-id]').data('product-id'));
        });
        if (isNaN(value)) value = 0;
<<<<<<< HEAD

        if ($(this).hasClass('js_no_gup')) { // if get_unit_price (gup) not needed
            var gup = $.when();
        }
        else {
            var gup = ajax.jsonRpc("/shop/get_unit_price", 'call', {
                'product_ids': product_ids,
                'add_qty': value})
            .then(function (res) {
                //basic case
                $dom.find('span.oe_currency_value').last().text(res[product_id].toFixed(2));
                $dom.find('.text-danger').toggle(res[product_id]<default_price && (default_price-res[product_id] > default_price/100));
                //optional case
                $dom_optional.each(function(){
                    var id = $(this).find('span[data-oe-model="product.product"]').data('oe-id');
                    var price = parseFloat($(this).find(".text-danger > span.oe_currency_value").text());
                    $(this).find("span.oe_currency_value").last().text(res[id].toFixed(2));
                    $(this).find('.text-danger').toggle(res[id]<price && (price-res[id]>price/100));
                });
=======
        openerp.jsonRpc("/shop/get_unit_price", 'call', {
            'product_ids': product_ids,
            'add_qty': value,
            'use_order_pricelist': true})
        .then(function (res) {
            //basic case
            $dom.find('span.oe_currency_value').last().text(res[product_id].toFixed(2));
            $dom.find('.text-danger').toggle(res[product_id]<default_price && (default_price-res[product_id] > default_price/100));
            //optional case
            $dom_optional.each(function(){
                var id = $(this).find('span[data-product-id]').data('product-id');
                var price = parseFloat($(this).find(".text-danger > span.oe_currency_value").text());
                $(this).find("span.oe_currency_value").last().text(res[id].toFixed(2));
                $(this).find('.text-danger').toggle(res[id]<price && (price-res[id]>price/100));
>>>>>>> bf1e9996
            });
        }
        gup.then(function(res) {
            ajax.jsonRpc("/shop/cart/update_json", 'call', {
            'line_id': line_id,
            'product_id': parseInt($input.data('product-id'),10),
            'set_qty': value})
            .then(function (data) {
                if (!data.quantity) {
                    location.reload();
                    return;
                }
                var $q = $(".my_cart_quantity");
                $q.parent().parent().removeClass("hidden", !data.quantity);
                $q.html(data.cart_quantity).hide().fadeIn(600);

                $input.val(data.quantity);
                $('.js_quantity[data-line-id='+line_id+']').val(data.quantity).html(data.quantity);
                $("#cart_total").replaceWith(data['website_sale.total']);
                if (data.warning) {
                    var cart_alert = $('.oe_cart').parent().find('#data_warning');
                    if (cart_alert.length === 0) {
                        $('.oe_cart').prepend('<div class="alert alert-danger alert-dismissable" role="alert" id="data_warning">'+
                                '<button type="button" class="close" data-dismiss="alert" aria-hidden="true">&times;</button> ' + data.warning + '</div>');
                    }
                    else {
                        cart_alert.html('<button type="button" class="close" data-dismiss="alert" aria-hidden="true">&times;</button> ' + data.warning);
                    }
                    $input.val(data.quantity);
                }
            });
        });
    });

    // hack to add and rome from cart with json
    $(oe_website_sale).on('click', 'a.js_add_cart_json', function (ev) {
        ev.preventDefault();
        var $link = $(ev.currentTarget);
        var $input = $link.parent().find("input");
        var min = parseFloat($input.data("min") || 0);
        var max = parseFloat($input.data("max") || Infinity);
        var quantity = ($link.has(".fa-minus").length ? -1 : 1) + parseFloat($input.val(),10);
        $input.val(quantity > min ? (quantity < max ? quantity : max) : min);
        $('input[name="'+$input.attr("name")+'"]').val(quantity > min ? (quantity < max ? quantity : max) : min);
        $input.change();
        return false;
    });

    $('.oe_website_sale .a-submit, #comment .a-submit').off('click').on('click', function () {
        $(this).closest('form').submit();
    });
    $('form.js_attributes input, form.js_attributes select', oe_website_sale).on('change', function () {
        $(this).closest("form").submit();
    });

    // change price when they are variants
    $('form.js_add_cart_json label', oe_website_sale).on('mouseup touchend', function () {
        var $label = $(this);
        var $price = $label.parents("form:first").find(".oe_price .oe_currency_value");
        if (!$price.data("price")) {
            $price.data("price", parseFloat($price.text()));
        }
        var value = $price.data("price") + parseFloat($label.find(".badge span").text() || 0);
        var dec = value % 1;
        $price.html(value + (dec < 0.01 ? ".00" : (dec < 1 ? "0" : "") ));
    });
    // hightlight selected color
    $('.css_attribute_color input', oe_website_sale).on('change', function () {
        $('.css_attribute_color').removeClass("active");
        $('.css_attribute_color:has(input:checked)').addClass("active");
    });

    function price_to_str(price) {
        price = Math.round(price * 100) / 100;
        var dec = Math.round((price % 1) * 100);
        return price + (dec ? '' : '.0') + (dec%10 ? '' : '0');
    }

    $(oe_website_sale).on('change', 'input.js_product_change', function () {
        var $parent = $(this).closest('.js_product');
        $parent.find(".oe_default_price:first .oe_currency_value").html( price_to_str(+$(this).data('lst_price')) );
        $parent.find(".oe_price:first .oe_currency_value").html(price_to_str(+$(this).data('price')) );

        var $img = $(this).closest('tr.js_product, .oe_website_sale').find('span[data-oe-model^="product."][data-oe-type="image"] img:first, img.product_detail_img');
        $img.attr("src", "/website/image/product.product/" + $(this).val() + "/image");
    });

    $(oe_website_sale).on('change', 'input.js_variant_change, select.js_variant_change, ul[data-attribute_value_ids]', function (ev) {
        var $ul = $(ev.target).closest('ul.js_add_cart_variants');
        var $parent = $ul.closest('.js_product');
        var $product_id = $parent.find('input.product_id').first();
        var $price = $parent.find(".oe_price:first .oe_currency_value");
        var $default_price = $parent.find(".oe_default_price:first .oe_currency_value");
        var $optional_price = $parent.find(".oe_optional:first .oe_currency_value");
        var variant_ids = $ul.data("attribute_value_ids");
        var values = [];
        $parent.find('input.js_variant_change:checked, select.js_variant_change').each(function () {
            values.push(+$(this).val());
        });

        $parent.find("label").removeClass("text-muted css_not_available");

        var product_id = false;
        for (var k in variant_ids) {
            if (_.isEmpty(_.difference(variant_ids[k][1], values))) {
                $price.html(price_to_str(variant_ids[k][2]));
                $default_price.html(price_to_str(variant_ids[k][3]));
                if (variant_ids[k][3]-variant_ids[k][2]>0.2) {
                    $default_price.closest('.oe_website_sale').addClass("discount");
                    $optional_price.closest('.oe_optional').show().css('text-decoration', 'line-through');
                } else {
                    $default_price.closest('.oe_website_sale').removeClass("discount");
                    $optional_price.closest('.oe_optional').hide();
                }
                product_id = variant_ids[k][0];
                break;
            }
        }

        if (product_id) {
            var $img = $(this).closest('tr.js_product, .oe_website_sale').find('span[data-oe-model^="product."][data-oe-type="image"] img:first, img.product_detail_img');
            $img.attr("src", "/website/image/product.product/" + product_id + "/image");
            $img.parent().attr('data-oe-model', 'product.product').attr('data-oe-id', product_id)
                .data('oe-model', 'product.product').data('oe-id', product_id);
        }

        $parent.find("input.js_variant_change:radio, select.js_variant_change").each(function () {
            var $input = $(this);
            var id = +$input.val();
            var values = [id];

            $parent.find("ul:not(:has(input.js_variant_change[value='" + id + "'])) input.js_variant_change:checked, select").each(function () {
                values.push(+$(this).val());
            });

            for (var k in variant_ids) {
                if (!_.difference(values, variant_ids[k][1]).length) {
                    return;
                }
            }
            $input.closest("label").addClass("css_not_available");
            $input.find("option[value='" + id + "']").addClass("css_not_available");
        });

        if (product_id) {
            $parent.removeClass("css_not_available");
            $product_id.val(product_id);
            $parent.find(".js_check_product").removeAttr("disabled");
        } else {
            $parent.addClass("css_not_available");
            $product_id.val(0);
            $parent.find(".js_check_product").attr("disabled", "disabled");
        }
    });
    $('ul.js_add_cart_variants', oe_website_sale).each(function () {
        $('input.js_variant_change, select.js_variant_change', this).first().trigger('change');
    });

    $(oe_website_sale).on('change', "select[name='country_id']", function () {
        var $select = $("select[name='state_id']");
        $select.find("option:not(:first)").hide();
        var nb = $select.find("option[data-country_id="+($(this).val() || 0)+"]").show().size();
        $select.parent().toggle(nb>1);
    });
    $(oe_website_sale).find("select[name='country_id']").change();

    $(oe_website_sale).on('change', "select[name='shipping_country_id']", function () {
        var $select = $("select[name='shipping_state_id']");
        $select.find("option:not(:first)").hide();
        var nb = $select.find("option[data-country_id="+($(this).val() || 0)+"]").show().size();
        $select.parent().toggle(nb>1);
    });
    $(oe_website_sale).find("select[name='shipping_country_id']").change();
});
});

});<|MERGE_RESOLUTION|>--- conflicted
+++ resolved
@@ -72,7 +72,6 @@
             product_ids.push($(this).find('span[data-product-id]').data('product-id'));
         });
         if (isNaN(value)) value = 0;
-<<<<<<< HEAD
 
         if ($(this).hasClass('js_no_gup')) { // if get_unit_price (gup) not needed
             var gup = $.when();
@@ -80,34 +79,19 @@
         else {
             var gup = ajax.jsonRpc("/shop/get_unit_price", 'call', {
                 'product_ids': product_ids,
-                'add_qty': value})
+                'add_qty': value,
+                'use_order_pricelist': true})
             .then(function (res) {
                 //basic case
                 $dom.find('span.oe_currency_value').last().text(res[product_id].toFixed(2));
                 $dom.find('.text-danger').toggle(res[product_id]<default_price && (default_price-res[product_id] > default_price/100));
                 //optional case
                 $dom_optional.each(function(){
-                    var id = $(this).find('span[data-oe-model="product.product"]').data('oe-id');
+                    var id = $(this).find('span[data-product-id]').data('product-id');
                     var price = parseFloat($(this).find(".text-danger > span.oe_currency_value").text());
                     $(this).find("span.oe_currency_value").last().text(res[id].toFixed(2));
                     $(this).find('.text-danger').toggle(res[id]<price && (price-res[id]>price/100));
                 });
-=======
-        openerp.jsonRpc("/shop/get_unit_price", 'call', {
-            'product_ids': product_ids,
-            'add_qty': value,
-            'use_order_pricelist': true})
-        .then(function (res) {
-            //basic case
-            $dom.find('span.oe_currency_value').last().text(res[product_id].toFixed(2));
-            $dom.find('.text-danger').toggle(res[product_id]<default_price && (default_price-res[product_id] > default_price/100));
-            //optional case
-            $dom_optional.each(function(){
-                var id = $(this).find('span[data-product-id]').data('product-id');
-                var price = parseFloat($(this).find(".text-danger > span.oe_currency_value").text());
-                $(this).find("span.oe_currency_value").last().text(res[id].toFixed(2));
-                $(this).find('.text-danger').toggle(res[id]<price && (price-res[id]>price/100));
->>>>>>> bf1e9996
             });
         }
         gup.then(function(res) {
