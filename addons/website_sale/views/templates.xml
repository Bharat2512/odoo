--- conflicted
+++ resolved
@@ -77,11 +77,7 @@
   </div>
   <div class="oe_product_image">
       <a itemprop="url" t-att-href="keep('/shop/product/%s' % slug(product), page=(pager['page']['num'] if pager['page']['num']>1 else None))">
-<<<<<<< HEAD
-          <span itemprop="image" t-field="product.image" t-field-options='{"widget": "image" #{None if product_image_big else ", \"resize\": \"300x300\""}}'/>
-=======
-          <img itemprop="image" class="img img-responsive" t-att-src="website.image_url(product, 'image', None if product_image_big else '300x300')" t-att-alt="product.name"/>
->>>>>>> d744923b
+          <span itemprop="image" t-field="product.image" t-field-options='{"widget": "image" #{None if product_image_big else ", \"resize\": \"300x300\""}}' t-att-alt="product.name"/>
       </a>
   </div>
   <section>
