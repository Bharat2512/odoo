<<<<<<< HEAD
/*global $, _, PDFJS */
odoo.define('website_slides.upload', function (require) {
"use strict";

var ajax = require('web.ajax');
var core = require('web.core');
var Widget = require('web.Widget');
var website = require('website.website');
var slides = require('website_slides.slides');

var _t = core._t;

$(document).ready(function () {

    website.add_template_file('/website_slides/static/src/xml/website_slides.xml');

    var SlideDialog = Widget.extend({
        template: 'website.slide.upload',
        events: {
            'hidden.bs.modal': 'destroy',
            'click button.save': 'save',
            'click button[data-dismiss="modal"]': 'cancel',
            'change input#upload': 'slide_upload',
            'change input#url': 'slide_url',
            'click .list-group-item': function (ev) {
                this.$('.list-group-item').removeClass('active');
                $(ev.target).closest('li').addClass('active');
            }
        },
        init: function (el, channel_id) {
            this._super(el, channel_id);
            this.channel_id = parseInt(channel_id, 10);
            this.file = {};
            this.index_content = "";
        },
        start: function () {
            this.$el.modal({
                backdrop: 'static'
            });
            this.set_category_id();
            this.set_tag_ids();
        },
        slide_url: function (ev) {
            var self = this,
                value = {
                    'url': $(ev.target).val(),
                    'channel_id': self.channel_id
                };
            this.$('.alert-warning').remove();
            this.is_valid_url = false;
            this.$('.save').button('loading');
            ajax.jsonRpc('/slides/dialog_preview/', 'call', value).then(function (data) {
                self.$('.save').button('reset');
                if (data.error) {
                    self.display_alert(data.error);
                } else {
                    self.$("#slide-image").attr("src", data.url_src);
                    self.$('#name').val(data.title);
                    self.$('#description').val(data.description);
                    self.is_valid_url = true;
                }
            });
        },
        check_unique_slide: function (file_name) {
            var self = this;
            return ajax.jsonRpc('/web/dataset/call_kw', 'call', {
                model: 'slide.slide',
                method: 'search_count',
                args: [[['channel_id', '=', self.channel_id], ['name', '=', file_name]]],
                kwargs: {}
            });
        },
        slide_upload: function (ev) {
            var self = this,
                file = ev.target.files[0],
                is_image = /^image\/.*/.test(file.type),
                loaded = false;
            this.file.name = file.name;
            this.file.type = file.type;
            if (!(is_image || this.file.type === 'application/pdf')) {
                this.display_alert(_t("Invalid file type. Please select pdf or image file"));
                this.reset_file();
                return;
            }
            if (file.size / 1024 / 1024 > 15) {
                this.display_alert(_t("File is too big. Please select file upto 15MB"));
                this.reset_file();
                return;
            }
            this.$('.alert-warning').remove();
            var BinaryReader = new FileReader();
            // file read as DataURL
            BinaryReader.readAsDataURL(file);
            BinaryReader.onloadend = function (upload) {
                var buffer = upload.target.result;
                if (is_image) {
                    self.$("#slide-image").attr("src", buffer);
=======
/*global $, openerp, _, PDFJS */
$(document).ready(function () {
    "use strict";

    openerp.website.if_dom_contains('.oe_slide_js_upload', function () {

        var website = openerp.website;
        var _t = openerp._t;

        website.slide.template = website.add_template_file('/website_slides/static/src/xml/website_slides.xml');

        website.slide.Dialog = openerp.Widget.extend({
            template: 'website.slide.upload',
            events: {
                'hidden.bs.modal': 'destroy',
                'click button.save': 'save',
                'click button[data-dismiss="modal"]': 'cancel',
                'change input#upload': 'slide_upload',
                'change input#url': 'slide_url',
                'click .list-group-item': function (ev) {
                    this.$('.list-group-item').removeClass('active');
                    $(ev.target).closest('li').addClass('active');
                }
            },
            init: function (el, channel_id) {
                this._super(el, channel_id);
                this.channel_id = parseInt(channel_id, 10);
                this.file = {};
                this.index_content = "";
            },
            start: function () {
                this.$el.modal({
                    backdrop: 'static'
                });
                this.set_category_id();
                this.set_tag_ids();
            },
            slide_url: function (ev) {
                var self = this,
                    value = {
                        'url': $(ev.target).val(),
                        'channel_id': self.channel_id
                    };
                this.$('.alert-warning').remove();
                this.is_valid_url = false;
                this.$('.save').button('loading');
                openerp.jsonRpc('/slides/dialog_preview/', 'call', value).then(function (data) {
                    self.$('.save').button('reset');
                    if (data.error) {
                        self.display_alert(data.error);
                    } else {
                        self.$("#slide-image").attr("src", data.url_src);
                        self.$('#name').val(data.title);
                        self.$('#description').val(data.description);
                        self.is_valid_url = true;
                    }
                });
            },
            check_unique_slide: function (file_name) {
                var self = this;
                return openerp.jsonRpc('/web/dataset/call_kw', 'call', {
                    model: 'slide.slide',
                    method: 'search_count',
                    args: [[['channel_id', '=', self.channel_id], ['name', '=', file_name]]],
                    kwargs: {}
                });
            },
            slide_upload: function (ev) {
                var self = this,
                    file = ev.target.files[0],
                    is_image = /^image\/.*/.test(file.type),
                    loaded = false;
                this.file.name = file.name;
                this.file.type = file.type;
                if (!(is_image || this.file.type === 'application/pdf')) {
                    this.display_alert(_t("Invalid file type. Please select pdf or image file"));
                    this.reset_file();
                    return;
>>>>>>> bf1e9996
                }
                if (file.size / 1024 / 1024 > 15) {
                    this.display_alert(_t("File is too big. Please select file upto 15MB"));
                    this.reset_file();
                    return;
                }
                this.$('.alert-warning').remove();
                var BinaryReader = new FileReader();
                // file read as DataURL
                BinaryReader.readAsDataURL(file);
                BinaryReader.onloadend = function (upload) {
                    var buffer = upload.target.result;
                    if (is_image) {
                        self.$("#slide-image").attr("src", buffer);
                    }
                    buffer = buffer.split(',')[1];
                    self.file.data = buffer;
                };

                if (file.type === 'application/pdf') {
                    var ArrayReader = new FileReader();
                    this.$('.save').button('loading');
                    // file read as ArrayBuffer for PDFJS get_Document API
                    ArrayReader.readAsArrayBuffer(file);
                    ArrayReader.onload = function (evt) {
                        var buffer = evt.target.result;
                        var passwordNeeded = function () {
                            self.display_alert(_t("You can not upload password protected file."));
                            self.reset_file();
                            self.$('.save').button('reset');
                        };
                        PDFJS.getDocument(new Uint8Array(buffer), null, passwordNeeded).then(function getPdf(pdf) {
                            pdf.getPage(1).then(function getFirstPage(page) {
                                var scale = 1;
                                var viewport = page.getViewport(scale);
                                var canvas = document.getElementById('data_canvas');
                                var context = canvas.getContext('2d');
                                canvas.height = viewport.height;
                                canvas.width = viewport.width;
                                // Render PDF page into canvas context
                                page.render({
                                    canvasContext: context,
                                    viewport: viewport
                                }).then(function () {
                                    var image_data = self.$('#data_canvas')[0].toDataURL();
                                    self.$("#slide-image").attr("src", image_data);
                                    if (loaded) {
                                        self.$('.save').button('reset');
                                    }
                                    loaded = true;

                                });
                            });
                            var maxPages = pdf.pdfInfo.numPages;
                            var page, j;
                            self.index_content = "";
                            for (j = 1; j <= maxPages; j += 1) {
                                page = pdf.getPage(j);
                                page.then(function (page_obj) {
                                    var page_number = page_obj.pageIndex + 1;
                                    page_obj.getTextContent().then(function (data) {
                                        var page_content = '';
                                        _.each(data.items, function (obj) {
                                            page_content = page_content + obj.str + " ";
                                        });
                                        self.index_content = self.index_content + page_number + ". " + page_content + '\n';
                                        if (maxPages === page_number) {
                                            if (loaded) {
                                                self.$('.save').button('reset');
                                            }
                                            loaded = true;
                                        }
                                    });
                                });
                            }
                        });
                    };
                }

                var input = file.name;
                var input_val = input.substr(0, input.lastIndexOf('.')) || input;
                this.check_unique_slide(input_val).then(function (exist) {
                    if (exist) {
                        var message = _t("Channel contains the given title, please change before Save or Publish.");
                        self.display_alert(message);
                    }
                    self.$('#name').val(input_val);
                });
            },
            reset_file: function () {
                var control = this.$('#upload');
                control.replaceWith(control = control.clone(true));
                this.file.name = false;
            },
            display_alert: function (message) {
                this.$('.alert-warning').remove();
                $('<div class="alert alert-warning" role="alert">' + message + '</div>').insertBefore(this.$('form'));
            },

            /**
                Wrapper for select2 load data from server at once and store it.

                @param {String} Placeholder for element.
                @param {bool}  true for multiple selection box, false for single selection
                @param {Function} Function to fetch data from remote location should return $.deferred object
                resolved data should be array of object with id and name. eg. [{'id': id, 'name': 'text'}, ...]
                @returns {Object} select2 wrapper object
            */
            select2_wrapper: function (tag, multi, fetch_fnc) {
                return {
                    width: '100%',
                    placeholder: tag,
                    allowClear: true,
                    formatNoMatches: _.str.sprintf(_t("No matches found. Type to create new %s"), tag),
                    multiple: multi,
                    selection_data: false,
                    fetch_rpc_fnc : fetch_fnc,
                    formatSelection: function (data) {
                        if (data.tag) {
                            data.text = data.tag;
                        }
                        return data.text;
                    },
                    createSearchChoice: function (term) {
                        return {
                            id: _.uniqueId('tag_'),
                            create: true,
                            tag: term,
                            text: _.str.sprintf(_t("Create New %s '%s'"), tag, term)
                        };
                    },
                    fill_data: function (query, data) {
                        var that = this,
                            tags = {results: []};
                        _.each(data, function (obj) {
                            if (that.matcher(query.term, obj.name)) {
                                tags.results.push({id: obj.id, text: obj.name });
                            }
                        });
                        query.callback(tags);
                    },
                    query: function (query) {
                        var that = this;
                        // fetch data only once and store it
                        if (!this.selection_data) {
                            this.fetch_rpc_fnc().then(function (data) {
                                that.fill_data(query, data);
                                that.selection_data = data;
                            });
                        } else {
                            this.fill_data(query, this.selection_data);
                        }
                    }
                };
            },
            // Category management from select2
            set_category_id: function () {
                var self =  this;
                $('#category_id').select2(this.select2_wrapper(_t('Category'), false,
                    function () {
                        return openerp.jsonRpc("/web/dataset/call_kw", 'call', {
                            model: 'slide.category',
                            method: 'search_read',
                            args: [],
                            kwargs: {
                                fields: ['name'],
                                domain: [['channel_id', '=', self.channel_id]],
                                context: website.get_context()
                            }
                        });
                    }));
            },
            get_category_id: function () {
                var value = $('#category_id').select2('data');
                if (value && value.create) {
                    return [0, {'name': value.text}];
                }
<<<<<<< HEAD
            };
        },
        // Category management from select2
        set_category_id: function () {
            var self =  this;
            $('#category_id').select2(this.select2_wrapper(_t('Category'), false,
                function () {
                    return ajax.jsonRpc("/web/dataset/call_kw", 'call', {
                        model: 'slide.category',
=======
                return [value ? value.id : null];
            },
            // Tags management from select2
            set_tag_ids: function () {
                $('#tag_ids').select2(this.select2_wrapper(_t('Tags'), true, function () {
                    return openerp.jsonRpc("/web/dataset/call_kw", 'call', {
                        model: 'slide.tag',
>>>>>>> bf1e9996
                        method: 'search_read',
                        args: [],
                        kwargs: {
                            fields: ['name'],
                            context: website.get_context()
                        }
                    });
                }));
<<<<<<< HEAD
        },
        get_category_id: function () {
            var value = $('#category_id').select2('data');
            if (value && value.create) {
                return [0, {'name': value.text}];
            }
            return [value ? value.id : null];
        },
        // Tags management from select2
        set_tag_ids: function () {
            $('#tag_ids').select2(this.select2_wrapper(_t('Tags'), true, function () {
                return ajax.jsonRpc("/web/dataset/call_kw", 'call', {
                    model: 'slide.tag',
                    method: 'search_read',
                    args: [],
                    kwargs: {
                        fields: ['name'],
                        context: website.get_context()
                    }
                });
            }));
        },
        get_tag_ids: function () {
            var res = [];
            _.each($('#tag_ids').select2('data'),
                function (val) {
                    if (val.create) {
                        res.push([0, 0, {'name': val.text}]);
                    } else {
                        res.push([4, val.id]);
                    }
                });
            return res;
        },
        // Values and save
        get_value: function () {
            var canvas = this.$('#data_canvas')[0],
                values = {
                    'channel_id': this.channel_id || '',
                    'name': this.$('#name').val(),
                    'url': this.$('#url').val(),
                    'description': this.$('#description').val(),
                    'tag_ids': this.get_tag_ids(),
                    'category_id': this.get_category_id()
                };
            if (this.file.type === 'application/pdf') {
                _.extend(values, {
                    'image': canvas.toDataURL().split(',')[1],
                    'index_content': this.index_content,
                    'slide_type': canvas.height > canvas.width ? 'document' : 'presentation',
                    'mime_type': this.file.type,
                    'datas': this.file.data
                });
            }
            if (/^image\/.*/.test(this.file.type)) {
                _.extend(values, {
                    'slide_type': 'infographic',
                    'mime_type': this.file.type,
                    'datas': this.file.data
                });
            }
            return values;
        },
        validate: function () {
            this.$('.form-group').removeClass('has-error');
            if (!this.$('#name').val()) {
                this.$('#name').closest('.form-group').addClass('has-error');
                return false;
            }
            var url = this.$('#url').val() ? this.is_valid_url : false;
            if (!(this.file.name || url)) {
                this.$('#url').closest('.form-group').addClass('has-error');
                return false;
            }
            return true;
        },
        save: function (ev) {
            var self = this;
            if (this.validate()) {
                var values = this.get_value();
                if ($(ev.target).data('published')) {
                    values.website_published = true;
                }
                this.$('.oe_slides_upload_loading').show();
                this.$('.modal-footer, .modal-body').hide();
                ajax.jsonRpc("/slides/add_slide", 'call', values).then(function (data) {
                    if (data.error) {
                        self.display_alert(data.error);
                        self.$('.oe_slides_upload_loading').hide();
                        self.$('.modal-footer, .modal-body').show();

                    } else {
                        window.location = data.url;
=======
            },
            get_tag_ids: function () {
                var res = [];
                _.each($('#tag_ids').select2('data'),
                    function (val) {
                        if (val.create) {
                            res.push([0, 0, {'name': val.text}]);
                        } else {
                            res.push([4, val.id]);
                        }
                    });
                return res;
            },
            // Values and save
            get_value: function () {
                var canvas = this.$('#data_canvas')[0],
                    values = {
                        'channel_id': this.channel_id || '',
                        'name': this.$('#name').val(),
                        'url': this.$('#url').val(),
                        'description': this.$('#description').val(),
                        'tag_ids': this.get_tag_ids(),
                        'category_id': this.get_category_id()
                    };
                if (this.file.type === 'application/pdf') {
                    _.extend(values, {
                        'image': canvas.toDataURL().split(',')[1],
                        'index_content': this.index_content,
                        'slide_type': canvas.height > canvas.width ? 'document' : 'presentation',
                        'mime_type': this.file.type,
                        'datas': this.file.data
                    });
                }
                if (/^image\/.*/.test(this.file.type)) {
                    _.extend(values, {
                        'slide_type': 'infographic',
                        'mime_type': this.file.type,
                        'datas': this.file.data
                    });
                }
                return values;
            },
            validate: function () {
                this.$('.form-group').removeClass('has-error');
                if (!this.$('#name').val()) {
                    this.$('#name').closest('.form-group').addClass('has-error');
                    return false;
                }
                var url = this.$('#url').val() ? this.is_valid_url : false;
                if (!(this.file.name || url)) {
                    this.$('#url').closest('.form-group').addClass('has-error');
                    return false;
                }
                return true;
            },
            save: function (ev) {
                var self = this;
                if (this.validate()) {
                    var values = this.get_value();
                    if ($(ev.target).data('published')) {
                        values.website_published = true;
>>>>>>> bf1e9996
                    }
                    this.$('.oe_slides_upload_loading').show();
                    this.$('.modal-footer, .modal-body').hide();
                    openerp.jsonRpc("/slides/add_slide", 'call', values).then(function (data) {
                        if (data.error) {
                            self.display_alert(data.error);
                            self.$('.oe_slides_upload_loading').hide();
                            self.$('.modal-footer, .modal-body').show();

                        } else {
                            window.location = data.url;
                        }
                    });
                }
            },
            cancel: function () {
                this.trigger("cancel");
            }
        });

<<<<<<< HEAD
    // bind the event to the button
    $('.oe_slide_js_upload').on('click', function () {
        var channel_id = $(this).attr('channel_id');
        slides.page_widgets['upload_dialog'] = new SlideDialog(this, channel_id).appendTo(document.body);
    });

});

=======
        // bind the event to the button
        $('.oe_slide_js_upload').on('click', function () {
            var channel_id = $(this).attr('channel_id');
            website.slide.page_widgets['upload_dialog'] = new website.slide.Dialog(this, channel_id).appendTo(document.body);
        });
    });
>>>>>>> bf1e9996
});<|MERGE_RESOLUTION|>--- conflicted
+++ resolved
@@ -1,4 +1,3 @@
-<<<<<<< HEAD
 /*global $, _, PDFJS */
 odoo.define('website_slides.upload', function (require) {
 "use strict";
@@ -11,7 +10,7 @@
 
 var _t = core._t;
 
-$(document).ready(function () {
+website.if_dom_contains('.oe_slide_js_upload', function () {
 
     website.add_template_file('/website_slides/static/src/xml/website_slides.xml');
 
@@ -96,264 +95,145 @@
                 var buffer = upload.target.result;
                 if (is_image) {
                     self.$("#slide-image").attr("src", buffer);
-=======
-/*global $, openerp, _, PDFJS */
-$(document).ready(function () {
-    "use strict";
-
-    openerp.website.if_dom_contains('.oe_slide_js_upload', function () {
-
-        var website = openerp.website;
-        var _t = openerp._t;
-
-        website.slide.template = website.add_template_file('/website_slides/static/src/xml/website_slides.xml');
-
-        website.slide.Dialog = openerp.Widget.extend({
-            template: 'website.slide.upload',
-            events: {
-                'hidden.bs.modal': 'destroy',
-                'click button.save': 'save',
-                'click button[data-dismiss="modal"]': 'cancel',
-                'change input#upload': 'slide_upload',
-                'change input#url': 'slide_url',
-                'click .list-group-item': function (ev) {
-                    this.$('.list-group-item').removeClass('active');
-                    $(ev.target).closest('li').addClass('active');
-                }
-            },
-            init: function (el, channel_id) {
-                this._super(el, channel_id);
-                this.channel_id = parseInt(channel_id, 10);
-                this.file = {};
-                this.index_content = "";
-            },
-            start: function () {
-                this.$el.modal({
-                    backdrop: 'static'
-                });
-                this.set_category_id();
-                this.set_tag_ids();
-            },
-            slide_url: function (ev) {
-                var self = this,
-                    value = {
-                        'url': $(ev.target).val(),
-                        'channel_id': self.channel_id
+                }
+                buffer = buffer.split(',')[1];
+                self.file.data = buffer;
+            };
+
+            if (file.type === 'application/pdf') {
+                var ArrayReader = new FileReader();
+                this.$('.save').button('loading');
+                // file read as ArrayBuffer for PDFJS get_Document API
+                ArrayReader.readAsArrayBuffer(file);
+                ArrayReader.onload = function (evt) {
+                    var buffer = evt.target.result;
+                    var passwordNeeded = function () {
+                        self.display_alert(_t("You can not upload password protected file."));
+                        self.reset_file();
+                        self.$('.save').button('reset');
                     };
-                this.$('.alert-warning').remove();
-                this.is_valid_url = false;
-                this.$('.save').button('loading');
-                openerp.jsonRpc('/slides/dialog_preview/', 'call', value).then(function (data) {
-                    self.$('.save').button('reset');
-                    if (data.error) {
-                        self.display_alert(data.error);
-                    } else {
-                        self.$("#slide-image").attr("src", data.url_src);
-                        self.$('#name').val(data.title);
-                        self.$('#description').val(data.description);
-                        self.is_valid_url = true;
-                    }
-                });
-            },
-            check_unique_slide: function (file_name) {
-                var self = this;
-                return openerp.jsonRpc('/web/dataset/call_kw', 'call', {
-                    model: 'slide.slide',
-                    method: 'search_count',
-                    args: [[['channel_id', '=', self.channel_id], ['name', '=', file_name]]],
-                    kwargs: {}
-                });
-            },
-            slide_upload: function (ev) {
-                var self = this,
-                    file = ev.target.files[0],
-                    is_image = /^image\/.*/.test(file.type),
-                    loaded = false;
-                this.file.name = file.name;
-                this.file.type = file.type;
-                if (!(is_image || this.file.type === 'application/pdf')) {
-                    this.display_alert(_t("Invalid file type. Please select pdf or image file"));
-                    this.reset_file();
-                    return;
->>>>>>> bf1e9996
-                }
-                if (file.size / 1024 / 1024 > 15) {
-                    this.display_alert(_t("File is too big. Please select file upto 15MB"));
-                    this.reset_file();
-                    return;
-                }
-                this.$('.alert-warning').remove();
-                var BinaryReader = new FileReader();
-                // file read as DataURL
-                BinaryReader.readAsDataURL(file);
-                BinaryReader.onloadend = function (upload) {
-                    var buffer = upload.target.result;
-                    if (is_image) {
-                        self.$("#slide-image").attr("src", buffer);
-                    }
-                    buffer = buffer.split(',')[1];
-                    self.file.data = buffer;
-                };
-
-                if (file.type === 'application/pdf') {
-                    var ArrayReader = new FileReader();
-                    this.$('.save').button('loading');
-                    // file read as ArrayBuffer for PDFJS get_Document API
-                    ArrayReader.readAsArrayBuffer(file);
-                    ArrayReader.onload = function (evt) {
-                        var buffer = evt.target.result;
-                        var passwordNeeded = function () {
-                            self.display_alert(_t("You can not upload password protected file."));
-                            self.reset_file();
-                            self.$('.save').button('reset');
-                        };
-                        PDFJS.getDocument(new Uint8Array(buffer), null, passwordNeeded).then(function getPdf(pdf) {
-                            pdf.getPage(1).then(function getFirstPage(page) {
-                                var scale = 1;
-                                var viewport = page.getViewport(scale);
-                                var canvas = document.getElementById('data_canvas');
-                                var context = canvas.getContext('2d');
-                                canvas.height = viewport.height;
-                                canvas.width = viewport.width;
-                                // Render PDF page into canvas context
-                                page.render({
-                                    canvasContext: context,
-                                    viewport: viewport
-                                }).then(function () {
-                                    var image_data = self.$('#data_canvas')[0].toDataURL();
-                                    self.$("#slide-image").attr("src", image_data);
-                                    if (loaded) {
-                                        self.$('.save').button('reset');
+                    PDFJS.getDocument(new Uint8Array(buffer), null, passwordNeeded).then(function getPdf(pdf) {
+                        pdf.getPage(1).then(function getFirstPage(page) {
+                            var scale = 1;
+                            var viewport = page.getViewport(scale);
+                            var canvas = document.getElementById('data_canvas');
+                            var context = canvas.getContext('2d');
+                            canvas.height = viewport.height;
+                            canvas.width = viewport.width;
+                            // Render PDF page into canvas context
+                            page.render({
+                                canvasContext: context,
+                                viewport: viewport
+                            }).then(function () {
+                                var image_data = self.$('#data_canvas')[0].toDataURL();
+                                self.$("#slide-image").attr("src", image_data);
+                                if (loaded) {
+                                    self.$('.save').button('reset');
+                                }
+                                loaded = true;
+
+                            });
+                        });
+                        var maxPages = pdf.pdfInfo.numPages;
+                        var page, j;
+                        self.index_content = "";
+                        for (j = 1; j <= maxPages; j += 1) {
+                            page = pdf.getPage(j);
+                            page.then(function (page_obj) {
+                                var page_number = page_obj.pageIndex + 1;
+                                page_obj.getTextContent().then(function (data) {
+                                    var page_content = '';
+                                    _.each(data.items, function (obj) {
+                                        page_content = page_content + obj.str + " ";
+                                    });
+                                    self.index_content = self.index_content + page_number + ". " + page_content + '\n';
+                                    if (maxPages === page_number) {
+                                        if (loaded) {
+                                            self.$('.save').button('reset');
+                                        }
+                                        loaded = true;
                                     }
-                                    loaded = true;
-
                                 });
                             });
-                            var maxPages = pdf.pdfInfo.numPages;
-                            var page, j;
-                            self.index_content = "";
-                            for (j = 1; j <= maxPages; j += 1) {
-                                page = pdf.getPage(j);
-                                page.then(function (page_obj) {
-                                    var page_number = page_obj.pageIndex + 1;
-                                    page_obj.getTextContent().then(function (data) {
-                                        var page_content = '';
-                                        _.each(data.items, function (obj) {
-                                            page_content = page_content + obj.str + " ";
-                                        });
-                                        self.index_content = self.index_content + page_number + ". " + page_content + '\n';
-                                        if (maxPages === page_number) {
-                                            if (loaded) {
-                                                self.$('.save').button('reset');
-                                            }
-                                            loaded = true;
-                                        }
-                                    });
-                                });
-                            }
+                        }
+                    });
+                };
+            }
+
+            var input = file.name;
+            var input_val = input.substr(0, input.lastIndexOf('.')) || input;
+            this.check_unique_slide(input_val).then(function (exist) {
+                if (exist) {
+                    var message = _t("Channel contains the given title, please change before Save or Publish.");
+                    self.display_alert(message);
+                }
+                self.$('#name').val(input_val);
+            });
+        },
+        reset_file: function () {
+            var control = this.$('#upload');
+            control.replaceWith(control = control.clone(true));
+            this.file.name = false;
+        },
+        display_alert: function (message) {
+            this.$('.alert-warning').remove();
+            $('<div class="alert alert-warning" role="alert">' + message + '</div>').insertBefore(this.$('form'));
+        },
+
+        /**
+            Wrapper for select2 load data from server at once and store it.
+
+            @param {String} Placeholder for element.
+            @param {bool}  true for multiple selection box, false for single selection
+            @param {Function} Function to fetch data from remote location should return $.deferred object
+            resolved data should be array of object with id and name. eg. [{'id': id, 'name': 'text'}, ...]
+            @returns {Object} select2 wrapper object
+        */
+        select2_wrapper: function (tag, multi, fetch_fnc) {
+            return {
+                width: '100%',
+                placeholder: tag,
+                allowClear: true,
+                formatNoMatches: _.str.sprintf(_t("No matches found. Type to create new %s"), tag),
+                multiple: multi,
+                selection_data: false,
+                fetch_rpc_fnc : fetch_fnc,
+                formatSelection: function (data) {
+                    if (data.tag) {
+                        data.text = data.tag;
+                    }
+                    return data.text;
+                },
+                createSearchChoice: function (term) {
+                    return {
+                        id: _.uniqueId('tag_'),
+                        create: true,
+                        tag: term,
+                        text: _.str.sprintf(_t("Create New %s '%s'"), tag, term)
+                    };
+                },
+                fill_data: function (query, data) {
+                    var that = this,
+                        tags = {results: []};
+                    _.each(data, function (obj) {
+                        if (that.matcher(query.term, obj.name)) {
+                            tags.results.push({id: obj.id, text: obj.name });
+                        }
+                    });
+                    query.callback(tags);
+                },
+                query: function (query) {
+                    var that = this;
+                    // fetch data only once and store it
+                    if (!this.selection_data) {
+                        this.fetch_rpc_fnc().then(function (data) {
+                            that.fill_data(query, data);
+                            that.selection_data = data;
                         });
-                    };
-                }
-
-                var input = file.name;
-                var input_val = input.substr(0, input.lastIndexOf('.')) || input;
-                this.check_unique_slide(input_val).then(function (exist) {
-                    if (exist) {
-                        var message = _t("Channel contains the given title, please change before Save or Publish.");
-                        self.display_alert(message);
-                    }
-                    self.$('#name').val(input_val);
-                });
-            },
-            reset_file: function () {
-                var control = this.$('#upload');
-                control.replaceWith(control = control.clone(true));
-                this.file.name = false;
-            },
-            display_alert: function (message) {
-                this.$('.alert-warning').remove();
-                $('<div class="alert alert-warning" role="alert">' + message + '</div>').insertBefore(this.$('form'));
-            },
-
-            /**
-                Wrapper for select2 load data from server at once and store it.
-
-                @param {String} Placeholder for element.
-                @param {bool}  true for multiple selection box, false for single selection
-                @param {Function} Function to fetch data from remote location should return $.deferred object
-                resolved data should be array of object with id and name. eg. [{'id': id, 'name': 'text'}, ...]
-                @returns {Object} select2 wrapper object
-            */
-            select2_wrapper: function (tag, multi, fetch_fnc) {
-                return {
-                    width: '100%',
-                    placeholder: tag,
-                    allowClear: true,
-                    formatNoMatches: _.str.sprintf(_t("No matches found. Type to create new %s"), tag),
-                    multiple: multi,
-                    selection_data: false,
-                    fetch_rpc_fnc : fetch_fnc,
-                    formatSelection: function (data) {
-                        if (data.tag) {
-                            data.text = data.tag;
-                        }
-                        return data.text;
-                    },
-                    createSearchChoice: function (term) {
-                        return {
-                            id: _.uniqueId('tag_'),
-                            create: true,
-                            tag: term,
-                            text: _.str.sprintf(_t("Create New %s '%s'"), tag, term)
-                        };
-                    },
-                    fill_data: function (query, data) {
-                        var that = this,
-                            tags = {results: []};
-                        _.each(data, function (obj) {
-                            if (that.matcher(query.term, obj.name)) {
-                                tags.results.push({id: obj.id, text: obj.name });
-                            }
-                        });
-                        query.callback(tags);
-                    },
-                    query: function (query) {
-                        var that = this;
-                        // fetch data only once and store it
-                        if (!this.selection_data) {
-                            this.fetch_rpc_fnc().then(function (data) {
-                                that.fill_data(query, data);
-                                that.selection_data = data;
-                            });
-                        } else {
-                            this.fill_data(query, this.selection_data);
-                        }
-                    }
-                };
-            },
-            // Category management from select2
-            set_category_id: function () {
-                var self =  this;
-                $('#category_id').select2(this.select2_wrapper(_t('Category'), false,
-                    function () {
-                        return openerp.jsonRpc("/web/dataset/call_kw", 'call', {
-                            model: 'slide.category',
-                            method: 'search_read',
-                            args: [],
-                            kwargs: {
-                                fields: ['name'],
-                                domain: [['channel_id', '=', self.channel_id]],
-                                context: website.get_context()
-                            }
-                        });
-                    }));
-            },
-            get_category_id: function () {
-                var value = $('#category_id').select2('data');
-                if (value && value.create) {
-                    return [0, {'name': value.text}];
-                }
-<<<<<<< HEAD
+                    } else {
+                        this.fill_data(query, this.selection_data);
+                    }
+                }
             };
         },
         // Category management from select2
@@ -363,24 +243,15 @@
                 function () {
                     return ajax.jsonRpc("/web/dataset/call_kw", 'call', {
                         model: 'slide.category',
-=======
-                return [value ? value.id : null];
-            },
-            // Tags management from select2
-            set_tag_ids: function () {
-                $('#tag_ids').select2(this.select2_wrapper(_t('Tags'), true, function () {
-                    return openerp.jsonRpc("/web/dataset/call_kw", 'call', {
-                        model: 'slide.tag',
->>>>>>> bf1e9996
                         method: 'search_read',
                         args: [],
                         kwargs: {
                             fields: ['name'],
+                            domain: [['channel_id', '=', self.channel_id]],
                             context: website.get_context()
                         }
                     });
                 }));
-<<<<<<< HEAD
         },
         get_category_id: function () {
             var value = $('#category_id').select2('data');
@@ -474,90 +345,15 @@
 
                     } else {
                         window.location = data.url;
-=======
-            },
-            get_tag_ids: function () {
-                var res = [];
-                _.each($('#tag_ids').select2('data'),
-                    function (val) {
-                        if (val.create) {
-                            res.push([0, 0, {'name': val.text}]);
-                        } else {
-                            res.push([4, val.id]);
-                        }
-                    });
-                return res;
-            },
-            // Values and save
-            get_value: function () {
-                var canvas = this.$('#data_canvas')[0],
-                    values = {
-                        'channel_id': this.channel_id || '',
-                        'name': this.$('#name').val(),
-                        'url': this.$('#url').val(),
-                        'description': this.$('#description').val(),
-                        'tag_ids': this.get_tag_ids(),
-                        'category_id': this.get_category_id()
-                    };
-                if (this.file.type === 'application/pdf') {
-                    _.extend(values, {
-                        'image': canvas.toDataURL().split(',')[1],
-                        'index_content': this.index_content,
-                        'slide_type': canvas.height > canvas.width ? 'document' : 'presentation',
-                        'mime_type': this.file.type,
-                        'datas': this.file.data
-                    });
-                }
-                if (/^image\/.*/.test(this.file.type)) {
-                    _.extend(values, {
-                        'slide_type': 'infographic',
-                        'mime_type': this.file.type,
-                        'datas': this.file.data
-                    });
-                }
-                return values;
-            },
-            validate: function () {
-                this.$('.form-group').removeClass('has-error');
-                if (!this.$('#name').val()) {
-                    this.$('#name').closest('.form-group').addClass('has-error');
-                    return false;
-                }
-                var url = this.$('#url').val() ? this.is_valid_url : false;
-                if (!(this.file.name || url)) {
-                    this.$('#url').closest('.form-group').addClass('has-error');
-                    return false;
-                }
-                return true;
-            },
-            save: function (ev) {
-                var self = this;
-                if (this.validate()) {
-                    var values = this.get_value();
-                    if ($(ev.target).data('published')) {
-                        values.website_published = true;
->>>>>>> bf1e9996
-                    }
-                    this.$('.oe_slides_upload_loading').show();
-                    this.$('.modal-footer, .modal-body').hide();
-                    openerp.jsonRpc("/slides/add_slide", 'call', values).then(function (data) {
-                        if (data.error) {
-                            self.display_alert(data.error);
-                            self.$('.oe_slides_upload_loading').hide();
-                            self.$('.modal-footer, .modal-body').show();
-
-                        } else {
-                            window.location = data.url;
-                        }
-                    });
-                }
-            },
-            cancel: function () {
-                this.trigger("cancel");
-            }
-        });
-
-<<<<<<< HEAD
+                    }
+                });
+            }
+        },
+        cancel: function () {
+            this.trigger("cancel");
+        }
+    });
+
     // bind the event to the button
     $('.oe_slide_js_upload').on('click', function () {
         var channel_id = $(this).attr('channel_id');
@@ -566,12 +362,4 @@
 
 });
 
-=======
-        // bind the event to the button
-        $('.oe_slide_js_upload').on('click', function () {
-            var channel_id = $(this).attr('channel_id');
-            website.slide.page_widgets['upload_dialog'] = new website.slide.Dialog(this, channel_id).appendTo(document.body);
-        });
-    });
->>>>>>> bf1e9996
 });