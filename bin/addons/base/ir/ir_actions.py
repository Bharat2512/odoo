--- conflicted
+++ resolved
@@ -397,13 +397,8 @@
             ('object_create','Create Object'),
             ('object_write','Write Object'),
             ('other','Multi Actions'),
-<<<<<<< HEAD
-        ], 'Action State', required=True, size=32),
-	'code': fields.text('Python Code'),
-=======
         ], 'Action Type', required=True, size=32),
         'code':fields.text('Python Code'),
->>>>>>> f510071f
         'sequence': fields.integer('Sequence'),
         'model_id': fields.many2one('ir.model', 'Object', required=True),
         'action_id': fields.many2one('ir.actions.actions', 'Client Action'),
@@ -431,22 +426,14 @@
         'sub_condition': lambda *a: 'True',
         'type': lambda *a: 'ir.actions.server',
         'sequence': lambda *a: 5,
-<<<<<<< HEAD
-	'code': lambda *a: """# You can use the following variables
-=======
         'code': lambda *a: """# You can use the following variables
->>>>>>> f510071f
 #    - object
 #    - object2
 #    - time
 #    - cr
 #    - uid
 #    - ids
-<<<<<<< HEAD
-# If you plan to return an action, assign: saction = {...}
-=======
 # If you plan to return an action, assign: action = {...}
->>>>>>> f510071f
 """,
     }
 
