--- conflicted
+++ resolved
@@ -188,18 +188,12 @@
         'company_id': fields.many2one('res.company', 'Company', required=True,
             help="The company this user is currently working for."),
         'company_ids':fields.many2many('res.company','res_company_users_rel','user_id','cid','Accepted Companies'),
-<<<<<<< HEAD
-        'context_lang': fields.selection(_lang_get, 'Language', required=True),
-        'context_tz': fields.selection(_tz_get,  'Timezone', size=64),       
-=======
         'context_lang': fields.selection(_lang_get, 'Language', required=True,
             help="Sets the language for the user's user interface, when UI "
                  "translations are available"),
         'context_tz': fields.selection(_tz_get,  'Timezone', size=64,
             help="The user's timezone, used to perform timezone conversions "
                  "between the server and the client."),
-        'company': fields.selection(_companies_get,  'Company', size=64),
->>>>>>> 3d6e738c
     }
     def read(self,cr, uid, ids, fields=None, context=None, load='_classic_read'):
         def override_password(o):
