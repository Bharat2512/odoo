# -*- coding: utf-8 -*-
##############################################################################
#
#    OpenERP, Open Source Management Solution
#    Copyright (C) 2004-2009 Tiny SPRL (<http://tiny.be>).
#
#    This program is free software: you can redistribute it and/or modify
#    it under the terms of the GNU Affero General Public License as
#    published by the Free Software Foundation, either version 3 of the
#    License, or (at your option) any later version.
#
#    This program is distributed in the hope that it will be useful,
#    but WITHOUT ANY WARRANTY; without even the implied warranty of
#    MERCHANTABILITY or FITNESS FOR A PARTICULAR PURPOSE.  See the
#    GNU Affero General Public License for more details.
#
#    You should have received a copy of the GNU Affero General Public License
#    along with this program.  If not, see <http://www.gnu.org/licenses/>.
#
##############################################################################

"""
Miscelleanous tools used by OpenERP.
"""

import os, time, sys
import inspect

from config import config

import zipfile
import release
import socket

if sys.version_info[:2] < (2, 4):
    from threadinglocal import local
else:
    from threading import local

from itertools import izip

# initialize a database with base/base.sql
def init_db(cr):
    import addons
    f = addons.get_module_resource('base', 'base.sql')
    for line in file_open(f).read().split(';'):
        if (len(line)>0) and (not line.isspace()):
            cr.execute(line)
    cr.commit()

    for i in addons.get_modules():
        terp_file = addons.get_module_resource(i, '__terp__.py')
        mod_path = addons.get_module_path(i)
        if not mod_path:
            continue
        info = False
        if os.path.isfile(terp_file) or os.path.isfile(mod_path+'.zip'):
            info = eval(file_open(terp_file).read())
        if info:
            categs = info.get('category', 'Uncategorized').split('/')
            p_id = None
            while categs:
                if p_id is not None:
                    cr.execute('select id \
                            from ir_module_category \
                            where name=%s and parent_id=%s', (categs[0], p_id))
                else:
                    cr.execute('select id \
                            from ir_module_category \
                            where name=%s and parent_id is NULL', (categs[0],))
                c_id = cr.fetchone()
                if not c_id:
                    cr.execute('select nextval(\'ir_module_category_id_seq\')')
                    c_id = cr.fetchone()[0]
                    cr.execute('insert into ir_module_category \
                            (id, name, parent_id) \
                            values (%s, %s, %s)', (c_id, categs[0], p_id))
                else:
                    c_id = c_id[0]
                p_id = c_id
                categs = categs[1:]

            active = info.get('active', False)
            installable = info.get('installable', True)
            if installable:
                if active:
                    state = 'to install'
                else:
                    state = 'uninstalled'
            else:
                state = 'uninstallable'
            cr.execute('select nextval(\'ir_module_module_id_seq\')')
            id = cr.fetchone()[0]
            cr.execute('insert into ir_module_module \
                    (id, author, website, name, shortdesc, description, \
                        category_id, state, certificate) \
                    values (%s, %s, %s, %s, %s, %s, %s, %s, %s)', (
                id, info.get('author', ''),
                info.get('website', ''), i, info.get('name', False),
                info.get('description', ''), p_id, state, info.get('certificate')))
            cr.execute('insert into ir_model_data \
                (name,model,module, res_id, noupdate) values (%s,%s,%s,%s,%s)', (
                    'module_meta_information', 'ir.module.module', i, id, True))
            dependencies = info.get('depends', [])
            for d in dependencies:
                cr.execute('insert into ir_module_module_dependency \
                        (module_id,name) values (%s, %s)', (id, d))
            cr.commit()

def find_in_path(name):
    if os.name == "nt":
        sep = ';'
    else:
        sep = ':'
    path = [dir for dir in os.environ['PATH'].split(sep)
            if os.path.isdir(dir)]
    for dir in path:
        val = os.path.join(dir, name)
        if os.path.isfile(val) or os.path.islink(val):
            return val
    return None

def find_pg_tool(name):
    if config['pg_path'] and config['pg_path'] != 'None':
        return os.path.join(config['pg_path'], name)
    else:
        return find_in_path(name)

def exec_pg_command(name, *args):
    prog = find_pg_tool(name)
    if not prog:
        raise Exception('Couldn\'t find %s' % name)
    args2 = (os.path.basename(prog),) + args
    return os.spawnv(os.P_WAIT, prog, args2)

def exec_pg_command_pipe(name, *args):
    prog = find_pg_tool(name)
    if not prog:
        raise Exception('Couldn\'t find %s' % name)
    if os.name == "nt":
        cmd = '"' + prog + '" ' + ' '.join(args)
    else:
        cmd = prog + ' ' + ' '.join(args)
    return os.popen2(cmd, 'b')

def exec_command_pipe(name, *args):
    prog = find_in_path(name)
    if not prog:
        raise Exception('Couldn\'t find %s' % name)
    if os.name == "nt":
        cmd = '"'+prog+'" '+' '.join(args)
    else:
        cmd = prog+' '+' '.join(args)
    return os.popen2(cmd, 'b')

#----------------------------------------------------------
# File paths
#----------------------------------------------------------
#file_path_root = os.getcwd()
#file_path_addons = os.path.join(file_path_root, 'addons')

def file_open(name, mode="r", subdir='addons', pathinfo=False):
    """Open a file from the OpenERP root, using a subdir folder.

    >>> file_open('hr/report/timesheer.xsl')
    >>> file_open('addons/hr/report/timesheet.xsl')
    >>> file_open('../../base/report/rml_template.xsl', subdir='addons/hr/report', pathinfo=True)

    @param name: name of the file
    @param mode: file open mode
    @param subdir: subdirectory
    @param pathinfo: if True returns tupple (fileobject, filepath)

    @return: fileobject if pathinfo is False else (fileobject, filepath)
    """
    import addons
    adps = addons.ad_paths
    rtp = os.path.normcase(os.path.abspath(config['root_path']))

    if name.replace(os.path.sep, '/').startswith('addons/'):
        subdir = 'addons'
        name = name[7:]

    # First try to locate in addons_path
    if subdir:
        subdir2 = subdir
        if subdir2.replace(os.path.sep, '/').startswith('addons/'):
            subdir2 = subdir2[7:]

        subdir2 = (subdir2 != 'addons' or None) and subdir2

        for adp in adps:
          try:
            if subdir2:
                fn = os.path.join(adp, subdir2, name)
            else:
                fn = os.path.join(adp, name)
            fn = os.path.normpath(fn)
            fo = file_open(fn, mode=mode, subdir=None, pathinfo=pathinfo)
            if pathinfo:
                return fo, fn
            return fo
          except IOError, e:
            pass

    if subdir:
        name = os.path.join(rtp, subdir, name)
    else:
        name = os.path.join(rtp, name)

    name = os.path.normpath(name)

    # Check for a zipfile in the path
    head = name
    zipname = False
    name2 = False
    while True:
        head, tail = os.path.split(head)
        if not tail:
            break
        if zipname:
            zipname = os.path.join(tail, zipname)
        else:
            zipname = tail
        if zipfile.is_zipfile(head+'.zip'):
            from cStringIO import StringIO
            zfile = zipfile.ZipFile(head+'.zip')
            try:
                fo = StringIO()
                fo.write(zfile.read(os.path.join(
                    os.path.basename(head), zipname).replace(
                        os.sep, '/')))
                fo.seek(0)
                if pathinfo:
                    return fo, name
                return fo
            except:
                name2 = os.path.normpath(os.path.join(head + '.zip', zipname))
                pass
    for i in (name2, name):
        if i and os.path.isfile(i):
            fo = file(i, mode)
            if pathinfo:
                return fo, i
            return fo
    if os.path.splitext(name)[1] == '.rml':
        raise IOError, 'Report %s doesn\'t exist or deleted : ' %str(name)
    raise IOError, 'File not found : '+str(name)


#----------------------------------------------------------
# iterables
#----------------------------------------------------------
def flatten(list):
    """Flatten a list of elements into a uniqu list
    Author: Christophe Simonis (christophe@tinyerp.com)

    Examples:
    >>> flatten(['a'])
    ['a']
    >>> flatten('b')
    ['b']
    >>> flatten( [] )
    []
    >>> flatten( [[], [[]]] )
    []
    >>> flatten( [[['a','b'], 'c'], 'd', ['e', [], 'f']] )
    ['a', 'b', 'c', 'd', 'e', 'f']
    >>> t = (1,2,(3,), [4, 5, [6, [7], (8, 9), ([10, 11, (12, 13)]), [14, [], (15,)], []]])
    >>> flatten(t)
    [1, 2, 3, 4, 5, 6, 7, 8, 9, 10, 11, 12, 13, 14, 15]
    """

    def isiterable(x):
        return hasattr(x, "__iter__")

    r = []
    for e in list:
        if isiterable(e):
            map(r.append, flatten(e))
        else:
            r.append(e)
    return r

def reverse_enumerate(l):
    """Like enumerate but in the other sens
    >>> a = ['a', 'b', 'c']
    >>> it = reverse_enumerate(a)
    >>> it.next()
    (2, 'c')
    >>> it.next()
    (1, 'b')
    >>> it.next()
    (0, 'a')
    >>> it.next()
    Traceback (most recent call last):
      File "<stdin>", line 1, in <module>
    StopIteration
    """
    return izip(xrange(len(l)-1, -1, -1), reversed(l))

#----------------------------------------------------------
# Emails
#----------------------------------------------------------
def email_send(email_from, email_to, subject, body, email_cc=None, email_bcc=None, reply_to=False,
               attach=None, tinycrm=False, ssl=False, debug=False, subtype='plain', x_headers=None):

    """Send an email."""
    import smtplib
    from email.MIMEText import MIMEText
    from email.MIMEBase import MIMEBase
    from email.MIMEMultipart import MIMEMultipart
    from email.Header import Header
    from email.Utils import formatdate, COMMASPACE
    from email.Utils import formatdate, COMMASPACE
    from email import Encoders
    import netsvc

    if x_headers is None:
        x_headers = {}

    if not ssl:
        ssl = config.get('smtp_ssl', False)

    if not email_from and not config['email_from']:
        raise Exception("No Email sender by default, see config file")

    if not email_cc:
        email_cc = []
    if not email_bcc:
        email_bcc = []

    if not attach:
        try:
            msg = MIMEText(body.encode('utf8') or '',_subtype=subtype,_charset='utf-8')
        except:
            msg = MIMEText(body or '',_subtype=subtype,_charset='utf-8')
    else:
        msg = MIMEMultipart()

    msg['Subject'] = Header(ustr(subject), 'utf-8')
    msg['From'] = email_from
    del msg['Reply-To']
    if reply_to:
        msg['Reply-To'] = reply_to
    else:
        msg['Reply-To'] = msg['From']
    msg['To'] = COMMASPACE.join(email_to)
    if email_cc:
        msg['Cc'] = COMMASPACE.join(email_cc)
    if email_bcc:
        msg['Bcc'] = COMMASPACE.join(email_bcc)
    msg['Date'] = formatdate(localtime=True)

    # Add OpenERP Server information
    msg['X-Generated-By'] = 'OpenERP (http://www.openerp.com)'
    msg['X-OpenERP-Server-Host'] = socket.gethostname()
    msg['X-OpenERP-Server-Version'] = release.version

    # Add dynamic X Header
    for key, value in x_headers.items():
        msg['X-OpenERP-%s' % key] = str(value)

    if tinycrm:
        msg['Message-Id'] = "<%s-tinycrm-%s@%s>" % (time.time(), tinycrm, socket.gethostname())

    if attach:
        try:
            msg.attach(MIMEText(body.encode('utf8') or '',_subtype=subtype,_charset='utf-8'))
        except:
            msg.attach(MIMEText(body or '', _charset='utf-8', _subtype=subtype) )
        for (fname,fcontent) in attach:
            part = MIMEBase('application', "octet-stream")
            part.set_payload( fcontent )
            Encoders.encode_base64(part)
            part.add_header('Content-Disposition', 'attachment; filename="%s"' % (fname,))
            msg.attach(part)

    class WriteToLogger(object):
        def __init__(self):
            self.logger = netsvc.Logger()

        def write(self, s):
            self.logger.notifyChannel('email_send', netsvc.LOG_DEBUG, s)

    smtp_server = config['smtp_server']
    if smtp_server.startswith('maildir:/'):
        from mailbox import Maildir
	maildir_path = smtp_server[8:]
	try:
		mdir = Maildir(maildir_path,factory=None, create = True)
		mdir.add(msg.as_string(True))
		return True
	except Exception,e:
		netsvc.Logger().notifyChannel('email_send (maildir)', netsvc.LOG_ERROR, e)
		return False
	
    try:
        oldstderr = smtplib.stderr
        s = smtplib.SMTP()

        try:
            # in case of debug, the messages are printed to stderr.
            if debug:
                smtplib.stderr = WriteToLogger()

            s.set_debuglevel(int(bool(debug)))  # 0 or 1
<<<<<<< HEAD

            s.connect(config['smtp_server'], config['smtp_port'])
=======
            
            s.connect(smtp_server, config['smtp_port'])
>>>>>>> f566ea57
            if ssl:
                s.ehlo()
                s.starttls()
                s.ehlo()

            if config['smtp_user'] or config['smtp_password']:
                s.login(config['smtp_user'], config['smtp_password'])

            s.sendmail(email_from,
                       flatten([email_to, email_cc, email_bcc]),
                       msg.as_string()
                      )

        finally:
            s.quit()
            if debug:
                smtplib.stderr = oldstderr

    except Exception, e:
        netsvc.Logger().notifyChannel('email_send', netsvc.LOG_ERROR, e)
        return False

    return True

#----------------------------------------------------------
# SMS
#----------------------------------------------------------
# text must be latin-1 encoded
def sms_send(user, password, api_id, text, to):
    import urllib
    url = "http://api.urlsms.com/SendSMS.aspx"
    #url = "http://196.7.150.220/http/sendmsg"
    params = urllib.urlencode({'UserID': user, 'Password': password, 'SenderID': api_id, 'MsgText': text, 'RecipientMobileNo':to})
    f = urllib.urlopen(url+"?"+params)
    # FIXME: Use the logger if there is an error
    return True

#---------------------------------------------------------
# Class that stores an updateable string (used in wizards)
#---------------------------------------------------------
class UpdateableStr(local):

    def __init__(self, string=''):
        self.string = string

    def __str__(self):
        return str(self.string)

    def __repr__(self):
        return str(self.string)

    def __nonzero__(self):
        return bool(self.string)


class UpdateableDict(local):
    '''Stores an updateable dict to use in wizards'''

    def __init__(self, dict=None):
        if dict is None:
            dict = {}
        self.dict = dict

    def __str__(self):
        return str(self.dict)

    def __repr__(self):
        return str(self.dict)

    def clear(self):
        return self.dict.clear()

    def keys(self):
        return self.dict.keys()

    def __setitem__(self, i, y):
        self.dict.__setitem__(i, y)

    def __getitem__(self, i):
        return self.dict.__getitem__(i)

    def copy(self):
        return self.dict.copy()

    def iteritems(self):
        return self.dict.iteritems()

    def iterkeys(self):
        return self.dict.iterkeys()

    def itervalues(self):
        return self.dict.itervalues()

    def pop(self, k, d=None):
        return self.dict.pop(k, d)

    def popitem(self):
        return self.dict.popitem()

    def setdefault(self, k, d=None):
        return self.dict.setdefault(k, d)

    def update(self, E, **F):
        return self.dict.update(E, F)

    def values(self):
        return self.dict.values()

    def get(self, k, d=None):
        return self.dict.get(k, d)

    def has_key(self, k):
        return self.dict.has_key(k)

    def items(self):
        return self.dict.items()

    def __cmp__(self, y):
        return self.dict.__cmp__(y)

    def __contains__(self, k):
        return self.dict.__contains__(k)

    def __delitem__(self, y):
        return self.dict.__delitem__(y)

    def __eq__(self, y):
        return self.dict.__eq__(y)

    def __ge__(self, y):
        return self.dict.__ge__(y)

    def __getitem__(self, y):
        return self.dict.__getitem__(y)

    def __gt__(self, y):
        return self.dict.__gt__(y)

    def __hash__(self):
        return self.dict.__hash__()

    def __iter__(self):
        return self.dict.__iter__()

    def __le__(self, y):
        return self.dict.__le__(y)

    def __len__(self):
        return self.dict.__len__()

    def __lt__(self, y):
        return self.dict.__lt__(y)

    def __ne__(self, y):
        return self.dict.__ne__(y)


# Don't use ! Use res.currency.round()
class currency(float):

    def __init__(self, value, accuracy=2, rounding=None):
        if rounding is None:
            rounding=10**-accuracy
        self.rounding=rounding
        self.accuracy=accuracy

    def __new__(cls, value, accuracy=2, rounding=None):
        return float.__new__(cls, round(value, accuracy))

    #def __str__(self):
    #   display_value = int(self*(10**(-self.accuracy))/self.rounding)*self.rounding/(10**(-self.accuracy))
    #   return str(display_value)


def is_hashable(h):
    try:
        hash(h)
        return True
    except TypeError:
        return False

class cache(object):
    """
    Use it as a decorator of the function you plan to cache
    Timeout: 0 = no timeout, otherwise in seconds
    """

    __caches = []

    def __init__(self, timeout=None, skiparg=2, multi=None):
        assert skiparg >= 2 # at least self and cr
        if timeout is None:
            self.timeout = config['cache_timeout']
        else:
            self.timeout = timeout
        self.skiparg = skiparg
        self.multi = multi
        self.lasttime = time.time()
        self.cache = {}
        self.fun = None
        cache.__caches.append(self)


    def _generate_keys(self, dbname, kwargs2):
        """
        Generate keys depending of the arguments and the self.mutli value
        """

        def to_tuple(d):
            pairs = d.items()
            pairs.sort(key=lambda (k,v): k)
            for i, (k, v) in enumerate(pairs):
                if isinstance(v, dict):
                    pairs[i] = (k, to_tuple(v))
                if isinstance(v, (list, set)):
                    pairs[i] = (k, tuple(v))
                elif not is_hashable(v):
                    pairs[i] = (k, repr(v))
            return tuple(pairs)

        if not self.multi:
            key = (('dbname', dbname),) + to_tuple(kwargs2)
            yield key, None
        else:
            multis = kwargs2[self.multi][:]
            for id in multis:
                kwargs2[self.multi] = (id,)
                key = (('dbname', dbname),) + to_tuple(kwargs2)
                yield key, id

    def _unify_args(self, *args, **kwargs):
        # Update named arguments with positional argument values (without self and cr)
        kwargs2 = self.fun_default_values.copy()
        kwargs2.update(kwargs)
        kwargs2.update(dict(zip(self.fun_arg_names, args[self.skiparg-2:])))
        return kwargs2

    def clear(self, dbname, *args, **kwargs):
        """clear the cache for database dbname
            if *args and **kwargs are both empty, clear all the keys related to this database
        """
        if not args and not kwargs:
            keys_to_del = [key for key in self.cache if key[0][1] == dbname]
        else:
            kwargs2 = self._unify_args(*args, **kwargs)
            keys_to_del = [key for key, _ in self._generate_keys(dbname, kwargs2) if key in self.cache]

        for key in keys_to_del:
            del self.cache[key]

    @classmethod
    def clean_caches_for_db(cls, dbname):
        for c in cls.__caches:
            c.clear(dbname)

    def __call__(self, fn):
        if self.fun is not None:
            raise Exception("Can not use a cache instance on more than one function")
        self.fun = fn

        argspec = inspect.getargspec(fn)
        self.fun_arg_names = argspec[0][self.skiparg:]
        self.fun_default_values = {}
        if argspec[3]:
            self.fun_default_values = dict(zip(self.fun_arg_names[-len(argspec[3]):], argspec[3]))

        def cached_result(self2, cr, *args, **kwargs):
            if time.time()-int(self.timeout) > self.lasttime:
                self.lasttime = time.time()
                t = time.time()-int(self.timeout)
                old_keys = [key for key in self.cache if self.cache[key][1] < t]
                for key in old_keys:
                    del self.cache[key]

            kwargs2 = self._unify_args(*args, **kwargs)

            result = {}
            notincache = {}
            for key, id in self._generate_keys(cr.dbname, kwargs2):
                if key in self.cache:
                    result[id] = self.cache[key][0]
                else:
                    notincache[id] = key

            if notincache:
                if self.multi:
                    kwargs2[self.multi] = notincache.keys()

                result2 = fn(self2, cr, *args[:self.skiparg-2], **kwargs2)
                if not self.multi:
                    key = notincache[None]
                    self.cache[key] = (result2, time.time())
                    result[None] = result2
                else:
                    for id in result2:
                        key = notincache[id]
                        self.cache[key] = (result2[id], time.time())
                    result.update(result2)

            if not self.multi:
                return result[None]
            return result

        cached_result.clear_cache = self.clear
        return cached_result

def to_xml(s):
    return s.replace('&','&amp;').replace('<','&lt;').replace('>','&gt;')

def ustr(value):
    """This method is similar to the builtin `str` method, except
    it will return Unicode string.

    @param value: the value to convert

    @rtype: unicode
    @return: unicode string
    """

    if isinstance(value, unicode):
        return value

    if hasattr(value, '__unicode__'):
        return unicode(value)

    if not isinstance(value, str):
        value = str(value)

    try: # first try utf-8
        return unicode(value, 'utf-8')
    except:
        pass

    try: # then extened iso-8858
        return unicode(value, 'iso-8859-15')
    except:
        pass

    # else use default system locale
    from locale import getlocale
    return unicode(value, getlocale()[1])

def exception_to_unicode(e):
    if (sys.version_info[:2] < (2,6)) and hasattr(e, 'message'):
        return ustr(e.message)
    if hasattr(e, 'args'):
        return "\n".join((ustr(a) for a in e.args))
    try:
        return ustr(e)
    except:
        return u"Unknown message"


# to be compatible with python 2.4
import __builtin__
if not hasattr(__builtin__, 'all'):
    def all(iterable):
        for element in iterable:
            if not element:
                return False
        return True

    __builtin__.all = all
    del all

if not hasattr(__builtin__, 'any'):
    def any(iterable):
        for element in iterable:
            if element:
                return True
        return False

    __builtin__.any = any
    del any

get_iso = {'ca_ES':'ca',
'cs_CZ': 'cs',
'et_EE': 'et',
'sv_SE': 'sv',
'sq_AL': 'sq',
'uk_UA': 'uk',
'vi_VN': 'vi' }

def get_iso_codes(lang):
    if lang in get_iso:
        lang = get_iso[lang]
    elif lang.find('_') != -1:
        if lang.split('_')[0] == lang.split('_')[1].lower():
            lang = lang.split('_')[0]
    return lang

def get_languages():
    languages={
        'ar_AR': u'Arabic / الْعَرَبيّة',
        'bg_BG': u'Bulgarian / български',
        'bs_BS': u'Bosnian / bosanski jezik',
        'ca_ES': u'Catalan / Català',
        'cs_CZ': u'Czech / Čeština',
        'da_DK': u'Danish / Dansk',
        'de_DE': u'German / Deutsch',
        'el_GR': u'Greek / Ελληνικά',
        'en_CA': u'English (CA)',
        'en_GB': u'English (UK)',
        'en_US': u'English (US)',
        'es_AR': u'Spanish (AR) / Español (AR)',
        'es_ES': u'Spanish / Español',
        'et_EE': u'Estonian / Eesti keel',
        'fi_FI': u'Finland / Suomi',
        'fr_BE': u'French (BE) / Français (BE)',
        'fr_CH': u'French (CH) / Français (CH)',
        'fr_FR': u'French / Français',
        'hr_HR': u'Croatian / hrvatski jezik',
        'hu_HU': u'Hungarian / Magyar',
        'id_ID': u'Indonesian / Bahasa Indonesia',
        'it_IT': u'Italian / Italiano',
        'lt_LT': u'Lithuanian / Lietuvių kalba',
        'nl_NL': u'Dutch / Nederlands',
        'nl_BE': u'Dutch (Belgium) / Nederlands (Belgïe)',
        'pl_PL': u'Polish / Język polski',
        'pt_BR': u'Portugese (BR) / português (BR)',
        'pt_PT': u'Portugese / português',
        'ro_RO': u'Romanian / limba română',
        'ru_RU': u'Russian / русский язык',
        'sl_SL': u'Slovenian / slovenščina',
        'sq_AL': u'Albanian / Shqipëri',
        'sv_SE': u'Swedish / svenska',
        'tr_TR': u'Turkish / Türkçe',
        'vi_VN': u'Vietnam / Cộng hòa xã hội chủ nghĩa Việt Nam',
        'uk_UA': u'Ukrainian / украї́нська мо́ва',
        'zh_CN': u'Chinese (CN) / 简体中文',
        'zh_TW': u'Chinese (TW) / 正體字',
        'th_TH': u'Thai / ภาษาไทย',
        'tlh_TLH': u'Klingon',
    }
    return languages

def scan_languages():
    import glob
    file_list = [os.path.splitext(os.path.basename(f))[0] for f in glob.glob(os.path.join(config['root_path'],'addons', 'base', 'i18n', '*.po'))]
    lang_dict = get_languages()
    ret = [(lang, lang_dict.get(lang, lang)) for lang in file_list]
    ret.sort(key=lambda k:k[1])
    return ret


def get_user_companies(cr, user):
    def _get_company_children(cr, ids):
        if not ids:
            return []
        cr.execute('SELECT id FROM res_company WHERE parent_id = ANY (%s)', (ids,))
        res=[x[0] for x in cr.fetchall()]
        res.extend(_get_company_children(cr, res))
        return res
    cr.execute('SELECT comp.id FROM res_company AS comp, res_users AS u WHERE u.id = %s AND comp.id = u.company_id', (user,))
    compids=[cr.fetchone()[0]]
    compids.extend(_get_company_children(cr, compids))
    return compids

def mod10r(number):
    """
    Input number : account or invoice number
    Output return: the same number completed with the recursive mod10
    key
    """
    codec=[0,9,4,6,8,2,7,1,3,5]
    report = 0
    result=""
    for digit in number:
        result += digit
        if digit.isdigit():
            report = codec[ (int(digit) + report) % 10 ]
    return result + str((10 - report) % 10)


def human_size(sz):
    """
    Return the size in a human readable format
    """
    if not sz:
        return False
    units = ('bytes', 'Kb', 'Mb', 'Gb')
    if isinstance(sz,basestring):
        sz=len(sz)
    s, i = float(sz), 0
    while s >= 1024 and i < len(units)-1:
        s = s / 1024
        i = i + 1
    return "%0.2f %s" % (s, units[i])

def logged(f):
    from tools.func import wraps

    @wraps(f)
    def wrapper(*args, **kwargs):
        import netsvc
        from pprint import pformat

        vector = ['Call -> function: %r' % f]
        for i, arg in enumerate(args):
            vector.append('  arg %02d: %s' % (i, pformat(arg)))
        for key, value in kwargs.items():
            vector.append('  kwarg %10s: %s' % (key, pformat(value)))

        timeb4 = time.time()
        res = f(*args, **kwargs)

        vector.append('  result: %s' % pformat(res))
        vector.append('  time delta: %s' % (time.time() - timeb4))
        netsvc.Logger().notifyChannel('logged', netsvc.LOG_DEBUG, '\n'.join(vector))
        return res

    return wrapper

class profile(object):
    def __init__(self, fname=None):
        self.fname = fname

    def __call__(self, f):
        from tools.func import wraps

        @wraps(f)
        def wrapper(*args, **kwargs):
            class profile_wrapper(object):
                def __init__(self):
                    self.result = None
                def __call__(self):
                    self.result = f(*args, **kwargs)
            pw = profile_wrapper()
            import cProfile
            fname = self.fname or ("%s.cprof" % (f.func_name,))
            cProfile.runctx('pw()', globals(), locals(), filename=fname)
            return pw.result

        return wrapper

def debug(what):
    """
        This method allow you to debug your code without print
        Example:
        >>> def func_foo(bar)
        ...     baz = bar
        ...     debug(baz)
        ...     qnx = (baz, bar)
        ...     debug(qnx)
        ...
        >>> func_foo(42)

        This will output on the logger:

            [Wed Dec 25 00:00:00 2008] DEBUG:func_foo:baz = 42
            [Wed Dec 25 00:00:00 2008] DEBUG:func_foo:qnx = (42, 42)

        To view the DEBUG lines in the logger you must start the server with the option
            --log-level=debug

    """
    import netsvc
    from inspect import stack
    import re
    from pprint import pformat
    st = stack()[1]
    param = re.split("debug *\((.+)\)", st[4][0].strip())[1].strip()
    while param.count(')') > param.count('('): param = param[:param.rfind(')')]
    what = pformat(what)
    if param != what:
        what = "%s = %s" % (param, what)
    netsvc.Logger().notifyChannel(st[3], netsvc.LOG_DEBUG, what)


icons = map(lambda x: (x,x), ['STOCK_ABOUT', 'STOCK_ADD', 'STOCK_APPLY', 'STOCK_BOLD',
'STOCK_CANCEL', 'STOCK_CDROM', 'STOCK_CLEAR', 'STOCK_CLOSE', 'STOCK_COLOR_PICKER',
'STOCK_CONNECT', 'STOCK_CONVERT', 'STOCK_COPY', 'STOCK_CUT', 'STOCK_DELETE',
'STOCK_DIALOG_AUTHENTICATION', 'STOCK_DIALOG_ERROR', 'STOCK_DIALOG_INFO',
'STOCK_DIALOG_QUESTION', 'STOCK_DIALOG_WARNING', 'STOCK_DIRECTORY', 'STOCK_DISCONNECT',
'STOCK_DND', 'STOCK_DND_MULTIPLE', 'STOCK_EDIT', 'STOCK_EXECUTE', 'STOCK_FILE',
'STOCK_FIND', 'STOCK_FIND_AND_REPLACE', 'STOCK_FLOPPY', 'STOCK_GOTO_BOTTOM',
'STOCK_GOTO_FIRST', 'STOCK_GOTO_LAST', 'STOCK_GOTO_TOP', 'STOCK_GO_BACK',
'STOCK_GO_DOWN', 'STOCK_GO_FORWARD', 'STOCK_GO_UP', 'STOCK_HARDDISK',
'STOCK_HELP', 'STOCK_HOME', 'STOCK_INDENT', 'STOCK_INDEX', 'STOCK_ITALIC',
'STOCK_JUMP_TO', 'STOCK_JUSTIFY_CENTER', 'STOCK_JUSTIFY_FILL',
'STOCK_JUSTIFY_LEFT', 'STOCK_JUSTIFY_RIGHT', 'STOCK_MEDIA_FORWARD',
'STOCK_MEDIA_NEXT', 'STOCK_MEDIA_PAUSE', 'STOCK_MEDIA_PLAY',
'STOCK_MEDIA_PREVIOUS', 'STOCK_MEDIA_RECORD', 'STOCK_MEDIA_REWIND',
'STOCK_MEDIA_STOP', 'STOCK_MISSING_IMAGE', 'STOCK_NETWORK', 'STOCK_NEW',
'STOCK_NO', 'STOCK_OK', 'STOCK_OPEN', 'STOCK_PASTE', 'STOCK_PREFERENCES',
'STOCK_PRINT', 'STOCK_PRINT_PREVIEW', 'STOCK_PROPERTIES', 'STOCK_QUIT',
'STOCK_REDO', 'STOCK_REFRESH', 'STOCK_REMOVE', 'STOCK_REVERT_TO_SAVED',
'STOCK_SAVE', 'STOCK_SAVE_AS', 'STOCK_SELECT_COLOR', 'STOCK_SELECT_FONT',
'STOCK_SORT_ASCENDING', 'STOCK_SORT_DESCENDING', 'STOCK_SPELL_CHECK',
'STOCK_STOP', 'STOCK_STRIKETHROUGH', 'STOCK_UNDELETE', 'STOCK_UNDERLINE',
'STOCK_UNDO', 'STOCK_UNINDENT', 'STOCK_YES', 'STOCK_ZOOM_100',
'STOCK_ZOOM_FIT', 'STOCK_ZOOM_IN', 'STOCK_ZOOM_OUT',
'terp-account', 'terp-crm', 'terp-mrp', 'terp-product', 'terp-purchase',
'terp-sale', 'terp-tools', 'terp-administration', 'terp-hr', 'terp-partner',
'terp-project', 'terp-report', 'terp-stock', 'terp-calendar', 'terp-graph',
])

def extract_zip_file(zip_file, outdirectory):
    import zipfile
    import os

    zf = zipfile.ZipFile(zip_file, 'r')
    out = outdirectory
    for path in zf.namelist():
        tgt = os.path.join(out, path)
        tgtdir = os.path.dirname(tgt)
        if not os.path.exists(tgtdir):
            os.makedirs(tgtdir)

        if not tgt.endswith(os.sep):
            fp = open(tgt, 'wb')
            fp.write(zf.read(path))
            fp.close()
    zf.close()

def detect_ip_addr():
    def _detect_ip_addr():
        from array import array
        import socket
        from struct import pack, unpack

        try:
            import fcntl
        except ImportError:
            fcntl = None

        ip_addr = None

        if not fcntl: # not UNIX:
            host = socket.gethostname()
            ip_addr = socket.gethostbyname(host)
        else: # UNIX:
            # get all interfaces:
            nbytes = 128 * 32
            s = socket.socket(socket.AF_INET, socket.SOCK_DGRAM)
            names = array('B', '\0' * nbytes)
            #print 'names: ', names
            outbytes = unpack('iL', fcntl.ioctl( s.fileno(), 0x8912, pack('iL', nbytes, names.buffer_info()[0])))[0]
            namestr = names.tostring()

            # try 64 bit kernel:
            for i in range(0, outbytes, 40):
                name = namestr[i:i+16].split('\0', 1)[0]
                if name != 'lo':
                    ip_addr = socket.inet_ntoa(namestr[i+20:i+24])
                    break

            # try 32 bit kernel:
            if ip_addr is None:
                ifaces = filter(None, [namestr[i:i+32].split('\0', 1)[0] for i in range(0, outbytes, 32)])

                for ifname in [iface for iface in ifaces if iface != 'lo']:
                    ip_addr = socket.inet_ntoa(fcntl.ioctl(s.fileno(), 0x8915, pack('256s', ifname[:15]))[20:24])
                    break

        return ip_addr or 'localhost'

    try:
        ip_addr = _detect_ip_addr()
    except:
        ip_addr = 'localhost'
    return ip_addr


if __name__ == '__main__':
    import doctest
    doctest.testmod()


# vim:expandtab:smartindent:tabstop=4:softtabstop=4:shiftwidth=4:
<|MERGE_RESOLUTION|>--- conflicted
+++ resolved
@@ -404,14 +404,8 @@
             if debug:
                 smtplib.stderr = WriteToLogger()
 
-            s.set_debuglevel(int(bool(debug)))  # 0 or 1
-<<<<<<< HEAD
-
-            s.connect(config['smtp_server'], config['smtp_port'])
-=======
-            
+            s.set_debuglevel(int(bool(debug)))  # 0 or 1            
             s.connect(smtp_server, config['smtp_port'])
->>>>>>> f566ea57
             if ssl:
                 s.ehlo()
                 s.starttls()
