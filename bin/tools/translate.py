--- conflicted
+++ resolved
@@ -199,7 +199,6 @@
                 if 0 == len(self.lines):
                     raise StopIteration()
                 line = self.lines.pop(0).strip()
-<<<<<<< HEAD
             while line.startswith('#'):
                 if line.startswith('#~ '):
                     break
@@ -223,18 +222,6 @@
                 # This has been a deprecated entry, don't return anything
                 return self.next()
 
-=======
-                if line.startswith('#:'): 
-                    for item in line[2:].strip().split(' '):
-                        value = item.split(':')
-                        if len(value) == 3:
-                            if value[2].endswith(','):
-                                value[2] = value[2][:-1]
-                            tmp_tnrs.append( value )
-                if line.startswith('#'):
-                    line = None
->>>>>>> 78574879
-
             if not line.startswith('msgid'):
                 raise Exception("malformed file: bad line: %s" % line)
             source = unquote(line[6:])
@@ -266,14 +253,9 @@
                     self.tnrs.append((t, n, r, source, trad))
 
         self.first = False
-<<<<<<< HEAD
-    
-        if name == None:
-=======
 
         if name is None:
             self.warn('Missing "#:" formated comment for the following source:\n\t%s' % (source,))
->>>>>>> 78574879
             return self.next()
         return type, name, res_id, source, trad
 
