--- conflicted
+++ resolved
@@ -112,31 +112,6 @@
 )
 INHERITS (ir_actions);
 
-<<<<<<< HEAD
-
-CREATE TABLE ir_ui_view (
-    id serial NOT NULL,
-    name varchar(64) DEFAULT ''::varchar NOT NULL,
-    model varchar(64) DEFAULT ''::varchar NOT NULL,
-    "type" varchar(64) DEFAULT 'form'::varchar NOT NULL,
-    arch text NOT NULL,
-    field_parent varchar(64),
-    priority integer DEFAULT 5 NOT NULL,
-    primary key(id)
-);
-
-=======
-CREATE TABLE ir_ui_menu (
-    id serial NOT NULL,
-    parent_id int references ir_ui_menu on delete set null,
-    name varchar(64) DEFAULT ''::varchar NOT NULL,
-    icon varchar(64) DEFAULT ''::varchar,
-    primary key (id)
-);
-
-select setval('ir_ui_menu_id_seq', 2);
-
->>>>>>> 974bcdf9
 ---------------------------------
 -- Res users
 ---------------------------------
