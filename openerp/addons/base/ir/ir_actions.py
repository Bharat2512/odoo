# -*- coding: utf-8 -*-
##############################################################################
#
#    OpenERP, Open Source Management Solution
#    Copyright (C) 2004-2011 OpenERP S.A. <http://www.openerp.com>
#
#    This program is free software: you can redistribute it and/or modify
#    it under the terms of the GNU Affero General Public License as
#    published by the Free Software Foundation, either version 3 of the
#    License, or (at your option) any later version.
#
#    This program is distributed in the hope that it will be useful,
#    but WITHOUT ANY WARRANTY; without even the implied warranty of
#    MERCHANTABILITY or FITNESS FOR A PARTICULAR PURPOSE.  See the
#    GNU Affero General Public License for more details.
#
#    You should have received a copy of the GNU Affero General Public License
#    along with this program.  If not, see <http://www.gnu.org/licenses/>.
#
##############################################################################
import ast
import copy
import logging
import os
import re
import time
import tools
from xml import dom

import netsvc
from osv import fields,osv
from report.report_sxw import report_sxw, report_rml
from tools.config import config
from tools.safe_eval import safe_eval as eval
from tools.translate import _
from socket import gethostname

class actions(osv.osv):
    _name = 'ir.actions.actions'
    _table = 'ir_actions'
    _order = 'name'
    _columns = {
        'name': fields.char('Action Name', required=True, size=64),
        'type': fields.char('Action Type', required=True, size=32,readonly=True),
        'usage': fields.char('Action Usage', size=32),
    }
    _defaults = {
        'usage': lambda *a: False,
    }
actions()


class report_xml(osv.osv):

    def _report_content(self, cursor, user, ids, name, arg, context=None):
        res = {}
        for report in self.browse(cursor, user, ids, context=context):
            data = report[name + '_data']
            if not data and report[name[:-8]]:
                fp = None
                try:
                    fp = tools.file_open(report[name[:-8]], mode='rb')
                    data = fp.read()
                except:
                    data = False
                finally:
                    if fp:
                        fp.close()
            res[report.id] = data
        return res

    def _report_content_inv(self, cursor, user, id, name, value, arg, context=None):
        self.write(cursor, user, id, {name+'_data': value}, context=context)

    def _report_sxw(self, cursor, user, ids, name, arg, context=None):
        res = {}
        for report in self.browse(cursor, user, ids, context=context):
            if report.report_rml:
                res[report.id] = report.report_rml.replace('.rml', '.sxw')
            else:
                res[report.id] = False
        return res

    def register_all(self, cr):
        """Report registration handler that may be overridden by subclasses to
           add their own kinds of report services.
           Loads all reports with no manual loaders (auto==True) and
           registers the appropriate services to implement them.
        """
        opj = os.path.join
        cr.execute("SELECT * FROM ir_act_report_xml WHERE auto=%s ORDER BY id", (True,))
        result = cr.dictfetchall()
        svcs = netsvc.Service._services
        for r in result:
            if svcs.has_key('report.'+r['report_name']):
                continue
            if r['report_rml'] or r['report_rml_content_data']:
                report_sxw('report.'+r['report_name'], r['model'],
                        opj('addons',r['report_rml'] or '/'), header=r['header'])
            if r['report_xsl']:
                report_rml('report.'+r['report_name'], r['model'],
                        opj('addons',r['report_xml']),
                        r['report_xsl'] and opj('addons',r['report_xsl']))

    _name = 'ir.actions.report.xml'
    _table = 'ir_act_report_xml'
    _sequence = 'ir_actions_id_seq'
    _order = 'name'
    _columns = {
        'name': fields.char('Name', size=64, required=True, translate=True),
        'model': fields.char('Object', size=64, required=True),
        'type': fields.char('Action Type', size=32, required=True),
        'report_name': fields.char('Service Name', size=64, required=True),
        'usage': fields.char('Action Usage', size=32),
        'report_type': fields.char('Report Type', size=32, required=True, help="Report Type, e.g. pdf, html, raw, sxw, odt, html2html, mako2html, ..."),
        'groups_id': fields.many2many('res.groups', 'res_groups_report_rel', 'uid', 'gid', 'Groups'),
        'multi': fields.boolean('On multiple doc.', help="If set to true, the action will not be displayed on the right toolbar of a form view."),
        'attachment': fields.char('Save As Attachment Prefix', size=128, help='This is the filename of the attachment used to store the printing result. Keep empty to not save the printed reports. You can use a python expression with the object and time variables.'),
        'attachment_use': fields.boolean('Reload from Attachment', help='If you check this, then the second time the user prints with same attachment name, it returns the previous report.'),
        'auto': fields.boolean('Custom python parser', required=True),

        'header': fields.boolean('Add RML header', help="Add or not the coporate RML header"),

        'report_xsl': fields.char('XSL path', size=256),
        'report_xml': fields.char('XML path', size=256, help=''),

        # Pending deprecation... to be replaced by report_file as this object will become the default report object (not so specific to RML anymore)
        'report_rml': fields.char('Main report file path', size=256, help="The path to the main report file (depending on Report Type) or NULL if the content is in another data field"),
        # temporary related field as report_rml is pending deprecation - this field will replace report_rml after v6.0
        'report_file': fields.related('report_rml', type="char", size=256, required=False, readonly=False, string='Report file', help="The path to the main report file (depending on Report Type) or NULL if the content is in another field", store=True),

        'report_sxw': fields.function(_report_sxw, method=True, type='char', string='SXW path'),
        'report_sxw_content_data': fields.binary('SXW content'),
        'report_rml_content_data': fields.binary('RML content'),
        'report_sxw_content': fields.function(_report_content, fnct_inv=_report_content_inv, method=True, type='binary', string='SXW content',),
        'report_rml_content': fields.function(_report_content, fnct_inv=_report_content_inv, method=True, type='binary', string='RML content'),

    }
    _defaults = {
        'type': lambda *a: 'ir.actions.report.xml',
        'multi': lambda *a: False,
        'auto': lambda *a: True,
        'header': lambda *a: True,
        'report_sxw_content': lambda *a: False,
        'report_type': lambda *a: 'pdf',
        'attachment': lambda *a: False,
    }

report_xml()

class act_window(osv.osv):
    _name = 'ir.actions.act_window'
    _table = 'ir_act_window'
    _sequence = 'ir_actions_id_seq'
    _order = 'name'

    def _check_model(self, cr, uid, ids, context=None):
        for action in self.browse(cr, uid, ids, context):
            if not self.pool.get(action.res_model):
                return False
            if action.src_model and not self.pool.get(action.src_model):
                return False
        return True

    def _invalid_model_msg(self, cr, uid, ids, context=None):
        return _('Invalid model name in the action definition.')

    _constraints = [
        (_check_model, _invalid_model_msg, ['res_model','src_model'])
    ]

    def _views_get_fnc(self, cr, uid, ids, name, arg, context=None):
        """Returns an ordered list of the specific view modes that should be
           enabled when displaying the result of this action, along with the
           ID of the specific view to use for each mode, if any were required.

           This function hides the logic of determining the precedence between
           the view_modes string, the view_ids o2m, and the view_id m2o that can
           be set on the action.

           :rtype: dict in the form { action_id: list of pairs (tuples) }
           :return: { action_id: [(view_id, view_mode), ...], ... }, where view_mode
                    is one of the possible values for ir.ui.view.type and view_id
                    is the ID of a specific view to use for this mode, or False for
                    the default one.
        """
        res = {}
        for act in self.browse(cr, uid, ids):
            res[act.id] = [(view.view_id.id, view.view_mode) for view in act.view_ids]
            view_ids_modes = [view.view_mode for view in act.view_ids]
            modes = act.view_mode.split(',')
            missing_modes = [mode for mode in modes if mode not in view_ids_modes]
            if missing_modes:
                if act.view_id and act.view_id.type in missing_modes:
                    # reorder missing modes to put view_id first if present
                    missing_modes.remove(act.view_id.type)
                    res[act.id].append((act.view_id.id, act.view_id.type))
                res[act.id].extend([(False, mode) for mode in missing_modes])
        return res

    def _search_view(self, cr, uid, ids, name, arg, context=None):
        res = {}
        def encode(s):
            if isinstance(s, unicode):
                return s.encode('utf8')
            return s
        for act in self.browse(cr, uid, ids, context=context):
            fields_from_fields_get = self.pool.get(act.res_model).fields_get(cr, uid, context=context)
            search_view_id = False
            if act.search_view_id:
                search_view_id = act.search_view_id.id
            else:
                res_view = self.pool.get('ir.ui.view').search(cr, uid,
                        [('model','=',act.res_model),('type','=','search'),
                        ('inherit_id','=',False)], context=context)
                if res_view:
                    search_view_id = res_view[0]
            if search_view_id:
                field_get = self.pool.get(act.res_model).fields_view_get(cr, uid, search_view_id,
                            'search', context)
                fields_from_fields_get.update(field_get['fields'])
                field_get['fields'] = fields_from_fields_get
                res[act.id] = str(field_get)
            else:
                def process_child(node, new_node, doc):
                    for child in node.childNodes:
                        if child.localName=='field' and child.hasAttribute('select') \
                                and child.getAttribute('select')=='1':
                            if child.childNodes:
                                fld = doc.createElement('field')
                                for attr in child.attributes.keys():
                                    fld.setAttribute(attr, child.getAttribute(attr))
                                new_node.appendChild(fld)
                            else:
                                new_node.appendChild(child)
                        elif child.localName in ('page','group','notebook'):
                            process_child(child, new_node, doc)

                form_arch = self.pool.get(act.res_model).fields_view_get(cr, uid, False, 'form', context)
                dom_arc = dom.minidom.parseString(encode(form_arch['arch']))
                new_node = copy.deepcopy(dom_arc)
                for child_node in new_node.childNodes[0].childNodes:
                    if child_node.nodeType == child_node.ELEMENT_NODE:
                        new_node.childNodes[0].removeChild(child_node)
                process_child(dom_arc.childNodes[0],new_node.childNodes[0],dom_arc)

                form_arch['arch'] = new_node.toxml()
                form_arch['fields'].update(fields_from_fields_get)
                res[act.id] = str(form_arch)
        return res

    def _get_help_status(self, cr, uid, ids, name, arg, context=None):
        activate_tips = self.pool.get('res.users').browse(cr, uid, uid).menu_tips
        return dict([(id, activate_tips) for id in ids])

    _columns = {
        'name': fields.char('Action Name', size=64, translate=True),
        'type': fields.char('Action Type', size=32, required=True),
        'view_id': fields.many2one('ir.ui.view', 'View Ref.', ondelete='cascade'),
        'domain': fields.char('Domain Value', size=250,
            help="Optional domain filtering of the destination data, as a Python expression"),
        'context': fields.char('Context Value', size=250, required=True,
            help="Context dictionary as Python expression, empty by default (Default: {})"),
        'res_model': fields.char('Object', size=64, required=True,
            help="Model name of the object to open in the view window"),
        'src_model': fields.char('Source Object', size=64,
            help="Optional model name of the objects on which this action should be visible"),
        'target': fields.selection([('current','Current Window'),('new','New Window')], 'Target Window'),
        'view_type': fields.selection((('tree','Tree'),('form','Form')), string='View Type', required=True,
            help="View type: set to 'tree' for a hierarchical tree view, or 'form' for other views"),
        'view_mode': fields.char('View Mode', size=250, required=True,
            help="Comma-separated list of allowed view modes, such as 'form', 'tree', 'calendar', etc. (Default: tree,form)"),
        'usage': fields.char('Action Usage', size=32),
        'view_ids': fields.one2many('ir.actions.act_window.view', 'act_window_id', 'Views'),
        'views': fields.function(_views_get_fnc, method=True, type='binary', string='Views',
               help="This function field computes the ordered list of views that should be enabled " \
                    "when displaying the result of an action, federating view mode, views and " \
                    "reference view. The result is returned as an ordered list of pairs (view_id,view_mode)."),
        'limit': fields.integer('Limit', help='Default limit for the list view'),
        'auto_refresh': fields.integer('Auto-Refresh',
            help='Add an auto-refresh on the view'),
        'groups_id': fields.many2many('res.groups', 'ir_act_window_group_rel',
            'act_id', 'gid', 'Groups'),
        'search_view_id': fields.many2one('ir.ui.view', 'Search View Ref.'),
        'filter': fields.boolean('Filter'),
        'auto_search':fields.boolean('Auto Search'),
        'search_view' : fields.function(_search_view, type='text', method=True, string='Search View'),
        'help': fields.text('Action description',
            help='Optional help text for the users with a description of the target view, such as its usage and purpose.',
            translate=True),
        'display_menu_tip':fields.function(_get_help_status, type='boolean', method=True, string='Display Menu Tips',
            help='It gives the status if the tip has to be displayed or not when a user executes an action'),
        'multi': fields.boolean('Action on Multiple Doc.', help="If set to true, the action will not be displayed on the right toolbar of a form view"),
    }

    _defaults = {
        'type': lambda *a: 'ir.actions.act_window',
        'view_type': lambda *a: 'form',
        'view_mode': lambda *a: 'tree,form',
        'context': lambda *a: '{}',
        'limit': lambda *a: 80,
        'target': lambda *a: 'current',
        'auto_refresh': lambda *a: 0,
        'auto_search':lambda *a: True,
        'multi': False,
    }

    def for_xml_id(self, cr, uid, module, xml_id, context=None):
        """ Returns the act_window object created for the provided xml_id

        :param module: the module the act_window originates in
        :param xml_id: the namespace-less id of the action (the @id
                       attribute from the XML file)
        :return: A read() view of the ir.actions.act_window
        """
        dataobj = self.pool.get('ir.model.data')
        data_id = dataobj._get_id (cr, 1, module, xml_id)
        res_id = dataobj.browse(cr, uid, data_id, context).res_id
        return self.read(cr, uid, res_id, [], context)

act_window()

class act_window_view(osv.osv):
    _name = 'ir.actions.act_window.view'
    _table = 'ir_act_window_view'
    _rec_name = 'view_id'
    _order = 'sequence'
    _columns = {
        'sequence': fields.integer('Sequence'),
        'view_id': fields.many2one('ir.ui.view', 'View'),
        'view_mode': fields.selection((
            ('tree', 'Tree'),
            ('form', 'Form'),
            ('graph', 'Graph'),
            ('calendar', 'Calendar'),
            ('gantt', 'Gantt')), string='View Type', required=True),
        'act_window_id': fields.many2one('ir.actions.act_window', 'Action', ondelete='cascade'),
        'multi': fields.boolean('On Multiple Doc.',
            help="If set to true, the action will not be displayed on the right toolbar of a form view."),
    }
    _defaults = {
        'multi': lambda *a: False,
    }
    def _auto_init(self, cr, context=None):
        super(act_window_view, self)._auto_init(cr, context)
        cr.execute('SELECT indexname FROM pg_indexes WHERE indexname = \'act_window_view_unique_mode_per_action\'')
        if not cr.fetchone():
            cr.execute('CREATE UNIQUE INDEX act_window_view_unique_mode_per_action ON ir_act_window_view (act_window_id, view_mode)')
act_window_view()

class act_wizard(osv.osv):
    _name = 'ir.actions.wizard'
    _inherit = 'ir.actions.actions'
    _table = 'ir_act_wizard'
    _sequence = 'ir_actions_id_seq'
    _order = 'name'
    _columns = {
        'name': fields.char('Wizard Info', size=64, required=True, translate=True),
        'type': fields.char('Action Type', size=32, required=True),
        'wiz_name': fields.char('Wizard Name', size=64, required=True),
        'multi': fields.boolean('Action on Multiple Doc.', help="If set to true, the wizard will not be displayed on the right toolbar of a form view."),
        'groups_id': fields.many2many('res.groups', 'res_groups_wizard_rel', 'uid', 'gid', 'Groups'),
        'model': fields.char('Object', size=64),
    }
    _defaults = {
        'type': lambda *a: 'ir.actions.wizard',
        'multi': lambda *a: False,
    }
act_wizard()

class act_url(osv.osv):
    _name = 'ir.actions.url'
    _table = 'ir_act_url'
    _sequence = 'ir_actions_id_seq'
    _order = 'name'
    _columns = {
        'name': fields.char('Action Name', size=64, translate=True),
        'type': fields.char('Action Type', size=32, required=True),
        'url': fields.text('Action URL',required=True),
        'target': fields.selection((
            ('new', 'New Window'),
            ('self', 'This Window')),
            'Action Target', required=True
        )
    }
    _defaults = {
        'type': lambda *a: 'ir.actions.act_url',
        'target': lambda *a: 'new'
    }
act_url()

def model_get(self, cr, uid, context=None):
    wkf_pool = self.pool.get('workflow')
    ids = wkf_pool.search(cr, uid, [])
    osvs = wkf_pool.read(cr, uid, ids, ['osv'])

    res = []
    mpool = self.pool.get('ir.model')
    for osv in osvs:
        model = osv.get('osv')
        id = mpool.search(cr, uid, [('model','=',model)])
        name = mpool.read(cr, uid, id)[0]['name']
        res.append((model, name))

    return res

class ir_model_fields(osv.osv):
    _inherit = 'ir.model.fields'
    _rec_name = 'field_description'
    _columns = {
        'complete_name': fields.char('Complete Name', size=64, select=1),
    }
ir_model_fields()

class server_object_lines(osv.osv):
    _name = 'ir.server.object.lines'
    _sequence = 'ir_actions_id_seq'
    _columns = {
        'server_id': fields.many2one('ir.actions.server', 'Object Mapping'),
        'col1': fields.many2one('ir.model.fields', 'Destination', required=True),
        'value': fields.text('Value', required=True, help="Expression containing a value specification. \n"
                                                          "When Formula type is selected, this field may be a Python expression "
                                                          " that can use the same values as for the condition field on the server action.\n"
                                                          "If Value type is selected, the value will be used directly without evaluation."),
        'type': fields.selection([
            ('value','Value'),
            ('equation','Formula')
        ], 'Type', required=True, size=32, change_default=True),
    }
    _defaults = {
        'type': lambda *a: 'equation',
    }
server_object_lines()

##
# Actions that are run on the server side
#
class actions_server(osv.osv):

    def _select_signals(self, cr, uid, context=None):
        cr.execute("SELECT distinct w.osv, t.signal FROM wkf w, wkf_activity a, wkf_transition t \
        WHERE w.id = a.wkf_id  AND t.act_from = a.id OR t.act_to = a.id AND t.signal!='' \
        AND t.signal NOT IN (null, NULL)")
        result = cr.fetchall() or []
        res = []
        for rs in result:
            if rs[0] is not None and rs[1] is not None:
                line = rs[0], "%s - (%s)" % (rs[1], rs[0])
                res.append(line)
        return res

    def _select_objects(self, cr, uid, context=None):
        model_pool = self.pool.get('ir.model')
        ids = model_pool.search(cr, uid, [('name','not ilike','.')])
        res = model_pool.read(cr, uid, ids, ['model', 'name'])
        return [(r['model'], r['name']) for r in res] +  [('','')]

    def change_object(self, cr, uid, ids, copy_object, state, context=None):
        if state == 'object_copy':
            model_pool = self.pool.get('ir.model')
            model = copy_object.split(',')[0]
            mid = model_pool.search(cr, uid, [('model','=',model)])
            return {
                'value':{'srcmodel_id':mid[0]},
                'context':context
            }
        else:
            return {}

    _name = 'ir.actions.server'
    _table = 'ir_act_server'
    _sequence = 'ir_actions_id_seq'
    _order = 'sequence,name'
    _columns = {
        'name': fields.char('Action Name', required=True, size=64, translate=True),
        'condition' : fields.char('Condition', size=256, required=True,
                                  help="Condition that is tested before the action is executed, "
                                       "and prevent execution if it is not verified.\n"
                                       "Example: object.list_price > 5000\n"
                                       "It is a Python expression that can use the following values:\n"
                                       " - self: ORM model of the record on which the action is triggered\n"
                                       " - object or obj: browse_record of the record on which the action is triggered\n"
                                       " - pool: ORM model pool (i.e. self.pool)\n"
                                       " - time: Python time module\n"
                                       " - cr: database cursor\n"
                                       " - uid: current user id\n"
                                       " - context: current context"),
        'state': fields.selection([
            ('client_action','Client Action'),
            ('dummy','Dummy'),
            ('loop','Iteration'),
            ('code','Python Code'),
            ('trigger','Trigger'),
            ('email','Email'),
            ('sms','SMS'),
            ('object_create','Create Object'),
            ('object_copy','Copy Object'),
            ('object_write','Write Object'),
            ('other','Multi Actions'),
        ], 'Action Type', required=True, size=32, help="Type of the Action that is to be executed"),
        'code':fields.text('Python Code', help="Python code to be executed if condition is met.\n"
                                               "It is a Python block that can use the same values as for the condition field"),
        'sequence': fields.integer('Sequence', help="Important when you deal with multiple actions, the execution order will be decided based on this, low number is higher priority."),
        'model_id': fields.many2one('ir.model', 'Object', required=True, help="Select the object on which the action will work (read, write, create)."),
        'action_id': fields.many2one('ir.actions.actions', 'Client Action', help="Select the Action Window, Report, Wizard to be executed."),
        'trigger_name': fields.selection(_select_signals, string='Trigger Name', size=128, help="Select the Signal name that is to be used as the trigger."),
        'wkf_model_id': fields.many2one('ir.model', 'Workflow On', help="Workflow to be executed on this model."),
        'trigger_obj_id': fields.many2one('ir.model.fields','Trigger On', help="Select the object from the model on which the workflow will executed."),
        'email': fields.char('Email Address', size=512, help="Expression that returns the email address to send to. Can be based on the same values as for the condition field.\n"
                                                             "Example: object.invoice_address_id.email, or 'me@example.com'"),
        'subject': fields.char('Subject', size=1024, translate=True, help="Email subject, may contain expressions enclosed in double brackets based on the same values as those "
                                                                          "available in the condition field, e.g. `Hello [[ object.partner_id.name ]]`"),
        'message': fields.text('Message', translate=True, help="Email contents, may contain expressions enclosed in double brackets based on the same values as those "
                                                                          "available in the condition field, e.g. `Dear [[ object.partner_id.name ]]`"),
        'mobile': fields.char('Mobile No', size=512, help="Provides fields that be used to fetch the mobile number, e.g. you select the invoice, then `object.invoice_address_id.mobile` is the field which gives the correct mobile number"),
        'sms': fields.char('SMS', size=160, translate=True),
        'child_ids': fields.many2many('ir.actions.server', 'rel_server_actions', 'server_id', 'action_id', 'Other Actions'),
        'usage': fields.char('Action Usage', size=32),
        'type': fields.char('Action Type', size=32, required=True),
        'srcmodel_id': fields.many2one('ir.model', 'Model', help="Object in which you want to create / write the object. If it is empty then refer to the Object field."),
        'fields_lines': fields.one2many('ir.server.object.lines', 'server_id', 'Field Mappings.'),
        'record_id':fields.many2one('ir.model.fields', 'Create Id', help="Provide the field name where the record id is stored after the create operations. If it is empty, you can not track the new record."),
        'write_id':fields.char('Write Id', size=256, help="Provide the field name that the record id refers to for the write operation. If it is empty it will refer to the active id of the object."),
        'loop_action':fields.many2one('ir.actions.server', 'Loop Action', help="Select the action that will be executed. Loop action will not be avaliable inside loop."),
        'expression':fields.char('Loop Expression', size=512, help="Enter the field/expression that will return the list. E.g. select the sale order in Object, and you can have loop on the sales order line. Expression = `object.order_line`."),
        'copy_object': fields.reference('Copy Of', selection=_select_objects, size=256),
    }
    _defaults = {
        'state': lambda *a: 'dummy',
        'condition': lambda *a: 'True',
        'type': lambda *a: 'ir.actions.server',
        'sequence': lambda *a: 5,
        'code': lambda *a: """# You can use the following variables:
#  - self: ORM model of the record on which the action is triggered
#  - object or obj: browse_record of the record on which the action is triggered
#  - pool: ORM model pool (i.e. self.pool)
#  - time: Python time module
#  - cr: database cursor
#  - uid: current user id
#  - context: current context
# If you plan to return an action, assign: action = {...}
""",
    }

    def get_email(self, cr, uid, action, context):
        logger = logging.getLogger('Workflow')
        obj_pool = self.pool.get(action.model_id.model)
        id = context.get('active_id')
        obj = obj_pool.browse(cr, uid, id)

        fields = None

        if '/' in action.email.complete_name:
            fields = action.email.complete_name.split('/')
        elif '.' in action.email.complete_name:
            fields = action.email.complete_name.split('.')

        for field in fields:
            try:
                obj = getattr(obj, field)
            except Exception:
                logger.exception('Failed to parse: %s', field)

        return obj

    def get_mobile(self, cr, uid, action, context):
        logger = logging.getLogger('Workflow')
        obj_pool = self.pool.get(action.model_id.model)
        id = context.get('active_id')
        obj = obj_pool.browse(cr, uid, id)

        fields = None

        if '/' in action.mobile.complete_name:
            fields = action.mobile.complete_name.split('/')
        elif '.' in action.mobile.complete_name:
            fields = action.mobile.complete_name.split('.')

        for field in fields:
            try:
                obj = getattr(obj, field)
            except Exception:
                logger.exception('Failed to parse: %s', field)

        return obj

    def merge_message(self, cr, uid, keystr, action, context=None):
        if context is None:
            context = {}
        def merge(match):
            obj_pool = self.pool.get(action.model_id.model)
            id = context.get('active_id')
            obj = obj_pool.browse(cr, uid, id)
            exp = str(match.group()[2:-2]).strip()
            result = eval(exp,
                          {
                            'object': obj,
                            'context': dict(context), # copy context to prevent side-effects of eval
                            'time': time,
                          })
            if result in (None, False):
                return str("--------")
            return tools.ustr(result)

        com = re.compile('(\[\[.+?\]\])')
        message = com.sub(merge, keystr)

        return message

    # Context should contains:
    #   ids : original ids
    #   id  : current id of the object
    # OUT:
    #   False : Finnished correctly
    #   ACTION_ID : Action to launch

    # FIXME: refactor all the eval() calls in run()!
    def run(self, cr, uid, ids, context=None):
        logger = logging.getLogger(self._name)
        if context is None:
            context = {}
        user = self.pool.get('res.users').browse(cr, uid, uid)
        for action in self.browse(cr, uid, ids, context):
            obj_pool = self.pool.get(action.model_id.model)
            obj = obj_pool.browse(cr, uid, context['active_id'], context=context)
            cxt = {
                'self': obj_pool,
                'object': obj,
<<<<<<< HEAD
                'obj': obj,
                'pool' : self.pool,
                'cr': cr,
                'uid' : uid,
                'time':time,
                'context': dict(context), # copy context to prevent side-effects of eval
=======
                'time': time,
                'cr': cr,
                'pool': self.pool,
                'uid': uid,
                'user': user
>>>>>>> 3f00bfc4
            }
            expr = eval(str(action.condition), cxt)
            if not expr:
                continue

            if action.state=='client_action':
                if not action.action_id:
                    raise osv.except_osv(_('Error'), _("Please specify an action to launch !"))
                return self.pool.get(action.action_id.type)\
                    .read(cr, uid, action.action_id.id, context=context)

            if action.state=='code':
<<<<<<< HEAD
                eval(action.code, cxt, mode="exec", nocopy=True) # nocopy allows to return 'action'
                if 'action' in cxt:
                    return cxt['action']
=======
                localdict = {
                    'self': self.pool.get(action.model_id.model),
                    'context': dict(context), # copy context to prevent side-effects of eval
                    'time': time,
                    'ids': ids,
                    'cr': cr,
                    'uid': uid,
                    'object':obj,
                    'obj': obj,
                    'user': user,
                }
                eval(action.code, localdict, mode="exec", nocopy=True) # nocopy allows to return 'action'
                if 'action' in localdict:
                    return localdict['action']
>>>>>>> 3f00bfc4

            if action.state == 'email':
                email_from = config['email_from']
                address = str(action.email)
                try:
                    address =  eval(str(action.email), cxt)
                except:
                    pass

                if not address:
<<<<<<< HEAD
                    logger.info('Recipient email address is mandatory')
                    continue
=======
                    logger.info('No partner email address specified, not sending any email.')
                    continue
                
                if not email_from:
                    logger.debug('--email-from command line option is not specified, using a fallback value instead.')
                    if user.user_email:
                        email_from = user.user_email
                    else:
                        email_from = "%s@%s" % (user.login, gethostname())
>>>>>>> 3f00bfc4

                subject = self.merge_message(cr, uid, action.subject, action, context)
                body = self.merge_message(cr, uid, action.message, action, context)

<<<<<<< HEAD
                ir_mail_server = self.pool.get('ir.mail_server')
                msg = ir_mail_server.build_email(user, [address], subject, body)
                res_email = ir_mail_server.send_email(cr, uid, msg)
                if res_email:
=======
                if tools.email_send(email_from, [address], subject, body, debug=False, subtype='html') == True:
>>>>>>> 3f00bfc4
                    logger.info('Email successfully sent to: %s', address)
                else:
                    logger.warning('Failed to send email to: %s', address)

            if action.state == 'trigger':
                wf_service = netsvc.LocalService("workflow")
                model = action.wkf_model_id.model
                res_id = obj_pool.read(cr, uid, [context.get('active_id')], [action.trigger_obj_id.name])
                id = res_id [0][action.trigger_obj_id.name]
                wf_service.trg_validate(uid, model, int(id), action.trigger_name, cr)

            if action.state == 'sms':
                #TODO: set the user and password from the system
                # for the sms gateway user / password
                # USE smsclient module from extra-addons
                logger.warning('SMS Facility has not been implemented yet. Use smsclient module!')

            if action.state == 'other':
                res = []
                for act in action.child_ids:
                    context['active_id'] = context['active_ids'][0]
                    result = self.run(cr, uid, [act.id], context)
                    if result:
                        res.append(result)
                return res

            if action.state == 'loop':
                expr = eval(str(action.expression), cxt)
                context['object'] = obj
                for i in expr:
                    context['active_id'] = i.id
                    result = self.run(cr, uid, [action.loop_action.id], context)

            if action.state == 'object_write':
                res = {}
                for exp in action.fields_lines:
                    euq = exp.value
                    if exp.type == 'equation':
                        expr = eval(euq, cxt)
                    else:
                        expr = exp.value
                    res[exp.col1.name] = expr

                if not action.write_id:
                    if not action.srcmodel_id:
                        obj_pool = self.pool.get(action.model_id.model)
                        obj_pool.write(cr, uid, [context.get('active_id')], res)
                    else:
                        write_id = context.get('active_id')
                        obj_pool = self.pool.get(action.srcmodel_id.model)
                        obj_pool.write(cr, uid, [write_id], res)

                elif action.write_id:
                    obj_pool = self.pool.get(action.srcmodel_id.model)
                    rec = self.pool.get(action.model_id.model).browse(cr, uid, context.get('active_id'))
                    id = eval(action.write_id, {'object': rec})
                    try:
                        id = int(id)
                    except:
                        raise osv.except_osv(_('Error'), _("Problem in configuration `Record Id` in Server Action!"))

                    if type(id) != type(1):
                        raise osv.except_osv(_('Error'), _("Problem in configuration `Record Id` in Server Action!"))
                    write_id = id
                    obj_pool.write(cr, uid, [write_id], res)

            if action.state == 'object_create':
                res = {}
                for exp in action.fields_lines:
                    euq = exp.value
                    if exp.type == 'equation':
                        expr = eval(euq, cxt)
                    else:
                        expr = exp.value
                    res[exp.col1.name] = expr

                obj_pool = None
                res_id = False
                obj_pool = self.pool.get(action.srcmodel_id.model)
                res_id = obj_pool.create(cr, uid, res)
                if action.record_id:
                    self.pool.get(action.model_id.model).write(cr, uid, [context.get('active_id')], {action.record_id.name:res_id})

            if action.state == 'object_copy':
                res = {}
                for exp in action.fields_lines:
                    euq = exp.value
                    if exp.type == 'equation':
                        expr = eval(euq, cxt)
                    else:
                        expr = exp.value
                    res[exp.col1.name] = expr

                model = action.copy_object.split(',')[0]
                cid = action.copy_object.split(',')[1]
                obj_pool = self.pool.get(model)
                res_id = obj_pool.copy(cr, uid, int(cid), res)

        return False

actions_server()

class act_window_close(osv.osv):
    _name = 'ir.actions.act_window_close'
    _inherit = 'ir.actions.actions'
    _table = 'ir_actions'
    _defaults = {
        'type': lambda *a: 'ir.actions.act_window_close',
    }
act_window_close()

class ir_actions_todo_category(osv.osv):
    """
    Category of Configuration Wizards
    """

    _name = 'ir.actions.todo.category'
    _description = "Configuration Wizard Category"
    _columns = {
         'name':fields.char('Name', size=64, translate=True, required=True),
         'sequence': fields.integer('Sequence'),
         'wizards_ids': fields.one2many('ir.actions.todo', 'category_id', 'Configuration Wizards'),
    }
ir_actions_todo_category()

# This model use to register action services.
TODO_STATES = [('open', 'To Do'),
               ('done', 'Done')]
TODO_TYPES = [('manual', 'Launch Manually'),
              ('automatic', 'Launch Automatically')]
class ir_actions_todo(osv.osv):
    """
    Configuration Wizards
    """
    _name = 'ir.actions.todo'
    _description = "Configuration Wizards"
    _columns={
        'action_id': fields.many2one(
            'ir.actions.act_window', 'Action', select=True, required=True,
            ondelete='cascade'),
        'sequence': fields.integer('Sequence'),
        'state': fields.selection(TODO_STATES, string='State', required=True),
        'name': fields.char('Name', size=64),
        'type': fields.selection(TODO_TYPES, 'Type', required=True,
            help="""Manual: Launched manually.
Automatic: Runs whenever the system is reconfigured."""),
        'groups_id': fields.many2many('res.groups', 'res_groups_action_rel', 'uid', 'gid', 'Groups'),
        'note': fields.text('Text', translate=True),
        'category_id': fields.many2one('ir.actions.todo.category','Category'),
    }
    _defaults={
        'state': 'open',
        'sequence': 10,
        'type': 'manual',
    }
    _order="sequence,name,id"

    def action_launch(self, cr, uid, ids, context=None):
        """ Launch Action of Wizard"""
        wizard_id = ids and ids[0] or False
        wizard = self.browse(cr, uid, wizard_id, context=context)
        if wizard.type == 'automatic':
            wizard.write({'state': 'done'})

        # Load action
        res = self.pool.get('ir.actions.act_window').read(cr, uid, wizard.action_id.id, [], context=context)
        res.setdefault('context','{}')
        res['nodestroy'] = True

        # Open a specific record when res_id is provided in the context
        user = self.pool.get('res.users').browse(cr, uid, uid, context=context)
        ctx = eval(res['context'], {'user': user})
        if ctx.get('res_id'):
            res.update({'res_id': ctx.pop('res_id')})

        # disable log for automatic wizards
        if wizard.type == 'automatic':
            ctx.update({'disable_log': True})
        res.update({'context': ctx})

        return res

    def action_open(self, cr, uid, ids, context=None):
        """ Sets configuration wizard in TODO state"""
        return self.write(cr, uid, ids, {'state': 'open'}, context=context)

    def progress(self, cr, uid, context=None):
        """ Returns a dict with 3 keys {todo, done, total}.

        These keys all map to integers and provide the number of todos
        marked as open, the total number of todos and the number of
        todos not open (which is basically a shortcut to total-todo)

        :rtype: dict
        """
        user_groups = set(map(
            lambda x: x.id,
            self.pool['res.users'].browse(cr, uid, [uid], context=context)[0].groups_id))
        def groups_match(todo):
            """ Checks if the todo's groups match those of the current user
            """
            return not todo.groups_id \
                   or bool(user_groups.intersection((
                        group.id for group in todo.groups_id)))

        done = filter(
            groups_match,
            self.browse(cr, uid,
                self.search(cr, uid, ['&', ('state', '!=', 'open'), ('type', '=', 'manual')], context=context),
                        context=context))

        total = filter(
            groups_match,
            self.browse(cr, uid,
                self.search(cr, uid, [('type', '=', 'manual')], context=context),
                        context=context))

        return {
            'done': len(done),
            'total': len(total),
            'todo': len(total) - len(done)
        }

ir_actions_todo()

class act_client(osv.osv):
    _name = 'ir.actions.client'
    _inherit = 'ir.actions.actions'
    _table = 'ir_act_client'
    _sequence = 'ir_actions_id_seq'
    _order = 'name'

    def _get_params(self, cr, uid, ids, field_name, arg, context):
        return dict([
            ((record.id, ast.literal_eval(record.params_store))
             if record.params_store else (record.id, False))
            for record in self.browse(cr, uid, ids, context=context)
        ])

    def _set_params(self, cr, uid, id, field_name, field_value, arg, context):
        assert isinstance(field_value, dict), "params can only be dictionaries"
        self.write(cr, uid, id, {'params_store': repr(field_value)}, context=context)

    _columns = {
        'tag': fields.char('Client action tag', size=64, required=True,
                           help="An arbitrary string, interpreted by the client"
                                " according to its own needs and wishes. There "
                                "is no central tag repository across clients."),
        'params': fields.function(_get_params, fnct_inv=_set_params,
                                  type='binary', method=True,
                                  string="Supplementary arguments",
                                  help="Arguments sent to the client along with"
                                       "the view tag"),
        'params_store': fields.binary("Params storage", readonly=True)
    }
    _defaults = {
        'type': 'ir.actions.client',

    }
act_client()

# vim:expandtab:smartindent:tabstop=4:softtabstop=4:shiftwidth=4:<|MERGE_RESOLUTION|>--- conflicted
+++ resolved
@@ -587,7 +587,8 @@
     def merge_message(self, cr, uid, keystr, action, context=None):
         if context is None:
             context = {}
-        def merge(match):
+
+        odef merge(match):
             obj_pool = self.pool.get(action.model_id.model)
             id = context.get('active_id')
             obj = obj_pool.browse(cr, uid, id)
@@ -626,20 +627,12 @@
             cxt = {
                 'self': obj_pool,
                 'object': obj,
-<<<<<<< HEAD
-                'obj': obj,
-                'pool' : self.pool,
-                'cr': cr,
-                'uid' : uid,
-                'time':time,
-                'context': dict(context), # copy context to prevent side-effects of eval
-=======
                 'time': time,
                 'cr': cr,
+                'context': dict(context), # copy context to prevent side-effects of eval
                 'pool': self.pool,
                 'uid': uid,
                 'user': user
->>>>>>> 3f00bfc4
             }
             expr = eval(str(action.condition), cxt)
             if not expr:
@@ -652,26 +645,9 @@
                     .read(cr, uid, action.action_id.id, context=context)
 
             if action.state=='code':
-<<<<<<< HEAD
                 eval(action.code, cxt, mode="exec", nocopy=True) # nocopy allows to return 'action'
                 if 'action' in cxt:
                     return cxt['action']
-=======
-                localdict = {
-                    'self': self.pool.get(action.model_id.model),
-                    'context': dict(context), # copy context to prevent side-effects of eval
-                    'time': time,
-                    'ids': ids,
-                    'cr': cr,
-                    'uid': uid,
-                    'object':obj,
-                    'obj': obj,
-                    'user': user,
-                }
-                eval(action.code, localdict, mode="exec", nocopy=True) # nocopy allows to return 'action'
-                if 'action' in localdict:
-                    return localdict['action']
->>>>>>> 3f00bfc4
 
             if action.state == 'email':
                 email_from = config['email_from']
@@ -682,32 +658,16 @@
                     pass
 
                 if not address:
-<<<<<<< HEAD
                     logger.info('Recipient email address is mandatory')
                     continue
-=======
-                    logger.info('No partner email address specified, not sending any email.')
-                    continue
-                
-                if not email_from:
-                    logger.debug('--email-from command line option is not specified, using a fallback value instead.')
-                    if user.user_email:
-                        email_from = user.user_email
-                    else:
-                        email_from = "%s@%s" % (user.login, gethostname())
->>>>>>> 3f00bfc4
 
                 subject = self.merge_message(cr, uid, action.subject, action, context)
                 body = self.merge_message(cr, uid, action.message, action, context)
 
-<<<<<<< HEAD
                 ir_mail_server = self.pool.get('ir.mail_server')
                 msg = ir_mail_server.build_email(user, [address], subject, body)
                 res_email = ir_mail_server.send_email(cr, uid, msg)
                 if res_email:
-=======
-                if tools.email_send(email_from, [address], subject, body, debug=False, subtype='html') == True:
->>>>>>> 3f00bfc4
                     logger.info('Email successfully sent to: %s', address)
                 else:
                     logger.warning('Failed to send email to: %s', address)
