# -*- coding: utf-8 -*-
##############################################################################
#
#    OpenERP, Open Source Management Solution
#    Copyright (C) 2004-2011 OpenERP S.A. <http://www.openerp.com>
#
#    This program is free software: you can redistribute it and/or modify
#    it under the terms of the GNU Affero General Public License as
#    published by the Free Software Foundation, either version 3 of the
#    License, or (at your option) any later version.
#
#    This program is distributed in the hope that it will be useful,
#    but WITHOUT ANY WARRANTY; without even the implied warranty of
#    MERCHANTABILITY or FITNESS FOR A PARTICULAR PURPOSE.  See the
#    GNU Affero General Public License for more details.
#
#    You should have received a copy of the GNU Affero General Public License
#    along with this program.  If not, see <http://www.gnu.org/licenses/>.
#
##############################################################################

from functools import partial
import logging
import operator
import os
import time

import openerp
from openerp import SUPERUSER_ID
from openerp import tools
from openerp import workflow
from openerp.osv import fields, osv
from openerp.osv.orm import browse_record
import openerp.report.interface
from openerp.report.report_sxw import report_sxw, report_rml
from openerp.tools.safe_eval import safe_eval as eval
from openerp.tools.translate import _
import openerp.workflow

_logger = logging.getLogger(__name__)

class actions(osv.osv):
    _name = 'ir.actions.actions'
    _table = 'ir_actions'
    _order = 'name'
    _columns = {
        'name': fields.char('Name', size=64, required=True),
        'type': fields.char('Action Type', required=True, size=32),
        'usage': fields.char('Action Usage', size=32),
        'help': fields.text('Action description',
            help='Optional help text for the users with a description of the target view, such as its usage and purpose.',
            translate=True),
    }
    _defaults = {
        'usage': lambda *a: False,
    }
actions()


class report_xml(osv.osv):

    def _report_content(self, cursor, user, ids, name, arg, context=None):
        res = {}
        for report in self.browse(cursor, user, ids, context=context):
            data = report[name + '_data']
            if not data and report[name[:-8]]:
                fp = None
                try:
                    fp = tools.file_open(report[name[:-8]], mode='rb')
                    data = fp.read()
                except:
                    data = False
                finally:
                    if fp:
                        fp.close()
            res[report.id] = data
        return res

    def _report_content_inv(self, cursor, user, id, name, value, arg, context=None):
        self.write(cursor, user, id, {name+'_data': value}, context=context)

    def _report_sxw(self, cursor, user, ids, name, arg, context=None):
        res = {}
        for report in self.browse(cursor, user, ids, context=context):
            if report.report_rml:
                res[report.id] = report.report_rml.replace('.rml', '.sxw')
            else:
                res[report.id] = False
        return res

    def _lookup_report(self, cr, name):
        """
        Look up a report definition.
        """
        opj = os.path.join

        # First lookup in the deprecated place, because if the report definition
        # has not been updated, it is more likely the correct definition is there.
        # Only reports with custom parser sepcified in Python are still there.
        if 'report.' + name in openerp.report.interface.report_int._reports:
            new_report = openerp.report.interface.report_int._reports['report.' + name]
        else:
            cr.execute("SELECT * FROM ir_act_report_xml WHERE report_name=%s", (name,))
            r = cr.dictfetchone()
            if r:
                if r['report_rml'] or r['report_rml_content_data']:
                    if r['parser']:
                        kwargs = { 'parser': operator.attrgetter(r['parser'])(openerp.addons) }
                    else:
                        kwargs = {}
                    new_report = report_sxw('report.'+r['report_name'], r['model'],
                            opj('addons',r['report_rml'] or '/'), header=r['header'], register=False, **kwargs)
                elif r['report_xsl']:
                    new_report = report_rml('report.'+r['report_name'], r['model'],
                            opj('addons',r['report_xml']),
                            r['report_xsl'] and opj('addons',r['report_xsl']), register=False)
                else:
                    raise Exception, "Unhandled report type: %s" % r
            else:
                raise Exception, "Required report does not exist: %s" % r

        return new_report

    def render_report(self, cr, uid, res_ids, name, data, context=None):
        """
        Look up a report definition and render the report for the provided IDs.
        """
        new_report = self._lookup_report(cr, name)
        return new_report.create(cr, uid, res_ids, data, context)

    _name = 'ir.actions.report.xml'
    _inherit = 'ir.actions.actions'
    _table = 'ir_act_report_xml'
    _sequence = 'ir_actions_id_seq'
    _order = 'name'
    _columns = {
        'name': fields.char('Name', size=64, required=True, translate=True),
        'model': fields.char('Object', size=64, required=True),
        'type': fields.char('Action Type', size=32, required=True),
        'report_name': fields.char('Service Name', size=64, required=True),
        'usage': fields.char('Action Usage', size=32),
        'report_type': fields.char('Report Type', size=32, required=True, help="Report Type, e.g. pdf, html, raw, sxw, odt, html2html, mako2html, ..."),
        'groups_id': fields.many2many('res.groups', 'res_groups_report_rel', 'uid', 'gid', 'Groups'),
        'multi': fields.boolean('On Multiple Doc.', help="If set to true, the action will not be displayed on the right toolbar of a form view."),
        'attachment': fields.char('Save as Attachment Prefix', size=128, help='This is the filename of the attachment used to store the printing result. Keep empty to not save the printed reports. You can use a python expression with the object and time variables.'),
        'attachment_use': fields.boolean('Reload from Attachment', help='If you check this, then the second time the user prints with same attachment name, it returns the previous report.'),
        'auto': fields.boolean('Custom Python Parser'),

        'header': fields.boolean('Add RML Header', help="Add or not the corporate RML header"),

        'report_xsl': fields.char('XSL Path', size=256),
        'report_xml': fields.char('XML Path', size=256, help=''),

        # Pending deprecation... to be replaced by report_file as this object will become the default report object (not so specific to RML anymore)
        'report_rml': fields.char('Main Report File Path', size=256, help="The path to the main report file (depending on Report Type) or NULL if the content is in another data field"),
        # temporary related field as report_rml is pending deprecation - this field will replace report_rml after v6.0
        'report_file': fields.related('report_rml', type="char", size=256, required=False, readonly=False, string='Report File', help="The path to the main report file (depending on Report Type) or NULL if the content is in another field", store=True),

        'report_sxw': fields.function(_report_sxw, type='char', string='SXW Path'),
        'report_sxw_content_data': fields.binary('SXW Content'),
        'report_rml_content_data': fields.binary('RML Content'),
        'report_sxw_content': fields.function(_report_content, fnct_inv=_report_content_inv, type='binary', string='SXW Content',),
        'report_rml_content': fields.function(_report_content, fnct_inv=_report_content_inv, type='binary', string='RML Content'),

        'parser': fields.char('Parser Class'),
    }
    _defaults = {
        'type': 'ir.actions.report.xml',
        'multi': False,
        'auto': True,
        'header': True,
        'report_sxw_content': False,
        'report_type': 'pdf',
        'attachment': False,
    }

report_xml()

class act_window(osv.osv):
    _name = 'ir.actions.act_window'
    _table = 'ir_act_window'
    _inherit = 'ir.actions.actions'
    _sequence = 'ir_actions_id_seq'
    _order = 'name'

    def _check_model(self, cr, uid, ids, context=None):
        for action in self.browse(cr, uid, ids, context):
            if action.res_model not in self.pool:
                return False
            if action.src_model and action.src_model not in self.pool:
                return False
        return True

    def _invalid_model_msg(self, cr, uid, ids, context=None):
        return _('Invalid model name in the action definition.')

    _constraints = [
        (_check_model, _invalid_model_msg, ['res_model','src_model'])
    ]

    def _views_get_fnc(self, cr, uid, ids, name, arg, context=None):
        """Returns an ordered list of the specific view modes that should be
           enabled when displaying the result of this action, along with the
           ID of the specific view to use for each mode, if any were required.

           This function hides the logic of determining the precedence between
           the view_modes string, the view_ids o2m, and the view_id m2o that can
           be set on the action.

           :rtype: dict in the form { action_id: list of pairs (tuples) }
           :return: { action_id: [(view_id, view_mode), ...], ... }, where view_mode
                    is one of the possible values for ir.ui.view.type and view_id
                    is the ID of a specific view to use for this mode, or False for
                    the default one.
        """
        res = {}
        for act in self.browse(cr, uid, ids):
            res[act.id] = [(view.view_id.id, view.view_mode) for view in act.view_ids]
            view_ids_modes = [view.view_mode for view in act.view_ids]
            modes = act.view_mode.split(',')
            missing_modes = [mode for mode in modes if mode not in view_ids_modes]
            if missing_modes:
                if act.view_id and act.view_id.type in missing_modes:
                    # reorder missing modes to put view_id first if present
                    missing_modes.remove(act.view_id.type)
                    res[act.id].append((act.view_id.id, act.view_id.type))
                res[act.id].extend([(False, mode) for mode in missing_modes])
        return res

    def _search_view(self, cr, uid, ids, name, arg, context=None):
        res = {}
        for act in self.browse(cr, uid, ids, context=context):
            field_get = self.pool[act.res_model].fields_view_get(cr, uid,
                act.search_view_id and act.search_view_id.id or False,
                'search', context=context)
            res[act.id] = str(field_get)
        return res

    _columns = {
        'name': fields.char('Action Name', size=64, translate=True),
        'type': fields.char('Action Type', size=32, required=True),
        'view_id': fields.many2one('ir.ui.view', 'View Ref.', ondelete='cascade'),
        'domain': fields.char('Domain Value',
            help="Optional domain filtering of the destination data, as a Python expression"),
        'context': fields.char('Context Value', required=True,
            help="Context dictionary as Python expression, empty by default (Default: {})"),
        'res_id': fields.integer('Record ID', help="Database ID of record to open in form view, when ``view_mode`` is set to 'form' only"),
        'res_model': fields.char('Destination Model', size=64, required=True,
            help="Model name of the object to open in the view window"),
        'src_model': fields.char('Source Model', size=64,
            help="Optional model name of the objects on which this action should be visible"),
        'target': fields.selection([('current','Current Window'),('new','New Window'),('inline','Inline Edit'),('inlineview','Inline View')], 'Target Window'),
        'view_mode': fields.char('View Mode', size=250, required=True,
            help="Comma-separated list of allowed view modes, such as 'form', 'tree', 'calendar', etc. (Default: tree,form)"),
        'view_type': fields.selection((('tree','Tree'),('form','Form')), string='View Type', required=True,
            help="View type: Tree type to use for the tree view, set to 'tree' for a hierarchical tree view, or 'form' for a regular list view"),
        'usage': fields.char('Action Usage', size=32,
            help="Used to filter menu and home actions from the user form."),
        'view_ids': fields.one2many('ir.actions.act_window.view', 'act_window_id', 'Views'),
        'views': fields.function(_views_get_fnc, type='binary', string='Views',
               help="This function field computes the ordered list of views that should be enabled " \
                    "when displaying the result of an action, federating view mode, views and " \
                    "reference view. The result is returned as an ordered list of pairs (view_id,view_mode)."),
        'limit': fields.integer('Limit', help='Default limit for the list view'),
        'auto_refresh': fields.integer('Auto-Refresh',
            help='Add an auto-refresh on the view'),
        'groups_id': fields.many2many('res.groups', 'ir_act_window_group_rel',
            'act_id', 'gid', 'Groups'),
        'search_view_id': fields.many2one('ir.ui.view', 'Search View Ref.'),
        'filter': fields.boolean('Filter'),
        'auto_search':fields.boolean('Auto Search'),
        'search_view' : fields.function(_search_view, type='text', string='Search View'),
        'multi': fields.boolean('Action on Multiple Doc.', help="If set to true, the action will not be displayed on the right toolbar of a form view"),
    }

    _defaults = {
        'type': 'ir.actions.act_window',
        'view_type': 'form',
        'view_mode': 'tree,form',
        'context': '{}',
        'limit': 80,
        'target': 'current',
        'auto_refresh': 0,
        'auto_search':True,
        'multi': False,
    }

    def read(self, cr, uid, ids, fields=None, context=None, load='_classic_read'):
        """ call the method get_empty_list_help of the model and set the window action help message
        """
        ids_int = isinstance(ids, (int, long))
        if ids_int:
            ids = [ids]
        results = super(act_window, self).read(cr, uid, ids, fields=fields, context=context, load=load)

        if not fields or 'help' in fields:
            context = dict(context or {})
            eval_dict = {
                'active_model': context.get('active_model'),
                'active_id': context.get('active_id'),
                'active_ids': context.get('active_ids'),
                'uid': uid,
            }
            for res in results:
                model = res.get('res_model')
                if model and self.pool.get(model):
                    try:
                        with tools.mute_logger("openerp.tools.safe_eval"):
                            eval_context = eval(res['context'] or "{}", eval_dict) or {}
                    except Exception:
                        continue
                    custom_context = dict(context, **eval_context)
                    res['help'] = self.pool.get(model).get_empty_list_help(cr, uid, res.get('help', ""), context=custom_context)
        if ids_int:
            return results[0]
        return results

    def for_xml_id(self, cr, uid, module, xml_id, context=None):
        """ Returns the act_window object created for the provided xml_id

        :param module: the module the act_window originates in
        :param xml_id: the namespace-less id of the action (the @id
                       attribute from the XML file)
        :return: A read() view of the ir.actions.act_window
        """
        dataobj = self.pool.get('ir.model.data')
        data_id = dataobj._get_id (cr, SUPERUSER_ID, module, xml_id)
        res_id = dataobj.browse(cr, uid, data_id, context).res_id
        return self.read(cr, uid, res_id, [], context)

act_window()

VIEW_TYPES = [
    ('tree', 'Tree'),
    ('form', 'Form'),
    ('graph', 'Graph'),
    ('calendar', 'Calendar'),
    ('gantt', 'Gantt'),
    ('kanban', 'Kanban')]
class act_window_view(osv.osv):
    _name = 'ir.actions.act_window.view'
    _table = 'ir_act_window_view'
    _rec_name = 'view_id'
    _order = 'sequence'
    _columns = {
        'sequence': fields.integer('Sequence'),
        'view_id': fields.many2one('ir.ui.view', 'View'),
        'view_mode': fields.selection(VIEW_TYPES, string='View Type', required=True),
        'act_window_id': fields.many2one('ir.actions.act_window', 'Action', ondelete='cascade'),
        'multi': fields.boolean('On Multiple Doc.',
            help="If set to true, the action will not be displayed on the right toolbar of a form view."),
    }
    _defaults = {
        'multi': False,
    }
    def _auto_init(self, cr, context=None):
        super(act_window_view, self)._auto_init(cr, context)
        cr.execute('SELECT indexname FROM pg_indexes WHERE indexname = \'act_window_view_unique_mode_per_action\'')
        if not cr.fetchone():
            cr.execute('CREATE UNIQUE INDEX act_window_view_unique_mode_per_action ON ir_act_window_view (act_window_id, view_mode)')
act_window_view()

class act_wizard(osv.osv):
    _name = 'ir.actions.wizard'
    _inherit = 'ir.actions.actions'
    _table = 'ir_act_wizard'
    _sequence = 'ir_actions_id_seq'
    _order = 'name'
    _columns = {
        'name': fields.char('Wizard Info', size=64, required=True, translate=True),
        'type': fields.char('Action Type', size=32, required=True),
        'wiz_name': fields.char('Wizard Name', size=64, required=True),
        'multi': fields.boolean('Action on Multiple Doc.', help="If set to true, the wizard will not be displayed on the right toolbar of a form view."),
        'groups_id': fields.many2many('res.groups', 'res_groups_wizard_rel', 'uid', 'gid', 'Groups'),
        'model': fields.char('Object', size=64),
    }
    _defaults = {
        'type': 'ir.actions.wizard',
        'multi': False,
    }
act_wizard()

class act_url(osv.osv):
    _name = 'ir.actions.act_url'
    _table = 'ir_act_url'
    _inherit = 'ir.actions.actions'
    _sequence = 'ir_actions_id_seq'
    _order = 'name'
    _columns = {
        'name': fields.char('Action Name', size=64, translate=True),
        'type': fields.char('Action Type', size=32, required=True),
        'url': fields.text('Action URL',required=True),
        'target': fields.selection((
            ('new', 'New Window'),
            ('self', 'This Window')),
            'Action Target', required=True
        )
    }
    _defaults = {
        'type': 'ir.actions.act_url',
        'target': 'new'
    }
act_url()

def model_get(self, cr, uid, context=None):
    wkf_pool = self.pool.get('workflow')
    ids = wkf_pool.search(cr, uid, [])
    osvs = wkf_pool.read(cr, uid, ids, ['osv'])

    res = []
    mpool = self.pool.get('ir.model')
    for osv in osvs:
        model = osv.get('osv')
        id = mpool.search(cr, uid, [('model','=',model)])
        name = mpool.read(cr, uid, id)[0]['name']
        res.append((model, name))

    return res

class ir_model_fields(osv.osv):
    _inherit = 'ir.model.fields'
    _rec_name = 'field_description'
    _columns = {
        'complete_name': fields.char('Complete Name', size=64, select=1),
    }
ir_model_fields()

class server_object_lines(osv.osv):
    _name = 'ir.server.object.lines'
    _sequence = 'ir_actions_id_seq'
    _columns = {
        'server_id': fields.many2one('ir.actions.server', 'Related Server Action'),
        'col1': fields.many2one('ir.model.fields', 'Field', required=True),
        'value': fields.text('Value', required=True, help="Expression containing a value specification. \n"
                                                          "When Formula type is selected, this field may be a Python expression "
                                                          " that can use the same values as for the condition field on the server action.\n"
                                                          "If Value type is selected, the value will be used directly without evaluation."),
        'type': fields.selection([
            ('value', 'Value'),
            ('equation', 'Python expression')
        ], 'Evaluation Type', required=True, change_default=True),
    }
    _defaults = {
        'type': 'value',
    }


##
# Actions that are run on the server side
#
class actions_server(osv.osv):
    """ Server actions model. Server action work on a base model and offer various
    type of actions that can be executed automatically, for example using base
    action rules, of manually, by adding the action in the 'More' contextual
    menu.

    Since OpenERP 8.0 a button 'Create Menu Action' button is available on the
    action form view. It creates an entry in the More menu of the base model.
    This allows to create server actions and run them in mass mode easily through
    the interface.

    The available actions are :

    - 'Execute Python Code': a block of python code that will be executed
    - 'Trigger a Workflow Signal': send a signal to a workflow
    - 'Run a Client Action': choose a client action to launch
    - 'Create or Copy a new Record': create a new record with new values, or
      copy an existing record in your database
    - 'Write on a Record': update the values of a record
    - 'Execute several actions': define an action that triggers several other
      server actions
    """
    _name = 'ir.actions.server'
    _table = 'ir_act_server'
    _inherit = 'ir.actions.actions'
    _sequence = 'ir_actions_id_seq'
    _order = 'sequence,name'

    def _select_objects(self, cr, uid, context=None):
        model_pool = self.pool.get('ir.model')
        ids = model_pool.search(cr, uid, [('name', 'not ilike', '.')])
        res = model_pool.read(cr, uid, ids, ['model', 'name'])
        return [(r['model'], r['name']) for r in res] + [('', '')]

    def _get_states(self, cr, uid, context=None):
        """ Override me in order to add new states in the server action. Please
        note that the added key length should not be higher than already-existing
        ones. """
        return [('code', 'Execute Python Code'),
                ('trigger', 'Trigger a Workflow Signal'),
                ('client_action', 'Run a Client Action'),
                ('object_create', 'Create or Copy a new Record'),
                ('object_write', 'Write on a Record'),
                ('multi', 'Execute several actions')]

    def _get_states_wrapper(self, cr, uid, context=None):
        return self._get_states(cr, uid, context)

    _columns = {
        'name': fields.char('Action Name', required=True, size=64, translate=True),
<<<<<<< HEAD
        'condition' : fields.char('Condition', size=256, required=True,
                                  help="Condition that is tested before the action is executed, "
                                       "and prevent execution if it is not verified.\n"
                                       "Example: object.list_price > 5000\n"
                                       "It is a Python expression that can use the following values:\n"
                                       " - self: ORM model of the record on which the action is triggered\n"
                                       " - object or obj: Record on which the action is triggered\n"
                                       " - pool: ORM model pool (i.e. self.pool)\n"
                                       " - time: Python time module\n"
                                       " - cr: database cursor\n"
                                       " - uid: current user id\n"
                                       " - context: current context"),
        'state': fields.selection([
            ('client_action','Client Action'),
            ('dummy','Dummy'),
            ('loop','Iteration'),
            ('code','Python Code'),
            ('trigger','Trigger'),
            ('email','Email'),
            ('sms','SMS'),
            ('object_create','Create Object'),
            ('object_copy','Copy Object'),
            ('object_write','Write Object'),
            ('other','Multi Actions'),
        ], 'Action Type', required=True, size=32, help="Type of the Action that is to be executed"),
        'code':fields.text('Python Code', help="Python code to be executed if condition is met.\n"
                                               "It is a Python block that can use the same values as for the condition field"),
        'sequence': fields.integer('Sequence', help="Important when you deal with multiple actions, the execution order will be decided based on this, low number is higher priority."),
        'model_id': fields.many2one('ir.model', 'Object', required=True, help="Select the object on which the action will work (read, write, create).", ondelete='cascade'),
        'action_id': fields.many2one('ir.actions.actions', 'Client Action', help="Select the Action Window, Report, Wizard to be executed."),
        'trigger_name': fields.selection(_select_signals, string='Trigger Signal', size=128, help="The workflow signal to trigger"),
        'wkf_model_id': fields.many2one('ir.model', 'Target Object', help="The object that should receive the workflow signal (must have an associated workflow)"),
        'trigger_obj_id': fields.many2one('ir.model.fields','Relation Field', help="The field on the current object that links to the target object record (must be a many2one, or an integer field with the record ID)"),
        'email': fields.char('Email Address', size=512, help="Expression that returns the email address to send to. Can be based on the same values as for the condition field.\n"
                                                             "Example: object.invoice_address_id.email, or 'me@example.com'"),
        'subject': fields.char('Subject', size=1024, translate=True, help="Email subject, may contain expressions enclosed in double brackets based on the same values as those "
                                                                          "available in the condition field, e.g. `Hello [[ object.partner_id.name ]]`"),
        'message': fields.text('Message', translate=True, help="Email contents, may contain expressions enclosed in double brackets based on the same values as those "
                                                                          "available in the condition field, e.g. `Dear [[ object.partner_id.name ]]`"),
        'mobile': fields.char('Mobile No', size=512, help="Provides fields that be used to fetch the mobile number, e.g. you select the invoice, then `object.invoice_address_id.mobile` is the field which gives the correct mobile number"),
        'sms': fields.char('SMS', size=160, translate=True),
        'child_ids': fields.many2many('ir.actions.server', 'rel_server_actions', 'server_id', 'action_id', 'Other Actions'),
=======
        'condition': fields.char('Condition',
                                 help="Condition verified before executing the server action. If it "
                                 "is not verified, the action will not be executed. The condition is "
                                 "a Python expression, like 'object.list_price > 5000'. A void "
                                 "condition is considered as always True. Help about python expression "
                                 "is given in the help tab."),
        'state': fields.selection(_get_states_wrapper, 'Action To Do', required=True,
                                  help="Type of server action. The following values are available:\n"
                                  "- 'Execute Python Code': a block of python code that will be executed\n"
                                  "- 'Trigger a Workflow Signal': send a signal to a workflow\n"
                                  "- 'Run a Client Action': choose a client action to launch\n"
                                  "- 'Create or Copy a new Record': create a new record with new values, or copy an existing record in your database\n"
                                  "- 'Write on a Record': update the values of a record\n"
                                  "- 'Execute several actions': define an action that triggers several other server actions\n"
                                  "- 'Send Email': automatically send an email (available in email_template)"),
>>>>>>> b80e86de
        'usage': fields.char('Action Usage', size=32),
        'type': fields.char('Action Type', size=32, required=True),
        # Generic
        'sequence': fields.integer('Sequence',
                                   help="When dealing with multiple actions, the execution order is "
                                   "based on the sequence. Low number means high priority."),
        'model_id': fields.many2one('ir.model', 'Base Model', required=True, ondelete='cascade',
                                    help="Base model on which the server action runs."),
        'menu_ir_values_id': fields.many2one('ir.values', 'More Menu entry', readonly=True,
                                             help='More menu entry.'),
        # Client Action
        'action_id': fields.many2one('ir.actions.actions', 'Client Action',
                                     help="Select the client action that has to be executed."),
        # Python code
        'code': fields.text('Python Code',
                            help="Write Python code that the action will execute. Some variables are "
                            "available for use; help about pyhon expression is given in the help tab."),
        # Workflow signal
        'use_relational_model': fields.selection([('base', 'Use the base model of the action'),
                                                  ('relational', 'Use a relation field on the base model')],
                                                 string='Target Model', required=True),
        'wkf_transition_id': fields.many2one('workflow.transition', string='Signal to Trigger',
                                             help="Select the workflow signal to trigger."),
        'wkf_model_id': fields.many2one('ir.model', 'Target Model',
                                        help="The model that will receive the workflow signal. Note that it should have a workflow associated with it."),
        'wkf_model_name': fields.related('wkf_model_id', 'model', type='char', string='Target Model Name', store=True, readonly=True),
        'wkf_field_id': fields.many2one('ir.model.fields', string='Relation Field',
                                        oldname='trigger_obj_id',
                                        help="The field on the current object that links to the target object record (must be a many2one, or an integer field with the record ID)"),
        # Multi
        'child_ids': fields.many2many('ir.actions.server', 'rel_server_actions',
                                      'server_id', 'action_id',
                                      string='Child Actions',
                                      help='Child server actions that will be executed. Note that the last return returned action value will be used as global return value.'),
        # Create/Copy/Write
        'use_create': fields.selection([('new', 'Create a new record in the Base Model'),
                                        ('new_other', 'Create a new record in another model'),
                                        ('copy_current', 'Copy the current record'),
                                        ('copy_other', 'Choose and copy a record in the database')],
                                       string="Creation Policy", required=True,
                                       help=""),
        'crud_model_id': fields.many2one('ir.model', 'Target Model',
                                         oldname='srcmodel_id',
                                         help="Model for record creation / update. Set this field only to specify a different model than the base model."),
        'crud_model_name': fields.related('crud_model_id', 'model', type='char',
                                          string='Create/Write Target Model Name',
                                          store=True, readonly=True),
        'ref_object': fields.reference('Reference record', selection=_select_objects, size=128,
                                       oldname='copy_object'),
        'link_new_record': fields.boolean('Attach the new record',
                                          help="Check this if you want to link the newly-created record "
                                          "to the current record on which the server action runs."),
        'link_field_id': fields.many2one('ir.model.fields', 'Link using field',
                                         oldname='record_id',
                                         help="Provide the field where the record id is stored after the operations."),
        'use_write': fields.selection([('current', 'Update the current record'),
                                       ('expression', 'Update a record linked to the current record using python'),
                                       ('other', 'Choose and Update a record in the database')],
                                      string='Update Policy', required=True,
                                      help=""),
        'write_expression': fields.char('Expression',
                                        oldname='write_id',
                                        help="Provide an expression that, applied on the current record, gives the field to update."),
        'fields_lines': fields.one2many('ir.server.object.lines', 'server_id',
                                        string='Value Mapping',
                                        help=""),

        # Fake fields used to implement the placeholder assistant
        'model_object_field': fields.many2one('ir.model.fields', string="Field",
                                              help="Select target field from the related document model.\n"
                                                   "If it is a relationship field you will be able to select "
                                                   "a target field at the destination of the relationship."),
        'sub_object': fields.many2one('ir.model', 'Sub-model', readonly=True,
                                      help="When a relationship field is selected as first field, "
                                           "this field shows the document model the relationship goes to."),
        'sub_model_object_field': fields.many2one('ir.model.fields', 'Sub-field',
                                                  help="When a relationship field is selected as first field, "
                                                       "this field lets you select the target field within the "
                                                       "destination document model (sub-model)."),
        'copyvalue': fields.char('Placeholder Expression', help="Final placeholder expression, to be copy-pasted in the desired template field."),
        # Fake fields used to implement the ID finding assistant
        'id_object': fields.reference('Record', selection=_select_objects, size=128),
        'id_value': fields.char('Record ID'),
    }

    _defaults = {
        'state': 'code',
        'condition': 'True',
        'type': 'ir.actions.server',
        'sequence': 5,
        'code': """# You can use the following variables:
#  - self: ORM model of the record on which the action is triggered
#  - object: Record on which the action is triggered if there is one, otherwise None
#  - pool: ORM model pool (i.e. self.pool)
#  - cr: database cursor
#  - uid: current user id
#  - context: current context
#  - time: Python time module
# If you plan to return an action, assign: action = {...}""",
        'use_relational_model': 'base',
        'use_create': 'new',
        'use_write': 'current',
    }

    def _check_expression(self, cr, uid, expression, model_id, context):
        """ Check python expression (condition, write_expression). Each step of
        the path must be a valid many2one field, or an integer field for the last
        step.

        :param str expression: a python expression, beginning by 'obj' or 'object'
        :param int model_id: the base model of the server action
        :returns tuple: (is_valid, target_model_name, error_msg)
        """
        if not model_id:
            return (False, None, 'Your expression cannot be validated because the Base Model is not set.')
        # fetch current model
        current_model_name = self.pool.get('ir.model').browse(cr, uid, model_id, context).model
        # transform expression into a path that should look like 'object.many2onefield.many2onefield'
        path = expression.split('.')
        initial = path.pop(0)
        if initial not in ['obj', 'object']:
            return (False, None, 'Your expression should begin with obj or object.\nAn expression builder is available in the help tab.')
        # analyze path
        while path:
            step = path.pop(0)
            column_info = self.pool[current_model_name]._all_columns.get(step)
            if not column_info:
                return (False, None, 'Part of the expression (%s) is not recognized as a column in the model %s.' % (step, current_model_name))
            column_type = column_info.column._type
            if column_type not in ['many2one', 'int']:
                return (False, None, 'Part of the expression (%s) is not a valid column type (is %s, should be a many2one or an int)' % (step, column_type))
            if column_type == 'int' and path:
                return (False, None, 'Part of the expression (%s) is an integer field that is only allowed at the end of an expression' % (step))
            if column_type == 'many2one':
                current_model_name = column_info.column._obj
        return (True, current_model_name, None)

    def _check_write_expression(self, cr, uid, ids, context=None):
        for record in self.browse(cr, uid, ids, context=context):
            if record.write_expression and record.model_id:
                correct, model_name, message = self._check_expression(cr, uid, record.write_expression, record.model_id.id, context=context)
                if not correct:
                    _logger.warning('Invalid expression: %s' % message)
                    return False
        return True

    _constraints = [
        (_check_write_expression,
            'Incorrect Write Record Expression',
            ['write_expression']),
        (partial(osv.Model._check_m2m_recursion, field_name='child_ids'),
            'Recursion found in child server actions',
            ['child_ids']),
    ]

    def on_change_model_id(self, cr, uid, ids, model_id, wkf_model_id, crud_model_id, context=None):
        """ When changing the action base model, reset workflow and crud config
        to ease value coherence. """
        values = {
            'use_create': 'new',
            'use_write': 'current',
            'use_relational_model': 'base',
            'wkf_model_id': model_id,
            'wkf_field_id': False,
            'crud_model_id': model_id,
        }
        return {'value': values}

    def on_change_wkf_wonfig(self, cr, uid, ids, use_relational_model, wkf_field_id, wkf_model_id, model_id, context=None):
        """ Update workflow type configuration

         - update the workflow model (for base (model_id) /relational (field.relation))
         - update wkf_transition_id to False if workflow model changes, to force
           the user to choose a new one
        """
        values = {}
        if use_relational_model == 'relational' and wkf_field_id:
            field = self.pool['ir.model.fields'].browse(cr, uid, wkf_field_id, context=context)
            new_wkf_model_id = self.pool.get('ir.model').search(cr, uid, [('model', '=', field.relation)], context=context)[0]
            values['wkf_model_id'] = new_wkf_model_id
        else:
            values['wkf_model_id'] = model_id
        return {'value': values}

    def on_change_wkf_model_id(self, cr, uid, ids, wkf_model_id, context=None):
        """ When changing the workflow model, update its stored name also """
        wkf_model_name = False
        if wkf_model_id:
            wkf_model_name = self.pool.get('ir.model').browse(cr, uid, wkf_model_id, context).model
        values = {'wkf_transition_id': False, 'wkf_model_name': wkf_model_name}
        return {'value': values}

    def on_change_crud_config(self, cr, uid, ids, state, use_create, use_write, ref_object, crud_model_id, model_id, context=None):
        """ Wrapper on CRUD-type (create or write) on_change """
        if state == 'object_create':
            return self.on_change_create_config(cr, uid, ids, use_create, ref_object, crud_model_id, model_id, context=context)
        elif state == 'object_write':
            return self.on_change_write_config(cr, uid, ids, use_write, ref_object, crud_model_id, model_id, context=context)
        else:
            return {}

    def on_change_create_config(self, cr, uid, ids, use_create, ref_object, crud_model_id, model_id, context=None):
        """ When changing the object_create type configuration:

         - `new` and `copy_current`: crud_model_id is the same as base model
         - `new_other`: user choose crud_model_id
         - `copy_other`: disassemble the reference object to have its model
         - if the target model has changed, then reset the link field that is
           probably not correct anymore
        """
        values = {}
        if use_create == 'new':
            values['crud_model_id'] = model_id
        elif use_create == 'new_other':
            pass
        elif use_create == 'copy_current':
            values['crud_model_id'] = model_id
        elif use_create == 'copy_other' and ref_object:
            ref_model, ref_id = ref_object.split(',')
            ref_model_id = self.pool['ir.model'].search(cr, uid, [('model', '=', ref_model)], context=context)[0]
            values['crud_model_id'] = ref_model_id

        if values.get('crud_model_id') != crud_model_id:
            values['link_field_id'] = False
        return {'value': values}

    def on_change_write_config(self, cr, uid, ids, use_write, ref_object, crud_model_id, model_id, context=None):
        """ When changing the object_write type configuration:

         - `current`: crud_model_id is the same as base model
         - `other`: disassemble the reference object to have its model
         - `expression`: has its own on_change, nothing special here
        """
        values = {}
        if use_write == 'current':
            values['crud_model_id'] = model_id
        elif use_write == 'other' and ref_object:
            ref_model, ref_id = ref_object.split(',')
            ref_model_id = self.pool['ir.model'].search(cr, uid, [('model', '=', ref_model)], context=context)[0]
            values['crud_model_id'] = ref_model_id
        elif use_write == 'expression':
            pass

        if values.get('crud_model_id') != crud_model_id:
            values['link_field_id'] = False
        return {'value': values}

    def on_change_write_expression(self, cr, uid, ids, write_expression, model_id, context=None):
        """ Check the write_expression and update crud_model_id accordingly """
        values = {}
        valid, model_name, message = self._check_expression(cr, uid, write_expression, model_id, context=context)
        if valid:
            ref_model_id = self.pool['ir.model'].search(cr, uid, [('model', '=', model_name)], context=context)[0]
            values['crud_model_id'] = ref_model_id
            return {'value': values}
        if not message:
            message = 'Invalid expression'
        return {
            'warning': {
                'title': 'Incorrect expression',
                'message': message,
            }
        }

    def on_change_crud_model_id(self, cr, uid, ids, crud_model_id, context=None):
        """ When changing the CRUD model, update its stored name also """
        crud_model_name = False
        if crud_model_id:
            crud_model_name = self.pool.get('ir.model').browse(cr, uid, crud_model_id, context).model
        values = {'link_field_id': False, 'crud_model_name': crud_model_name}
        return {'value': values}

    def _build_expression(self, field_name, sub_field_name):
        """ Returns a placeholder expression for use in a template field,
        based on the values provided in the placeholder assistant.

        :param field_name: main field name
        :param sub_field_name: sub field name (M2O)
        :return: final placeholder expression
        """
        expression = ''
        if field_name:
            expression = "object." + field_name
            if sub_field_name:
                expression += "." + sub_field_name
        return expression

    def onchange_sub_model_object_value_field(self, cr, uid, ids, model_object_field, sub_model_object_field=False, context=None):
        result = {
            'sub_object': False,
            'copyvalue': False,
            'sub_model_object_field': False,
        }
        if model_object_field:
            fields_obj = self.pool.get('ir.model.fields')
            field_value = fields_obj.browse(cr, uid, model_object_field, context)
            if field_value.ttype in ['many2one', 'one2many', 'many2many']:
                res_ids = self.pool.get('ir.model').search(cr, uid, [('model', '=', field_value.relation)], context=context)
                sub_field_value = False
                if sub_model_object_field:
                    sub_field_value = fields_obj.browse(cr, uid, sub_model_object_field, context)
                if res_ids:
                    result.update({
                        'sub_object': res_ids[0],
                        'copyvalue': self._build_expression(field_value.name, sub_field_value and sub_field_value.name or False),
                        'sub_model_object_field': sub_model_object_field or False,
                    })
            else:
                result.update({
                    'copyvalue': self._build_expression(field_value.name, False),
                })
        return {'value': result}

    def onchange_id_object(self, cr, uid, ids, id_object, context=None):
        if id_object:
            ref_model, ref_id = id_object.split(',')
            return {'value': {'id_value': ref_id}}
        return {'value': {'id_value': False}}

    def create_action(self, cr, uid, ids, context=None):
        """ Create a contextual action for each of the server actions. """
        for action in self.browse(cr, uid, ids, context=context):
            ir_values_id = self.pool.get('ir.values').create(cr, SUPERUSER_ID, {
                'name': _('Run %s') % action.name,
                'model': action.model_id.model,
                'key2': 'client_action_multi',
                'value': "ir.actions.server,%s" % action.id,
            }, context)
            action.write({
                'menu_ir_values_id': ir_values_id,
            })

        return True

    def unlink_action(self, cr, uid, ids, context=None):
        """ Remove the contextual actions created for the server actions. """
        for action in self.browse(cr, uid, ids, context=context):
            if action.menu_ir_values_id:
                try:
                    self.pool.get('ir.values').unlink(cr, SUPERUSER_ID, action.menu_ir_values_id.id, context)
                except Exception:
                    raise osv.except_osv(_('Warning'), _('Deletion of the action record failed.'))
        return True

    def run_action_client_action(self, cr, uid, action, eval_context=None, context=None):
        if not action.action_id:
            raise osv.except_osv(_('Error'), _("Please specify an action to launch!"))
        return self.pool[action.action_id.type].read(cr, uid, action.action_id.id, context=context)

    def run_action_code(self, cr, uid, action, eval_context=None, context=None):
        eval(action.code.strip(), eval_context, mode="exec", nocopy=True)  # nocopy allows to return 'action'
        if 'action' in eval_context:
            return eval_context['action']

    def run_action_trigger(self, cr, uid, action, eval_context=None, context=None):
        """ Trigger a workflow signal, depending on the use_relational_model:

         - `base`: base_model_pool.signal_<TRIGGER_NAME>(cr, uid, context.get('active_id'))
         - `relational`: find the related model and object, using the relational
           field, then target_model_pool.signal_<TRIGGER_NAME>(cr, uid, target_id)
        """
        obj_pool = self.pool[action.model_id.model]
        if action.use_relational_model == 'base':
            target_id = context.get('active_id')
            target_pool = obj_pool
        else:
            value = getattr(obj_pool.browse(cr, uid, context.get('active_id'), context=context), action.wkf_field_id.name)
            if action.wkf_field_id.ttype == 'many2one':
                target_id = value.id
            else:
                target_id = value
            target_pool = self.pool[action.wkf_model_id.model]

        trigger_name = action.wkf_transition_id.signal

        workflow.trg_validate(uid, target_pool._name, target_id, trigger_name, cr)

    def run_action_multi(self, cr, uid, action, eval_context=None, context=None):
        res = []
        for act in action.child_ids:
            result = self.run(cr, uid, [act.id], context)
            if result:
                res.append(result)
        return res and res[0] or False

    def run_action_object_write(self, cr, uid, action, eval_context=None, context=None):
        """ Write server action.

         - 1. evaluate the value mapping
         - 2. depending on the write configuration:

          - `current`: id = active_id
          - `other`: id = from reference object
          - `expression`: id = from expression evaluation
        """
        res = {}
        for exp in action.fields_lines:
            if exp.type == 'equation':
                expr = eval(exp.value, eval_context)
            else:
                expr = exp.value
            res[exp.col1.name] = expr

        if action.use_write == 'current':
            model = action.model_id.model
            ref_id = context.get('active_id')
        elif action.use_write == 'other':
            model = action.crud_model_id.model
            ref_id = action.ref_object.id
        elif action.use_write == 'expression':
            model = action.crud_model_id.model
            ref = eval(action.write_expression, eval_context)
            if isinstance(ref, browse_record):
                ref_id = getattr(ref, 'id')
            else:
                ref_id = int(ref)

        obj_pool = self.pool[model]
        obj_pool.write(cr, uid, [ref_id], res, context=context)

    def run_action_object_create(self, cr, uid, action, eval_context=None, context=None):
        """ Create and Copy server action.

         - 1. evaluate the value mapping
         - 2. depending on the write configuration:

          - `new`: new record in the base model
          - `copy_current`: copy the current record (id = active_id) + gives custom values
          - `new_other`: new record in target model
          - `copy_other`: copy the current record (id from reference object)
            + gives custom values
        """
        res = {}
        for exp in action.fields_lines:
            if exp.type == 'equation':
                expr = eval(exp.value, eval_context)
            else:
                expr = exp.value
            res[exp.col1.name] = expr

        if action.use_create in ['new', 'copy_current']:
            model = action.model_id.model
        elif action.use_create in ['new_other', 'copy_other']:
            model = action.crud_model_id.model

        obj_pool = self.pool[model]
        if action.use_create == 'copy_current':
            ref_id = context.get('active_id')
            res_id = obj_pool.copy(cr, uid, ref_id, res, context=context)
        elif action.use_create == 'copy_other':
            ref_id = action.ref_object.id
            res_id = obj_pool.copy(cr, uid, ref_id, res, context=context)
        else:
            res_id = obj_pool.create(cr, uid, res, context=context)

        if action.link_new_record and action.link_field_id:
            self.pool[action.model_id.model].write(cr, uid, [context.get('active_id')], {action.link_field_id.name: res_id})

    def run(self, cr, uid, ids, context=None):
        """ Run the server action. For each server action, the condition is
        checked. Note that A void (aka False) condition is considered as always
        valid. If it is verified, the run_action_<STATE> method is called. This
        allows easy inheritance of the server actions.

        :param dict context: context should contain following keys

                             - active_id: id of the current object (single mode)
                             - active_model: current model that should equal the action's model

                             The following keys are optional:

                             - active_ids: ids of the current records (mass mode). If active_ids
                               and active_id are present, active_ids is given precedence.

        :return: an action_id to be executed, or False is finished correctly without
                 return action
        """
        if context is None:
            context = {}
        res = False
        user = self.pool.get('res.users').browse(cr, uid, uid)
        active_ids = context.get('active_ids', [context.get('active_id', None)])
        for action in self.browse(cr, uid, ids, context):
            obj = None
            obj_pool = self.pool[action.model_id.model]
            for active_id in active_ids:
                if context.get('active_model') == action.model_id.model and active_id:
                    obj = obj_pool.browse(cr, uid, context['active_id'], context=context)
                # run context dedicated to a particular active_id
                run_context = dict(context, active_ids=[active_id], active_id=active_id)
                # evaluation context for python strings to evaluate
                eval_context = {
                    'self': obj_pool,
                    'object': obj,
                    'obj': obj,
                    'pool': self.pool,
                    'time': time,
                    'cr': cr,
                    'context': dict(run_context),  # copy context to prevent side-effects of eval
                    'uid': uid,
                    'user': user
                }

                # evaluate the condition, with the specific case that a void (aka False) condition is considered as True
                condition = action.condition
                if action.condition is False:
                    condition = True
                expr = eval(str(condition), eval_context)
                if not expr:
                    continue
                # call the method related to the action: run_action_<STATE>
                if hasattr(self, 'run_action_%s' % action.state):
                    res = getattr(self, 'run_action_%s' % action.state)(cr, uid, action, eval_context=eval_context, context=run_context)
        return res


class act_window_close(osv.osv):
    _name = 'ir.actions.act_window_close'
    _inherit = 'ir.actions.actions'
    _table = 'ir_actions'
    _defaults = {
        'type': 'ir.actions.act_window_close',
    }
act_window_close()

# This model use to register action services.
TODO_STATES = [('open', 'To Do'),
               ('done', 'Done')]
TODO_TYPES = [('manual', 'Launch Manually'),('once', 'Launch Manually Once'),
              ('automatic', 'Launch Automatically')]
class ir_actions_todo(osv.osv):
    """
    Configuration Wizards
    """
    _name = 'ir.actions.todo'
    _description = "Configuration Wizards"
    _columns={
        'action_id': fields.many2one(
            'ir.actions.actions', 'Action', select=True, required=True),
        'sequence': fields.integer('Sequence'),
        'state': fields.selection(TODO_STATES, string='Status', required=True),
        'name': fields.char('Name', size=64),
        'type': fields.selection(TODO_TYPES, 'Type', required=True,
            help="""Manual: Launched manually.
Automatic: Runs whenever the system is reconfigured.
Launch Manually Once: after having been launched manually, it sets automatically to Done."""),
        'groups_id': fields.many2many('res.groups', 'res_groups_action_rel', 'uid', 'gid', 'Groups'),
        'note': fields.text('Text', translate=True),
    }
    _defaults={
        'state': 'open',
        'sequence': 10,
        'type': 'manual',
    }
    _order="sequence,id"

    def action_launch(self, cr, uid, ids, context=None):
        """ Launch Action of Wizard"""
        wizard_id = ids and ids[0] or False
        wizard = self.browse(cr, uid, wizard_id, context=context)
        if wizard.type in ('automatic', 'once'):
            wizard.write({'state': 'done'})

        # Load action
        act_type = self.pool.get('ir.actions.actions').read(cr, uid, wizard.action_id.id, ['type'], context=context)

        res = self.pool[act_type['type']].read(cr, uid, wizard.action_id.id, [], context=context)
        if act_type['type'] != 'ir.actions.act_window':
            return res
        res.setdefault('context','{}')
        res['nodestroy'] = True

        # Open a specific record when res_id is provided in the context
        user = self.pool.get('res.users').browse(cr, uid, uid, context=context)
        ctx = eval(res['context'], {'user': user})
        if ctx.get('res_id'):
            res.update({'res_id': ctx.pop('res_id')})

        # disable log for automatic wizards
        if wizard.type == 'automatic':
            ctx.update({'disable_log': True})
        res.update({'context': ctx})

        return res

    def action_open(self, cr, uid, ids, context=None):
        """ Sets configuration wizard in TODO state"""
        return self.write(cr, uid, ids, {'state': 'open'}, context=context)

    def progress(self, cr, uid, context=None):
        """ Returns a dict with 3 keys {todo, done, total}.

        These keys all map to integers and provide the number of todos
        marked as open, the total number of todos and the number of
        todos not open (which is basically a shortcut to total-todo)

        :rtype: dict
        """
        user_groups = set(map(
            lambda x: x.id,
            self.pool['res.users'].browse(cr, uid, [uid], context=context)[0].groups_id))
        def groups_match(todo):
            """ Checks if the todo's groups match those of the current user
            """
            return not todo.groups_id \
                   or bool(user_groups.intersection((
                        group.id for group in todo.groups_id)))

        done = filter(
            groups_match,
            self.browse(cr, uid,
                self.search(cr, uid, [('state', '!=', 'open')], context=context),
                        context=context))

        total = filter(
            groups_match,
            self.browse(cr, uid,
                self.search(cr, uid, [], context=context),
                        context=context))

        return {
            'done': len(done),
            'total': len(total),
            'todo': len(total) - len(done)
        }

ir_actions_todo()

class act_client(osv.osv):
    _name = 'ir.actions.client'
    _inherit = 'ir.actions.actions'
    _table = 'ir_act_client'
    _sequence = 'ir_actions_id_seq'
    _order = 'name'

    def _get_params(self, cr, uid, ids, field_name, arg, context):
        result = {}
        for record in self.browse(cr, uid, ids, context=context):
            result[record.id] = record.params_store and eval(record.params_store, {'uid': uid}) or False
        return result

    def _set_params(self, cr, uid, id, field_name, field_value, arg, context):
        if isinstance(field_value, dict):
            self.write(cr, uid, id, {'params_store': repr(field_value)}, context=context)
        else:
            self.write(cr, uid, id, {'params_store': field_value}, context=context)

    _columns = {
        'name': fields.char('Action Name', required=True, size=64, translate=True),
        'tag': fields.char('Client action tag', size=64, required=True,
                           help="An arbitrary string, interpreted by the client"
                                " according to its own needs and wishes. There "
                                "is no central tag repository across clients."),
        'res_model': fields.char('Destination Model', size=64, 
            help="Optional model, mostly used for needactions."),
        'context': fields.char('Context Value', size=250, required=True,
            help="Context dictionary as Python expression, empty by default (Default: {})"),
        'params': fields.function(_get_params, fnct_inv=_set_params,
                                  type='binary', 
                                  string="Supplementary arguments",
                                  help="Arguments sent to the client along with"
                                       "the view tag"),
        'params_store': fields.binary("Params storage", readonly=True)
    }
    _defaults = {
        'type': 'ir.actions.client',
        'context': '{}',

    }
act_client()

# vim:expandtab:smartindent:tabstop=4:softtabstop=4:shiftwidth=4:<|MERGE_RESOLUTION|>--- conflicted
+++ resolved
@@ -498,50 +498,6 @@
 
     _columns = {
         'name': fields.char('Action Name', required=True, size=64, translate=True),
-<<<<<<< HEAD
-        'condition' : fields.char('Condition', size=256, required=True,
-                                  help="Condition that is tested before the action is executed, "
-                                       "and prevent execution if it is not verified.\n"
-                                       "Example: object.list_price > 5000\n"
-                                       "It is a Python expression that can use the following values:\n"
-                                       " - self: ORM model of the record on which the action is triggered\n"
-                                       " - object or obj: Record on which the action is triggered\n"
-                                       " - pool: ORM model pool (i.e. self.pool)\n"
-                                       " - time: Python time module\n"
-                                       " - cr: database cursor\n"
-                                       " - uid: current user id\n"
-                                       " - context: current context"),
-        'state': fields.selection([
-            ('client_action','Client Action'),
-            ('dummy','Dummy'),
-            ('loop','Iteration'),
-            ('code','Python Code'),
-            ('trigger','Trigger'),
-            ('email','Email'),
-            ('sms','SMS'),
-            ('object_create','Create Object'),
-            ('object_copy','Copy Object'),
-            ('object_write','Write Object'),
-            ('other','Multi Actions'),
-        ], 'Action Type', required=True, size=32, help="Type of the Action that is to be executed"),
-        'code':fields.text('Python Code', help="Python code to be executed if condition is met.\n"
-                                               "It is a Python block that can use the same values as for the condition field"),
-        'sequence': fields.integer('Sequence', help="Important when you deal with multiple actions, the execution order will be decided based on this, low number is higher priority."),
-        'model_id': fields.many2one('ir.model', 'Object', required=True, help="Select the object on which the action will work (read, write, create).", ondelete='cascade'),
-        'action_id': fields.many2one('ir.actions.actions', 'Client Action', help="Select the Action Window, Report, Wizard to be executed."),
-        'trigger_name': fields.selection(_select_signals, string='Trigger Signal', size=128, help="The workflow signal to trigger"),
-        'wkf_model_id': fields.many2one('ir.model', 'Target Object', help="The object that should receive the workflow signal (must have an associated workflow)"),
-        'trigger_obj_id': fields.many2one('ir.model.fields','Relation Field', help="The field on the current object that links to the target object record (must be a many2one, or an integer field with the record ID)"),
-        'email': fields.char('Email Address', size=512, help="Expression that returns the email address to send to. Can be based on the same values as for the condition field.\n"
-                                                             "Example: object.invoice_address_id.email, or 'me@example.com'"),
-        'subject': fields.char('Subject', size=1024, translate=True, help="Email subject, may contain expressions enclosed in double brackets based on the same values as those "
-                                                                          "available in the condition field, e.g. `Hello [[ object.partner_id.name ]]`"),
-        'message': fields.text('Message', translate=True, help="Email contents, may contain expressions enclosed in double brackets based on the same values as those "
-                                                                          "available in the condition field, e.g. `Dear [[ object.partner_id.name ]]`"),
-        'mobile': fields.char('Mobile No', size=512, help="Provides fields that be used to fetch the mobile number, e.g. you select the invoice, then `object.invoice_address_id.mobile` is the field which gives the correct mobile number"),
-        'sms': fields.char('SMS', size=160, translate=True),
-        'child_ids': fields.many2many('ir.actions.server', 'rel_server_actions', 'server_id', 'action_id', 'Other Actions'),
-=======
         'condition': fields.char('Condition',
                                  help="Condition verified before executing the server action. If it "
                                  "is not verified, the action will not be executed. The condition is "
@@ -557,7 +513,6 @@
                                   "- 'Write on a Record': update the values of a record\n"
                                   "- 'Execute several actions': define an action that triggers several other server actions\n"
                                   "- 'Send Email': automatically send an email (available in email_template)"),
->>>>>>> b80e86de
         'usage': fields.char('Action Usage', size=32),
         'type': fields.char('Action Type', size=32, required=True),
         # Generic
