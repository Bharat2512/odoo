--- conflicted
+++ resolved
@@ -18,11 +18,8 @@
 #    along with this program.  If not, see <http://www.gnu.org/licenses/>.
 #
 ##############################################################################
-<<<<<<< HEAD
 
 import hashlib
-=======
->>>>>>> 777ed1e0
 import itertools
 import os
 import re
