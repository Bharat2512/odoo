# -*- coding: utf-8 -*-
##############################################################################
#
#    OpenERP, Open Source Management Solution
#    Copyright (C) 2004-2010 Tiny SPRL (<http://tiny.be>).
#
#    This program is free software: you can redistribute it and/or modify
#    it under the terms of the GNU Affero General Public License as
#    published by the Free Software Foundation, either version 3 of the
#    License, or (at your option) any later version.
#
#    This program is distributed in the hope that it will be useful,
#    but WITHOUT ANY WARRANTY; without even the implied warranty of
#    MERCHANTABILITY or FITNESS FOR A PARTICULAR PURPOSE.  See the
#    GNU Affero General Public License for more details.
#
#    You should have received a copy of the GNU Affero General Public License
#    along with this program.  If not, see <http://www.gnu.org/licenses/>.
#
##############################################################################

from openerp import exceptions
from openerp.osv import osv, fields
from openerp.tools.translate import _

class ir_filters(osv.osv):
    _name = 'ir.filters'
    _description = 'Filters'

    def _list_all_models(self, cr, uid, context=None):
        cr.execute("SELECT model, name FROM ir_model ORDER BY name")
        return cr.fetchall()

    def copy(self, cr, uid, id, default=None, context=None):
        name = self.read(cr, uid, [id], ['name'])[0]['name']
        default.update({'name':_('%s (copy)') % name})
        return super(ir_filters, self).copy(cr, uid, id, default, context)

    def _get_action_domain(self, cr, uid, action_id=None):
        """Return a domain component for matching filters that are visible in the
           same context (menu/view) as the given action."""
        if action_id:
            # filters specific to this menu + global ones
            return [('action_id', 'in' , [action_id, False])]
        # only global ones
        return [('action_id', '=', False)]

    def get_filters(self, cr, uid, model, action_id=None):
        """Obtain the list of filters available for the user on the given model.

        :param action_id: optional ID of action to restrict filters to this action
            plus global filters. If missing only global filters are returned.
            The action does not have to correspond to the model, it may only be
            a contextual action.
        :return: list of :meth:`~osv.read`-like dicts containing the
            ``name``, ``is_default``, ``domain``, ``user_id`` (m2o tuple),
            ``action_id`` (m2o tuple) and ``context`` of the matching ``ir.filters``.
        """
<<<<<<< HEAD
        # available filters: private filters (user_id=uid) and public filters (uid=NULL),
        # and filters for the action (action_id=action_id) or global (action_id=NULL)
        action_domain = self._get_action_domain(cr, uid, action_id)
        filter_ids = self.search(cr, uid, action_domain +
=======
        # available filters: private filters (user_id=uid) and public filters (uid=NULL) 
        context = self.pool['res.users'].context_get(cr, uid)
        filter_ids = self.search(cr, uid,
>>>>>>> ce690649
            [('model_id','=',model),('user_id','in',[uid, False])])
        my_filters = self.read(cr, uid, filter_ids,
            ['name', 'is_default', 'domain', 'context', 'user_id'], context=context)
        return my_filters

    def _check_global_default(self, cr, uid, vals, matching_filters, context=None):
        """ _check_global_default(cursor, UID, dict, list(dict), dict) -> None

        Checks if there is a global default for the model_id requested.

        If there is, and the default is different than the record being written
        (-> we're not updating the current global default), raise an error
        to avoid users unknowingly overwriting existing global defaults (they
        have to explicitly remove the current default before setting a new one)

        This method should only be called if ``vals`` is trying to set
        ``is_default``

        :raises openerp.exceptions.Warning: if there is an existing default and
                                            we're not updating it
        """
        action_domain = self._get_action_domain(cr, uid, vals.get('action_id'))
        existing_default = self.search(cr, uid, action_domain + [
            ('model_id', '=', vals['model_id']),
            ('user_id', '=', False),
            ('is_default', '=', True)], context=context)

        if not existing_default: return
        if matching_filters and \
           (matching_filters[0]['id'] == existing_default[0]):
            return

        raise exceptions.Warning(
            _("There is already a shared filter set as default for %(model)s, delete or change it before setting a new default") % {
                'model': vals['model_id']
            })

    def create_or_replace(self, cr, uid, vals, context=None):
        lower_name = vals['name'].lower()
        action_id = vals.get('action_id')
        current_filters = self.get_filters(cr, uid, vals['model_id'], action_id)
        matching_filters = [f for f in current_filters
                                if f['name'].lower() == lower_name
                                # next line looks for matching user_ids (specific or global), i.e.
                                # f.user_id is False and vals.user_id is False or missing,
                                # or f.user_id.id == vals.user_id
                                if (f['user_id'] and f['user_id'][0]) == vals.get('user_id', False)]

        if vals.get('is_default'):
            if vals.get('user_id'):
                # Setting new default: any other default that belongs to the user
                # should be turned off
                action_domain = self._get_action_domain(cr, uid, action_id)
                act_ids = self.search(cr, uid, action_domain + [
                        ('model_id', '=', vals['model_id']),
                        ('user_id', '=', vals['user_id']),
                        ('is_default', '=', True),
                    ], context=context)
                if act_ids:
                    self.write(cr, uid, act_ids, {'is_default': False}, context=context)
            else:
                self._check_global_default(
                    cr, uid, vals, matching_filters, context=None)

        # When a filter exists for the same (name, model, user) triple, we simply
        # replace its definition (considering action_id irrelevant here)
        if matching_filters:
            self.write(cr, uid, matching_filters[0]['id'], vals, context)
            return matching_filters[0]['id']

        return self.create(cr, uid, vals, context)

    _sql_constraints = [
        # Partial constraint, complemented by unique index (see below)
        # Still useful to keep because it provides a proper error message when a violation
        # occurs, as it shares the same prefix as the unique index. 
        ('name_model_uid_unique', 'unique (name, model_id, user_id, action_id)', 'Filter names must be unique'),
    ]

    def _auto_init(self, cr, context=None):
        result = super(ir_filters, self)._auto_init(cr, context)
        # Use unique index to implement unique constraint on the lowercase name (not possible using a constraint)
        cr.execute("DROP INDEX IF EXISTS ir_filters_name_model_uid_unique_index") # drop old index w/o action
        cr.execute("SELECT indexname FROM pg_indexes WHERE indexname = 'ir_filters_name_model_uid_unique_action_index'")
        if not cr.fetchone():
            cr.execute("""CREATE UNIQUE INDEX "ir_filters_name_model_uid_unique_action_index" ON ir_filters
                            (lower(name), model_id, COALESCE(user_id,-1), COALESCE(action_id,-1))""")
        return result

    _columns = {
        'name': fields.char('Filter Name', translate=True, required=True),
        'user_id': fields.many2one('res.users', 'User', ondelete='cascade',
                                   help="The user this filter is private to. When left empty the filter is public "
                                        "and available to all users."),
        'domain': fields.text('Domain', required=True),
        'context': fields.text('Context', required=True),
        'model_id': fields.selection(_list_all_models, 'Model', required=True),
        'is_default': fields.boolean('Default filter'),
        'action_id': fields.many2one('ir.actions.actions', 'Action', ondelete='cascade',
                                     help="The menu action this filter applies to. "
                                          "When left empty the filter applies to all menus "
                                          "for this model.")
    }
    _defaults = {
        'domain': '[]',
        'context':'{}',
        'user_id': lambda self,cr,uid,context=None: uid,
        'is_default': False
    }
    _order = 'model_id, name, id desc'

# vim:expandtab:smartindent:tabstop=4:softtabstop=4:shiftwidth=4:<|MERGE_RESOLUTION|>--- conflicted
+++ resolved
@@ -56,16 +56,11 @@
             ``name``, ``is_default``, ``domain``, ``user_id`` (m2o tuple),
             ``action_id`` (m2o tuple) and ``context`` of the matching ``ir.filters``.
         """
-<<<<<<< HEAD
         # available filters: private filters (user_id=uid) and public filters (uid=NULL),
         # and filters for the action (action_id=action_id) or global (action_id=NULL)
+        context = self.pool['res.users'].context_get(cr, uid)
         action_domain = self._get_action_domain(cr, uid, action_id)
         filter_ids = self.search(cr, uid, action_domain +
-=======
-        # available filters: private filters (user_id=uid) and public filters (uid=NULL) 
-        context = self.pool['res.users'].context_get(cr, uid)
-        filter_ids = self.search(cr, uid,
->>>>>>> ce690649
             [('model_id','=',model),('user_id','in',[uid, False])])
         my_filters = self.read(cr, uid, filter_ids,
             ['name', 'is_default', 'domain', 'context', 'user_id'], context=context)
