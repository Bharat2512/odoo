--- conflicted
+++ resolved
@@ -748,18 +748,13 @@
 
         return babel.dates.format_datetime(value, format=pattern, locale=locale)
 
-<<<<<<< HEAD
-
-class TextConverter(models.AbstractModel):
-=======
-    def record_to_html(self, cr, uid, field_name, record, options, context=None):
+    @api.model
+    def record_to_html(self, field_name, record, options=None):
         field = field = record._fields[field_name]
         value = record[field_name]
-        return self.value_to_html(
-            cr, uid, value, field, options=options, context=dict(context, **record.env.context))
-
-class TextConverter(osv.AbstractModel):
->>>>>>> bb8f0f1f
+        return self.with_context(**record.env.context).value_to_html(value, field, options=options)
+
+class TextConverter(models.AbstractModel):
     _name = 'ir.qweb.field.text'
     _inherit = 'ir.qweb.field'
 
