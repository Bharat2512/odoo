# -*- coding: utf-8 -*-
##############################################################################
#
#    OpenERP, Open Source Management Solution
#    Copyright (C) 2004-TODAY OpenERP S.A. <http://www.openerp.com>
#
#    This program is free software: you can redistribute it and/or modify
#    it under the terms of the GNU Affero General Public License as
#    published by the Free Software Foundation, either version 3 of the
#    License, or (at your option) any later version.
#
#    This program is distributed in the hope that it will be useful,
#    but WITHOUT ANY WARRANTY; without even the implied warranty of
#    MERCHANTABILITY or FITNESS FOR A PARTICULAR PURPOSE.  See the
#    GNU Affero General Public License for more details.
#
#    You should have received a copy of the GNU Affero General Public License
#    along with this program.  If not, see <http://www.gnu.org/licenses/>.
#
##############################################################################
import logging
import time

<<<<<<< HEAD
from openerp.tools import DEFAULT_SERVER_DATE_FORMAT
from datetime import datetime
=======
from datetime import datetime, timedelta
>>>>>>> 580077f0
from openerp import _, api, fields, models
from openerp.exceptions import Warning

_logger = logging.getLogger(__name__)

<<<<<<< HEAD

class ir_sequence_type(models.Model):
    _name = 'ir.sequence.type'
    _order = 'name'

    name = fields.Char(required=True)
    code = fields.Char(size=32, required=True)
=======
>>>>>>> 580077f0

def _create_sequence(cr, seq_name, number_increment, number_next):
    """ Create a PostreSQL sequence.

<<<<<<< HEAD

def _code_get(self):
    self.env.cr.execute('select code, name from ir_sequence_type')
    return self.env.cr.fetchall()
=======
    There is no access rights check.
    """
    if number_increment == 0:
        raise Warning(_('Increment number must not be zero.'))
    sql = "CREATE SEQUENCE %s INCREMENT BY %%s START WITH %%s" % seq_name
    cr.execute(sql, (number_increment, number_next))

def _drop_sequence(cr, seq_names):
    """ Drop the PostreSQL sequence if it exists.

    There is no access rights check.
    """
    names = []
    for n in seq_names:
        names.append(n)
    names = ','.join(names)
    # RESTRICT is the default; it prevents dropping the sequence if an
    # object depends on it.
    cr.execute("DROP SEQUENCE IF EXISTS %s RESTRICT " % names)

def _alter_sequence(cr, seq_name, number_increment=None, number_next=None):
    """ Alter a PostreSQL sequence.

    There is no access rights check.
    """
    if number_increment == 0:
        raise Warning(_("Increment number must not be zero."))
    cr.execute("SELECT relname FROM pg_class WHERE relkind = %s AND relname=%s", ('S', seq_name))
    if not cr.fetchone():
        # sequence is not created yet, we're inside create() so ignore it, will be set later
        return
    statement = "ALTER SEQUENCE %s" % (seq_name, )
    if number_increment is not None:
        statement += " INCREMENT BY %d" % (number_increment, )
    if number_next is not None:
        statement += " RESTART WITH %d" % (number_next, )
    cr.execute(statement)

def _select_nextval(cr, seq_name):
    cr.execute("SELECT nextval('%s')" % seq_name)
    return cr.fetchone()

def _update_nogap(self, number_increment):
    number_next = self.number_next
    self.env.cr.execute("SELECT number_next FROM %s WHERE id=%s FOR UPDATE NOWAIT" % (self._table, self.id))
    self.env.cr.execute("UPDATE %s SET number_next=number_next+%s WHERE id=%s " % (self._table, number_increment, self.id))
    self.invalidate_cache(['number_next'], [self.id])
    return number_next
>>>>>>> 580077f0


class ir_sequence(models.Model):
    """ Sequence model.

    The sequence model allows to define and use so-called sequence objects.
    Such objects are used to generate unique identifiers in a transaction-safe
    way.

    """
    _name = 'ir.sequence'
    _order = 'name'

<<<<<<< HEAD
    def _get_number_next_actual(self, field_name, arg):
        '''Return number from ir_sequence row when no_gap implementation,
        and number from postgres sequence when standard implementation.'''
        res = {}
        for element in self:
            if element.implementation != 'standard':
                res[element.id] = element.number_next
=======
    def _get_number_next_actual(self):
        '''Return number from ir_sequence row when no_gap implementation,
        and number from postgres sequence when standard implementation.'''
        for element in self:
            if element.implementation != 'standard':
                element.number_next_actual = element.number_next
>>>>>>> 580077f0
            else:
                # get number from postgres sequence. Cannot use currval, because that might give an error when
                # not having used nextval before.
<<<<<<< HEAD
                statement = (
                    "SELECT last_value, increment_by, is_called"
                    " FROM ir_sequence_%03d"
                    % element.id)
                self.env.cr.execute(statement)
=======
                query = "SELECT last_value, increment_by, is_called FROM ir_sequence_%03d" % element.id
                self.env.cr.execute(query)
>>>>>>> 580077f0
                (last_value, increment_by, is_called) = self.env.cr.fetchone()
                if is_called:
                    element.number_next_actual = last_value + increment_by
                else:
<<<<<<< HEAD
                    res[element.id] = last_value
        return res

    def _set_number_next_actual(self, name, value, args=None):
        return self.write({'number_next': value or 0})

    name = fields.Char(size=64, required=True)
    code = fields.Selection(_code_get, 'Sequence Type', size=64)
=======
                    element.number_next_actual = last_value

    def _set_number_next_actual(self):
        for record in self:
            record.write({'number_next': record.number_next_actual or 0})

    name = fields.Char(required=True)
    code = fields.Char('Sequence Code')
>>>>>>> 580077f0
    implementation = fields.Selection(
        [('standard', 'Standard'), ('no_gap', 'No gap')],
        'Implementation', required=True, default='standard',
        help="Two sequence object implementations are offered: Standard "
        "and 'No gap'. The later is slower than the former but forbids any"
        " gap in the sequence (while they are possible in the former).")
    active = fields.Boolean(default=True)
    prefix = fields.Char(help="Prefix value of the record for the sequence")
    suffix = fields.Char(help="Suffix value of the record for the sequence")
    number_next = fields.Integer('Next Number', required=True, default=1, help="Next number of this sequence")
    number_next_actual = fields.Integer(compute='_get_number_next_actual', inverse='_set_number_next_actual',
                                        required=True, string='Next Number', default=1,
                                        help="Next number that will be used. This number can be incremented "
                                        "frequently so the displayed value might already be obsolete")
    number_increment = fields.Integer('Increment Number', required=True, default=1,
                                      help="The next number of the sequence will be incremented by this number")
    padding = fields.Integer('Number Padding', required=True, default=0,
                             help="Odoo will automatically adds some '0' on the left of the "
                             "'Next Number' to get the required padding size.")
    company_id = fields.Many2one('res.company', 'Company',
                                 default=lambda s: s.env['res.company']._company_default_get('ir.sequence'))
    use_date_range = fields.Boolean('Use subsequences per date_range')
<<<<<<< HEAD
    date_range_ids = fields.One2many('ir.sequence.date_range', 'sequence_main_id', 'Subsequences')
=======
    date_range_ids = fields.One2many('ir.sequence.date_range', 'sequence_id', 'Subsequences')
>>>>>>> 580077f0

    def init(self, cr):
        return  # Don't do the following index yet.
        # CONSTRAINT/UNIQUE INDEX on (code, company_id)
        # /!\ The unique constraint 'unique_name_company_id' is not sufficient, because SQL92
        # only support field names in constraint definitions, and we need a function here:
        # we need to special-case company_id to treat all NULL company_id as equal, otherwise
        # we would allow duplicate (code, NULL) ir_sequences.
        self.env.cr.execute("""
            SELECT indexname FROM pg_indexes WHERE indexname =
            'ir_sequence_unique_code_company_id_idx'""")
        if not self.env.cr.fetchone():
            self.env.cr.execute("""
                CREATE UNIQUE INDEX ir_sequence_unique_code_company_id_idx
                ON ir_sequence (code, (COALESCE(company_id,-1)))""")

<<<<<<< HEAD
    def _create_sequence(self, number_increment, number_next, seq_date_id=False):
        """ Create a PostreSQL sequence.

        There is no access rights check.
        """
        if number_increment == 0:
            raise Warning(_('Increment number must not be zero.'))
        if seq_date_id:
            sql = "CREATE SEQUENCE ir_sequence_%03d_%03d INCREMENT BY %%s START WITH %%s" % (self.id, seq_date_id.id)
        else:
            sql = "CREATE SEQUENCE ir_sequence_%03d INCREMENT BY %%s START WITH %%s" % self.id
        self.env.cr.execute(sql, (number_increment, number_next))

    def _drop_sequence(self):
        """ Drop the PostreSQL sequence if it exists.

        There is no access rights check.
        """
        names = []
        for seq in self:
            for seq_date_id in seq.date_range_ids:
                names.append('ir_sequence_%03d_%03d' % (seq.id, seq_date_id))
            names.append('ir_sequence_%03d' % seq.id)
        names = ','.join(names)

        # RESTRICT is the default; it prevents dropping the sequence if an
        # object depends on it.
        self.env.cr.execute("DROP SEQUENCE IF EXISTS %s RESTRICT " % names)

    def _alter_sequence(self, number_increment=None, number_next=None, seq_date_id=False):
        """ Alter a PostreSQL sequence.

        There is no access rights check.
        """
        if number_increment == 0:
            raise Warning(_("Increment number must not be zero."))
        if seq_date_id:
            seq_name = 'ir_sequence_%03d_%03d' % (self.id, seq_date_id.id)
        else:
            seq_name = 'ir_sequence_%03d' % (self.id)
        self.env.cr.execute("SELECT relname FROM pg_class WHERE relkind = %s AND relname=%s", ('S', seq_name))
        if not self.env.cr.fetchone():
            # sequence is not created yet, we're inside create() so ignore it, will be set later
            return
        statement = "ALTER SEQUENCE %s" % (seq_name, )
        if number_increment is not None:
            statement += " INCREMENT BY %d" % (number_increment, )
        if number_next is not None:
            statement += " RESTART WITH %d" % (number_next, )
        self.env.cr.execute(statement)

=======
>>>>>>> 580077f0
    @api.model
    def create(self, values):
        """ Create a sequence, in implementation == standard a fast gaps-allowed PostgreSQL sequence is used.
        """
<<<<<<< HEAD
        values = self._add_missing_default_values(values)
        seq = super(ir_sequence, self).create(values)
        if values['implementation'] == 'standard':
            seq._create_sequence(values['number_increment'], values['number_next'])
=======
        seq = super(ir_sequence, self).create(values)
        if values.get('implementation', 'standard') == 'standard':
            _create_sequence(self.env.cr, "ir_sequence_%03d" % seq.id, values.get('number_increment', 1), values.get('number_next', 1))
>>>>>>> 580077f0
        return seq

    @api.multi
    def unlink(self):
<<<<<<< HEAD
        self._drop_sequence()
=======
        _drop_sequence(self.env.cr, ["ir_sequence_%03d" % x.id for x in self])
>>>>>>> 580077f0
        return super(ir_sequence, self).unlink()

    @api.multi
    def write(self, values):
        new_implementation = values.get('implementation')
<<<<<<< HEAD

=======
>>>>>>> 580077f0
        for seq in self:
            # 4 cases: we test the previous impl. against the new one.
            i = values.get('number_increment', seq.number_increment)
            n = values.get('number_next', seq.number_next)
            if seq.implementation == 'standard':
                if new_implementation in ('standard', None):
                    # Implementation has NOT changed.
                    # Only change sequence if really requested.
                    if seq.number_next != n:
<<<<<<< HEAD
                        seq._alter_sequence(number_next=n)
                    if seq.number_increment != i:
                        seq._alter_sequence(number_increment=i)
                        for seq_date_id in seq.date_range_ids:
                            seq._alter_sequence(number_increment=i, seq_date_id=seq_date_id)
                else:
                    seq._drop_sequence()
=======
                        _alter_sequence(self.env.cr, "ir_sequence_%03d" % seq.id, number_next=n)
                    if seq.number_increment != i:
                        _alter_sequence(self.env.cr, "ir_sequence_%03d" % seq.id, number_increment=i)
                        seq.date_range_ids._alter_sequence(number_increment=i)
                else:
                    _drop_sequence(self.env.cr, ["ir_sequence_%03d" % seq.id])
                    for sub_seq in seq.date_range_ids:
                        _drop_sequence(self.env.cr, ["ir_sequence_%03d_%03d" % (seq.id, sub_seq.id)])
>>>>>>> 580077f0
            else:
                if new_implementation in ('no_gap', None):
                    pass
                else:
<<<<<<< HEAD
                    seq._create_sequence(i, n)

        return super(ir_sequence, self).write(values)

    def _interpolate(self, s, d):
        if s:
            return s % d
        return ''

    def _interpolation_dict(self):
        t = time.localtime()  # Actually, the server is always in UTC.
        return {
            'year': time.strftime('%Y', t),
            'month': time.strftime('%m', t),
            'day': time.strftime('%d', t),
            'y': time.strftime('%y', t),
            'doy': time.strftime('%j', t),
            'woy': time.strftime('%W', t),
            'weekday': time.strftime('%w', t),
            'h24': time.strftime('%H', t),
            'h12': time.strftime('%I', t),
            'min': time.strftime('%M', t),
            'sec': time.strftime('%S', t),
        }

    def _next_do(self, seq_date_id=False):
        cr = self.env.cr
        if self.implementation == 'standard':
            if seq_date_id:
                sql = "SELECT nextval('ir_sequence_%03d_%03d')" % (self.id, seq_date_id.id)
            else:
                sql = "SELECT nextval('ir_sequence_%03d')" % self.id
            cr.execute(sql)
            number_next = cr.fetchone()
        else:
            if seq_date_id:
                model_name = 'ir_sequence_date_range'
                model_obj = self.env['ir.sequence.date_range']
                id = seq_date_id
            else:
                model_name = 'ir_sequence'
                model_obj = self
                id = self
            number_next = id.number_next
            cr.execute("SELECT number_next FROM %s WHERE id=%s FOR UPDATE NOWAIT" % (model_name, id.id))
            cr.execute("UPDATE %s SET number_next=number_next+%s WHERE id=%s " % (model_name, self.number_increment, id.id))
            model_obj.invalidate_cache(['number_next'], [id.id])
        d = self._interpolation_dict()
        try:
            interpolated_prefix = self._interpolate(self.prefix, d)
            interpolated_suffix = self._interpolate(self.suffix, d)
=======
                    _create_sequence(self.env.cr, "ir_sequence_%03d" % seq.id, i, n)
                    for sub_seq in seq.date_range_ids:
                        _create_sequence(self.env.cr, "ir_sequence_%03d_%03d" % (seq.id, sub_seq.id), i, n)
        return super(ir_sequence, self).write(values)

    def _next_do(self):
        if self.implementation == 'standard':
            number_next = _select_nextval(self.env.cr, 'ir_sequence_%03d' % self.id)
        else:
            number_next = _update_nogap(self, self.number_increment)
        return self.get_next_char(number_next)

    def get_next_char(self, number_next):
        def _interpolate(s, d):
            if s:
                return s % d
            return ''

        def _interpolation_dict():
            t = time.localtime()  # Actually, the server is always in UTC.
            return {
                'year': time.strftime('%Y', t),
                'month': time.strftime('%m', t),
                'day': time.strftime('%d', t),
                'y': time.strftime('%y', t),
                'doy': time.strftime('%j', t),
                'woy': time.strftime('%W', t),
                'weekday': time.strftime('%w', t),
                'h24': time.strftime('%H', t),
                'h12': time.strftime('%I', t),
                'min': time.strftime('%M', t),
                'sec': time.strftime('%S', t),
            }

        d = _interpolation_dict()
        try:
            interpolated_prefix = _interpolate(self.prefix, d)
            interpolated_suffix = _interpolate(self.suffix, d)
>>>>>>> 580077f0
        except ValueError:
            raise Warning(_('Invalid prefix or suffix for sequence \'%s\'') % (self.get('name')))
        return interpolated_prefix + '%%0%sd' % self.padding % number_next + interpolated_suffix

    def _create_date_range_seq(self, date):
<<<<<<< HEAD
        year = datetime.strptime(date, DEFAULT_SERVER_DATE_FORMAT).strftime('%Y')
        date_from = '{}-01-01'.format(year)
        date_to = '{}-12-31'.format(year)
        for line in self.date_range_ids:
            if date < line.date_from < date_to:
                date_to = line.date_from
            elif date_from < line.date_to < date:
                date_from = line.date_to
        seq_date_id = self.env['ir.sequence.date_range'].sudo().create({
            'date_from': date_from,
            'date_to': date_to,
            'sequence_main_id': self.id,
        })
        if self.implementation == 'standard':
            self._create_sequence(self.number_increment, 1, seq_date_id=seq_date_id)
        return seq_date_id

    def _next(self):
        """ Returns the next number in the preferred sequence in all the ones given in self.
        """
        if self.use_date_range:
            dt = self.env.context.get('date', fields.Date.today())
            seq_date_id = False
            for line in self.date_range_ids:
                if line.date_from < dt < line.date_to:
                    seq_date_id = line
                    break
            if not seq_date_id:
                seq_date_id = self._create_date_range_seq(dt)
            return self._next_do(seq_date_id=seq_date_id)
        else:
            return self._next_do()
=======
        year = fields.Date.from_string(date).strftime('%Y')
        date_from = '{}-01-01'.format(year)
        date_to = '{}-12-31'.format(year)
        date_range = self.env['ir.sequence.date_range'].search([('sequence_id', '=', self.id), ('date_from', '>=', date), ('date_from', '<=', date_to)], order='date_from desc')
        if date_range:
            date_to = datetime.strptime(date_range.date_from, '%Y-%m-%d') + timedelta(days=-1)
            date_to = date_to.strftime('%Y-%m-%d')
        date_range = self.env['ir.sequence.date_range'].search([('sequence_id', '=', self.id), ('date_to', '>=', date_from), ('date_to', '<=', date)], order='date_to desc')
        if date_range:
            date_from = datetime.strptime(date_range.date_to, '%Y-%m-%d') + timedelta(days=1)
            date_from = date_from.strftime('%Y-%m-%d')
        seq_date_range = self.env['ir.sequence.date_range'].sudo().create({
            'date_from': date_from,
            'date_to': date_to,
            'sequence_id': self.id,
        })
        return seq_date_range

    def _next(self):
        """ Returns the next number in the preferred sequence in all the ones given in self."""
        if not self.use_date_range:
            return self._next_do()
        # date mode
        dt = self.env.context.get('ir_sequence_date', fields.Date.today())
        seq_date = self.env['ir.sequence.date_range'].search([('sequence_id', '=', self.id), ('date_from', '<=', dt), ('date_to', '>=', dt)], limit=1)
        if not seq_date:
            seq_date = self._create_date_range_seq(dt)
        return seq_date._next()
>>>>>>> 580077f0

    @api.multi
    def next_by_id(self):
        """ Draw an interpolated string using the specified sequence."""
        self.check_access_rights('read')
        return self._next()

    @api.model
    def next_by_code(self, sequence_code):
        """ Draw an interpolated string using a sequence with the requested code.
            If several sequences with the correct code are available to the user
            (multi-company cases), the one from the user's current company will
            be used.

            :param dict context: context dictionary may contain a
                ``force_company`` key with the ID of the company to
                use instead of the user's current company for the
                sequence selection. A matching sequence for that
                specific company will get higher priority.
        """
        self.check_access_rights('read')
        company_ids = self.env['res.company'].search([]).ids + [False]
        seq_ids = self.search(['&', ('code', '=', sequence_code), ('company_id', 'in', company_ids)])
        if not seq_ids:
            return False
        force_company = self.env.context.get('force_company')
        if not force_company:
<<<<<<< HEAD
            self.env.user.company_id
=======
            force_company = self.env.user.company_id
>>>>>>> 580077f0
        preferred_sequences = [s for s in seq_ids if s.company_id and s.company_id == force_company]
        seq_id = preferred_sequences[0] if preferred_sequences else seq_ids[0]
        return seq_id._next()

    @api.model
    def get_id(self, sequence_code_or_id, code_or_id='id'):
        """ Draw an interpolated string using the specified sequence.

        The sequence to use is specified by the ``sequence_code_or_id``
        argument, which can be a code or an id (as controlled by the
        ``code_or_id`` argument. This method is deprecated.
        """
        _logger.warning("ir_sequence.get() and ir_sequence.get_id() are deprecated. "
                        "Please use ir_sequence.next_by_code() or ir_sequence.next_by_id().")
        if code_or_id == 'id':
            return self.browse(sequence_code_or_id).next_by_id()
        else:
            return self.next_by_code(sequence_code_or_id)

    @api.model
    def get(self, code):
        """ Draw an interpolated string using the specified sequence.

        The sequence to use is specified by its code. This method is
        deprecated.
        """
        return self.get_id(code, 'code')


class ir_sequence_date_range(models.Model):
    _name = 'ir.sequence.date_range'
<<<<<<< HEAD
    _rec_name = "sequence_main_id"

    date_from = fields.Date('From', required=True)
    date_to = fields.Date('To', required=True)
    sequence_main_id = fields.Many2one("ir.sequence", 'Main Sequence', required=True, ondelete='cascade')
    number_next = fields.Integer('Next Number', required=True, default=1, help="Next number of this sequence")

    @api.multi
    def write(self, values):
        res = super(ir_sequence_date_range, self).write(values)
        for seq_date_id in self:
            if seq_date_id.sequence_main_id.implementation == 'standard':
                if values.get('number_next'):
                    seq_date_id.sequence_main_id._alter_sequence(number_next=values.get('number_next'), seq_date_id=seq_date_id)
        return res
=======
    _rec_name = "sequence_id"

    def _get_number_next_actual(self):
        '''Return number from ir_sequence row when no_gap implementation,
        and number from postgres sequence when standard implementation.'''
        for element in self:
            if element.sequence_id.implementation != 'standard':
                element.number_next_actual = element.number_next
            else:
                # get number from postgres sequence. Cannot use currval, because that might give an error when
                # not having used nextval before.
                query = "SELECT last_value, increment_by, is_called FROM ir_sequence_%03d_%03d" % (element.sequence_id.id, element.id)
                self.env.cr.execute(query)
                (last_value, increment_by, is_called) = self.env.cr.fetchone()
                if is_called:
                    element.number_next_actual = last_value + increment_by
                else:
                    element.number_next_actual = last_value

    def _set_number_next_actual(self):
        for record in self:
            record.write({'number_next': record.number_next_actual or 0})

    date_from = fields.Date('From', required=True)
    date_to = fields.Date('To', required=True)
    sequence_id = fields.Many2one("ir.sequence", 'Main Sequence', required=True, ondelete='cascade')
    number_next = fields.Integer('Next Number', required=True, default=1, help="Next number of this sequence")
    number_next_actual = fields.Integer(compute='_get_number_next_actual', inverse='_set_number_next_actual',
                                        required=True, string='Next Number', default=1,
                                        help="Next number that will be used. This number can be incremented "
                                        "frequently so the displayed value might already be obsolete")

    def _next(self):
        if self.sequence_id.implementation == 'standard':
            number_next = _select_nextval(self.env.cr, 'ir_sequence_%03d_%03d' % (self.sequence_id.id, self.id))
        else:
            number_next = _update_nogap(self, self.sequence_id.number_increment)
        return self.sequence_id.get_next_char(number_next)

    @api.multi
    def _alter_sequence(self, number_increment=None, number_next=None):
        for seq in self:
            _alter_sequence(self.env.cr, "ir_sequence_%03d_%03d" % (seq.sequence_id.id, seq.id), number_increment=number_increment, number_next=number_next)

    @api.model
    def create(self, values):
        """ Create a sequence, in implementation == standard a fast gaps-allowed PostgreSQL sequence is used.
        """
        seq = super(ir_sequence_date_range, self).create(values)
        main_seq = seq.sequence_id
        if main_seq.implementation == 'standard':
            _create_sequence(self.env.cr, "ir_sequence_%03d_%03d" % (main_seq.id, seq.id), main_seq.number_increment, values.get('number_next_actual', 1))
        return seq

    @api.multi
    def unlink(self):
        _drop_sequence(self.env.cr, ["ir_sequence_%03d_%03d" % (x.sequence_id.id, x.id) for x in self])
        return super(ir_sequence_date_range, self).unlink()

    @api.multi
    def write(self, values):
        if values.get('number_next'):
            seq_to_alter = self.filtered(lambda seq: seq.sequence_id.implementation == 'standard')
            seq_to_alter._alter_sequence(number_next=values.get('number_next'))
        return super(ir_sequence_date_range, self).write(values)
>>>>>>> 580077f0

# vim:expandtab:smartindent:tabstop=4:softtabstop=4:shiftwidth=4:<|MERGE_RESOLUTION|>--- conflicted
+++ resolved
@@ -21,37 +21,16 @@
 import logging
 import time
 
-<<<<<<< HEAD
-from openerp.tools import DEFAULT_SERVER_DATE_FORMAT
-from datetime import datetime
-=======
 from datetime import datetime, timedelta
->>>>>>> 580077f0
 from openerp import _, api, fields, models
 from openerp.exceptions import Warning
 
 _logger = logging.getLogger(__name__)
 
-<<<<<<< HEAD
-
-class ir_sequence_type(models.Model):
-    _name = 'ir.sequence.type'
-    _order = 'name'
-
-    name = fields.Char(required=True)
-    code = fields.Char(size=32, required=True)
-=======
->>>>>>> 580077f0
 
 def _create_sequence(cr, seq_name, number_increment, number_next):
     """ Create a PostreSQL sequence.
 
-<<<<<<< HEAD
-
-def _code_get(self):
-    self.env.cr.execute('select code, name from ir_sequence_type')
-    return self.env.cr.fetchall()
-=======
     There is no access rights check.
     """
     if number_increment == 0:
@@ -100,7 +79,6 @@
     self.env.cr.execute("UPDATE %s SET number_next=number_next+%s WHERE id=%s " % (self._table, number_increment, self.id))
     self.invalidate_cache(['number_next'], [self.id])
     return number_next
->>>>>>> 580077f0
 
 
 class ir_sequence(models.Model):
@@ -114,49 +92,21 @@
     _name = 'ir.sequence'
     _order = 'name'
 
-<<<<<<< HEAD
-    def _get_number_next_actual(self, field_name, arg):
-        '''Return number from ir_sequence row when no_gap implementation,
-        and number from postgres sequence when standard implementation.'''
-        res = {}
-        for element in self:
-            if element.implementation != 'standard':
-                res[element.id] = element.number_next
-=======
     def _get_number_next_actual(self):
         '''Return number from ir_sequence row when no_gap implementation,
         and number from postgres sequence when standard implementation.'''
         for element in self:
             if element.implementation != 'standard':
                 element.number_next_actual = element.number_next
->>>>>>> 580077f0
             else:
                 # get number from postgres sequence. Cannot use currval, because that might give an error when
                 # not having used nextval before.
-<<<<<<< HEAD
-                statement = (
-                    "SELECT last_value, increment_by, is_called"
-                    " FROM ir_sequence_%03d"
-                    % element.id)
-                self.env.cr.execute(statement)
-=======
                 query = "SELECT last_value, increment_by, is_called FROM ir_sequence_%03d" % element.id
                 self.env.cr.execute(query)
->>>>>>> 580077f0
                 (last_value, increment_by, is_called) = self.env.cr.fetchone()
                 if is_called:
                     element.number_next_actual = last_value + increment_by
                 else:
-<<<<<<< HEAD
-                    res[element.id] = last_value
-        return res
-
-    def _set_number_next_actual(self, name, value, args=None):
-        return self.write({'number_next': value or 0})
-
-    name = fields.Char(size=64, required=True)
-    code = fields.Selection(_code_get, 'Sequence Type', size=64)
-=======
                     element.number_next_actual = last_value
 
     def _set_number_next_actual(self):
@@ -165,7 +115,6 @@
 
     name = fields.Char(required=True)
     code = fields.Char('Sequence Code')
->>>>>>> 580077f0
     implementation = fields.Selection(
         [('standard', 'Standard'), ('no_gap', 'No gap')],
         'Implementation', required=True, default='standard',
@@ -188,11 +137,7 @@
     company_id = fields.Many2one('res.company', 'Company',
                                  default=lambda s: s.env['res.company']._company_default_get('ir.sequence'))
     use_date_range = fields.Boolean('Use subsequences per date_range')
-<<<<<<< HEAD
-    date_range_ids = fields.One2many('ir.sequence.date_range', 'sequence_main_id', 'Subsequences')
-=======
     date_range_ids = fields.One2many('ir.sequence.date_range', 'sequence_id', 'Subsequences')
->>>>>>> 580077f0
 
     def init(self, cr):
         return  # Don't do the following index yet.
@@ -209,92 +154,23 @@
                 CREATE UNIQUE INDEX ir_sequence_unique_code_company_id_idx
                 ON ir_sequence (code, (COALESCE(company_id,-1)))""")
 
-<<<<<<< HEAD
-    def _create_sequence(self, number_increment, number_next, seq_date_id=False):
-        """ Create a PostreSQL sequence.
-
-        There is no access rights check.
-        """
-        if number_increment == 0:
-            raise Warning(_('Increment number must not be zero.'))
-        if seq_date_id:
-            sql = "CREATE SEQUENCE ir_sequence_%03d_%03d INCREMENT BY %%s START WITH %%s" % (self.id, seq_date_id.id)
-        else:
-            sql = "CREATE SEQUENCE ir_sequence_%03d INCREMENT BY %%s START WITH %%s" % self.id
-        self.env.cr.execute(sql, (number_increment, number_next))
-
-    def _drop_sequence(self):
-        """ Drop the PostreSQL sequence if it exists.
-
-        There is no access rights check.
-        """
-        names = []
-        for seq in self:
-            for seq_date_id in seq.date_range_ids:
-                names.append('ir_sequence_%03d_%03d' % (seq.id, seq_date_id))
-            names.append('ir_sequence_%03d' % seq.id)
-        names = ','.join(names)
-
-        # RESTRICT is the default; it prevents dropping the sequence if an
-        # object depends on it.
-        self.env.cr.execute("DROP SEQUENCE IF EXISTS %s RESTRICT " % names)
-
-    def _alter_sequence(self, number_increment=None, number_next=None, seq_date_id=False):
-        """ Alter a PostreSQL sequence.
-
-        There is no access rights check.
-        """
-        if number_increment == 0:
-            raise Warning(_("Increment number must not be zero."))
-        if seq_date_id:
-            seq_name = 'ir_sequence_%03d_%03d' % (self.id, seq_date_id.id)
-        else:
-            seq_name = 'ir_sequence_%03d' % (self.id)
-        self.env.cr.execute("SELECT relname FROM pg_class WHERE relkind = %s AND relname=%s", ('S', seq_name))
-        if not self.env.cr.fetchone():
-            # sequence is not created yet, we're inside create() so ignore it, will be set later
-            return
-        statement = "ALTER SEQUENCE %s" % (seq_name, )
-        if number_increment is not None:
-            statement += " INCREMENT BY %d" % (number_increment, )
-        if number_next is not None:
-            statement += " RESTART WITH %d" % (number_next, )
-        self.env.cr.execute(statement)
-
-=======
->>>>>>> 580077f0
     @api.model
     def create(self, values):
         """ Create a sequence, in implementation == standard a fast gaps-allowed PostgreSQL sequence is used.
         """
-<<<<<<< HEAD
-        values = self._add_missing_default_values(values)
-        seq = super(ir_sequence, self).create(values)
-        if values['implementation'] == 'standard':
-            seq._create_sequence(values['number_increment'], values['number_next'])
-=======
         seq = super(ir_sequence, self).create(values)
         if values.get('implementation', 'standard') == 'standard':
             _create_sequence(self.env.cr, "ir_sequence_%03d" % seq.id, values.get('number_increment', 1), values.get('number_next', 1))
->>>>>>> 580077f0
         return seq
 
     @api.multi
     def unlink(self):
-<<<<<<< HEAD
-        self._drop_sequence()
-=======
         _drop_sequence(self.env.cr, ["ir_sequence_%03d" % x.id for x in self])
->>>>>>> 580077f0
         return super(ir_sequence, self).unlink()
 
     @api.multi
     def write(self, values):
         new_implementation = values.get('implementation')
-<<<<<<< HEAD
-
-=======
->>>>>>> 580077f0
         for seq in self:
             # 4 cases: we test the previous impl. against the new one.
             i = values.get('number_increment', seq.number_increment)
@@ -304,15 +180,6 @@
                     # Implementation has NOT changed.
                     # Only change sequence if really requested.
                     if seq.number_next != n:
-<<<<<<< HEAD
-                        seq._alter_sequence(number_next=n)
-                    if seq.number_increment != i:
-                        seq._alter_sequence(number_increment=i)
-                        for seq_date_id in seq.date_range_ids:
-                            seq._alter_sequence(number_increment=i, seq_date_id=seq_date_id)
-                else:
-                    seq._drop_sequence()
-=======
                         _alter_sequence(self.env.cr, "ir_sequence_%03d" % seq.id, number_next=n)
                     if seq.number_increment != i:
                         _alter_sequence(self.env.cr, "ir_sequence_%03d" % seq.id, number_increment=i)
@@ -321,64 +188,10 @@
                     _drop_sequence(self.env.cr, ["ir_sequence_%03d" % seq.id])
                     for sub_seq in seq.date_range_ids:
                         _drop_sequence(self.env.cr, ["ir_sequence_%03d_%03d" % (seq.id, sub_seq.id)])
->>>>>>> 580077f0
             else:
                 if new_implementation in ('no_gap', None):
                     pass
                 else:
-<<<<<<< HEAD
-                    seq._create_sequence(i, n)
-
-        return super(ir_sequence, self).write(values)
-
-    def _interpolate(self, s, d):
-        if s:
-            return s % d
-        return ''
-
-    def _interpolation_dict(self):
-        t = time.localtime()  # Actually, the server is always in UTC.
-        return {
-            'year': time.strftime('%Y', t),
-            'month': time.strftime('%m', t),
-            'day': time.strftime('%d', t),
-            'y': time.strftime('%y', t),
-            'doy': time.strftime('%j', t),
-            'woy': time.strftime('%W', t),
-            'weekday': time.strftime('%w', t),
-            'h24': time.strftime('%H', t),
-            'h12': time.strftime('%I', t),
-            'min': time.strftime('%M', t),
-            'sec': time.strftime('%S', t),
-        }
-
-    def _next_do(self, seq_date_id=False):
-        cr = self.env.cr
-        if self.implementation == 'standard':
-            if seq_date_id:
-                sql = "SELECT nextval('ir_sequence_%03d_%03d')" % (self.id, seq_date_id.id)
-            else:
-                sql = "SELECT nextval('ir_sequence_%03d')" % self.id
-            cr.execute(sql)
-            number_next = cr.fetchone()
-        else:
-            if seq_date_id:
-                model_name = 'ir_sequence_date_range'
-                model_obj = self.env['ir.sequence.date_range']
-                id = seq_date_id
-            else:
-                model_name = 'ir_sequence'
-                model_obj = self
-                id = self
-            number_next = id.number_next
-            cr.execute("SELECT number_next FROM %s WHERE id=%s FOR UPDATE NOWAIT" % (model_name, id.id))
-            cr.execute("UPDATE %s SET number_next=number_next+%s WHERE id=%s " % (model_name, self.number_increment, id.id))
-            model_obj.invalidate_cache(['number_next'], [id.id])
-        d = self._interpolation_dict()
-        try:
-            interpolated_prefix = self._interpolate(self.prefix, d)
-            interpolated_suffix = self._interpolate(self.suffix, d)
-=======
                     _create_sequence(self.env.cr, "ir_sequence_%03d" % seq.id, i, n)
                     for sub_seq in seq.date_range_ids:
                         _create_sequence(self.env.cr, "ir_sequence_%03d_%03d" % (seq.id, sub_seq.id), i, n)
@@ -417,46 +230,11 @@
         try:
             interpolated_prefix = _interpolate(self.prefix, d)
             interpolated_suffix = _interpolate(self.suffix, d)
->>>>>>> 580077f0
         except ValueError:
             raise Warning(_('Invalid prefix or suffix for sequence \'%s\'') % (self.get('name')))
         return interpolated_prefix + '%%0%sd' % self.padding % number_next + interpolated_suffix
 
     def _create_date_range_seq(self, date):
-<<<<<<< HEAD
-        year = datetime.strptime(date, DEFAULT_SERVER_DATE_FORMAT).strftime('%Y')
-        date_from = '{}-01-01'.format(year)
-        date_to = '{}-12-31'.format(year)
-        for line in self.date_range_ids:
-            if date < line.date_from < date_to:
-                date_to = line.date_from
-            elif date_from < line.date_to < date:
-                date_from = line.date_to
-        seq_date_id = self.env['ir.sequence.date_range'].sudo().create({
-            'date_from': date_from,
-            'date_to': date_to,
-            'sequence_main_id': self.id,
-        })
-        if self.implementation == 'standard':
-            self._create_sequence(self.number_increment, 1, seq_date_id=seq_date_id)
-        return seq_date_id
-
-    def _next(self):
-        """ Returns the next number in the preferred sequence in all the ones given in self.
-        """
-        if self.use_date_range:
-            dt = self.env.context.get('date', fields.Date.today())
-            seq_date_id = False
-            for line in self.date_range_ids:
-                if line.date_from < dt < line.date_to:
-                    seq_date_id = line
-                    break
-            if not seq_date_id:
-                seq_date_id = self._create_date_range_seq(dt)
-            return self._next_do(seq_date_id=seq_date_id)
-        else:
-            return self._next_do()
-=======
         year = fields.Date.from_string(date).strftime('%Y')
         date_from = '{}-01-01'.format(year)
         date_to = '{}-12-31'.format(year)
@@ -485,7 +263,6 @@
         if not seq_date:
             seq_date = self._create_date_range_seq(dt)
         return seq_date._next()
->>>>>>> 580077f0
 
     @api.multi
     def next_by_id(self):
@@ -513,11 +290,7 @@
             return False
         force_company = self.env.context.get('force_company')
         if not force_company:
-<<<<<<< HEAD
-            self.env.user.company_id
-=======
             force_company = self.env.user.company_id
->>>>>>> 580077f0
         preferred_sequences = [s for s in seq_ids if s.company_id and s.company_id == force_company]
         seq_id = preferred_sequences[0] if preferred_sequences else seq_ids[0]
         return seq_id._next()
@@ -549,23 +322,6 @@
 
 class ir_sequence_date_range(models.Model):
     _name = 'ir.sequence.date_range'
-<<<<<<< HEAD
-    _rec_name = "sequence_main_id"
-
-    date_from = fields.Date('From', required=True)
-    date_to = fields.Date('To', required=True)
-    sequence_main_id = fields.Many2one("ir.sequence", 'Main Sequence', required=True, ondelete='cascade')
-    number_next = fields.Integer('Next Number', required=True, default=1, help="Next number of this sequence")
-
-    @api.multi
-    def write(self, values):
-        res = super(ir_sequence_date_range, self).write(values)
-        for seq_date_id in self:
-            if seq_date_id.sequence_main_id.implementation == 'standard':
-                if values.get('number_next'):
-                    seq_date_id.sequence_main_id._alter_sequence(number_next=values.get('number_next'), seq_date_id=seq_date_id)
-        return res
-=======
     _rec_name = "sequence_id"
 
     def _get_number_next_actual(self):
@@ -631,6 +387,5 @@
             seq_to_alter = self.filtered(lambda seq: seq.sequence_id.implementation == 'standard')
             seq_to_alter._alter_sequence(number_next=values.get('number_next'))
         return super(ir_sequence_date_range, self).write(values)
->>>>>>> 580077f0
 
 # vim:expandtab:smartindent:tabstop=4:softtabstop=4:shiftwidth=4: