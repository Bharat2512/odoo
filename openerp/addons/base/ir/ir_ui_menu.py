--- conflicted
+++ resolved
@@ -21,15 +21,10 @@
 ##############################################################################
 
 import base64
+import operator
 import re
 import threading
-<<<<<<< HEAD
-
-=======
-import operator
-from openerp.tools.safe_eval import safe_eval as eval
-from openerp import tools
->>>>>>> 25d0a3ec
+
 import openerp.modules
 from openerp.osv import fields, osv
 from openerp import api, tools
