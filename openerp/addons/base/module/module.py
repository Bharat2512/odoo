# -*- coding: utf-8 -*-
##############################################################################
#
#    OpenERP, Open Source Management Solution
#    Copyright (C) 2004-2012 OpenERP S.A. (<http://openerp.com>).
#
#    This program is free software: you can redistribute it and/or modify
#    it under the terms of the GNU Affero General Public License as
#    published by the Free Software Foundation, either version 3 of the
#    License, or (at your option) any later version.
#
#    This program is distributed in the hope that it will be useful,
#    but WITHOUT ANY WARRANTY; without even the implied warranty of
#    MERCHANTABILITY or FITNESS FOR A PARTICULAR PURPOSE.  See the
#    GNU Affero General Public License for more details.
#
#    You should have received a copy of the GNU Affero General Public License
#    along with this program.  If not, see <http://www.gnu.org/licenses/>.
#
##############################################################################
from docutils import io, nodes
from docutils.core import publish_string
from docutils.transforms import Transform, writer_aux
from docutils.writers.html4css1 import Writer
import imp
import logging
import os
import re
import shutil
import tempfile
import urllib
import urllib2
import zipfile
import zipimport

<<<<<<< HEAD
try:
    from cStringIO import StringIO
except ImportError:
    from StringIO import StringIO   # NOQA

import openerp
from openerp import modules, pooler, tools, addons
=======
import openerp
from openerp import modules, pooler, release, tools, addons
>>>>>>> 507c02aa
from openerp.modules.db import create_categories
from openerp.tools.parse_version import parse_version
from openerp.tools.translate import _
from openerp.osv import fields, osv, orm

_logger = logging.getLogger(__name__)

ACTION_DICT = {
    'view_type': 'form',
    'view_mode': 'form',
    'res_model': 'base.module.upgrade',
    'target': 'new',
    'type': 'ir.actions.act_window',
    'nodestroy': True,
}

def backup(path, raise_exception=True):
    path = os.path.normpath(path)
    if not os.path.exists(path):
        if not raise_exception:
            return None
        raise OSError('path does not exists')
    cnt = 1
    while True:
        bck = '%s~%d' % (path, cnt)
        if not os.path.exists(bck):
            shutil.move(path, bck)
            return bck
        cnt += 1


class module_category(osv.osv):
    _name = "ir.module.category"
    _description = "Application"

    def _module_nbr(self, cr, uid, ids, prop, unknow_none, context):
        cr.execute('SELECT category_id, COUNT(*) \
                      FROM ir_module_module \
                     WHERE category_id IN %(ids)s \
                        OR category_id IN (SELECT id \
                                             FROM ir_module_category \
                                            WHERE parent_id IN %(ids)s) \
                     GROUP BY category_id', {'ids': tuple(ids)}
                   )
        result = dict(cr.fetchall())
        for id in ids:
            cr.execute('select id from ir_module_category where parent_id=%s', (id,))
            result[id] = sum([result.get(c, 0) for (c,) in cr.fetchall()],
                             result.get(id, 0))
        return result

    _columns = {
        'name': fields.char("Name", size=128, required=True, translate=True, select=True),
        'parent_id': fields.many2one('ir.module.category', 'Parent Application', select=True),
        'child_ids': fields.one2many('ir.module.category', 'parent_id', 'Child Applications'),
        'module_nr': fields.function(_module_nbr, string='Number of Modules', type='integer'),
        'module_ids': fields.one2many('ir.module.module', 'category_id', 'Modules'),
        'description': fields.text("Description", translate=True),
        'sequence': fields.integer('Sequence'),
        'visible': fields.boolean('Visible'),
        'xml_id': fields.function(osv.osv.get_external_id, type='char', size=128, string="External ID"),
    }
    _order = 'name'

    _defaults = {
        'visible': 1,
    }

class MyFilterMessages(Transform):
    """
    Custom docutils transform to remove `system message` for a document and
    generate warnings.

    (The standard filter removes them based on some `report_level` passed in
    the `settings_override` dictionary, but if we use it, we can't see them
    and generate warnings.)
    """

    default_priority = 870

    def apply(self):
        for node in self.document.traverse(nodes.system_message):
            _logger.warning("docutils' system message present: %s", str(node))
            node.parent.remove(node)

class MyWriter(Writer):
    """
    Custom docutils html4ccs1 writer that doesn't add the warnings to the
    output document.
    """

    def get_transforms(self):
        return [MyFilterMessages, writer_aux.Admonitions]

class module(osv.osv):
    _name = "ir.module.module"
    _rec_name = "shortdesc"
    _description = "Module"

    @classmethod
    def get_module_info(cls, name):
        info = {}
        try:
            info = modules.load_information_from_description_file(name)
        except Exception:
            _logger.debug('Error when trying to fetch informations for '
                          'module %s', name, exc_info=True)
        return info

    def _get_desc(self, cr, uid, ids, field_name=None, arg=None, context=None):
        res = dict.fromkeys(ids, '')
        for module in self.browse(cr, uid, ids, context=context):
            overrides = dict(embed_stylesheet=False, doctitle_xform=False, output_encoding='unicode')
            output = publish_string(source=module.description, settings_overrides=overrides, writer=MyWriter())
            res[module.id] = output
        return res

    def _get_latest_version(self, cr, uid, ids, field_name=None, arg=None, context=None):
        default_version = modules.adapt_version('1.0')
        res = dict.fromkeys(ids, default_version)
        for m in self.browse(cr, uid, ids):
            res[m.id] = self.get_module_info(m.name).get('version', default_version)
        return res

    def _get_views(self, cr, uid, ids, field_name=None, arg=None, context=None):
        res = {}
        model_data_obj = self.pool.get('ir.model.data')
        view_obj = self.pool.get('ir.ui.view')
        report_obj = self.pool.get('ir.actions.report.xml')
        menu_obj = self.pool.get('ir.ui.menu')

        dmodels = []
        if field_name is None or 'views_by_module' in field_name:
            dmodels.append('ir.ui.view')
        if field_name is None or 'reports_by_module' in field_name:
            dmodels.append('ir.actions.report.xml')
        if field_name is None or 'menus_by_module' in field_name:
            dmodels.append('ir.ui.menu')
        assert dmodels, "no models for %s" % field_name

        for module_rec in self.browse(cr, uid, ids, context=context):
            res[module_rec.id] = {
                'menus_by_module': [],
                'reports_by_module': [],
                'views_by_module': []
            }

            # Skip uninstalled modules below, no data to find anyway.
            if module_rec.state not in ('installed', 'to upgrade', 'to remove'):
                continue

            # then, search and group ir.model.data records
            imd_models = dict([(m, []) for m in dmodels])
            imd_ids = model_data_obj.search(cr, uid, [
                ('module', '=', module_rec.name),
                ('model', 'in', tuple(dmodels))
            ])

            for imd_res in model_data_obj.read(cr, uid, imd_ids, ['model', 'res_id'], context=context):
                imd_models[imd_res['model']].append(imd_res['res_id'])

            # For each one of the models, get the names of these ids.
            # We use try except, because views or menus may not exist.
            try:
                res_mod_dic = res[module_rec.id]
                view_ids = imd_models.get('ir.ui.view', [])
                for v in view_obj.browse(cr, uid, view_ids, context=context):
                    aa = v.inherit_id and '* INHERIT ' or ''
                    res_mod_dic['views_by_module'].append('%s%s (%s)' % (aa, v.name, v.type))

                report_ids = imd_models.get('ir.actions.report.xml', [])
                for rx in report_obj.browse(cr, uid, report_ids, context=context):
                    res_mod_dic['reports_by_module'].append(rx.name)

                menu_ids = imd_models.get('ir.ui.menu', [])
                for um in menu_obj.browse(cr, uid, menu_ids, context=context):
                    res_mod_dic['menus_by_module'].append(um.complete_name)
            except KeyError, e:
                _logger.warning('Data not found for items of %s', module_rec.name)
            except AttributeError, e:
                _logger.warning('Data not found for items of %s %s', module_rec.name, str(e))
            except Exception, e:
                _logger.warning('Unknown error while fetching data of %s', module_rec.name, exc_info=True)

        for key in res.iterkeys():
            for k, v in res[key].iteritems():
                res[key][k] = "\n".join(sorted(v))
        return res

    def _get_icon_image(self, cr, uid, ids, field_name=None, arg=None, context=None):
        res = dict.fromkeys(ids, '')
        for module in self.browse(cr, uid, ids, context=context):
            path = addons.get_module_resource(module.name, 'static', 'src', 'img', 'icon.png')
            if path:
                image_file = tools.file_open(path, 'rb')
                try:
                    res[module.id] = image_file.read().encode('base64')
                finally:
                    image_file.close()
        return res

    _columns = {
        'name': fields.char("Technical Name", size=128, readonly=True, required=True, select=True),
        'category_id': fields.many2one('ir.module.category', 'Category', readonly=True, select=True),
        'shortdesc': fields.char('Module Name', size=64, readonly=True, translate=True),
        'summary': fields.char('Summary', size=64, readonly=True, translate=True),
        'description': fields.text("Description", readonly=True, translate=True),
        'description_html': fields.function(_get_desc, string='Description HTML', type='html', method=True, readonly=True),
        'author': fields.char("Author", size=128, readonly=True),
        'maintainer': fields.char('Maintainer', size=128, readonly=True),
        'contributors': fields.text('Contributors', readonly=True),
        'website': fields.char("Website", size=256, readonly=True),

        # attention: Incorrect field names !!
        #   installed_version refer the latest version (the one on disk)
        #   latest_version refer the installed version (the one in database)
        #   published_version refer the version available on the repository
        'installed_version': fields.function(_get_latest_version, string='Latest Version', type='char'),
        'latest_version': fields.char('Installed Version', size=64, readonly=True),
        'published_version': fields.char('Published Version', size=64, readonly=True),

        'url': fields.char('URL', size=128, readonly=True),
        'sequence': fields.integer('Sequence'),
        'dependencies_id': fields.one2many('ir.module.module.dependency', 'module_id', 'Dependencies', readonly=True),
        'auto_install': fields.boolean('Automatic Installation',
                                       help='An auto-installable module is automatically installed by the '
                                            'system when all its dependencies are satisfied. '
                                            'If the module has no dependency, it is always installed.'),
        'state': fields.selection([
            ('uninstallable', 'Not Installable'),
            ('uninstalled', 'Not Installed'),
            ('installed', 'Installed'),
            ('to upgrade', 'To be upgraded'),
            ('to remove', 'To be removed'),
            ('to install', 'To be installed')
        ], string='Status', readonly=True, select=True),
        'demo': fields.boolean('Demo Data', readonly=True),
        'license': fields.selection([
            ('GPL-2', 'GPL Version 2'),
            ('GPL-2 or any later version', 'GPL-2 or later version'),
            ('GPL-3', 'GPL Version 3'),
            ('GPL-3 or any later version', 'GPL-3 or later version'),
            ('AGPL-3', 'Affero GPL-3'),
            ('Other OSI approved licence', 'Other OSI Approved Licence'),
            ('Other proprietary', 'Other Proprietary')
        ], string='License', readonly=True),
        'menus_by_module': fields.function(_get_views, string='Menus', type='text', multi="meta", store=True),
        'reports_by_module': fields.function(_get_views, string='Reports', type='text', multi="meta", store=True),
        'views_by_module': fields.function(_get_views, string='Views', type='text', multi="meta", store=True),
        'application': fields.boolean('Application', readonly=True),
        'icon': fields.char('Icon URL', size=128),
        'icon_image': fields.function(_get_icon_image, string='Icon', type="binary"),
    }

    _defaults = {
        'state': 'uninstalled',
        'sequence': 100,
        'demo': False,
        'license': 'AGPL-3',
    }
    _order = 'sequence,name'

    def _name_uniq_msg(self, cr, uid, ids, context=None):
        return _('The name of the module must be unique !')

    _sql_constraints = [
        ('name_uniq', 'UNIQUE (name)', _name_uniq_msg),
    ]

    def unlink(self, cr, uid, ids, context=None):
        if not ids:
            return True
        if isinstance(ids, (int, long)):
            ids = [ids]
        mod_names = []
        for mod in self.read(cr, uid, ids, ['state', 'name'], context):
            if mod['state'] in ('installed', 'to upgrade', 'to remove', 'to install'):
                raise orm.except_orm(_('Error'), _('You try to remove a module that is installed or will be installed'))
            mod_names.append(mod['name'])
        #Removing the entry from ir_model_data
        #ids_meta = self.pool.get('ir.model.data').search(cr, uid, [('name', '=', 'module_meta_information'), ('module', 'in', mod_names)])

        #if ids_meta:
        #    self.pool.get('ir.model.data').unlink(cr, uid, ids_meta, context)

        return super(module, self).unlink(cr, uid, ids, context=context)

    @staticmethod
    def _check_external_dependencies(terp):
        depends = terp.get('external_dependencies')
        if not depends:
            return
        for pydep in depends.get('python', []):
            parts = pydep.split('.')
            parts.reverse()
            path = None
            while parts:
                part = parts.pop()
                try:
                    _, path, _ = imp.find_module(part, path and [path] or None)
                except ImportError:
                    raise ImportError('No module named %s' % (pydep,))

        for binary in depends.get('bin', []):
            if tools.find_in_path(binary) is None:
                raise Exception('Unable to find %r in path' % (binary,))

    @classmethod
    def check_external_dependencies(cls, module_name, newstate='to install'):
        terp = cls.get_module_info(module_name)
        try:
            cls._check_external_dependencies(terp)
        except Exception, e:
            if newstate == 'to install':
                msg = _('Unable to install module "%s" because an external dependency is not met: %s')
            elif newstate == 'to upgrade':
                msg = _('Unable to upgrade module "%s" because an external dependency is not met: %s')
            else:
                msg = _('Unable to process module "%s" because an external dependency is not met: %s')
            raise orm.except_orm(_('Error'), msg % (module_name, e.args[0]))

    def state_update(self, cr, uid, ids, newstate, states_to_update, context=None, level=100):
        if level < 1:
            raise orm.except_orm(_('Error'), _('Recursion error in modules dependencies !'))
        demo = False
        for module in self.browse(cr, uid, ids, context=context):
            mdemo = False
            for dep in module.dependencies_id:
                if dep.state == 'unknown':
                    raise orm.except_orm(_('Error'), _("You try to install module '%s' that depends on module '%s'.\nBut the latter module is not available in your system.") % (module.name, dep.name,))
                ids2 = self.search(cr, uid, [('name', '=', dep.name)])
                if dep.state != newstate:
                    mdemo = self.state_update(cr, uid, ids2, newstate, states_to_update, context, level - 1) or mdemo
                else:
                    od = self.browse(cr, uid, ids2)[0]
                    mdemo = od.demo or mdemo

            self.check_external_dependencies(module.name, newstate)
            if not module.dependencies_id:
                mdemo = module.demo
            if module.state in states_to_update:
                self.write(cr, uid, [module.id], {'state': newstate, 'demo': mdemo})
            demo = demo or mdemo
        return demo

    def button_install(self, cr, uid, ids, context=None):

        # Mark the given modules to be installed.
        self.state_update(cr, uid, ids, 'to install', ['uninstalled'], context)

        # Mark (recursively) the newly satisfied modules to also be installed:

        # Select all auto-installable (but not yet installed) modules.
        domain = [('state', '=', 'uninstalled'), ('auto_install', '=', True)]
        uninstalled_ids = self.search(cr, uid, domain, context=context)
        uninstalled_modules = self.browse(cr, uid, uninstalled_ids, context=context)

        # Keep those with all their dependencies satisfied.
        def all_depencies_satisfied(m):
            return all(x.state in ('to install', 'installed', 'to upgrade') for x in m.dependencies_id)
        to_install_modules = filter(all_depencies_satisfied, uninstalled_modules)
        to_install_ids = map(lambda m: m.id, to_install_modules)

        # Mark them to be installed.
        if to_install_ids:
            self.button_install(cr, uid, to_install_ids, context=context)

        openerp.modules.registry.RegistryManager.signal_registry_change(cr.dbname)
        return dict(ACTION_DICT, name=_('Install'))

    def button_immediate_install(self, cr, uid, ids, context=None):
        """ Installs the selected module(s) immediately and fully,
        returns the next res.config action to execute

        :param ids: identifiers of the modules to install
        :returns: next res.config item to execute
        :rtype: dict[str, object]
        """
        return self._button_immediate_function(cr, uid, ids, self.button_install, context=context)

    def button_install_cancel(self, cr, uid, ids, context=None):
        self.write(cr, uid, ids, {'state': 'uninstalled', 'demo': False})
        return True

    def module_uninstall(self, cr, uid, ids, context=None):
        """Perform the various steps required to uninstall a module completely
        including the deletion of all database structures created by the module:
        tables, columns, constraints, etc."""
        ir_model_data = self.pool.get('ir.model.data')
        ir_model_constraint = self.pool.get('ir.model.constraint')
        modules_to_remove = [m.name for m in self.browse(cr, uid, ids, context)]
        modules_to_remove_ids = [m.id for m in self.browse(cr, uid, ids, context)]
        constraint_ids = ir_model_constraint.search(cr, uid, [('module', 'in', modules_to_remove_ids)])
        ir_model_constraint._module_data_uninstall(cr, uid, constraint_ids, context)
        ir_model_data._module_data_uninstall(cr, uid, modules_to_remove, context)
        self.write(cr, uid, ids, {'state': 'uninstalled'})
        return True

    def downstream_dependencies(self, cr, uid, ids, known_dep_ids=None,
                                exclude_states=['uninstalled', 'uninstallable', 'to remove'],
                                context=None):
        """Return the ids of all modules that directly or indirectly depend
        on the given module `ids`, and that satisfy the `exclude_states`
        filter"""
        if not ids:
            return []
        known_dep_ids = set(known_dep_ids or [])
        cr.execute('''SELECT DISTINCT m.id
                        FROM
                            ir_module_module_dependency d
                        JOIN
                            ir_module_module m ON (d.module_id=m.id)
                        WHERE
                            d.name IN (SELECT name from ir_module_module where id in %s) AND
                            m.state NOT IN %s AND
                            m.id NOT IN %s ''',
                   (tuple(ids), tuple(exclude_states), tuple(known_dep_ids or ids)))
        new_dep_ids = set([m[0] for m in cr.fetchall()])
        missing_mod_ids = new_dep_ids - known_dep_ids
        known_dep_ids |= new_dep_ids
        if missing_mod_ids:
            known_dep_ids |= set(self.downstream_dependencies(cr, uid, list(missing_mod_ids),
                                                              known_dep_ids, exclude_states, context))
        return list(known_dep_ids)

    def _button_immediate_function(self, cr, uid, ids, function, context=None):
        function(cr, uid, ids, context=context)

        cr.commit()
        _, pool = pooler.restart_pool(cr.dbname, update_module=True)

        config = pool.get('res.config').next(cr, uid, [], context=context) or {}
        if config.get('type') not in ('ir.actions.act_window_close',):
            return config

        # reload the client; open the first available root menu
        menu_obj = self.pool.get('ir.ui.menu')
        menu_ids = menu_obj.search(cr, uid, [('parent_id', '=', False)], context=context)
        return {
            'type': 'ir.actions.client',
            'tag': 'reload',
            'params': {'menu_id': menu_ids and menu_ids[0] or False}
        }

    def button_immediate_uninstall(self, cr, uid, ids, context=None):
        """
        Uninstall the selected module(s) immediately and fully,
        returns the next res.config action to execute
        """
        return self._button_immediate_function(cr, uid, ids, self.button_uninstall, context=context)

    def button_uninstall(self, cr, uid, ids, context=None):
        if any(m.name == 'base' for m in self.browse(cr, uid, ids, context=context)):
            raise orm.except_orm(_('Error'), _("The `base` module cannot be uninstalled"))
        dep_ids = self.downstream_dependencies(cr, uid, ids, context=context)
        self.write(cr, uid, ids + dep_ids, {'state': 'to remove'})
        return dict(ACTION_DICT, name=_('Uninstall'))

    def button_uninstall_cancel(self, cr, uid, ids, context=None):
        self.write(cr, uid, ids, {'state': 'installed'})
        return True

    def button_immediate_upgrade(self, cr, uid, ids, context=None):
        """
        Upgrade the selected module(s) immediately and fully,
        return the next res.config action to execute
        """
        return self._button_immediate_function(cr, uid, ids, self.button_upgrade, context=context)

    def button_upgrade(self, cr, uid, ids, context=None):
        depobj = self.pool.get('ir.module.module.dependency')
        todo = self.browse(cr, uid, ids, context=context)
        self.update_list(cr, uid)

        i = 0
        while i < len(todo):
            mod = todo[i]
            i += 1
            if mod.state not in ('installed', 'to upgrade'):
                raise orm.except_orm(_('Error'), _("Can not upgrade module '%s'. It is not installed.") % (mod.name,))
            self.check_external_dependencies(mod.name, 'to upgrade')
            iids = depobj.search(cr, uid, [('name', '=', mod.name)], context=context)
            for dep in depobj.browse(cr, uid, iids, context=context):
                if dep.module_id.state == 'installed' and dep.module_id not in todo:
                    todo.append(dep.module_id)

        ids = map(lambda x: x.id, todo)
        self.write(cr, uid, ids, {'state': 'to upgrade'}, context=context)

        to_install = []
        for mod in todo:
            for dep in mod.dependencies_id:
                if dep.state == 'unknown':
                    raise orm.except_orm(_('Error'), _('You try to upgrade a module that depends on the module: %s.\nBut this module is not available in your system.') % (dep.name,))
                if dep.state == 'uninstalled':
                    ids2 = self.search(cr, uid, [('name', '=', dep.name)])
                    to_install.extend(ids2)

        self.button_install(cr, uid, to_install, context=context)
        return dict(ACTION_DICT, name=_('Apply Schedule Upgrade'))

    def button_upgrade_cancel(self, cr, uid, ids, context=None):
        self.write(cr, uid, ids, {'state': 'installed'})
        return True

    def button_update_translations(self, cr, uid, ids, context=None):
        self.update_translations(cr, uid, ids)
        return True

    @staticmethod
    def get_values_from_terp(terp):
        return {
            'description': terp.get('description', ''),
            'shortdesc': terp.get('name', ''),
            'author': terp.get('author', 'Unknown'),
            'maintainer': terp.get('maintainer', False),
            'contributors': ', '.join(terp.get('contributors', [])) or False,
            'website': terp.get('website', ''),
            'license': terp.get('license', 'AGPL-3'),
            'sequence': terp.get('sequence', 100),
            'application': terp.get('application', False),
            'auto_install': terp.get('auto_install', False),
            'icon': terp.get('icon', False),
            'summary': terp.get('summary', ''),
        }

    # update the list of available packages
    def update_list(self, cr, uid, context=None):
        res = [0, 0]    # [update, add]

        default_version = modules.adapt_version('1.0')
        known_mods = self.browse(cr, uid, self.search(cr, uid, []))
        known_mods_names = dict([(m.name, m) for m in known_mods])

        # iterate through detected modules and update/create them in db
        for mod_name in modules.get_modules():
            mod = known_mods_names.get(mod_name)
            terp = self.get_module_info(mod_name)
            values = self.get_values_from_terp(terp)

            if mod:
                updated_values = {}
                for key in values:
                    old = getattr(mod, key)
                    updated = isinstance(values[key], basestring) and tools.ustr(values[key]) or values[key]
                    if not old == updated:
                        updated_values[key] = values[key]
                if terp.get('installable', True) and mod.state == 'uninstallable':
                    updated_values['state'] = 'uninstalled'
                if parse_version(terp.get('version', default_version)) > parse_version(mod.latest_version or default_version):
                    res[0] += 1
                if updated_values:
                    self.write(cr, uid, mod.id, updated_values)
            else:
                mod_path = modules.get_module_path(mod_name)
                if not mod_path:
                    continue
                if not terp or not terp.get('installable', True):
                    continue
                id = self.create(cr, uid, dict(name=mod_name, state='uninstalled', **values))
                mod = self.browse(cr, uid, id)
                res[1] += 1

            self._update_dependencies(cr, uid, mod, terp.get('depends', []))
            self._update_category(cr, uid, mod, terp.get('category', 'Uncategorized'))

        return res

    def download(self, cr, uid, ids, download=True, context=None):
        res = []
        default_version = modules.adapt_version('1.0')
        for mod in self.browse(cr, uid, ids, context=context):
            if not mod.url:
                continue
            match = re.search('-([a-zA-Z0-9\._-]+)(\.zip)', mod.url, re.I)
            version = default_version
            if match:
                version = match.group(1)
            if parse_version(mod.installed_version) >= parse_version(version):
                continue
            res.append(mod.url)
            if not download:
                continue
            zip_content = urllib.urlopen(mod.url).read()
            fname = modules.get_module_path(str(mod.name) + '.zip', downloaded=True)
            try:
                with open(fname, 'wb') as fp:
                    fp.write(zip_content)
            except Exception:
                _logger.exception('Error when trying to create module '
                                  'file %s', fname)
                raise orm.except_orm(_('Error'), _('Can not create the module file:\n %s') % (fname,))
            terp = self.get_module_info(mod.name)
            self.write(cr, uid, mod.id, self.get_values_from_terp(terp))
            cr.execute('DELETE FROM ir_module_module_dependency WHERE module_id = %s', (mod.id,))
            self._update_dependencies(cr, uid, mod, terp.get('depends', []))
            self._update_category(cr, uid, mod, terp.get('category', 'Uncategorized'))
            # Import module
            zimp = zipimport.zipimporter(fname)
            zimp.load_module(mod.name)
        return res

    def install_from_urls(self, cr, uid, urls, context=None):
        OPENERP = 'openerp'
        tmp = tempfile.mkdtemp()
        try:
            for module_name, url in urls.items():
                if not url:
                    continue    # nothing to download, local version is already the last one
                try:
                    content = urllib2.urlopen(url).read()
                except Exception, e:
                    _logger.exception('ggr')
                    raise osv.except_osv('grrr', e)
                else:
                    zipfile.ZipFile(StringIO(content)).extractall(tmp)
                    assert os.path.isdir(os.path.join(tmp, module_name))

            for module_name in urls:
                if module_name == OPENERP:
                    continue    # special case. handled below
                module_path = modules.get_module_path(module_name, downloaded=True, display_warning=False)
                bck = backup(module_path, False)
                shutil.move(os.path.join(tmp, module_name), module_path)
                if bck:
                    shutil.rmtree(bck)

            if urls.get(OPENERP, None):
                # special case. it containt the server and the base module.
                # extract path is not the same

                base_path = os.path.dirname(modules.get_module_path('base'))

                # copy all modules in the SERVER/openerp/addons directory to the new "openerp" module (except base itself)
                for d in os.listdir(base_path):
                    if d != 'base' and os.path.isdir(os.path.join(base_path, d)):
                        destdir = os.path.join(tmp, OPENERP, 'addons', d)    # XXX 'openerp' subdirectory ?
                        shutil.copytree(os.path.join(base_path, d), destdir)

                # then replace the server by the new "base" module
                server_dir = openerp.tools.config['root_path']      # XXX or dirname()
                bck = backup(server_dir)
                shutil.move(os.path.join(tmp, OPENERP), server_dir)
                #if bck:
                #    shutil.rmtree(bck)

            self.update_list(cr, uid, context=context)

            ids = self.search(cr, uid, [('name', 'in', urls.keys())], context=context)
            if self.search_count(cr, uid, [('id', 'in', ids), ('state', '=', 'installed')], context=context):
                # if any to update
                cr.commit()
                openerp.service.restart_server()
                return {
                    'type': 'ir.actions.client',
                    'tag': 'home',
                    'params': {'wait': True},
                }
            return self.button_immediate_install(cr, uid, ids, context=context)
        finally:
            shutil.rmtree(tmp)

    def install_by_names(self, cr, uid, names, context=None):
        raise NotImplementedError('# TODO')

    def _update_dependencies(self, cr, uid, mod_browse, depends=None):
        if depends is None:
            depends = []
        existing = set(x.name for x in mod_browse.dependencies_id)
        needed = set(depends)
        for dep in (needed - existing):
            cr.execute('INSERT INTO ir_module_module_dependency (module_id, name) values (%s, %s)', (mod_browse.id, dep))
        for dep in (existing - needed):
            cr.execute('DELETE FROM ir_module_module_dependency WHERE module_id = %s and name = %s', (mod_browse.id, dep))

    def _update_category(self, cr, uid, mod_browse, category='Uncategorized'):
        current_category = mod_browse.category_id
        current_category_path = []
        while current_category:
            current_category_path.insert(0, current_category.name)
            current_category = current_category.parent_id

        categs = category.split('/')
        if categs != current_category_path:
            cat_id = create_categories(cr, categs)
            mod_browse.write({'category_id': cat_id})

    def update_translations(self, cr, uid, ids, filter_lang=None, context=None):
        if not filter_lang:
            res_lang = self.pool.get('res.lang')
            lang_ids = res_lang.search(cr, uid, [('translatable', '=', True)])
            filter_lang = [lang.code for lang in res_lang.browse(cr, uid, lang_ids)]
        elif not isinstance(filter_lang, (list, tuple)):
            filter_lang = [filter_lang]
        modules = [m.name for m in self.browse(cr, uid, ids) if m.state == 'installed']
        self.pool.get('ir.translation').load(cr, modules, filter_lang, context=context)

    def check(self, cr, uid, ids, context=None):
        for mod in self.browse(cr, uid, ids, context=context):
            if not mod.description:
                _logger.warning('module %s: description is empty !', mod.name)

class module_dependency(osv.osv):
    _name = "ir.module.module.dependency"
    _description = "Module dependency"

    def _state(self, cr, uid, ids, name, args, context=None):
        result = {}
        mod_obj = self.pool.get('ir.module.module')
        for md in self.browse(cr, uid, ids):
            ids = mod_obj.search(cr, uid, [('name', '=', md.name)])
            if ids:
                result[md.id] = mod_obj.read(cr, uid, [ids[0]], ['state'])[0]['state']
            else:
                result[md.id] = 'unknown'
        return result

    _columns = {
        # The dependency name
        'name': fields.char('Name', size=128, select=True),

        # The module that depends on it
        'module_id': fields.many2one('ir.module.module', 'Module', select=True, ondelete='cascade'),

        'state': fields.function(_state, type='selection', selection=[
            ('uninstallable', 'Uninstallable'),
            ('uninstalled', 'Not Installed'),
            ('installed', 'Installed'),
            ('to upgrade', 'To be upgraded'),
            ('to remove', 'To be removed'),
            ('to install', 'To be installed'),
            ('unknown', 'Unknown'),
        ], string='Status', readonly=True, select=True),
    }

# vim:expandtab:smartindent:tabstop=4:softtabstop=4:shiftwidth=4:<|MERGE_RESOLUTION|>--- conflicted
+++ resolved
@@ -33,7 +33,6 @@
 import zipfile
 import zipimport
 
-<<<<<<< HEAD
 try:
     from cStringIO import StringIO
 except ImportError:
@@ -41,10 +40,6 @@
 
 import openerp
 from openerp import modules, pooler, tools, addons
-=======
-import openerp
-from openerp import modules, pooler, release, tools, addons
->>>>>>> 507c02aa
 from openerp.modules.db import create_categories
 from openerp.tools.parse_version import parse_version
 from openerp.tools.translate import _
