--- conflicted
+++ resolved
@@ -9,12 +9,7 @@
 from openerp import tools
 from openerp.osv import fields, osv
 from openerp.tools import float_round, float_is_zero, float_compare
-<<<<<<< HEAD
-=======
-from openerp.tools.translate import _
-from openerp.exceptions import UserError
 import simplejson as json
->>>>>>> 7a768a49
 
 CURRENCY_DISPLAY_PATTERN = re.compile(r'(\w+)\s*(?:\((.*)\))?')
 
