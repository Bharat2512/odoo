# -*- coding: utf-8 -*-
##############################################################################
#
#    OpenERP, Open Source Management Solution
#    Copyright (C) 2004-2009 Tiny SPRL (<http://tiny.be>).
#
#    This program is free software: you can redistribute it and/or modify
#    it under the terms of the GNU Affero General Public License as
#    published by the Free Software Foundation, either version 3 of the
#    License, or (at your option) any later version.
#
#    This program is distributed in the hope that it will be useful,
#    but WITHOUT ANY WARRANTY; without even the implied warranty of
#    MERCHANTABILITY or FITNESS FOR A PARTICULAR PURPOSE.  See the
#    GNU Affero General Public License for more details.
#
#    You should have received a copy of the GNU Affero General Public License
#    along with this program.  If not, see <http://www.gnu.org/licenses/>.
#
##############################################################################
import time
import netsvc
from osv import fields, osv
<<<<<<< HEAD
import ir
import tools
=======
>>>>>>> 3a179446

from tools.misc import currency
from tools.translate import _

class res_currency(osv.osv):
    def _current_rate(self, cr, uid, ids, name, arg, context=None):
        if context is None:
            context = {}
        res = {}
        if 'date' in context:
            date = context['date']
        else:
            date = time.strftime('%Y-%m-%d')
        date = date or time.strftime('%Y-%m-%d')
        for id in ids:
            cr.execute("SELECT currency_id, rate FROM res_currency_rate WHERE currency_id = %s AND name <= %s ORDER BY name desc LIMIT 1" ,(id, date))
            if cr.rowcount:
                id, rate = cr.fetchall()[0]
                res[id] = rate
            else:
                res[id] = 0
        return res
    _name = "res.currency"
    _description = "Currency"
    _columns = {
        # Note: 'code' column was removed as of v6.0, the 'name' should now hold the ISO code.
        'name': fields.char('Currency', size=32, required=True, help="Currency Code (ISO 4217)"),
        'symbol': fields.char('Symbol', size=3, help="Currency sign, to be used when printing amounts."),
        'rate': fields.function(_current_rate, method=True, string='Current Rate', digits=(12,6),
            help='The rate of the currency to the currency of rate 1.'),
        'rate_ids': fields.one2many('res.currency.rate', 'currency_id', 'Rates'),
        'accuracy': fields.integer('Computational Accuracy'),
        'rounding': fields.float('Rounding Factor', digits=(12,6)),
        'active': fields.boolean('Active'),
        'company_id':fields.many2one('res.company', 'Company'),
        'date': fields.date('Date'),
        'base': fields.boolean('Base')

    }
    _defaults = {
        'active': lambda *a: 1,
        'company_id': lambda self,cr,uid,c: self.pool.get('res.company')._company_default_get(cr, uid, 'res.currency', context=c)
    }
    _order = "name"

    def read(self, cr, user, ids, fields=None, context=None, load='_classic_read'):
        res=super(osv.osv, self).read(cr, user, ids, fields, context, load)
        for r in res:
            if r.__contains__('rate_ids'):
                rates=r['rate_ids']
                if rates:
                    currency_rate_obj=  self.pool.get('res.currency.rate')
                    currency_date = currency_rate_obj.read(cr,user,rates[0],['name'])['name']
                    r['date'] = currency_date
        return res

    def name_get(self, cr, uid, ids, context=None):
        if context is None:
            context = {}
#        We can use the following line,if we want to restrict this name_get for company setup only
#        But, its better to show currencies as name(Code).
        if not len(ids):
            return []
        if isinstance(ids, (int, long)):
            ids = [ids]
        reads = self.read(cr, uid, ids, ['name','symbol'], context, load='_classic_write')
        return [(x['id'], tools.ustr(x['name']) + (x['symbol'] and (' (' + tools.ustr(x['symbol']) + ')') or '')) for x in reads]

    def round(self, cr, uid, currency, amount):
        if currency.rounding == 0:
            return 0.0
        else:
            # /!\ First member below must be rounded to full unit!
            # Do not pass a rounding digits value to round()
            return round(amount / currency.rounding) * currency.rounding

    def is_zero(self, cr, uid, currency, amount):
        return abs(self.round(cr, uid, currency, amount)) < currency.rounding

    def _get_conversion_rate(self, cr, uid, from_currency, to_currency, context=None):
        if context is None:
            context = {}
        if from_currency['rate'] == 0 or to_currency['rate'] == 0:
            date = context.get('date', time.strftime('%Y-%m-%d'))
            if from_currency['rate'] == 0:
                currency_symbol = from_currency.symbol
            else:
                currency_symbol = to_currency.symbol
            raise osv.except_osv(_('Error'), _('No rate found \n' \
                    'for the currency: %s \n' \
                    'at the date: %s') % (currency_symbol, date))
        return to_currency.rate/from_currency.rate

    def compute(self, cr, uid, from_currency_id, to_currency_id, from_amount, round=True, context=None):
        if not from_currency_id:
            from_currency_id = to_currency_id
        if not to_currency_id:
            to_currency_id = from_currency_id
        xc = self.browse(cr, uid, [from_currency_id,to_currency_id], context=context)
        from_currency = (xc[0].id == from_currency_id and xc[0]) or xc[1]
        to_currency = (xc[0].id == to_currency_id and xc[0]) or xc[1]
        if to_currency_id == from_currency_id:
            if round:
                return self.round(cr, uid, to_currency, from_amount)
            else:
                return from_amount
        else:
            rate = self._get_conversion_rate(cr, uid, from_currency, to_currency, context=context)
            if round:
                return self.round(cr, uid, to_currency, from_amount * rate)
            else:
                return (from_amount * rate)

    def name_search(self, cr, uid, name, args=[], operator='ilike', context={}, limit=100):
        args2 = args[:]
        if name:
            args += [('name', operator, name)]
        ids = self.search(cr, uid, args, limit=limit)
        res = self.name_get(cr, uid, ids, context)
        return res
res_currency()

class res_currency_rate(osv.osv):
    _name = "res.currency.rate"
    _description = "Currency Rate"
    _columns = {
        'name': fields.date('Date', required=True, select=True),
        'rate': fields.float('Rate', digits=(12,6), required=True,
            help='The rate of the currency to the currency of rate 1'),
        'currency_id': fields.many2one('res.currency', 'Currency', readonly=True),
    }
    _defaults = {
        'name': lambda *a: time.strftime('%Y-%m-%d'),
    }
    _order = "name desc"
res_currency_rate()

# vim:expandtab:smartindent:tabstop=4:softtabstop=4:shiftwidth=4:
<|MERGE_RESOLUTION|>--- conflicted
+++ resolved
@@ -21,11 +21,7 @@
 import time
 import netsvc
 from osv import fields, osv
-<<<<<<< HEAD
-import ir
 import tools
-=======
->>>>>>> 3a179446
 
 from tools.misc import currency
 from tools.translate import _
