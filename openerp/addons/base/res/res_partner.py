--- conflicted
+++ resolved
@@ -202,12 +202,8 @@
             help="The partner's timezone, used to output proper date and time values inside printed reports. "
                  "It is important to set a value for this field. You should use the same timezone "
                  "that is otherwise used to pick and render date and time values: your computer's timezone."),
-<<<<<<< HEAD
+        'tz_offset': fields.function(_get_tz_offset, type='char', size=5, string='Timezone offset', invisible=True),
         'user_id': fields.many2one('res.users', 'Salesperson', tracked=True, help='The internal user that is in charge of communicating with this contact if any.'),
-=======
-        'tz_offset': fields.function(_get_tz_offset, type='char', size=5, string='Timezone offset', invisible=True),
-        'user_id': fields.many2one('res.users', 'Salesperson', help='The internal user that is in charge of communicating with this contact if any.'),
->>>>>>> 6fb47cf4
         'vat': fields.char('TIN', size=32, help="Tax Identification Number. Check the box if this contact is subjected to taxes. Used by the some of the legal statements."),
         'bank_ids': fields.one2many('res.partner.bank', 'partner_id', 'Banks'),
         'website': fields.char('Website', size=64, help="Website of Partner or Company"),
