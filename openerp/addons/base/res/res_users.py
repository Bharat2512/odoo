--- conflicted
+++ resolved
@@ -711,17 +711,6 @@
             view.write({'arch': xml_content})
         return True
 
-<<<<<<< HEAD
-    def get_user_groups_view(self, cr, uid, context=None):
-        try:
-            view = self.pool['ir.model.data'].get_object(cr, SUPERUSER_ID, 'base', 'user_groups_view', context)
-            assert view and view._name == 'ir.ui.view'
-        except Exception:
-            view = False
-        return view
-
-=======
->>>>>>> 974bcdf9
     def get_application_groups(self, cr, uid, domain=None, context=None):
         return self.search(cr, uid, domain or [])
 
