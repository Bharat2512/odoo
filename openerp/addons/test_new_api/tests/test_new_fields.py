--- conflicted
+++ resolved
@@ -3,12 +3,9 @@
 #
 from datetime import date, datetime
 
-from openerp.exceptions import AccessError, except_orm
+from openerp.exceptions import AccessError
 from openerp.tests import common
-<<<<<<< HEAD
-=======
 from openerp.tools import mute_logger
->>>>>>> ab245fca
 
 
 class TestNewFields(common.TransactionCase):
