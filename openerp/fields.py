--- conflicted
+++ resolved
@@ -971,7 +971,6 @@
         """
         # invalidate the fields that depend on self, and prepare recomputation
         spec = [(self, records._ids)]
-<<<<<<< HEAD
 
         # group triggers by model and path to reduce the number of calls to search()
         bymodel = defaultdict(lambda: defaultdict(list))
@@ -980,25 +979,12 @@
 
         for model_name, bypath in bymodel.iteritems():
             for path, fields in bypath.iteritems():
-                if path and any(field.store for field in fields):
+                if path and any(field.compute and field.store for field in fields):
                     # process stored fields
-                    stored = set(field for field in fields if field.store)
+                    stored = set(field for field in fields if field.compute and field.store)
                     fields = set(fields) - stored
                     if path == 'id':
                         target = records
-=======
-        for field, path in self._triggers:
-            if path and field.compute and field.store:
-                # don't move this line to function top, see log
-                env = records.env(user=SUPERUSER_ID, context={'active_test': False})
-                target = env[field.model_name].search([(path, 'in', records.ids)])
-                if target:
-                    spec.append((field, target._ids))
-                    # recompute field on target in the environment of records,
-                    # and as user admin if required
-                    if field.compute_sudo:
-                        target = target.with_env(records.env(user=SUPERUSER_ID))
->>>>>>> 19a77d94
                     else:
                         # don't move this line to function top, see log
                         env = records.env(user=SUPERUSER_ID, context={'active_test': False})
