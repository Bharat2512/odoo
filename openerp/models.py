# -*- coding: utf-8 -*-
# Part of Odoo. See LICENSE file for full copyright and licensing details.


"""
    Object Relational Mapping module:
     * Hierarchical structure
     * Constraints consistency and validation
     * Object metadata depends on its status
     * Optimised processing by complex query (multiple actions at once)
     * Default field values
     * Permissions optimisation
     * Persistant object: DB postgresql
     * Data conversion
     * Multi-level caching system
     * Two different inheritance mechanisms
     * Rich set of field types:
          - classical (varchar, integer, boolean, ...)
          - relational (one2many, many2one, many2many)
          - functional

"""

import datetime
import functools
import itertools
import logging
import operator
import pickle
import pytz
import re
import time
from collections import defaultdict, MutableMapping
from inspect import getmembers, currentframe
from operator import itemgetter

import babel.dates
import dateutil.relativedelta
import psycopg2
from lxml import etree

import openerp
from . import SUPERUSER_ID
from . import api
from . import tools
from .api import Environment
from .exceptions import AccessError, MissingError, ValidationError, UserError
from .osv import fields
from .osv.query import Query
from .tools import frozendict, lazy_property, ormcache, Collector
from .tools.config import config
from .tools.func import frame_codeinfo
from .tools.misc import CountingStream, DEFAULT_SERVER_DATETIME_FORMAT, DEFAULT_SERVER_DATE_FORMAT
from .tools.safe_eval import safe_eval as eval
from .tools.translate import _

_logger = logging.getLogger(__name__)
_schema = logging.getLogger(__name__ + '.schema')
_unlink = logging.getLogger(__name__ + '.unlink')

regex_order = re.compile('^(\s*([a-z0-9:_]+|"[a-z0-9:_]+")(\s+(desc|asc))?\s*(,|$))+(?<!,)$', re.I)
regex_object_name = re.compile(r'^[a-z0-9_.]+$')
onchange_v7 = re.compile(r"^(\w+)\((.*)\)$")

AUTOINIT_RECALCULATE_STORED_FIELDS = 1000


def check_object_name(name):
    """ Check if the given name is a valid openerp object name.

        The _name attribute in osv and osv_memory object is subject to
        some restrictions. This function returns True or False whether
        the given name is allowed or not.

        TODO: this is an approximation. The goal in this approximation
        is to disallow uppercase characters (in some places, we quote
        table/column names and in other not, which leads to this kind
        of errors:

            psycopg2.ProgrammingError: relation "xxx" does not exist).

        The same restriction should apply to both osv and osv_memory
        objects for consistency.

    """
    if regex_object_name.match(name) is None:
        return False
    return True

def raise_on_invalid_object_name(name):
    if not check_object_name(name):
        msg = "The _name attribute %s is not valid." % name
        raise ValueError(msg)

POSTGRES_CONFDELTYPES = {
    'RESTRICT': 'r',
    'NO ACTION': 'a',
    'CASCADE': 'c',
    'SET NULL': 'n',
    'SET DEFAULT': 'd',
}

def intersect(la, lb):
    return filter(lambda x: x in lb, la)

def same_name(f, g):
    """ Test whether functions ``f`` and ``g`` are identical or have the same name """
    return f == g or getattr(f, '__name__', 0) == getattr(g, '__name__', 1)

def fix_import_export_id_paths(fieldname):
    """
    Fixes the id fields in import and exports, and splits field paths
    on '/'.

    :param str fieldname: name of the field to import/export
    :return: split field name
    :rtype: list of str
    """
    fixed_db_id = re.sub(r'([^/])\.id', r'\1/.id', fieldname)
    fixed_external_id = re.sub(r'([^/]):id', r'\1/id', fixed_db_id)
    return fixed_external_id.split('/')

def pg_varchar(size=0):
    """ Returns the VARCHAR declaration for the provided size:

    * If no size (or an empty or negative size is provided) return an
      'infinite' VARCHAR
    * Otherwise return a VARCHAR(n)

    :type int size: varchar size, optional
    :rtype: str
    """
    if size:
        if not isinstance(size, int):
            raise ValueError("VARCHAR parameter should be an int, got %s" % type(size))
        if size > 0:
            return 'VARCHAR(%d)' % size
    return 'VARCHAR'

FIELDS_TO_PGTYPES = {
    fields.boolean: 'bool',
    fields.integer: 'int4',
    fields.monetary: 'numeric',
    fields.text: 'text',
    fields.html: 'text',
    fields.date: 'date',
    fields.datetime: 'timestamp',
    fields.binary: 'bytea',
    fields.many2one: 'int4',
    fields.serialized: 'text',
}

def get_pg_type(f, type_override=None):
    """
    :param fields._column f: field to get a Postgres type for
    :param type type_override: use the provided type for dispatching instead of the field's own type
    :returns: (postgres_identification_type, postgres_type_specification)
    :rtype: (str, str)
    """
    field_type = type_override or type(f)

    if field_type in FIELDS_TO_PGTYPES:
        pg_type =  (FIELDS_TO_PGTYPES[field_type], FIELDS_TO_PGTYPES[field_type])
    elif issubclass(field_type, fields.float):
        # Explicit support for "falsy" digits (0, False) to indicate a
        # NUMERIC field with no fixed precision. The values will be saved
        # in the database with all significant digits.
        # FLOAT8 type is still the default when there is no precision because
        # it is faster for most operations (sums, etc.)
        if f.digits is not None:
            pg_type = ('numeric', 'NUMERIC')
        else:
            pg_type = ('float8', 'DOUBLE PRECISION')
    elif issubclass(field_type, (fields.char, fields.reference)):
        pg_type = ('varchar', pg_varchar(f.size))
    elif issubclass(field_type, fields.selection):
        if (f.selection and isinstance(f.selection, list) and isinstance(f.selection[0][0], int))\
                or getattr(f, 'size', None) == -1:
            pg_type = ('int4', 'INTEGER')
        else:
            pg_type = ('varchar', pg_varchar(getattr(f, 'size', None)))
    elif issubclass(field_type, fields.function):
        if f._type == 'selection':
            pg_type = ('varchar', pg_varchar())
        else:
            pg_type = get_pg_type(f, getattr(fields, f._type))
    else:
        _logger.warning('%s type not supported!', field_type)
        pg_type = None

    return pg_type


class MetaModel(api.Meta):
    """ Metaclass for the models.

    This class is used as the metaclass for the class :class:`BaseModel` to
    discover the models defined in a module (without instantiating them).
    If the automatic discovery is not needed, it is possible to set the model's
    ``_register`` attribute to False.

    """

    module_to_models = {}

    def __init__(self, name, bases, attrs):
        if not self._register:
            self._register = True
            super(MetaModel, self).__init__(name, bases, attrs)
            return

        if not hasattr(self, '_module'):
            # The (OpenERP) module name can be in the ``openerp.addons`` namespace
            # or not.  For instance, module ``sale`` can be imported as
            # ``openerp.addons.sale`` (the right way) or ``sale`` (for backward
            # compatibility).
            module_parts = self.__module__.split('.')
            if len(module_parts) > 2 and module_parts[:2] == ['openerp', 'addons']:
                module_name = self.__module__.split('.')[2]
            else:
                module_name = self.__module__.split('.')[0]
            self._module = module_name

        # Remember which models to instanciate for this module.
        if not self._custom:
            self.module_to_models.setdefault(self._module, []).append(self)

        # check for new-api conversion error: leave comma after field definition
        for key, val in attrs.iteritems():
            if type(val) is tuple and len(val) == 1 and isinstance(val[0], Field):
                _logger.error("Trailing comma after field definition: %s.%s", self, key)

        # transform columns into new-style fields (enables field inheritance)
        for name, column in self._columns.iteritems():
            if name in self.__dict__:
                _logger.warning("In class %s, field %r overriding an existing value", self, name)
            setattr(self, name, column.to_field())


class NewId(object):
    """ Pseudo-ids for new records. """
    def __nonzero__(self):
        return False

IdType = (int, long, basestring, NewId)


# maximum number of prefetched records
PREFETCH_MAX = 200

# special columns automatically created by the ORM
LOG_ACCESS_COLUMNS = ['create_uid', 'create_date', 'write_uid', 'write_date']
MAGIC_COLUMNS = ['id'] + LOG_ACCESS_COLUMNS

class BaseModel(object):
    """ Base class for OpenERP models.

    OpenERP models are created by inheriting from this class' subclasses:

    *   :class:`Model` for regular database-persisted models

    *   :class:`TransientModel` for temporary data, stored in the database but
        automatically vacuumed every so often

    *   :class:`AbstractModel` for abstract super classes meant to be shared by
        multiple inheriting model

    The system automatically instantiates every model once per database. Those
    instances represent the available models on each database, and depend on
    which modules are installed on that database. The actual class of each
    instance is built from the Python classes that create and inherit from the
    corresponding model.

    Every model instance is a "recordset", i.e., an ordered collection of
    records of the model. Recordsets are returned by methods like
    :meth:`~.browse`, :meth:`~.search`, or field accesses. Records have no
    explicit representation: a record is represented as a recordset of one
    record.

    To create a class that should not be instantiated, the _register class
    attribute may be set to False.
    """
    __metaclass__ = MetaModel
    _auto = True # create database backend
    _register = False # Set to false if the model shouldn't be automatically discovered.
    _name = None
    _columns = {}
    _constraints = []
    _custom = False
    _defaults = {}
    _rec_name = None
    _parent_name = 'parent_id'
    _parent_store = False
    _parent_order = False
    _date_name = 'date'
    _order = 'id'
    _sequence = None
    _description = None
    _needaction = False
    _translate = True # set to False to disable translations export for this model

    # dict of {field:method}, with method returning the (name_get of records, {id: fold})
    # to include in the _read_group, if grouped on this field
    _group_by_full = {}

    # Transience
    _transient = False # True in a TransientModel

    # structure:
    #  { 'parent_model': 'm2o_field', ... }
    _inherits = {}

    # Mapping from inherits'd field name to triple (m, r, f, n) where m is the
    # model from which it is inherits'd, r is the (local) field towards m, f
    # is the _column object itself, and n is the original (i.e. top-most)
    # parent model.
    # Example:
    #  { 'field_name': ('parent_model', 'm2o_field_to_reach_parent',
    #                   field_column_obj, origina_parent_model), ... }
    _inherit_fields = {}

    _table = None
    _log_create = False
    _sql_constraints = []

    # model dependencies, for models backed up by sql views:
    # {model_name: field_names, ...}
    _depends = {}

    CONCURRENCY_CHECK_FIELD = '__last_update'

    def view_init(self, cr, uid, fields_list, context=None):
        """Override this method to do specific things when a view on the object is opened."""
        pass

    def _field_create(self, cr, context=None):
        """ Create entries in ir_model_fields for all the model's fields.

        If necessary, also create an entry in ir_model, and if called from the
        modules loading scheme (by receiving 'module' in the context), also
        create entries in ir_model_data (for the model and the fields).

        - create an entry in ir_model (if there is not already one),
        - create an entry in ir_model_data (if there is not already one, and if
          'module' is in the context),
        - update ir_model_fields with the fields found in _columns
          (TODO there is some redundancy as _columns is updated from
          ir_model_fields in __init__).

        """
        if context is None:
            context = {}
        cr.execute("SELECT id FROM ir_model WHERE model=%s", (self._name,))
        if not cr.rowcount:
            cr.execute('SELECT nextval(%s)', ('ir_model_id_seq',))
            model_id = cr.fetchone()[0]
            cr.execute("INSERT INTO ir_model (id, model, name, info, state, transient) VALUES (%s, %s, %s, %s, %s, %s)",
                       (model_id, self._name, self._description, self.__doc__, 'base', self._transient))
        else:
            model_id = cr.fetchone()[0]
        if 'module' in context:
            name_id = 'model_'+self._name.replace('.', '_')
            cr.execute('select * from ir_model_data where name=%s and module=%s', (name_id, context['module']))
            if not cr.rowcount:
                cr.execute("INSERT INTO ir_model_data (name,date_init,date_update,module,model,res_id) VALUES (%s, (now() at time zone 'UTC'), (now() at time zone 'UTC'), %s, %s, %s)", \
                    (name_id, context['module'], 'ir.model', model_id)
                )

        cr.execute("SELECT * FROM ir_model_fields WHERE model=%s", (self._name,))
        cols = {}
        for rec in cr.dictfetchall():
            cols[rec['name']] = rec

        ir_model_fields_obj = self.pool.get('ir.model.fields')

        # sparse field should be created at the end, as it depends on its serialized field already existing
        model_fields = sorted(self._fields.items(), key=lambda x: 1 if x[1].type == 'sparse' else 0)
        for (k, f) in model_fields:
            vals = {
                'model_id': model_id,
                'model': self._name,
                'name': k,
                'field_description': f.string,
                'help': f.help or None,
                'ttype': f.type,
                'relation': f.comodel_name or None,
                'index': bool(f.index),
                'copy': bool(f.copy),
                'related': f.related and ".".join(f.related),
                'readonly': bool(f.readonly),
                'required': bool(f.required),
                'selectable': bool(f.search or f.store),
                'translate': bool(getattr(f, 'translate', False)),
                'relation_field': f.type == 'one2many' and f.inverse_name or None,
                'serialization_field_id': None,
                'relation_table': f.type == 'many2many' and f.relation or None,
                'column1': f.type == 'many2many' and f.column1 or None,
                'column2': f.type == 'many2many' and f.column2 or None,
            }
            if getattr(f, 'serialization_field', None):
                # resolve link to serialization_field if specified by name
                serialization_field_id = ir_model_fields_obj.search(cr, SUPERUSER_ID, [('model','=',vals['model']), ('name', '=', f.serialization_field)])
                if not serialization_field_id:
                    raise UserError(_("Serialization field `%s` not found for sparse field `%s`!") % (f.serialization_field, k))
                vals['serialization_field_id'] = serialization_field_id[0]

            if k not in cols:
                cr.execute('select nextval(%s)', ('ir_model_fields_id_seq',))
                id = cr.fetchone()[0]
                vals['id'] = id
                query = "INSERT INTO ir_model_fields (%s) VALUES (%s)" % (
                    ",".join(vals),
                    ",".join("%%(%s)s" % name for name in vals),
                )
                cr.execute(query, vals)
                if 'module' in context:
                    name1 = 'field_' + self._table + '_' + k
                    cr.execute("select name from ir_model_data where name=%s", (name1,))
                    if cr.fetchone():
                        name1 = name1 + "_" + str(id)
                    cr.execute("INSERT INTO ir_model_data (name,date_init,date_update,module,model,res_id) VALUES (%s, (now() at time zone 'UTC'), (now() at time zone 'UTC'), %s, %s, %s)", \
                        (name1, context['module'], 'ir.model.fields', id)
                    )
            else:
                for key, val in vals.items():
                    if cols[k][key] != vals[key]:
                        names = set(vals) - set(['model', 'name'])
                        query = "UPDATE ir_model_fields SET %s WHERE model=%%(model)s and name=%%(name)s" % (
                            ",".join("%s=%%(%s)s" % (name, name) for name in names),
                        )
                        cr.execute(query, vals)
                        break
        self.invalidate_cache(cr, SUPERUSER_ID)

    @api.model
    def _add_field(self, name, field):
        """ Add the given ``field`` under the given ``name`` in the class """
        cls = type(self)
        # add field as an attribute and in cls._fields (for reflection)
        if not isinstance(getattr(cls, name, field), Field):
            _logger.warning("In model %r, field %r overriding existing value", cls._name, name)
        setattr(cls, name, field)
        cls._fields[name] = field

        # basic setup of field
        field.setup_base(self, name)

        # cls._columns will be updated once fields are fully set up

    @api.model
    def _pop_field(self, name):
        """ Remove the field with the given ``name`` from the model.
            This method should only be used for manual fields.
        """
        cls = type(self)
        field = cls._fields.pop(name)
        cls._columns.pop(name, None)
        if hasattr(cls, name):
            delattr(cls, name)
        return field

    @api.model
    def _add_magic_fields(self):
        """ Introduce magic fields on the current class

        * id is a "normal" field (with a specific getter)
        * create_uid, create_date, write_uid and write_date have become
          "normal" fields
        * $CONCURRENCY_CHECK_FIELD is a computed field with its computing
          method defined dynamically. Uses ``str(datetime.datetime.utcnow())``
          to get the same structure as the previous
          ``(now() at time zone 'UTC')::timestamp``::

              # select (now() at time zone 'UTC')::timestamp;
                        timezone
              ----------------------------
               2013-06-18 08:30:37.292809

              >>> str(datetime.datetime.utcnow())
              '2013-06-18 08:31:32.821177'
        """
        def add(name, field):
            """ add ``field`` with the given ``name`` if it does not exist yet """
            if name not in self._fields:
                self._add_field(name, field)

        # cyclic import
        from . import fields

        # this field 'id' must override any other column or field
        self._add_field('id', fields.Id(automatic=True))

        add('display_name', fields.Char(string='Display Name', automatic=True,
            compute='_compute_display_name'))

        if self._log_access:
            add('create_uid', fields.Many2one('res.users', string='Created by', automatic=True))
            add('create_date', fields.Datetime(string='Created on', automatic=True))
            add('write_uid', fields.Many2one('res.users', string='Last Updated by', automatic=True))
            add('write_date', fields.Datetime(string='Last Updated on', automatic=True))
            last_modified_name = 'compute_concurrency_field_with_access'
        else:
            last_modified_name = 'compute_concurrency_field'

        # this field must override any other column or field
        self._add_field(self.CONCURRENCY_CHECK_FIELD, fields.Datetime(
            string='Last Modified on', compute=last_modified_name, automatic=True))

    @api.one
    def compute_concurrency_field(self):
        self[self.CONCURRENCY_CHECK_FIELD] = \
            datetime.datetime.utcnow().strftime(DEFAULT_SERVER_DATETIME_FORMAT)

    @api.one
    @api.depends('create_date', 'write_date')
    def compute_concurrency_field_with_access(self):
        self[self.CONCURRENCY_CHECK_FIELD] = \
            self.write_date or self.create_date or \
            datetime.datetime.utcnow().strftime(DEFAULT_SERVER_DATETIME_FORMAT)

    #
    # Goal: try to apply inheritance at the instantiation level and
    #       put objects in the pool var
    #
    @classmethod
    def _build_model(cls, pool, cr):
        """ Instantiate a given model.

        This class method instantiates the class of some model (i.e. a class
        deriving from osv or osv_memory). The class might be the class passed
        in argument or, if it inherits from another class, a class constructed
        by combining the two classes.

        """

        # The model's class inherits from cls and the classes of the inherited
        # models. All those classes are combined in a flat hierarchy:
        #
        #         Model                 the base class of all models
        #        /  |  \
        #      cls  c2  c1              the classes defined in modules
        #        \  |  /
        #       ModelClass              the final class of the model
        #        /  |  \
        #     model   recordset ...     the class' instances
        #
        # The registry contains the instance ``model``. Its class, ``ModelClass``,
        # carries inferred metadata that is shared between all the model's
        # instances for this registry only. When we '_inherit' from another
        # model, we do not inherit its ``ModelClass``, but this class' parents.
        # This is a limitation of the inheritance mechanism.

        # Keep links to non-inherited constraints in cls; this is useful for
        # instance when exporting translations
        cls._local_constraints = cls.__dict__.get('_constraints', [])
        cls._local_sql_constraints = cls.__dict__.get('_sql_constraints', [])

        # determine inherited models
        parents = getattr(cls, '_inherit', [])
        parents = [parents] if isinstance(parents, basestring) else (parents or [])

        # determine the model's name
        name = cls._name or (len(parents) == 1 and parents[0]) or cls.__name__

        # determine the module that introduced the model
        original_module = pool[name]._original_module if name in parents else cls._module

        # determine all the classes the model should inherit from
        bases = [cls]
        hierarchy = cls
        for parent in parents:
            if parent not in pool:
                raise TypeError('The model "%s" specifies an unexisting parent class "%s"\n'
                    'You may need to add a dependency on the parent class\' module.' % (name, parent))
            parent_class = type(pool[parent])
            bases += parent_class.__bases__
            hierarchy = type(name, (hierarchy, parent_class), {'_register': False})

        # order bases following the mro of class hierarchy
        bases = [base for base in hierarchy.mro() if base in bases]

        # determine the attributes of the model's class
        inherits = {}
        depends = {}
        constraints = {}
        sql_constraints = []

        for base in reversed(bases):
            inherits.update(base._inherits)

            for mname, fnames in base._depends.iteritems():
                depends[mname] = depends.get(mname, []) + fnames

            for cons in base._constraints:
                # cons may override a constraint with the same function name
                constraints[getattr(cons[0], '__name__', id(cons[0]))] = cons

            sql_constraints += base._sql_constraints

        # build the actual class of the model
        ModelClass = type(name, tuple(bases), {
            '_name': name,
            '_register': False,
            '_columns': {},             # recomputed in _setup_fields()
            '_defaults': {},            # recomputed in _setup_base()
            '_fields': {},              # idem
            '_inherits': inherits,
            '_depends': depends,
            '_constraints': constraints.values(),
            '_sql_constraints': sql_constraints,
            '_original_module': original_module,
        })

        # instantiate the model, and initialize it
        model = object.__new__(ModelClass)
        model.__init__(pool, cr)
        return model

    @classmethod
    def _init_function_fields(cls, pool, cr):
        # initialize the list of non-stored function fields for this model
        pool._pure_function_fields[cls._name] = []

        # process store of low-level function fields
        for fname, column in cls._columns.iteritems():
            # filter out existing store about this field
            pool._store_function[cls._name] = [
                stored
                for stored in pool._store_function.get(cls._name, [])
                if (stored[0], stored[1]) != (cls._name, fname)
            ]
            if not isinstance(column, fields.function):
                continue
            if not column.store:
                # register it on the pool for invalidation
                pool._pure_function_fields[cls._name].append(fname)
                continue
            # process store parameter
            store = column.store
            if store is True:
                get_ids = lambda self, cr, uid, ids, c={}: ids
                store = {cls._name: (get_ids, None, column.priority, None)}
            for model, spec in store.iteritems():
                if len(spec) == 4:
                    (fnct, fields2, order, length) = spec
                elif len(spec) == 3:
                    (fnct, fields2, order) = spec
                    length = None
                else:
                    raise UserError(_('Invalid function definition %s in object %s !\nYou must use the definition: store={object:(fnct, fields, priority, time length)}.' % (fname, cls._name)))
                pool._store_function.setdefault(model, [])
                t = (cls._name, fname, fnct, tuple(fields2) if fields2 else None, order, length)
                if t not in pool._store_function[model]:
                    pool._store_function[model].append(t)
                    pool._store_function[model].sort(key=lambda x: x[4])

    @api.model
    def _add_manual_fields(self, partial):
        manual_fields = self.pool.get_manual_fields(self._cr, self._name)

        for name, field in manual_fields.iteritems():
            if name in self._fields:
                continue
            attrs = {
                'manual': True,
                'string': field['field_description'],
                'index': bool(field['index']),
                'copy': bool(field['copy']),
                'related': field['related'],
                'required': bool(field['required']),
                'readonly': bool(field['readonly']),
            }
            # FIXME: ignore field['serialization_field_id']
            if field['ttype'] in ('char', 'text', 'html'):
                attrs['translate'] = bool(field['translate'])
                attrs['size'] = field['size'] or None
            elif field['ttype'] in ('selection', 'reference'):
                attrs['selection'] = eval(field['selection'])
            elif field['ttype'] == 'many2one':
                if partial and field['relation'] not in self.pool:
                    continue
                attrs['comodel_name'] = field['relation']
                attrs['ondelete'] = field['on_delete']
                attrs['domain'] = eval(field['domain']) if field['domain'] else None
            elif field['ttype'] == 'one2many':
                if partial and not (
                    field['relation'] in self.pool and (
                        field['relation_field'] in self.pool[field['relation']]._fields or
                        field['relation_field'] in self.pool.get_manual_fields(self._cr, field['relation'])
                )):
                    continue
                attrs['comodel_name'] = field['relation']
                attrs['inverse_name'] = field['relation_field']
                attrs['domain'] = eval(field['domain']) if field['domain'] else None
            elif field['ttype'] == 'many2many':
                if partial and field['relation'] not in self.pool:
                    continue
                attrs['comodel_name'] = field['relation']
                rel, col1, col2 = self.env['ir.model.fields']._custom_many2many_names(field['model'], field['relation'])
                attrs['relation'] = field['relation_table'] or rel
                attrs['column1'] = field['column1'] or col1
                attrs['column2'] = field['column2'] or col2
                attrs['domain'] = eval(field['domain']) if field['domain'] else None
            self._add_field(name, Field.by_type[field['ttype']](**attrs))

    @classmethod
    def _init_constraints_onchanges(cls):
        # store sql constraint error messages
        for (key, _, msg) in cls._sql_constraints:
            cls.pool._sql_error[cls._table + '_' + key] = msg

    @property
    def _constraint_methods(self):
        """ Return a list of methods implementing Python constraints. """
        def is_constraint(func):
            return callable(func) and hasattr(func, '_constrains')

        cls = type(self)
        methods = []
        for attr, func in getmembers(cls, is_constraint):
            if not all(name in cls._fields for name in func._constrains):
                _logger.warning("@constrains%r parameters must be field names", func._constrains)
            methods.append(func)

        # optimization: memoize result on cls, it will not be recomputed
        cls._constraint_methods = methods
        return methods

    @property
    def _onchange_methods(self):
        """ Return a dictionary mapping field names to onchange methods. """
        def is_onchange(func):
            return callable(func) and hasattr(func, '_onchange')

        cls = type(self)
        methods = defaultdict(list)
        for attr, func in getmembers(cls, is_onchange):
            for name in func._onchange:
                if name not in cls._fields:
                    _logger.warning("@onchange%r parameters must be field names", func._onchange)
                methods[name].append(func)

        # optimization: memoize result on cls, it will not be recomputed
        cls._onchange_methods = methods
        return methods

    def __new__(cls):
        # In the past, this method was registering the model class in the server.
        # This job is now done entirely by the metaclass MetaModel.
        #
        # Do not create an instance here.  Model instances are created by method
        # _build_model().
        return None

    def __init__(self, pool, cr):
        """ Initialize a model and make it part of the given registry.

        - copy the stored fields' functions in the registry,
        - retrieve custom fields and add them in the model,
        - ensure there is a many2one for each _inherits'd parent,
        - update the children's _columns,
        - give a chance to each field to initialize itself.

        """
        cls = type(self)

        # link the class to the registry, and update the registry
        cls.pool = pool
        cls._model = self              # backward compatibility
        pool.add(cls._name, self)

        # determine description, table, sequence and log_access
        if not cls._description:
            cls._description = cls._name
        if not cls._table:
            cls._table = cls._name.replace('.', '_')
        if not cls._sequence:
            cls._sequence = cls._table + '_id_seq'
        if not hasattr(cls, '_log_access'):
            # If _log_access is not specified, it is the same value as _auto.
            cls._log_access = cls._auto

        # Transience
        if cls.is_transient():
            cls._transient_check_count = 0
            cls._transient_max_count = config.get('osv_memory_count_limit')
            cls._transient_max_hours = config.get('osv_memory_age_limit')
            assert cls._log_access, \
                "TransientModels must have log_access turned on, " \
                "in order to implement their access rights policy"

    @api.model
    @ormcache()
    def _is_an_ordinary_table(self):
        self.env.cr.execute("""\
            SELECT  1
            FROM    pg_class
            WHERE   relname = %s
            AND     relkind = %s""", [self._table, 'r'])
        return bool(self.env.cr.fetchone())

    def __export_xml_id(self):
        """ Return a valid xml_id for the record ``self``. """
        if not self._is_an_ordinary_table():
            raise Exception(
                "You can not export the column ID of model %s, because the "
                "table %s is not an ordinary table."
                % (self._name, self._table))
        ir_model_data = self.sudo().env['ir.model.data']
        data = ir_model_data.search([('model', '=', self._name), ('res_id', '=', self.id)])
        if data:
            if data[0].module:
                return '%s.%s' % (data[0].module, data[0].name)
            else:
                return data[0].name
        else:
            postfix = 0
            name = '%s_%s' % (self._table, self.id)
            while ir_model_data.search([('module', '=', '__export__'), ('name', '=', name)]):
                postfix += 1
                name = '%s_%s_%s' % (self._table, self.id, postfix)
            ir_model_data.create({
                'model': self._name,
                'res_id': self.id,
                'module': '__export__',
                'name': name,
            })
            return '__export__.' + name

    @api.multi
    def __export_rows(self, fields):
        """ Export fields of the records in ``self``.

            :param fields: list of lists of fields to traverse
            :return: list of lists of corresponding values
        """
        lines = []
        for record in self:
            # main line of record, initially empty
            current = [''] * len(fields)
            lines.append(current)

            # list of primary fields followed by secondary field(s)
            primary_done = []

            # process column by column
            for i, path in enumerate(fields):
                if not path:
                    continue

                name = path[0]
                if name in primary_done:
                    continue

                if name == '.id':
                    current[i] = str(record.id)
                elif name == 'id':
                    current[i] = record.__export_xml_id()
                else:
                    field = record._fields[name]
                    value = record[name]

                    # this part could be simpler, but it has to be done this way
                    # in order to reproduce the former behavior
                    if not isinstance(value, BaseModel):
                        current[i] = field.convert_to_export(value, self.env)
                    else:
                        primary_done.append(name)

                        # This is a special case, its strange behavior is intended!
                        if field.type == 'many2many' and len(path) > 1 and path[1] == 'id':
                            xml_ids = [r.__export_xml_id() for r in value]
                            current[i] = ','.join(xml_ids) or False
                            continue

                        # recursively export the fields that follow name
                        fields2 = [(p[1:] if p and p[0] == name else []) for p in fields]
                        lines2 = value.__export_rows(fields2)
                        if lines2:
                            # merge first line with record's main line
                            for j, val in enumerate(lines2[0]):
                                if val:
                                    current[j] = val
                            # check value of current field
                            if not current[i]:
                                # assign xml_ids, and forget about remaining lines
                                xml_ids = [item[1] for item in value.name_get()]
                                current[i] = ','.join(xml_ids)
                            else:
                                # append the other lines at the end
                                lines += lines2[1:]
                        else:
                            current[i] = False

        return lines

    @api.multi
    def export_data(self, fields_to_export, raw_data=False):
        """ Export fields for selected objects

            :param fields_to_export: list of fields
            :param raw_data: True to return value in native Python type
            :rtype: dictionary with a *datas* matrix

            This method is used when exporting data via client menu
        """
        fields_to_export = map(fix_import_export_id_paths, fields_to_export)
        if raw_data:
            self = self.with_context(export_raw_data=True)
        return {'datas': self.__export_rows(fields_to_export)}

    def import_data(self, cr, uid, fields, datas, mode='init', current_module='', noupdate=False, context=None, filename=None):
        """
        .. deprecated:: 7.0
            Use :meth:`~load` instead

        Import given data in given module

        This method is used when importing data via client menu.

        Example of fields to import for a sale.order::

            .id,                         (=database_id)
            partner_id,                  (=name_search)
            order_line/.id,              (=database_id)
            order_line/name,
            order_line/product_id/id,    (=xml id)
            order_line/price_unit,
            order_line/product_uom_qty,
            order_line/product_uom/id    (=xml_id)

        This method returns a 4-tuple with the following structure::

            (return_code, errored_resource, error_message, unused)

        * The first item is a return code, it is ``-1`` in case of
          import error, or the last imported row number in case of success
        * The second item contains the record data dict that failed to import
          in case of error, otherwise it's 0
        * The third item contains an error message string in case of error,
          otherwise it's 0
        * The last item is currently unused, with no specific semantics

        :param fields: list of fields to import
        :param datas: data to import
        :param mode: 'init' or 'update' for record creation
        :param current_module: module name
        :param noupdate: flag for record creation
        :param filename: optional file to store partial import state for recovery
        :returns: 4-tuple in the form (return_code, errored_resource, error_message, unused)
        :rtype: (int, dict or 0, str or 0, str or 0)
        """
        context = dict(context) if context is not None else {}
        context['_import_current_module'] = current_module

        fields = map(fix_import_export_id_paths, fields)
        ir_model_data_obj = self.pool.get('ir.model.data')

        def log(m):
            if m['type'] == 'error':
                raise Exception(m['message'])

        if config.get('import_partial') and filename:
            with open(config.get('import_partial'), 'rb') as partial_import_file:
                data = pickle.load(partial_import_file)
                position = data.get(filename, 0)

        position = 0
        try:
            for res_id, xml_id, res, info in self._convert_records(cr, uid,
                            self._extract_records(cr, uid, fields, datas,
                                                  context=context, log=log),
                            context=context, log=log):
                ir_model_data_obj._update(cr, uid, self._name,
                     current_module, res, mode=mode, xml_id=xml_id,
                     noupdate=noupdate, res_id=res_id, context=context)
                position = info.get('rows', {}).get('to', 0) + 1
                if config.get('import_partial') and filename and (not (position%100)):
                    with open(config.get('import_partial'), 'rb') as partial_import:
                        data = pickle.load(partial_import)
                    data[filename] = position
                    with open(config.get('import_partial'), 'wb') as partial_import:
                        pickle.dump(data, partial_import)
                    if context.get('defer_parent_store_computation'):
                        self._parent_store_compute(cr)
                    cr.commit()
        except Exception, e:
            cr.rollback()
            return -1, {}, 'Line %d : %s' % (position + 1, tools.ustr(e)), ''

        if context.get('defer_parent_store_computation'):
            self._parent_store_compute(cr)
        return position, 0, 0, 0

    def load(self, cr, uid, fields, data, context=None):
        """
        Attempts to load the data matrix, and returns a list of ids (or
        ``False`` if there was an error and no id could be generated) and a
        list of messages.

        The ids are those of the records created and saved (in database), in
        the same order they were extracted from the file. They can be passed
        directly to :meth:`~read`

        :param fields: list of fields to import, at the same index as the corresponding data
        :type fields: list(str)
        :param data: row-major matrix of data to import
        :type data: list(list(str))
        :param dict context:
        :returns: {ids: list(int)|False, messages: [Message]}
        """
        cr.execute('SAVEPOINT model_load')
        messages = []

        fields = map(fix_import_export_id_paths, fields)
        ModelData = self.pool['ir.model.data'].clear_caches()

        fg = self.fields_get(cr, uid, context=context)

        mode = 'init'
        current_module = ''
        noupdate = False

        ids = []
        for id, xid, record, info in self._convert_records(cr, uid,
                self._extract_records(cr, uid, fields, data,
                                      context=context, log=messages.append),
                context=context, log=messages.append):
            try:
                cr.execute('SAVEPOINT model_load_save')
            except psycopg2.InternalError, e:
                # broken transaction, exit and hope the source error was
                # already logged
                if not any(message['type'] == 'error' for message in messages):
                    messages.append(dict(info, type='error',message=
                        u"Unknown database error: '%s'" % e))
                break
            try:
                ids.append(ModelData._update(cr, uid, self._name,
                     current_module, record, mode=mode, xml_id=xid,
                     noupdate=noupdate, res_id=id, context=context))
                cr.execute('RELEASE SAVEPOINT model_load_save')
            except psycopg2.Warning, e:
                messages.append(dict(info, type='warning', message=str(e)))
                cr.execute('ROLLBACK TO SAVEPOINT model_load_save')
            except psycopg2.Error, e:
                messages.append(dict(
                    info, type='error',
                    **PGERROR_TO_OE[e.pgcode](self, fg, info, e)))
                # Failed to write, log to messages, rollback savepoint (to
                # avoid broken transaction) and keep going
                cr.execute('ROLLBACK TO SAVEPOINT model_load_save')
            except Exception, e:
                message = (_('Unknown error during import:') +
                           ' %s: %s' % (type(e), unicode(e)))
                moreinfo = _('Resolve other errors first')
                messages.append(dict(info, type='error',
                                     message=message,
                                     moreinfo=moreinfo))
                # Failed for some reason, perhaps due to invalid data supplied,
                # rollback savepoint and keep going
                cr.execute('ROLLBACK TO SAVEPOINT model_load_save')
        if any(message['type'] == 'error' for message in messages):
            cr.execute('ROLLBACK TO SAVEPOINT model_load')
            ids = False
        return {'ids': ids, 'messages': messages}

    def _add_fake_fields(self, cr, uid, fields, context=None):
        from openerp.fields import Char, Integer
        fields[None] = Char('rec_name')
        fields['id'] = Char('External ID')
        fields['.id'] = Integer('Database ID')
        return fields

    def _extract_records(self, cr, uid, fields_, data,
                         context=None, log=lambda a: None):
        """ Generates record dicts from the data sequence.

        The result is a generator of dicts mapping field names to raw
        (unconverted, unvalidated) values.

        For relational fields, if sub-fields were provided the value will be
        a list of sub-records

        The following sub-fields may be set on the record (by key):
        * None is the name_get for the record (to use with name_create/name_search)
        * "id" is the External ID for the record
        * ".id" is the Database ID for the record
        """
        fields = dict(self._fields)
        # Fake fields to avoid special cases in extractor
        fields = self._add_fake_fields(cr, uid, fields, context=context)
        # m2o fields can't be on multiple lines so exclude them from the
        # is_relational field rows filter, but special-case it later on to
        # be handled with relational fields (as it can have subfields)
        is_relational = lambda field: fields[field].relational
        get_o2m_values = itemgetter_tuple(
            [index for index, field in enumerate(fields_)
                   if fields[field[0]].type == 'one2many'])
        get_nono2m_values = itemgetter_tuple(
            [index for index, field in enumerate(fields_)
                   if fields[field[0]].type != 'one2many'])
        # Checks if the provided row has any non-empty non-relational field
        def only_o2m_values(row, f=get_nono2m_values, g=get_o2m_values):
            return any(g(row)) and not any(f(row))

        index = 0
        while True:
            if index >= len(data): return

            row = data[index]
            # copy non-relational fields to record dict
            record = dict((field[0], value)
                for field, value in itertools.izip(fields_, row)
                if not is_relational(field[0]))

            # Get all following rows which have relational values attached to
            # the current record (no non-relational values)
            record_span = itertools.takewhile(
                only_o2m_values, itertools.islice(data, index + 1, None))
            # stitch record row back on for relational fields
            record_span = list(itertools.chain([row], record_span))
            for relfield in set(
                    field[0] for field in fields_
                             if is_relational(field[0])):
                # FIXME: how to not use _obj without relying on fields_get?
                Model = self.pool[fields[relfield].comodel_name]

                # get only cells for this sub-field, should be strictly
                # non-empty, field path [None] is for name_get field
                indices, subfields = zip(*((index, field[1:] or [None])
                                           for index, field in enumerate(fields_)
                                           if field[0] == relfield))

                # return all rows which have at least one value for the
                # subfields of relfield
                relfield_data = filter(any, map(itemgetter_tuple(indices), record_span))
                record[relfield] = [subrecord
                    for subrecord, _subinfo in Model._extract_records(
                        cr, uid, subfields, relfield_data,
                        context=context, log=log)]

            yield record, {'rows': {
                'from': index,
                'to': index + len(record_span) - 1
            }}
            index += len(record_span)
    
    def _convert_records(self, cr, uid, records,
                         context=None, log=lambda a: None):
        """ Converts records from the source iterable (recursive dicts of
        strings) into forms which can be written to the database (via
        self.create or (ir.model.data)._update)

        :returns: a list of triplets of (id, xid, record)
        :rtype: list((int|None, str|None, dict))
        """
        if context is None: context = {}
        Converter = self.pool['ir.fields.converter']
        Translation = self.pool['ir.translation']
        fields = dict(self._fields)
        field_names = {name: field.string for name, field in fields.iteritems()}
        if context.get('lang'):
            field_names.update(
                Translation.get_field_string(cr, uid, self._name, context=context)
            )

        convert = Converter.for_model(cr, uid, self, context=context)

        def _log(base, field, exception):
            type = 'warning' if isinstance(exception, Warning) else 'error'
            # logs the logical (not human-readable) field name for automated
            # processing of response, but injects human readable in message
            record = dict(base, type=type, field=field,
                          message=unicode(exception.args[0]) % base)
            if len(exception.args) > 1 and exception.args[1]:
                record.update(exception.args[1])
            log(record)

        stream = CountingStream(records)
        for record, extras in stream:
            dbid = False
            xid = False
            # name_get/name_create
            if None in record: pass
            # xid
            if 'id' in record:
                xid = record['id']
            # dbid
            if '.id' in record:
                try:
                    dbid = int(record['.id'])
                except ValueError:
                    # in case of overridden id column
                    dbid = record['.id']
                if not self.search(cr, uid, [('id', '=', dbid)], context=context):
                    log(dict(extras,
                        type='error',
                        record=stream.index,
                        field='.id',
                        message=_(u"Unknown database identifier '%s'") % dbid))
                    dbid = False

            converted = convert(record, lambda field, err:\
                _log(dict(extras, record=stream.index, field=field_names[field]), field, err))

            yield dbid, xid, converted, dict(extras, record=stream.index)

    @api.multi
    def _validate_fields(self, field_names):
        field_names = set(field_names)

        # old-style constraint methods
        trans = self.env['ir.translation']
        cr, uid, context = self.env.args
        ids = self.ids
        errors = []
        for fun, msg, names in self._constraints:
            try:
                # validation must be context-independent; call ``fun`` without context
                valid = not (set(names) & field_names) or fun(self._model, cr, uid, ids)
                extra_error = None
            except Exception, e:
                _logger.debug('Exception while validating constraint', exc_info=True)
                valid = False
                extra_error = tools.ustr(e)
            if not valid:
                if callable(msg):
                    res_msg = msg(self._model, cr, uid, ids, context=context)
                    if isinstance(res_msg, tuple):
                        template, params = res_msg
                        res_msg = template % params
                else:
                    res_msg = trans._get_source(self._name, 'constraint', self.env.lang, msg)
                if extra_error:
                    res_msg += "\n\n%s\n%s" % (_('Error details:'), extra_error)
                errors.append(_(res_msg))
        if errors:
            raise ValidationError('\n'.join(errors))

        # new-style constraint methods
        for check in self._constraint_methods:
            if set(check._constrains) & field_names:
                try:
                    check(self)
                except ValidationError, e:
                    raise
                except Exception, e:
                    raise ValidationError("Error while validating constraint\n\n%s" % tools.ustr(e))

    @api.model
    def default_get(self, fields_list):
        """ default_get(fields) -> default_values

        Return default values for the fields in ``fields_list``. Default
        values are determined by the context, user defaults, and the model
        itself.

        :param fields_list: a list of field names
        :return: a dictionary mapping each field name to its corresponding
            default value, if it has one.

        """
        # trigger view init hook
        self.view_init(fields_list)

        defaults = {}
        parent_fields = defaultdict(list)

        for name in fields_list:
            # 1. look up context
            key = 'default_' + name
            if key in self._context:
                defaults[name] = self._context[key]
                continue

            # 2. look up ir_values
            #    Note: performance is good, because get_defaults_dict is cached!
            ir_values_dict = self.env['ir.values'].get_defaults_dict(self._name)
            if name in ir_values_dict:
                defaults[name] = ir_values_dict[name]
                continue

            field = self._fields.get(name)

            # 3. look up property fields
            #    TODO: get rid of this one
            if field and field.company_dependent:
                defaults[name] = self.env['ir.property'].get(name, self._name)
                continue

            # 4. look up field.default
            if field and field.default:
                defaults[name] = field.default(self)
                continue

            # 5. delegate to parent model
            if field and field.inherited:
                field = field.related_field
                parent_fields[field.model_name].append(field.name)

        # convert default values to the right format
        defaults = self._convert_to_cache(defaults, validate=False)
        defaults = self._convert_to_write(defaults)

        # add default values for inherited fields
        for model, names in parent_fields.iteritems():
            defaults.update(self.env[model].default_get(names))

        return defaults

    def fields_get_keys(self, cr, user, context=None):
        res = self._columns.keys()
        # TODO I believe this loop can be replace by
        # res.extend(self._inherit_fields.key())
        for parent in self._inherits:
            res.extend(self.pool[parent].fields_get_keys(cr, user, context))
        return res

    def _rec_name_fallback(self, cr, uid, context=None):
        rec_name = self._rec_name
        if rec_name not in self._columns:
            rec_name = self._columns.keys()[0] if len(self._columns.keys()) > 0 else "id"
        return rec_name

    #
    # Overload this method if you need a window title which depends on the context
    #
    def view_header_get(self, cr, user, view_id=None, view_type='form', context=None):
        return False

    def user_has_groups(self, cr, uid, groups, context=None):
        """Return true if the user is at least member of one of the groups
           in groups_str. Typically used to resolve ``groups`` attribute
           in view and model definitions.

           :param str groups: comma-separated list of fully-qualified group
                              external IDs, e.g.: ``base.group_user,base.group_system``
           :return: True if the current user is a member of one of the
                    given groups
        """
        return any(self.pool['res.users'].has_group(cr, uid, group_ext_id)
                   for group_ext_id in groups.split(','))

    def _get_default_form_view(self, cr, user, context=None):
        """ Generates a default single-line form view using all fields
        of the current model except the m2m and o2m ones.

        :param cr: database cursor
        :param int user: user id
        :param dict context: connection context
        :returns: a form view as an lxml document
        :rtype: etree._Element
        """
        view = etree.Element('form', string=self._description)
        group = etree.SubElement(view, 'group', col="4")
        for fname, field in self._fields.iteritems():
            if field.automatic or field.type in ('one2many', 'many2many'):
                continue

            etree.SubElement(group, 'field', name=fname)
            if field.type == 'text':
                etree.SubElement(group, 'newline')
        return view

    def _get_default_search_view(self, cr, user, context=None):
        """ Generates a single-field search view, based on _rec_name.

        :param cr: database cursor
        :param int user: user id
        :param dict context: connection context
        :returns: a tree view as an lxml document
        :rtype: etree._Element
        """
        view = etree.Element('search', string=self._description)
        etree.SubElement(view, 'field', name=self._rec_name_fallback(cr, user, context))
        return view

    def _get_default_tree_view(self, cr, user, context=None):
        """ Generates a single-field tree view, based on _rec_name.

        :param cr: database cursor
        :param int user: user id
        :param dict context: connection context
        :returns: a tree view as an lxml document
        :rtype: etree._Element
        """
        view = etree.Element('tree', string=self._description)
        etree.SubElement(view, 'field', name=self._rec_name_fallback(cr, user, context))
        return view

    def _get_default_pivot_view(self, cr, user, context=None):
        view = etree.Element('pivot', string=self._description)
        return view
        
    def _get_default_calendar_view(self, cr, user, context=None):
        """ Generates a default calendar view by trying to infer
        calendar fields from a number of pre-set attribute names

        :param cr: database cursor
        :param int user: user id
        :param dict context: connection context
        :returns: a calendar view
        :rtype: etree._Element
        """
        def set_first_of(seq, in_, to):
            """Sets the first value of ``seq`` also found in ``in_`` to
            the ``to`` attribute of the view being closed over.

            Returns whether it's found a suitable value (and set it on
            the attribute) or not
            """
            for item in seq:
                if item in in_:
                    view.set(to, item)
                    return True
            return False

        view = etree.Element('calendar', string=self._description)
        etree.SubElement(view, 'field', name=self._rec_name_fallback(cr, user, context))

        if self._date_name not in self._columns:
            date_found = False
            for dt in ['date', 'date_start', 'x_date', 'x_date_start']:
                if dt in self._columns:
                    self._date_name = dt
                    date_found = True
                    break

            if not date_found:
                raise UserError(_("Insufficient fields for Calendar View!"))
        view.set('date_start', self._date_name)

        set_first_of(["user_id", "partner_id", "x_user_id", "x_partner_id"],
                     self._columns, 'color')

        if not set_first_of(["date_stop", "date_end", "x_date_stop", "x_date_end"],
                            self._columns, 'date_stop'):
            if not set_first_of(["date_delay", "planned_hours", "x_date_delay", "x_planned_hours"],
                                self._columns, 'date_delay'):
                raise UserError(_("Insufficient fields to generate a Calendar View for %s, missing a date_stop or a date_delay") % self._name)

        return view

    def fields_view_get(self, cr, uid, view_id=None, view_type='form', context=None, toolbar=False, submenu=False):
        """ fields_view_get([view_id | view_type='form'])

        Get the detailed composition of the requested view like fields, model, view architecture

        :param view_id: id of the view or None
        :param view_type: type of the view to return if view_id is None ('form', 'tree', ...)
        :param toolbar: true to include contextual actions
        :param submenu: deprecated
        :return: dictionary describing the composition of the requested view (including inherited views and extensions)
        :raise AttributeError:
                            * if the inherited view has unknown position to work with other than 'before', 'after', 'inside', 'replace'
                            * if some tag other than 'position' is found in parent view
        :raise Invalid ArchitectureError: if there is view type other than form, tree, calendar, search etc defined on the structure
        """
        if context is None:
            context = {}
        View = self.pool['ir.ui.view']

        result = {
            'model': self._name,
            'field_parent': False,
        }

        # try to find a view_id if none provided
        if not view_id:
            # <view_type>_view_ref in context can be used to overrride the default view
            view_ref_key = view_type + '_view_ref'
            view_ref = context.get(view_ref_key)
            if view_ref:
                if '.' in view_ref:
                    module, view_ref = view_ref.split('.', 1)
                    cr.execute("SELECT res_id FROM ir_model_data WHERE model='ir.ui.view' AND module=%s AND name=%s", (module, view_ref))
                    view_ref_res = cr.fetchone()
                    if view_ref_res:
                        view_id = view_ref_res[0]
                else:
                    _logger.warning('%r requires a fully-qualified external id (got: %r for model %s). '
                        'Please use the complete `module.view_id` form instead.', view_ref_key, view_ref,
                        self._name)

            if not view_id:
                # otherwise try to find the lowest priority matching ir.ui.view
                view_id = View.default_view(cr, uid, self._name, view_type, context=context)

        # context for post-processing might be overriden
        ctx = context
        if view_id:
            # read the view with inherited views applied
            root_view = View.read_combined(cr, uid, view_id, fields=['id', 'name', 'field_parent', 'type', 'model', 'arch'], context=context)
            result['arch'] = root_view['arch']
            result['name'] = root_view['name']
            result['type'] = root_view['type']
            result['view_id'] = root_view['id']
            result['field_parent'] = root_view['field_parent']
            # override context from postprocessing
            if root_view.get('model') != self._name:
                ctx = dict(context, base_model_name=root_view.get('model'))
        else:
            # fallback on default views methods if no ir.ui.view could be found
            try:
                get_func = getattr(self, '_get_default_%s_view' % view_type)
                arch_etree = get_func(cr, uid, context)
                result['arch'] = etree.tostring(arch_etree, encoding='utf-8')
                result['type'] = view_type
                result['name'] = 'default'
            except AttributeError:
                raise UserError(_("No default view of type '%s' could be found !") % view_type)

        # Apply post processing, groups and modifiers etc...
        xarch, xfields = View.postprocess_and_fields(cr, uid, self._name, etree.fromstring(result['arch']), view_id, context=ctx)
        result['arch'] = xarch
        result['fields'] = xfields

        # Add related action information if aksed
        if toolbar:
            toclean = ('report_sxw_content', 'report_rml_content', 'report_sxw', 'report_rml', 'report_sxw_content_data', 'report_rml_content_data')
            def clean(x):
                x = x[2]
                for key in toclean:
                    x.pop(key, None)
                return x
            ir_values_obj = self.pool.get('ir.values')
            resprint = ir_values_obj.get_actions(cr, uid, 'client_print_multi', self._name, context=context)
            resaction = ir_values_obj.get_actions(cr, uid, 'client_action_multi', self._name, context=context)
            resrelate = ir_values_obj.get_actions(cr, uid, 'client_action_relate', self._name, context=context)
            resaction = [clean(action) for action in resaction if view_type == 'tree' or not action[2].get('multi')]
            resprint = [clean(print_) for print_ in resprint if view_type == 'tree' or not print_[2].get('multi')]
            #When multi="True" set it will display only in More of the list view
            resrelate = [clean(action) for action in resrelate
                         if (action[2].get('multi') and view_type == 'tree') or (not action[2].get('multi') and view_type == 'form')]

            for x in itertools.chain(resprint, resaction, resrelate):
                x['string'] = x['name']

            result['toolbar'] = {
                'print': resprint,
                'action': resaction,
                'relate': resrelate
            }
        return result

    def get_formview_id(self, cr, uid, id, context=None):
        """ Return an view id to open the document with. This method is meant to be
            overridden in addons that want to give specific view ids for example.

            :param int id: id of the document to open
        """
        return False

    def get_formview_action(self, cr, uid, id, context=None):
        """ Return an action to open the document. This method is meant to be
            overridden in addons that want to give specific view ids for example.

            :param int id: id of the document to open
        """
        view_id = self.get_formview_id(cr, uid, id, context=context)
        return {
            'type': 'ir.actions.act_window',
            'res_model': self._name,
            'view_type': 'form',
            'view_mode': 'form',
            'views': [(view_id, 'form')],
            'target': 'current',
            'res_id': id,
            'context': context,
        }

    def get_access_action(self, cr, uid, id, context=None):
        """ Return an action to open the document. This method is meant to be
        overridden in addons that want to give specific access to the document.
        By default it opens the formview of the document.

        :param int id: id of the document to open
        """
        return self.get_formview_action(cr, uid, id, context=context)

    def _view_look_dom_arch(self, cr, uid, node, view_id, context=None):
        return self.pool['ir.ui.view'].postprocess_and_fields(
            cr, uid, self._name, node, view_id, context=context)

    def search_count(self, cr, user, args, context=None):
        """ search_count(args) -> int

        Returns the number of records in the current model matching :ref:`the
        provided domain <reference/orm/domains>`.
        """
        res = self.search(cr, user, args, context=context, count=True)
        if isinstance(res, list):
            return len(res)
        return res

    @api.returns('self')
    def search(self, cr, user, args, offset=0, limit=None, order=None, context=None, count=False):
        """ search(args[, offset=0][, limit=None][, order=None][, count=False])

        Searches for records based on the ``args``
        :ref:`search domain <reference/orm/domains>`.

        :param args: :ref:`A search domain <reference/orm/domains>`. Use an empty
                     list to match all records.
        :param int offset: number of results to ignore (default: none)
        :param int limit: maximum number of records to return (default: all)
        :param str order: sort string
        :param bool count: if True, only counts and returns the number of matching records (default: False)
        :returns: at most ``limit`` records matching the search criteria

        :raise AccessError: * if user tries to bypass access rules for read on the requested object.
        """
        return self._search(cr, user, args, offset=offset, limit=limit, order=order, context=context, count=count)

    #
    # display_name, name_get, name_create, name_search
    #

    @api.depends(lambda self: (self._rec_name,) if self._rec_name else ())
    def _compute_display_name(self):
        names = dict(self.name_get())
        for record in self:
            record.display_name = names.get(record.id, False)

    @api.multi
    def name_get(self):
        """ name_get() -> [(id, name), ...]

        Returns a textual representation for the records in ``self``.
        By default this is the value of the ``display_name`` field.

        :return: list of pairs ``(id, text_repr)`` for each records
        :rtype: list(tuple)
        """
        result = []
        name = self._rec_name
        if name in self._fields:
            convert = self._fields[name].convert_to_display_name
            for record in self:
                result.append((record.id, convert(record[name], record)))
        else:
            for record in self:
                result.append((record.id, "%s,%s" % (record._name, record.id)))

        return result

    @api.model
    def name_create(self, name):
        """ name_create(name) -> record

        Create a new record by calling :meth:`~.create` with only one value
        provided: the display name of the new record.

        The new record will be initialized with any default values
        applicable to this model, or provided through the context. The usual
        behavior of :meth:`~.create` applies.

        :param name: display name of the record to create
        :rtype: tuple
        :return: the :meth:`~.name_get` pair value of the created record
        """
        if self._rec_name:
            record = self.create({self._rec_name: name})
            return record.name_get()[0]
        else:
            _logger.warning("Cannot execute name_create, no _rec_name defined on %s", self._name)
            return False

    @api.model
    def name_search(self, name='', args=None, operator='ilike', limit=100):
        """ name_search(name='', args=None, operator='ilike', limit=100) -> records

        Search for records that have a display name matching the given
        ``name`` pattern when compared with the given ``operator``, while also
        matching the optional search domain (``args``).

        This is used for example to provide suggestions based on a partial
        value for a relational field. Sometimes be seen as the inverse
        function of :meth:`~.name_get`, but it is not guaranteed to be.

        This method is equivalent to calling :meth:`~.search` with a search
        domain based on ``display_name`` and then :meth:`~.name_get` on the
        result of the search.

        :param str name: the name pattern to match
        :param list args: optional search domain (see :meth:`~.search` for
                          syntax), specifying further restrictions
        :param str operator: domain operator for matching ``name``, such as
                             ``'like'`` or ``'='``.
        :param int limit: optional max number of records to return
        :rtype: list
        :return: list of pairs ``(id, text_repr)`` for all matching records.
        """
        return self._name_search(name, args, operator, limit=limit)

    def _name_search(self, cr, user, name='', args=None, operator='ilike', context=None, limit=100, name_get_uid=None):
        # private implementation of name_search, allows passing a dedicated user
        # for the name_get part to solve some access rights issues
        args = list(args or [])
        # optimize out the default criterion of ``ilike ''`` that matches everything
        if not self._rec_name:
            _logger.warning("Cannot execute name_search, no _rec_name defined on %s", self._name)
        elif not (name == '' and operator == 'ilike'):
            args += [(self._rec_name, operator, name)]
        access_rights_uid = name_get_uid or user
        ids = self._search(cr, user, args, limit=limit, context=context, access_rights_uid=access_rights_uid)
        res = self.name_get(cr, access_rights_uid, ids, context)
        return res

    def _add_missing_default_values(self, cr, uid, values, context=None):
        # avoid overriding inherited values when parent is set
        avoid_tables = []
        for tables, parent_field in self._inherits.items():
            if parent_field in values:
                avoid_tables.append(tables)

        # compute missing fields
        missing_defaults = set()
        for field in self._columns.keys():
            if not field in values:
                missing_defaults.add(field)
        for field in self._inherit_fields.keys():
            if (field not in values) and (self._inherit_fields[field][0] not in avoid_tables):
                missing_defaults.add(field)
        # discard magic fields
        missing_defaults -= set(MAGIC_COLUMNS)

        if missing_defaults:
            # override defaults with the provided values, never allow the other way around
            defaults = self.default_get(cr, uid, list(missing_defaults), context)
            for dv in defaults:
                if ((dv in self._columns and self._columns[dv]._type == 'many2many') \
                     or (dv in self._inherit_fields and self._inherit_fields[dv][2]._type == 'many2many')) \
                        and defaults[dv] and isinstance(defaults[dv][0], (int, long)):
                    defaults[dv] = [(6, 0, defaults[dv])]
                if (dv in self._columns and self._columns[dv]._type == 'one2many' \
                    or (dv in self._inherit_fields and self._inherit_fields[dv][2]._type == 'one2many')) \
                        and isinstance(defaults[dv], (list, tuple)) and defaults[dv] and isinstance(defaults[dv][0], dict):
                    defaults[dv] = [(0, 0, x) for x in defaults[dv]]
            defaults.update(values)
            values = defaults
        return values

    def clear_caches(self):
        """ Clear the caches

        This clears the caches associated to methods decorated with
        ``tools.ormcache`` or ``tools.ormcache_multi``.
        """
        try:
            self.pool.cache.clear()
            self.pool._any_cache_cleared = True
        except AttributeError:
            pass


    def _read_group_fill_results(self, cr, uid, domain, groupby, remaining_groupbys,
                                 aggregated_fields, count_field,
                                 read_group_result, read_group_order=None, context=None):
        """Helper method for filling in empty groups for all possible values of
           the field being grouped by"""

        # self._group_by_full should map groupable fields to a method that returns
        # a list of all aggregated values that we want to display for this field,
        # in the form of a m2o-like pair (key,label).
        # This is useful to implement kanban views for instance, where all columns
        # should be displayed even if they don't contain any record.

        # Grab the list of all groups that should be displayed, including all present groups
        present_group_ids = [x[groupby][0] for x in read_group_result if x[groupby]]
        all_groups,folded = self._group_by_full[groupby](self, cr, uid, present_group_ids, domain,
                                                  read_group_order=read_group_order,
                                                  access_rights_uid=openerp.SUPERUSER_ID,
                                                  context=context)

        result_template = dict.fromkeys(aggregated_fields, False)
        result_template[groupby + '_count'] = 0
        if remaining_groupbys:
            result_template['__context'] = {'group_by': remaining_groupbys}

        # Merge the left_side (current results as dicts) with the right_side (all
        # possible values as m2o pairs). Both lists are supposed to be using the
        # same ordering, and can be merged in one pass.
        result = []
        known_values = {}
        def append_left(left_side):
            grouped_value = left_side[groupby] and left_side[groupby][0]
            if not grouped_value in known_values:
                result.append(left_side)
                known_values[grouped_value] = left_side
            else:
                known_values[grouped_value].update({count_field: left_side[count_field]})
        def append_right(right_side):
            grouped_value = right_side[0]
            if not grouped_value in known_values:
                line = dict(result_template)
                line[groupby] = right_side
                line['__domain'] = [(groupby,'=',grouped_value)] + domain
                result.append(line)
                known_values[grouped_value] = line
        while read_group_result or all_groups:
            left_side = read_group_result[0] if read_group_result else None
            right_side = all_groups[0] if all_groups else None
            assert left_side is None or left_side[groupby] is False \
                 or isinstance(left_side[groupby], (tuple,list)), \
                'M2O-like pair expected, got %r' % left_side[groupby]
            assert right_side is None or isinstance(right_side, (tuple,list)), \
                'M2O-like pair expected, got %r' % right_side
            if left_side is None:
                append_right(all_groups.pop(0))
            elif right_side is None:
                append_left(read_group_result.pop(0))
            elif left_side[groupby] == right_side:
                append_left(read_group_result.pop(0))
                all_groups.pop(0) # discard right_side
            elif not left_side[groupby] or not left_side[groupby][0]:
                # left side == "Undefined" entry, not present on right_side
                append_left(read_group_result.pop(0))
            else:
                append_right(all_groups.pop(0))

        if folded:
            for r in result:
                r['__fold'] = folded.get(r[groupby] and r[groupby][0], False)
        return result

    @api.model
    def _read_group_prepare(self, orderby, aggregated_fields, annotated_groupbys, query):
        """
        Prepares the GROUP BY and ORDER BY terms for the read_group method. Adds the missing JOIN clause
        to the query if order should be computed against m2o field. 
        :param orderby: the orderby definition in the form "%(field)s %(order)s"
        :param aggregated_fields: list of aggregated fields in the query
        :param annotated_groupbys: list of dictionaries returned by _read_group_process_groupby
                These dictionaries contains the qualified name of each groupby
                (fully qualified SQL name for the corresponding field),
                and the (non raw) field name.
        :param osv.Query query: the query under construction
        :return: (groupby_terms, orderby_terms)
        """
        orderby_terms = []
        groupby_terms = [gb['qualified_field'] for gb in annotated_groupbys]
        groupby_fields = [gb['groupby'] for gb in annotated_groupbys]
        if not orderby:
            return groupby_terms, orderby_terms

        self._check_qorder(orderby)
        for order_part in orderby.split(','):
            order_split = order_part.split()
            order_field = order_split[0]
            if order_field in groupby_fields:

                if self._fields[order_field.split(':')[0]].type == 'many2one':
                    order_clause = self._generate_order_by(order_part, query).replace('ORDER BY ', '')
                    if order_clause:
                        orderby_terms.append(order_clause)
                        groupby_terms += [order_term.split()[0] for order_term in order_clause.split(',')]
                else:
                    order = '"%s" %s' % (order_field, '' if len(order_split) == 1 else order_split[1])
                    orderby_terms.append(order)
            elif order_field in aggregated_fields:
                orderby_terms.append(order_part)
            else:
                # Cannot order by a field that will not appear in the results (needs to be grouped or aggregated)
                _logger.warn('%s: read_group order by `%s` ignored, cannot sort on empty columns (not grouped/aggregated)',
                             self._name, order_part)
        return groupby_terms, orderby_terms

    @api.model
    def _read_group_process_groupby(self, gb, query):
        """
            Helper method to collect important information about groupbys: raw
            field name, type, time information, qualified name, ...
        """
        split = gb.split(':')
        field_type = self._fields[split[0]].type
        gb_function = split[1] if len(split) == 2 else None
        temporal = field_type in ('date', 'datetime')
        tz_convert = field_type == 'datetime' and self._context.get('tz') in pytz.all_timezones
        qualified_field = self._inherits_join_calc(self._table, split[0], query)
        if temporal:
            display_formats = {
                # Careful with week/year formats:
                #  - yyyy (lower) must always be used, *except* for week+year formats
                #  - YYYY (upper) must always be used for week+year format
                #         e.g. 2006-01-01 is W52 2005 in some locales (de_DE),
                #                         and W1 2006 for others
                #
                # Mixing both formats, e.g. 'MMM YYYY' would yield wrong results,
                # such as 2006-01-01 being formatted as "January 2005" in some locales.
                # Cfr: http://babel.pocoo.org/docs/dates/#date-fields
                'day': 'dd MMM yyyy', # yyyy = normal year
                'week': "'W'w YYYY",  # w YYYY = ISO week-year
                'month': 'MMMM yyyy',
                'quarter': 'QQQ yyyy',
                'year': 'yyyy',
            }
            time_intervals = {
                'day': dateutil.relativedelta.relativedelta(days=1),
                'week': datetime.timedelta(days=7),
                'month': dateutil.relativedelta.relativedelta(months=1),
                'quarter': dateutil.relativedelta.relativedelta(months=3),
                'year': dateutil.relativedelta.relativedelta(years=1)
            }
            if tz_convert:
                qualified_field = "timezone('%s', timezone('UTC',%s))" % (self._context.get('tz', 'UTC'), qualified_field)
            qualified_field = "date_trunc('%s', %s)" % (gb_function or 'month', qualified_field)
        if field_type == 'boolean':
            qualified_field = "coalesce(%s,false)" % qualified_field
        return {
            'field': split[0],
            'groupby': gb,
            'type': field_type, 
            'display_format': display_formats[gb_function or 'month'] if temporal else None,
            'interval': time_intervals[gb_function or 'month'] if temporal else None,                
            'tz_convert': tz_convert,
            'qualified_field': qualified_field
        }

    def _read_group_prepare_data(self, key, value, groupby_dict, context):
        """
            Helper method to sanitize the data received by read_group. The None
            values are converted to False, and the date/datetime are formatted,
            and corrected according to the timezones.
        """
        value = False if value is None else value
        gb = groupby_dict.get(key)
        if gb and gb['type'] in ('date', 'datetime') and value:
            if isinstance(value, basestring):
                dt_format = DEFAULT_SERVER_DATETIME_FORMAT if gb['type'] == 'datetime' else DEFAULT_SERVER_DATE_FORMAT
                value = datetime.datetime.strptime(value, dt_format)
            if gb['tz_convert']:
                value =  pytz.timezone(context['tz']).localize(value)
        return value

    def _read_group_get_domain(self, groupby, value):
        """
            Helper method to construct the domain corresponding to a groupby and 
            a given value. This is mostly relevant for date/datetime.
        """
        if groupby['type'] in ('date', 'datetime') and value:
            dt_format = DEFAULT_SERVER_DATETIME_FORMAT if groupby['type'] == 'datetime' else DEFAULT_SERVER_DATE_FORMAT
            domain_dt_begin = value
            domain_dt_end = value + groupby['interval']
            if groupby['tz_convert']:
                domain_dt_begin = domain_dt_begin.astimezone(pytz.utc)
                domain_dt_end = domain_dt_end.astimezone(pytz.utc)
            return [(groupby['field'], '>=', domain_dt_begin.strftime(dt_format)),
                   (groupby['field'], '<', domain_dt_end.strftime(dt_format))]
        if groupby['type'] == 'many2one' and value:
                value = value[0]
        return [(groupby['field'], '=', value)]

    def _read_group_format_result(self, data, annotated_groupbys, groupby, groupby_dict, domain, context):
        """
            Helper method to format the data contained in the dictionary data by 
            adding the domain corresponding to its values, the groupbys in the 
            context and by properly formatting the date/datetime values. 
        """
        domain_group = [dom for gb in annotated_groupbys for dom in self._read_group_get_domain(gb, data[gb['groupby']])]
        for k,v in data.iteritems():
            gb = groupby_dict.get(k)
            if gb and gb['type'] in ('date', 'datetime') and v:
                data[k] = babel.dates.format_date(v, format=gb['display_format'], locale=context.get('lang', 'en_US'))

        data['__domain'] = domain_group + domain 
        if len(groupby) - len(annotated_groupbys) >= 1:
            data['__context'] = { 'group_by': groupby[len(annotated_groupbys):]}
        del data['id']
        return data

    def read_group(self, cr, uid, domain, fields, groupby, offset=0, limit=None, context=None, orderby=False, lazy=True):
        """
        Get the list of records in list view grouped by the given ``groupby`` fields

        :param cr: database cursor
        :param uid: current user id
        :param domain: list specifying search criteria [['field_name', 'operator', 'value'], ...]
        :param list fields: list of fields present in the list view specified on the object
        :param list groupby: list of groupby descriptions by which the records will be grouped.  
                A groupby description is either a field (then it will be grouped by that field)
                or a string 'field:groupby_function'.  Right now, the only functions supported
                are 'day', 'week', 'month', 'quarter' or 'year', and they only make sense for 
                date/datetime fields.
        :param int offset: optional number of records to skip
        :param int limit: optional max number of records to return
        :param dict context: context arguments, like lang, time zone. 
        :param list orderby: optional ``order by`` specification, for
                             overriding the natural sort ordering of the
                             groups, see also :py:meth:`~osv.osv.osv.search`
                             (supported only for many2one fields currently)
        :param bool lazy: if true, the results are only grouped by the first groupby and the 
                remaining groupbys are put in the __context key.  If false, all the groupbys are
                done in one call.
        :return: list of dictionaries(one dictionary for each record) containing:

                    * the values of fields grouped by the fields in ``groupby`` argument
                    * __domain: list of tuples specifying the search criteria
                    * __context: dictionary with argument like ``groupby``
        :rtype: [{'field_name_1': value, ...]
        :raise AccessError: * if user has no read rights on the requested object
                            * if user tries to bypass access rules for read on the requested object
        """
        if context is None:
            context = {}
        self.check_access_rights(cr, uid, 'read')
        query = self._where_calc(cr, uid, domain, context=context) 
        fields = fields or self._columns.keys()

        groupby = [groupby] if isinstance(groupby, basestring) else groupby
        groupby_list = groupby[:1] if lazy else groupby
        annotated_groupbys = [
            self._read_group_process_groupby(cr, uid, gb, query, context=context)
            for gb in groupby_list
        ]
        groupby_fields = [g['field'] for g in annotated_groupbys]
        order = orderby or ','.join([g for g in groupby_list])
        groupby_dict = {gb['groupby']: gb for gb in annotated_groupbys}

        self._apply_ir_rules(cr, uid, query, 'read', context=context)
        for gb in groupby_fields:
            assert gb in fields, "Fields in 'groupby' must appear in the list of fields to read (perhaps it's missing in the list view?)"
            groupby_def = self._columns.get(gb) or (self._inherit_fields.get(gb) and self._inherit_fields.get(gb)[2])
            assert groupby_def and groupby_def._classic_write, "Fields in 'groupby' must be regular database-persisted fields (no function or related fields), or function fields with store=True"
            if not (gb in self._fields):
                # Don't allow arbitrary values, as this would be a SQL injection vector!
                raise UserError(_('Invalid group_by specification: "%s".\nA group_by specification must be a list of valid fields.') % (gb,))

        aggregated_fields = [
            f for f in fields
            if f not in ('id', 'sequence')
            if f not in groupby_fields
            if f in self._fields
            if self._fields[f].type in ('integer', 'float')
            if getattr(self._fields[f].base_field.column, '_classic_write', False)
        ]

        field_formatter = lambda f: (
            self._fields[f].group_operator or 'sum',
            self._inherits_join_calc(cr, uid, self._table, f, query, context=context),
            f,
        )
        select_terms = ["%s(%s) AS %s" % field_formatter(f) for f in aggregated_fields]

        for gb in annotated_groupbys:
            select_terms.append('%s as "%s" ' % (gb['qualified_field'], gb['groupby']))

        groupby_terms, orderby_terms = self._read_group_prepare(cr, uid, order, aggregated_fields, annotated_groupbys, query, context=context)
        from_clause, where_clause, where_clause_params = query.get_sql()
        if lazy and (len(groupby_fields) >= 2 or not context.get('group_by_no_leaf')):
            count_field = groupby_fields[0] if len(groupby_fields) >= 1 else '_'
        else:
            count_field = '_'
        count_field += '_count'

        prefix_terms = lambda prefix, terms: (prefix + " " + ",".join(terms)) if terms else ''
        prefix_term = lambda prefix, term: ('%s %s' % (prefix, term)) if term else ''

        query = """
            SELECT min(%(table)s.id) AS id, count(%(table)s.id) AS %(count_field)s %(extra_fields)s
            FROM %(from)s
            %(where)s
            %(groupby)s
            %(orderby)s
            %(limit)s
            %(offset)s
        """ % {
            'table': self._table,
            'count_field': count_field,
            'extra_fields': prefix_terms(',', select_terms),
            'from': from_clause,
            'where': prefix_term('WHERE', where_clause),
            'groupby': prefix_terms('GROUP BY', groupby_terms),
            'orderby': prefix_terms('ORDER BY', orderby_terms),
            'limit': prefix_term('LIMIT', int(limit) if limit else None),
            'offset': prefix_term('OFFSET', int(offset) if limit else None),
        }
        cr.execute(query, where_clause_params)
        fetched_data = cr.dictfetchall()

        if not groupby_fields:
            return fetched_data

        many2onefields = [gb['field'] for gb in annotated_groupbys if gb['type'] == 'many2one']
        if many2onefields:
            data_ids = [r['id'] for r in fetched_data]
            many2onefields = list(set(many2onefields))
            data_dict = {d['id']: d for d in self.read(cr, uid, data_ids, many2onefields, context=context)} 
            for d in fetched_data:
                d.update(data_dict[d['id']])

        data = map(lambda r: {k: self._read_group_prepare_data(k,v, groupby_dict, context) for k,v in r.iteritems()}, fetched_data)
        result = [self._read_group_format_result(d, annotated_groupbys, groupby, groupby_dict, domain, context) for d in data]
        if lazy and groupby_fields[0] in self._group_by_full:
            # Right now, read_group only fill results in lazy mode (by default).
            # If you need to have the empty groups in 'eager' mode, then the
            # method _read_group_fill_results need to be completely reimplemented
            # in a sane way 
            result = self._read_group_fill_results(cr, uid, domain, groupby_fields[0], groupby[len(annotated_groupbys):],
                                                       aggregated_fields, count_field, result, read_group_order=order,
                                                       context=context)
        return result

    def _inherits_join_add(self, current_model, parent_model_name, query):
        """
        Add missing table SELECT and JOIN clause to ``query`` for reaching the parent table (no duplicates)
        :param current_model: current model object
        :param parent_model_name: name of the parent model for which the clauses should be added
        :param query: query object on which the JOIN should be added
        """
        inherits_field = current_model._inherits[parent_model_name]
        parent_model = self.pool[parent_model_name]
        parent_alias, parent_alias_statement = query.add_join((current_model._table, parent_model._table, inherits_field, 'id', inherits_field), implicit=True)
        return parent_alias

    @api.model
    def _inherits_join_calc(self, alias, field, query):
        """
        Adds missing table select and join clause(s) to ``query`` for reaching
        the field coming from an '_inherits' parent table (no duplicates).

        :param alias: name of the initial SQL alias
        :param field: name of inherited field to reach
        :param query: query object on which the JOIN should be added
        :return: qualified name of field, to be used in SELECT clause
        """
        # INVARIANT: alias is the SQL alias of model._table in query
        model = self
        while field in model._inherit_fields and field not in model._columns:
            # retrieve the parent model where field is inherited from
            parent_model_name = model._inherit_fields[field][0]
            parent_model = self.env[parent_model_name]
            parent_field = model._inherits[parent_model_name]
            # JOIN parent_model._table AS parent_alias ON alias.parent_field = parent_alias.id
            parent_alias, _ = query.add_join(
                (alias, parent_model._table, parent_field, 'id', parent_field),
                implicit=True,
            )
            model, alias = parent_model, parent_alias
        # handle the case where the field is translated
        translate = model._columns[field].translate
        if translate and not callable(translate):
            return model._generate_translated_field(alias, field, query)
        else:
            return '"%s"."%s"' % (alias, field)

    def _parent_store_compute(self, cr):
        if not self._parent_store:
            return
        _logger.info('Computing parent left and right for table %s...', self._table)
        def browse_rec(root, pos=0):
            # TODO: set order
            where = self._parent_name+'='+str(root)
            if not root:
                where = self._parent_name+' IS NULL'
            if self._parent_order:
                where += ' order by '+self._parent_order
            cr.execute('SELECT id FROM '+self._table+' WHERE '+where)
            pos2 = pos + 1
            for id in cr.fetchall():
                pos2 = browse_rec(id[0], pos2)
            cr.execute('update '+self._table+' set parent_left=%s, parent_right=%s where id=%s', (pos, pos2, root))
            return pos2 + 1
        query = 'SELECT id FROM '+self._table+' WHERE '+self._parent_name+' IS NULL'
        if self._parent_order:
            query += ' order by ' + self._parent_order
        pos = 0
        cr.execute(query)
        for (root,) in cr.fetchall():
            pos = browse_rec(root, pos)
        self.invalidate_cache(cr, SUPERUSER_ID, ['parent_left', 'parent_right'])
        return True

    def _update_store(self, cr, f, k):
        _logger.info("storing computed values of fields.function '%s'", k)
        ss = self._columns[k]._symbol_set
        update_query = 'UPDATE "%s" SET "%s"=%s WHERE id=%%s' % (self._table, k, ss[0])
        cr.execute('select id from '+self._table)
        ids_lst = map(lambda x: x[0], cr.fetchall())
        while ids_lst:
            iids = ids_lst[:AUTOINIT_RECALCULATE_STORED_FIELDS]
            ids_lst = ids_lst[AUTOINIT_RECALCULATE_STORED_FIELDS:]
            res = f.get(cr, self, iids, k, SUPERUSER_ID, {})
            for key, val in res.items():
                if f._multi:
                    val = val[k]
                # if val is a many2one, just write the ID
                if type(val) == tuple:
                    val = val[0]
                if val is not False:
                    cr.execute(update_query, (ss[1](val), key))

    @api.model
    def _check_selection_field_value(self, field, value):
        """ Check whether value is among the valid values for the given
            selection/reference field, and raise an exception if not.
        """
        field = self._fields[field]
        field.convert_to_cache(value, self)

    def _check_removed_columns(self, cr, log=False):
        # iterate on the database columns to drop the NOT NULL constraints
        # of fields which were required but have been removed (or will be added by another module)
        columns = [c for c in self._columns if not (isinstance(self._columns[c], fields.function) and not self._columns[c].store)]
        columns += MAGIC_COLUMNS
        cr.execute("SELECT a.attname, a.attnotnull"
                   "  FROM pg_class c, pg_attribute a"
                   " WHERE c.relname=%s"
                   "   AND c.oid=a.attrelid"
                   "   AND a.attisdropped=%s"
                   "   AND pg_catalog.format_type(a.atttypid, a.atttypmod) NOT IN ('cid', 'tid', 'oid', 'xid')"
                   "   AND a.attname NOT IN %s", (self._table, False, tuple(columns))),

        for column in cr.dictfetchall():
            if log:
                _logger.debug("column %s is in the table %s but not in the corresponding object %s",
                              column['attname'], self._table, self._name)
            if column['attnotnull']:
                cr.execute('ALTER TABLE "%s" ALTER COLUMN "%s" DROP NOT NULL' % (self._table, column['attname']))
                _schema.debug("Table '%s': column '%s': dropped NOT NULL constraint",
                              self._table, column['attname'])

    def _save_constraint(self, cr, constraint_name, type, definition):
        """
        Record the creation of a constraint for this model, to make it possible
        to delete it later when the module is uninstalled. Type can be either
        'f' or 'u' depending on the constraint being a foreign key or not.
        """
        if not self._module:
            # no need to save constraints for custom models as they're not part
            # of any module
            return
        assert type in ('f', 'u')
        cr.execute("""
            SELECT type, definition FROM ir_model_constraint, ir_module_module
            WHERE ir_model_constraint.module=ir_module_module.id
                AND ir_model_constraint.name=%s
                AND ir_module_module.name=%s
            """, (constraint_name, self._module))
        constraints = cr.dictfetchone()
        if not constraints:
            cr.execute("""
                INSERT INTO ir_model_constraint
                    (name, date_init, date_update, module, model, type, definition)
                VALUES (%s, now() AT TIME ZONE 'UTC', now() AT TIME ZONE 'UTC',
                    (SELECT id FROM ir_module_module WHERE name=%s),
                    (SELECT id FROM ir_model WHERE model=%s), %s, %s)""",
                    (constraint_name, self._module, self._name, type, definition))
        elif constraints['type'] != type or (definition and constraints['definition'] != definition):
            cr.execute("""
                UPDATE ir_model_constraint
                SET date_update=now() AT TIME ZONE 'UTC', type=%s, definition=%s
                WHERE name=%s AND module = (SELECT id FROM ir_module_module WHERE name=%s)""",
                    (type, definition, constraint_name, self._module))

    def _save_relation_table(self, cr, relation_table):
        """
        Record the creation of a many2many for this model, to make it possible
        to delete it later when the module is uninstalled.
        """
        cr.execute("""
            SELECT 1 FROM ir_model_relation, ir_module_module
            WHERE ir_model_relation.module=ir_module_module.id
                AND ir_model_relation.name=%s
                AND ir_module_module.name=%s
            """, (relation_table, self._module))
        if not cr.rowcount:
            cr.execute("""INSERT INTO ir_model_relation (name, date_init, date_update, module, model)
                                 VALUES (%s, now() AT TIME ZONE 'UTC', now() AT TIME ZONE 'UTC',
                    (SELECT id FROM ir_module_module WHERE name=%s),
                    (SELECT id FROM ir_model WHERE model=%s))""",
                       (relation_table, self._module, self._name))
            self.invalidate_cache(cr, SUPERUSER_ID)

    # checked version: for direct m2o starting from ``self``
    def _m2o_add_foreign_key_checked(self, source_field, dest_model, ondelete):
        assert self.is_transient() or not dest_model.is_transient(), \
            'Many2One relationships from non-transient Model to TransientModel are forbidden'
        if self.is_transient() and not dest_model.is_transient():
            # TransientModel relationships to regular Models are annoying
            # usually because they could block deletion due to the FKs.
            # So unless stated otherwise we default them to ondelete=cascade.
            ondelete = ondelete or 'cascade'
        fk_def = (self._table, source_field, dest_model._table, ondelete or 'set null')
        self._foreign_keys.add(fk_def)
        _schema.debug("Table '%s': added foreign key '%s' with definition=REFERENCES \"%s\" ON DELETE %s", *fk_def)

    # unchecked version: for custom cases, such as m2m relationships
    def _m2o_add_foreign_key_unchecked(self, source_table, source_field, dest_model, ondelete):
        fk_def = (source_table, source_field, dest_model._table, ondelete or 'set null')
        self._foreign_keys.add(fk_def)
        _schema.debug("Table '%s': added foreign key '%s' with definition=REFERENCES \"%s\" ON DELETE %s", *fk_def)

    def _drop_constraint(self, cr, source_table, constraint_name):
        cr.execute("ALTER TABLE %s DROP CONSTRAINT %s" % (source_table,constraint_name))

    def _m2o_fix_foreign_key(self, cr, source_table, source_field, dest_model, ondelete):
        # Find FK constraint(s) currently established for the m2o field,
        # and see whether they are stale or not
        cr.execute("""SELECT confdeltype as ondelete_rule, conname as constraint_name,
                             cl2.relname as foreign_table
                      FROM pg_constraint as con, pg_class as cl1, pg_class as cl2,
                           pg_attribute as att1, pg_attribute as att2
                      WHERE con.conrelid = cl1.oid
                        AND cl1.relname = %s
                        AND con.confrelid = cl2.oid
                        AND array_lower(con.conkey, 1) = 1
                        AND con.conkey[1] = att1.attnum
                        AND att1.attrelid = cl1.oid
                        AND att1.attname = %s
                        AND array_lower(con.confkey, 1) = 1
                        AND con.confkey[1] = att2.attnum
                        AND att2.attrelid = cl2.oid
                        AND att2.attname = %s
                        AND con.contype = 'f'""", (source_table, source_field, 'id'))
        constraints = cr.dictfetchall()
        if constraints:
            if len(constraints) == 1:
                # Is it the right constraint?
                cons, = constraints
                if cons['ondelete_rule'] != POSTGRES_CONFDELTYPES.get((ondelete or 'set null').upper(), 'a')\
                    or cons['foreign_table'] != dest_model._table:
                    # Wrong FK: drop it and recreate
                    _schema.debug("Table '%s': dropping obsolete FK constraint: '%s'",
                                  source_table, cons['constraint_name'])
                    self._drop_constraint(cr, source_table, cons['constraint_name'])
                else:
                    # it's all good, nothing to do!
                    return
            else:
                # Multiple FKs found for the same field, drop them all, and re-create
                for cons in constraints:
                    _schema.debug("Table '%s': dropping duplicate FK constraints: '%s'",
                                  source_table, cons['constraint_name'])
                    self._drop_constraint(cr, source_table, cons['constraint_name'])

        # (re-)create the FK
        self._m2o_add_foreign_key_checked(source_field, dest_model, ondelete)


    def _set_default_value_on_column(self, cr, column_name, context=None):
        # ideally, we should use default_get(), but it fails due to ir.values
        # not being ready

        # get default value
        default = self._defaults.get(column_name)
        if callable(default):
            default = default(self, cr, SUPERUSER_ID, context)

        column = self._columns[column_name]
        ss = column._symbol_set
        db_default = ss[1](default)
        # Write default if non-NULL, except for booleans for which False means
        # the same as NULL - this saves us an expensive query on large tables.
        write_default = (db_default is not None if column._type != 'boolean'
                            else db_default)
        if write_default:
            _logger.debug("Table '%s': setting default value of new column %s to %r",
                          self._table, column_name, default)
            query = 'UPDATE "%s" SET "%s"=%s WHERE "%s" is NULL' % (
                self._table, column_name, ss[0], column_name)
            cr.execute(query, (db_default,))
            # this is a disgrace
            cr.commit()

    def _auto_init(self, cr, context=None):
        """

        Call _field_create and, unless _auto is False:

        - create the corresponding table in database for the model,
        - possibly add the parent columns in database,
        - possibly add the columns 'create_uid', 'create_date', 'write_uid',
          'write_date' in database if _log_access is True (the default),
        - report on database columns no more existing in _columns,
        - remove no more existing not null constraints,
        - alter existing database columns to match _columns,
        - create database tables to match _columns,
        - add database indices to match _columns,
        - save in self._foreign_keys a list a foreign keys to create (see
          _auto_end).

        """
        self._foreign_keys = set()
        raise_on_invalid_object_name(self._name)

        # This prevents anything called by this method (in particular default
        # values) from prefetching a field for which the corresponding column
        # has not been added in database yet!
        context = dict(context or {}, prefetch_fields=False)

        # Make sure an environment is available for get_pg_type(). This is
        # because we access column.digits, which retrieves a cursor from
        # existing environments.
        env = api.Environment(cr, SUPERUSER_ID, context)

        store_compute = False
        stored_fields = []              # new-style stored fields with compute
        todo_end = []
        update_custom_fields = context.get('update_custom_fields', False)
        self._field_create(cr, context=context)
        create = not self._table_exist(cr)
        if self._auto:

            if create:
                self._create_table(cr)
                has_rows = False
            else:
                cr.execute('SELECT 1 FROM "%s" LIMIT 1' % self._table)
                has_rows = cr.rowcount

            cr.commit()
            if self._parent_store:
                if not self._parent_columns_exist(cr):
                    self._create_parent_columns(cr)
                    store_compute = True

            self._check_removed_columns(cr, log=False)

            # iterate on the "object columns"
            column_data = self._select_column_data(cr)

            for k, f in self._columns.iteritems():
                if k == 'id': # FIXME: maybe id should be a regular column?
                    continue
                # Don't update custom (also called manual) fields
                if f.manual and not update_custom_fields:
                    continue

                if isinstance(f, fields.one2many):
                    self._o2m_raise_on_missing_reference(cr, f)

                elif isinstance(f, fields.many2many):
                    res = self._m2m_raise_or_create_relation(cr, f)
                    if res and self._fields[k].depends:
                        stored_fields.append(self._fields[k])

                else:
                    res = column_data.get(k)

                    # The field is not found as-is in database, try if it
                    # exists with an old name.
                    if not res and hasattr(f, 'oldname'):
                        res = column_data.get(f.oldname)
                        if res:
                            cr.execute('ALTER TABLE "%s" RENAME "%s" TO "%s"' % (self._table, f.oldname, k))
                            res['attname'] = k
                            column_data[k] = res
                            _schema.debug("Table '%s': renamed column '%s' to '%s'",
                                self._table, f.oldname, k)

                    # The field already exists in database. Possibly
                    # change its type, rename it, drop it or change its
                    # constraints.
                    if res:
                        f_pg_type = res['typname']
                        f_pg_size = res['size']
                        f_pg_notnull = res['attnotnull']
                        if isinstance(f, fields.function) and not f.store and\
                                not getattr(f, 'nodrop', False):
                            _logger.info('column %s (%s) converted to a function, removed from table %s',
                                         k, f.string, self._table)
                            cr.execute('ALTER TABLE "%s" DROP COLUMN "%s" CASCADE' % (self._table, k))
                            cr.commit()
                            _schema.debug("Table '%s': dropped column '%s' with cascade",
                                self._table, k)
                            f_obj_type = None
                        else:
                            f_obj_type = get_pg_type(f) and get_pg_type(f)[0]

                        if f_obj_type:
                            ok = False
                            casts = [
                                ('text', 'char', pg_varchar(f.size), '::%s' % pg_varchar(f.size)),
                                ('varchar', 'text', 'TEXT', ''),
                                ('int4', 'float', get_pg_type(f)[1], '::'+get_pg_type(f)[1]),
                                ('date', 'datetime', 'TIMESTAMP', '::TIMESTAMP'),
                                ('timestamp', 'date', 'date', '::date'),
                                ('numeric', 'float', get_pg_type(f)[1], '::'+get_pg_type(f)[1]),
                                ('float8', 'float', get_pg_type(f)[1], '::'+get_pg_type(f)[1]),
                            ]
                            if f_pg_type == 'varchar' and f._type in ('char', 'selection') and f_pg_size and (f.size is None or f_pg_size < f.size):
                                try:
                                    with cr.savepoint():
                                        cr.execute('ALTER TABLE "%s" ALTER COLUMN "%s" TYPE %s' % (self._table, k, pg_varchar(f.size)), log_exceptions=False)
                                except psycopg2.NotSupportedError:
                                    # In place alter table cannot be done because a view is depending of this field.
                                    # Do a manual copy. This will drop the view (that will be recreated later)
                                    cr.execute('ALTER TABLE "%s" RENAME COLUMN "%s" TO temp_change_size' % (self._table, k))
                                    cr.execute('ALTER TABLE "%s" ADD COLUMN "%s" %s' % (self._table, k, pg_varchar(f.size)))
                                    cr.execute('UPDATE "%s" SET "%s"=temp_change_size::%s' % (self._table, k, pg_varchar(f.size)))
                                    cr.execute('ALTER TABLE "%s" DROP COLUMN temp_change_size CASCADE' % (self._table,))
                                cr.commit()
                                _schema.debug("Table '%s': column '%s' (type varchar) changed size from %s to %s",
                                    self._table, k, f_pg_size or 'unlimited', f.size or 'unlimited')
                            for c in casts:
                                if (f_pg_type==c[0]) and (f._type==c[1]):
                                    if f_pg_type != f_obj_type:
                                        ok = True
                                        try:
                                            with cr.savepoint():
                                                cr.execute('ALTER TABLE "%s" ALTER COLUMN "%s" TYPE %s' % (self._table, k, c[2]), log_exceptions=False)
                                        except psycopg2.NotSupportedError:
                                            # can't do inplace change -> use a casted temp column
                                            cr.execute('ALTER TABLE "%s" RENAME COLUMN "%s" TO __temp_type_cast' % (self._table, k))
                                            cr.execute('ALTER TABLE "%s" ADD COLUMN "%s" %s' % (self._table, k, c[2]))
                                            cr.execute('UPDATE "%s" SET "%s"= __temp_type_cast%s' % (self._table, k, c[3]))
                                            cr.execute('ALTER TABLE "%s" DROP COLUMN  __temp_type_cast CASCADE' % (self._table,))
                                        cr.commit()
                                        _schema.debug("Table '%s': column '%s' changed type from %s to %s",
                                            self._table, k, c[0], c[1])
                                    break

                            if f_pg_type != f_obj_type:
                                if not ok:
                                    i = 0
                                    while True:
                                        newname = k + '_moved' + str(i)
                                        cr.execute("SELECT count(1) FROM pg_class c,pg_attribute a " \
                                            "WHERE c.relname=%s " \
                                            "AND a.attname=%s " \
                                            "AND c.oid=a.attrelid ", (self._table, newname))
                                        if not cr.fetchone()[0]:
                                            break
                                        i += 1
                                    if f_pg_notnull:
                                        cr.execute('ALTER TABLE "%s" ALTER COLUMN "%s" DROP NOT NULL' % (self._table, k))
                                    cr.execute('ALTER TABLE "%s" RENAME COLUMN "%s" TO "%s"' % (self._table, k, newname))
                                    cr.execute('ALTER TABLE "%s" ADD COLUMN "%s" %s' % (self._table, k, get_pg_type(f)[1]))
                                    cr.execute("COMMENT ON COLUMN %s.\"%s\" IS %%s" % (self._table, k), (f.string,))
                                    _schema.warning("Table `%s`: column `%s` has changed type (DB=%s, def=%s), data moved to column `%s`",
                                                    self._table, k, f_pg_type, f._type, newname)

                            # if the field is required and hasn't got a NOT NULL constraint
                            if f.required and f_pg_notnull == 0:
                                if has_rows:
                                    self._set_default_value_on_column(cr, k, context=context)
                                # add the NOT NULL constraint
                                try:
                                    cr.execute('ALTER TABLE "%s" ALTER COLUMN "%s" SET NOT NULL' % (self._table, k), log_exceptions=False)
                                    cr.commit()
                                    _schema.debug("Table '%s': column '%s': added NOT NULL constraint",
                                        self._table, k)
                                except Exception:
                                    msg = "Table '%s': unable to set a NOT NULL constraint on column '%s' !\n"\
                                        "If you want to have it, you should update the records and execute manually:\n"\
                                        "ALTER TABLE %s ALTER COLUMN %s SET NOT NULL"
                                    _schema.warning(msg, self._table, k, self._table, k)
                                cr.commit()
                            elif not f.required and f_pg_notnull == 1:
                                cr.execute('ALTER TABLE "%s" ALTER COLUMN "%s" DROP NOT NULL' % (self._table, k))
                                cr.commit()
                                _schema.debug("Table '%s': column '%s': dropped NOT NULL constraint",
                                    self._table, k)
                            # Verify index
                            indexname = '%s_%s_index' % (self._table, k)
                            cr.execute("SELECT indexname FROM pg_indexes WHERE indexname = %s and tablename = %s", (indexname, self._table))
                            res2 = cr.dictfetchall()
                            if not res2 and f.select:
                                cr.execute('CREATE INDEX "%s_%s_index" ON "%s" ("%s")' % (self._table, k, self._table, k))
                                cr.commit()
                                if f._type == 'text':
                                    # FIXME: for fields.text columns we should try creating GIN indexes instead (seems most suitable for an ERP context)
                                    msg = "Table '%s': Adding (b-tree) index for %s column '%s'."\
                                        "This is probably useless (does not work for fulltext search) and prevents INSERTs of long texts"\
                                        " because there is a length limit for indexable btree values!\n"\
                                        "Use a search view instead if you simply want to make the field searchable."
                                    _schema.warning(msg, self._table, f._type, k)
                            if res2 and not f.select:
                                cr.execute('DROP INDEX "%s_%s_index"' % (self._table, k))
                                cr.commit()
                                msg = "Table '%s': dropping index for column '%s' of type '%s' as it is not required anymore"
                                _schema.debug(msg, self._table, k, f._type)

                            if isinstance(f, fields.many2one) or (isinstance(f, fields.function) and f._type == 'many2one' and f.store):
                                dest_model = self.pool[f._obj]
                                if dest_model._auto and dest_model._table != 'ir_actions':
                                    self._m2o_fix_foreign_key(cr, self._table, k, dest_model, f.ondelete)

                    # The field doesn't exist in database. Create it if necessary.
                    else:
                        if not isinstance(f, fields.function) or f.store:
                            # add the missing field
                            cr.execute('ALTER TABLE "%s" ADD COLUMN "%s" %s' % (self._table, k, get_pg_type(f)[1]))
                            cr.execute("COMMENT ON COLUMN %s.\"%s\" IS %%s" % (self._table, k), (f.string,))
                            _schema.debug("Table '%s': added column '%s' with definition=%s",
                                self._table, k, get_pg_type(f)[1])

                            # initialize it
                            if has_rows:
                                self._set_default_value_on_column(cr, k, context=context)

                            # remember the functions to call for the stored fields
                            if isinstance(f, fields.function):
                                order = 10
                                if f.store is not True: # i.e. if f.store is a dict
                                    order = f.store[f.store.keys()[0]][2]
                                todo_end.append((order, self._update_store, (f, k)))

                            # remember new-style stored fields with compute method
                            if k in self._fields and self._fields[k].depends:
                                stored_fields.append(self._fields[k])

                            # and add constraints if needed
                            if isinstance(f, fields.many2one) or (isinstance(f, fields.function) and f._type == 'many2one' and f.store):
                                if f._obj not in self.pool:
                                    raise ValueError(_('There is no reference available for %s') % (f._obj,))
                                dest_model = self.pool[f._obj]
                                ref = dest_model._table
                                # ir_actions is inherited so foreign key doesn't work on it
                                if dest_model._auto and ref != 'ir_actions':
                                    self._m2o_add_foreign_key_checked(k, dest_model, f.ondelete)
                            if f.select:
                                cr.execute('CREATE INDEX "%s_%s_index" ON "%s" ("%s")' % (self._table, k, self._table, k))
                            if f.required:
                                try:
                                    cr.commit()
                                    cr.execute('ALTER TABLE "%s" ALTER COLUMN "%s" SET NOT NULL' % (self._table, k))
                                    _schema.debug("Table '%s': column '%s': added a NOT NULL constraint",
                                        self._table, k)
                                except Exception:
                                    msg = "WARNING: unable to set column %s of table %s not null !\n"\
                                        "Try to re-run: openerp-server --update=module\n"\
                                        "If it doesn't work, update records and execute manually:\n"\
                                        "ALTER TABLE %s ALTER COLUMN %s SET NOT NULL"
                                    _logger.warning(msg, k, self._table, self._table, k, exc_info=True)
                            cr.commit()

        else:
            cr.execute("SELECT relname FROM pg_class WHERE relkind IN ('r','v') AND relname=%s", (self._table,))
            create = not bool(cr.fetchone())

        cr.commit()     # start a new transaction

        if self._auto:
            self._add_sql_constraints(cr)

        if create:
            self._execute_sql(cr)

        if store_compute:
            self._parent_store_compute(cr)
            cr.commit()

        if stored_fields:
            # trigger computation of new-style stored fields with a compute
            def func(cr):
                _logger.info("Storing computed values of %s fields %s",
                    self._name, ', '.join(sorted(f.name for f in stored_fields)))
                recs = self.browse(cr, SUPERUSER_ID, [], {'active_test': False})
                recs = recs.search([])
                if recs:
                    map(recs._recompute_todo, stored_fields)
                    recs.recompute()

            todo_end.append((1000, func, ()))

        return todo_end

    def _auto_end(self, cr, context=None):
        """ Create the foreign keys recorded by _auto_init. """
        for t, k, r, d in self._foreign_keys:
            cr.execute('ALTER TABLE "%s" ADD FOREIGN KEY ("%s") REFERENCES "%s" ON DELETE %s' % (t, k, r, d))
            self._save_constraint(cr, "%s_%s_fkey" % (t, k), 'f', False)
        cr.commit()
        del self._foreign_keys


    def _table_exist(self, cr):
        cr.execute("SELECT relname FROM pg_class WHERE relkind IN ('r','v') AND relname=%s", (self._table,))
        return cr.rowcount


    def _create_table(self, cr):
        cr.execute('CREATE TABLE "%s" (id SERIAL NOT NULL, PRIMARY KEY(id))' % (self._table,))
        cr.execute(("COMMENT ON TABLE \"%s\" IS %%s" % self._table), (self._description,))
        _schema.debug("Table '%s': created", self._table)


    def _parent_columns_exist(self, cr):
        cr.execute("""SELECT c.relname
            FROM pg_class c, pg_attribute a
            WHERE c.relname=%s AND a.attname=%s AND c.oid=a.attrelid
            """, (self._table, 'parent_left'))
        return cr.rowcount


    def _create_parent_columns(self, cr):
        cr.execute('ALTER TABLE "%s" ADD COLUMN "parent_left" INTEGER' % (self._table,))
        cr.execute('ALTER TABLE "%s" ADD COLUMN "parent_right" INTEGER' % (self._table,))
        if 'parent_left' not in self._columns:
            _logger.error('create a column parent_left on object %s: fields.integer(\'Left Parent\', select=1)',
                          self._table)
            _schema.debug("Table '%s': added column '%s' with definition=%s",
                self._table, 'parent_left', 'INTEGER')
        elif not self._columns['parent_left'].select:
            _logger.error('parent_left column on object %s must be indexed! Add select=1 to the field definition)',
                          self._table)
        if 'parent_right' not in self._columns:
            _logger.error('create a column parent_right on object %s: fields.integer(\'Right Parent\', select=1)',
                          self._table)
            _schema.debug("Table '%s': added column '%s' with definition=%s",
                self._table, 'parent_right', 'INTEGER')
        elif not self._columns['parent_right'].select:
            _logger.error('parent_right column on object %s must be indexed! Add select=1 to the field definition)',
                          self._table)
        if self._columns[self._parent_name].ondelete not in ('cascade', 'restrict'):
            _logger.error("The column %s on object %s must be set as ondelete='cascade' or 'restrict'",
                          self._parent_name, self._name)

        cr.commit()


    def _select_column_data(self, cr):
        # attlen is the number of bytes necessary to represent the type when
        # the type has a fixed size. If the type has a varying size attlen is
        # -1 and atttypmod is the size limit + 4, or -1 if there is no limit.
        cr.execute("SELECT c.relname,a.attname,a.attlen,a.atttypmod,a.attnotnull,a.atthasdef,t.typname,CASE WHEN a.attlen=-1 THEN (CASE WHEN a.atttypmod=-1 THEN 0 ELSE a.atttypmod-4 END) ELSE a.attlen END as size " \
           "FROM pg_class c,pg_attribute a,pg_type t " \
           "WHERE c.relname=%s " \
           "AND c.oid=a.attrelid " \
           "AND a.atttypid=t.oid", (self._table,))
        return dict(map(lambda x: (x['attname'], x),cr.dictfetchall()))


    def _o2m_raise_on_missing_reference(self, cr, f):
        # TODO this check should be a method on fields.one2many.
        if f._obj in self.pool:
            other = self.pool[f._obj]
            # TODO the condition could use fields_get_keys().
            if f._fields_id not in other._columns.keys():
                if f._fields_id not in other._inherit_fields.keys():
                    raise UserError(_("There is no reference field '%s' found for '%s'") % (f._fields_id, f._obj))

    def _m2m_raise_or_create_relation(self, cr, f):
        """ Create the table for the relation if necessary.
        Return ``True`` if the relation had to be created.
        """
        m2m_tbl, col1, col2 = f._sql_names(self)
        # do not create relations for custom fields as they do not belong to a module
        # they will be automatically removed when dropping the corresponding ir.model.field
        # table name for custom relation all starts with x_, see __init__
        if not m2m_tbl.startswith('x_'):
            self._save_relation_table(cr, m2m_tbl)
        cr.execute("SELECT relname FROM pg_class WHERE relkind IN ('r','v') AND relname=%s", (m2m_tbl,))
        if not cr.dictfetchall():
            if f._obj not in self.pool:
                raise UserError(_('Many2Many destination model does not exist: `%s`') % (f._obj,))
            dest_model = self.pool[f._obj]
            ref = dest_model._table
            cr.execute('CREATE TABLE "%s" ("%s" INTEGER NOT NULL, "%s" INTEGER NOT NULL, UNIQUE("%s","%s"))' % (m2m_tbl, col1, col2, col1, col2))
            # create foreign key references with ondelete=cascade, unless the targets are SQL views
            cr.execute("SELECT relkind FROM pg_class WHERE relkind IN ('v') AND relname=%s", (ref,))
            if not cr.fetchall():
                self._m2o_add_foreign_key_unchecked(m2m_tbl, col2, dest_model, 'cascade')
            cr.execute("SELECT relkind FROM pg_class WHERE relkind IN ('v') AND relname=%s", (self._table,))
            if not cr.fetchall():
                self._m2o_add_foreign_key_unchecked(m2m_tbl, col1, self, 'cascade')

            cr.execute('CREATE INDEX "%s_%s_index" ON "%s" ("%s")' % (m2m_tbl, col1, m2m_tbl, col1))
            cr.execute('CREATE INDEX "%s_%s_index" ON "%s" ("%s")' % (m2m_tbl, col2, m2m_tbl, col2))
            cr.execute("COMMENT ON TABLE \"%s\" IS 'RELATION BETWEEN %s AND %s'" % (m2m_tbl, self._table, ref))
            cr.commit()
            _schema.debug("Create table '%s': m2m relation between '%s' and '%s'", m2m_tbl, self._table, ref)
            return True


    def _add_sql_constraints(self, cr):
        """

        Modify this model's database table constraints so they match the one in
        _sql_constraints.

        """
        def unify_cons_text(txt):
            return txt.lower().replace(', ',',').replace(' (','(')

        for (key, con, _) in self._sql_constraints:
            conname = '%s_%s' % (self._table, key)

            # using 1 to get result if no imc but one pgc
            cr.execute("""SELECT definition, 1
                          FROM ir_model_constraint imc
                          RIGHT JOIN pg_constraint pgc
                          ON (pgc.conname = imc.name)
                          WHERE pgc.conname=%s
                          """, (conname, ))
            existing_constraints = cr.dictfetchone()
            sql_actions = {
                'drop': {
                    'execute': False,
                    'query': 'ALTER TABLE "%s" DROP CONSTRAINT "%s"' % (self._table, conname, ),
                    'msg_ok': "Table '%s': dropped constraint '%s'. Reason: its definition changed from '%%s' to '%s'" % (
                        self._table, conname, con),
                    'msg_err': "Table '%s': unable to drop \'%s\' constraint !" % (self._table, con),
                    'order': 1,
                },
                'add': {
                    'execute': False,
                    'query': 'ALTER TABLE "%s" ADD CONSTRAINT "%s" %s' % (self._table, conname, con,),
                    'msg_ok': "Table '%s': added constraint '%s' with definition=%s" % (self._table, conname, con),
                    'msg_err': "Table '%s': unable to add \'%s\' constraint !\n If you want to have it, you should update the records and execute manually:\n%%s" % (
                        self._table, con),
                    'order': 2,
                },
            }

            if not existing_constraints:
                # constraint does not exists:
                sql_actions['add']['execute'] = True
                sql_actions['add']['msg_err'] = sql_actions['add']['msg_err'] % (sql_actions['add']['query'], )
            elif unify_cons_text(con) != existing_constraints['definition']:
                # constraint exists but its definition has changed:
                sql_actions['drop']['execute'] = True
                sql_actions['drop']['msg_ok'] = sql_actions['drop']['msg_ok'] % (existing_constraints['definition'] or '', )
                sql_actions['add']['execute'] = True
                sql_actions['add']['msg_err'] = sql_actions['add']['msg_err'] % (sql_actions['add']['query'], )

            # we need to add the constraint:
            self._save_constraint(cr, conname, 'u', unify_cons_text(con))
            sql_actions = [item for item in sql_actions.values()]
            sql_actions.sort(key=lambda x: x['order'])
            for sql_action in [action for action in sql_actions if action['execute']]:
                try:
                    cr.execute(sql_action['query'])
                    cr.commit()
                    _schema.debug(sql_action['msg_ok'])
                except:
                    _schema.warning(sql_action['msg_err'])
                    cr.rollback()


    def _execute_sql(self, cr):
        """ Execute the SQL code from the _sql attribute (if any)."""
        if hasattr(self, "_sql"):
            for line in self._sql.split(';'):
                line2 = line.replace('\n', '').strip()
                if line2:
                    cr.execute(line2)
                    cr.commit()

    #
    # Update objects that uses this one to update their _inherits fields
    #

    @api.model
    def _add_inherited_fields(self):
        """ Determine inherited fields. """
        # determine candidate inherited fields
        fields = {}
        for parent_model, parent_field in self._inherits.iteritems():
            parent = self.env[parent_model]
            for name, field in parent._fields.iteritems():
                # inherited fields are implemented as related fields, with the
                # following specific properties:
                #  - reading inherited fields should not bypass access rights
                #  - copy inherited fields iff their original field is copied
                fields[name] = field.new(
                    inherited=True,
                    related=(parent_field, name),
                    related_sudo=False,
                    copy=field.copy,
                )

        # add inherited fields that are not redefined locally
        for name, field in fields.iteritems():
            if name not in self._fields:
                self._add_field(name, field)

    @classmethod
    def _inherits_reload(cls):
        """ Recompute the _inherit_fields mapping. """
        cls._inherit_fields = struct = {}
        for parent_model, parent_field in cls._inherits.iteritems():
            parent = cls.pool[parent_model]
            parent._inherits_reload()
            for name, column in parent._columns.iteritems():
                struct[name] = (parent_model, parent_field, column, parent_model)
            for name, source in parent._inherit_fields.iteritems():
                struct[name] = (parent_model, parent_field, source[2], source[3])

    @property
    def _all_columns(self):
        """ Returns a dict mapping all fields names (self fields and inherited
        field via _inherits) to a ``column_info`` object giving detailed column
        information. This property is deprecated, use ``_fields`` instead.
        """
        result = {}
        # do not inverse for loops, since local fields may hide inherited ones!
        for k, (parent, m2o, col, original_parent) in self._inherit_fields.iteritems():
            result[k] = fields.column_info(k, col, parent, m2o, original_parent)
        for k, col in self._columns.iteritems():
            result[k] = fields.column_info(k, col)
        return result

    @api.model
    def _inherits_check(self):
        for table, field_name in self._inherits.items():
            field = self._fields.get(field_name)
            if not field:
                _logger.info('Missing many2one field definition for _inherits reference "%s" in "%s", using default one.', field_name, self._name)
                from .fields import Many2one
                field = Many2one(table, string="Automatically created field to link to parent %s" % table, required=True, ondelete="cascade")
                self._add_field(field_name, field)
            elif not field.required or field.ondelete.lower() not in ("cascade", "restrict"):
                _logger.warning('Field definition for _inherits reference "%s" in "%s" must be marked as "required" with ondelete="cascade" or "restrict", forcing it to required + cascade.', field_name, self._name)
                field.required = True
                field.ondelete = "cascade"

        # reflect fields with delegate=True in dictionary self._inherits
        for field in self._fields.itervalues():
            if field.type == 'many2one' and not field.related and field.delegate:
                if not field.required:
                    _logger.warning("Field %s with delegate=True must be required.", field)
                    field.required = True
                if field.ondelete.lower() not in ('cascade', 'restrict'):
                    field.ondelete = 'cascade'
                self._inherits[field.comodel_name] = field.name

    @api.model
    def _prepare_setup(self):
        """ Prepare the setup of the model. """
        type(self)._setup_done = False

    @api.model
    def _setup_base(self, partial):
        """ Determine the inherited and custom fields of the model. """
        cls = type(self)
        if cls._setup_done:
            return

        # 1. determine the proper fields of the model: the fields defined on the
        # class and magic fields, not the inherited or custom ones
        cls0 = cls.pool.model_cache.get(cls.__bases__)
        if cls0:
            # cls0 is either a model class from another registry, or cls itself.
            # The point is that it has the same base classes. We retrieve stuff
            # from cls0 to optimize the setup of cls. cls0 is guaranteed to be
            # properly set up: registries are loaded under a global lock,
            # therefore two registries are never set up at the same time.

            # remove fields that are not proper to cls
            for name in set(cls._fields) - cls0._proper_fields:
                delattr(cls, name)
                cls._fields.pop(name, None)
                cls._defaults.pop(name, None)
            # collect proper fields on cls0, and add them on cls
            for name in cls0._proper_fields:
                field = cls0._fields[name]
                if not field.related:
                    # regular fields are shared, and their default value copied
                    self._add_field(name, field)
                    if name in cls0._defaults:
                        cls._defaults[name] = cls0._defaults[name]
                else:
                    # related fields are copied, and setup from scratch
                    self._add_field(name, field.new(**field.args))
            cls._proper_fields = set(cls._fields)

        else:
            # retrieve fields from parent classes, and duplicate them on cls to
            # avoid clashes with inheritance between different models
            cls._fields = {}
            cls._defaults = {}
            for name, field in getmembers(cls, Field.__instancecheck__):
                self._add_field(name, field.new())
            self._add_magic_fields()
            cls._proper_fields = set(cls._fields)

            cls.pool.model_cache[cls.__bases__] = cls

        # 2. add custom fields
        self._add_manual_fields(partial)

        # 3. make sure that parent models determine their own fields, then add
        # inherited fields to cls
        self._inherits_check()
        for parent in self._inherits:
            self.env[parent]._setup_base(partial)
        self._add_inherited_fields()

        # 4. initialize more field metadata
        cls._field_computed = {}            # fields computed with the same method
        cls._field_inverses = Collector()   # inverse fields for related fields
        cls._field_triggers = Collector()   # list of (field, path) to invalidate

        cls._setup_done = True

    @api.model
    def _setup_fields(self):
        """ Setup the fields, except for recomputation triggers. """
        cls = type(self)

        # set up fields, and determine their corresponding column
        cls._columns = {}
        for name, field in cls._fields.iteritems():
            field.setup_full(self)
            column = field.to_column()
            if column:
                cls._columns[name] = column

        # map each field to the fields computed with the same method
        groups = defaultdict(list)
        for field in cls._fields.itervalues():
            if field.compute:
                cls._field_computed[field] = group = groups[field.compute]
                group.append(field)

    @api.model
    def _setup_complete(self):
        """ Setup recomputation triggers, and complete the model setup. """
        cls = type(self)

        # set up field triggers
        for field in cls._fields.itervalues():
            field.setup_triggers(self.env)

        # add invalidation triggers on model dependencies
        if cls._depends:
            for model_name, field_names in cls._depends.iteritems():
                model = self.env[model_name]
                for field_name in field_names:
                    field = model._fields[field_name]
                    for dependent in cls._fields.itervalues():
                        model._field_triggers.add(field, (dependent, None))

        # determine old-api structures about inherited fields
        cls._inherits_reload()

        # register stuff about low-level function fields
        cls._init_function_fields(cls.pool, self._cr)

        # register constraints and onchange methods
        cls._init_constraints_onchanges()

        # check defaults
        for name in cls._defaults:
            assert name in cls._fields, \
                "Model %s has a default for nonexiting field %s" % (cls._name, name)

        # validate rec_name
        if cls._rec_name:
            assert cls._rec_name in cls._fields, \
                "Invalid rec_name %s for model %s" % (cls._rec_name, cls._name)
        elif 'name' in cls._fields:
            cls._rec_name = 'name'
        elif 'x_name' in cls._fields:
            cls._rec_name = 'x_name'

    def fields_get(self, cr, user, allfields=None, context=None, write_access=True, attributes=None):
        """ fields_get([fields][, attributes])

        Return the definition of each field.

        The returned value is a dictionary (indiced by field name) of
        dictionaries. The _inherits'd fields are included. The string, help,
        and selection (if present) attributes are translated.

        :param allfields: list of fields to document, all if empty or not provided
        :param attributes: list of description attributes to return for each field, all if empty or not provided
        """
        recs = self.browse(cr, user, [], context)

        has_access = functools.partial(recs.check_access_rights, raise_exception=False)
        readonly = not (has_access('write') or has_access('create'))

        res = {}
        for fname, field in self._fields.iteritems():
            if allfields and fname not in allfields:
                continue
            if field.groups and not recs.user_has_groups(field.groups):
                continue

            description = field.get_description(recs.env)
            if readonly:
                description['readonly'] = True
                description['states'] = {}
            if attributes:
                description = {k: v for k, v in description.iteritems()
                               if k in attributes}
            res[fname] = description

        return res

    def get_empty_list_help(self, cr, user, help, context=None):
        """ Generic method giving the help message displayed when having
            no result to display in a list or kanban view. By default it returns
            the help given in parameter that is generally the help message
            defined in the action.
        """
        return help

    def check_field_access_rights(self, cr, user, operation, fields, context=None):
        """
        Check the user access rights on the given fields. This raises Access
        Denied if the user does not have the rights. Otherwise it returns the
        fields (as is if the fields is not falsy, or the readable/writable
        fields if fields is falsy).
        """
        if user == SUPERUSER_ID:
            return fields or list(self._fields)

        def valid(fname):
            """ determine whether user has access to field ``fname`` """
            field = self._fields.get(fname)
            if field and field.groups:
                return self.user_has_groups(cr, user, groups=field.groups, context=context)
            else:
                return True

        if not fields:
            fields = filter(valid, self._fields)
        else:
            invalid_fields = set(filter(lambda name: not valid(name), fields))
            if invalid_fields:
                _logger.info('Access Denied by ACLs for operation: %s, uid: %s, model: %s, fields: %s',
                    operation, user, self._name, ', '.join(invalid_fields))
                raise AccessError(_('The requested operation cannot be completed due to security restrictions. '
                                        'Please contact your system administrator.\n\n(Document type: %s, Operation: %s)') % \
                                        (self._description, operation))

        return fields

    # add explicit old-style implementation to read()
    @api.v7
    def read(self, cr, user, ids, fields=None, context=None, load='_classic_read'):
        records = self.browse(cr, user, ids, context)
        result = BaseModel.read(records, fields, load=load)
        return result if isinstance(ids, list) else (bool(result) and result[0])

    # new-style implementation of read()
    @api.v8
    def read(self, fields=None, load='_classic_read'):
        """ read([fields])

        Reads the requested fields for the records in ``self``, low-level/RPC
        method. In Python code, prefer :meth:`~.browse`.

        :param fields: list of field names to return (default is all fields)
        :return: a list of dictionaries mapping field names to their values,
                 with one dictionary per record
        :raise AccessError: if user has no read rights on some of the given
                records
        """
        # check access rights
        self.check_access_rights('read')
        fields = self.check_field_access_rights('read', fields)

        # split fields into stored and computed fields
        stored, inherited, computed = [], [], []
        for name in fields:
            if name in self._columns:
                stored.append(name)
            elif name in self._fields:
                computed.append(name)
                field = self._fields[name]
                if field.inherited and field.base_field.column:
                    inherited.append(name)
            else:
                _logger.warning("%s.read() with unknown field '%s'", self._name, name)

        # fetch stored fields from the database to the cache
        self._read_from_database(stored, inherited)

        # retrieve results from records; this takes values from the cache and
        # computes remaining fields
        result = []
        name_fields = [(name, self._fields[name]) for name in (stored + computed)]
        use_name_get = (load == '_classic_read')
        for record in self:
            try:
                values = {'id': record.id}
                for name, field in name_fields:
                    values[name] = field.convert_to_read(record[name], use_name_get)
                result.append(values)
            except MissingError:
                pass

        return result

    @api.multi
    def _prefetch_field(self, field):
        """ Read from the database in order to fetch ``field`` (:class:`Field`
            instance) for ``self`` in cache.
        """
        # fetch the records of this model without field_name in their cache
        records = self._in_cache_without(field)

        if len(records) > PREFETCH_MAX:
            records = records[:PREFETCH_MAX] | self

        # determine which fields can be prefetched
        if not self.env.in_onchange and \
                self._context.get('prefetch_fields', True) and \
                self._columns[field.name]._prefetch:
            # prefetch all classic and many2one fields that the user can access
            fnames = {fname
                for fname, fcolumn in self._columns.iteritems()
                if fcolumn._prefetch
                if not fcolumn.groups or self.user_has_groups(fcolumn.groups)
            }
        else:
            fnames = {field.name}

        # important: never prefetch fields to recompute!
        get_recs_todo = self.env.field_todo
        for fname in list(fnames):
            if get_recs_todo(self._fields[fname]):
                if fname == field.name:
                    records -= get_recs_todo(field)
                else:
                    fnames.discard(fname)

        # fetch records with read()
        assert self in records and field.name in fnames
        result = []
        try:
            result = records.read(list(fnames), load='_classic_write')
        except AccessError:
            # not all records may be accessible, try with only current record
            result = self.read(list(fnames), load='_classic_write')

        # check the cache, and update it if necessary
        if field not in self._cache:
            for values in result:
                record = self.browse(values.pop('id'))
                record._cache.update(record._convert_to_cache(values, validate=False))
            if not self._cache.contains(field):
                e = AccessError("No value found for %s.%s" % (self, field.name))
                self._cache[field] = FailedValue(e)

    @api.multi
    def _read_from_database(self, field_names, inherited_field_names=[]):
        """ Read the given fields of the records in ``self`` from the database,
            and store them in cache. Access errors are also stored in cache.

            :param field_names: list of column names of model ``self``; all those
                fields are guaranteed to be read
            :param inherited_field_names: list of column names from parent
                models; some of those fields may not be read
        """
        env = self.env
        cr, user, context = env.args

        # make a query object for selecting ids, and apply security rules to it
        param_ids = object()
        query = Query(['"%s"' % self._table], ['"%s".id IN %%s' % self._table], [param_ids])
        self._apply_ir_rules(query, 'read')
        order_str = self._generate_order_by(None, query)

        # determine the fields that are stored as columns in tables;
        fields = map(self._fields.get, field_names + inherited_field_names)
        fields_pre = [
            field
            for field in fields
            if field.base_field.column._classic_write
            if not (field.inherited and callable(field.base_field.column.translate))
        ]

        # the query may involve several tables: we need fully-qualified names
        def qualify(field):
            col = field.name
            res = self._inherits_join_calc(self._table, field.name, query)
            if field.type == 'binary' and (context.get('bin_size') or context.get('bin_size_' + col)):
                # PG 9.2 introduces conflicting pg_size_pretty(numeric) -> need ::cast
                res = 'pg_size_pretty(length(%s)::bigint)' % res
            return '%s as "%s"' % (res, col)

        qual_names = map(qualify, set(fields_pre + [self._fields['id']]))

        # determine the actual query to execute
        from_clause, where_clause, params = query.get_sql()
        query_str = """ SELECT %(qual_names)s FROM %(from_clause)s
                        WHERE %(where_clause)s %(order_str)s
                    """ % {
                        'qual_names': ",".join(qual_names),
                        'from_clause': from_clause,
                        'where_clause': where_clause,
                        'order_str': order_str,
                    }

        result = []
        param_pos = params.index(param_ids)
        for sub_ids in cr.split_for_in_conditions(self.ids):
            params[param_pos] = tuple(sub_ids)
            cr.execute(query_str, params)
            result.extend(cr.dictfetchall())

        ids = [vals['id'] for vals in result]
        fetched = self.browse(ids)

        if ids:
            # translate the fields if necessary
            if context.get('lang'):
                for field in fields_pre:
                    if not field.inherited and callable(field.column.translate):
                        f = field.name
                        translate = field.get_trans_func(fetched)
                        for vals in result:
                            vals[f] = translate(vals['id'], vals[f])

            # apply the symbol_get functions of the fields we just read
            for field in fields_pre:
                symbol_get = field.base_field.column._symbol_get
                if symbol_get:
                    f = field.name
                    for vals in result:
                        vals[f] = symbol_get(vals[f])

            # store result in cache for POST fields
            for vals in result:
                record = self.browse(vals['id'])
                record._cache.update(record._convert_to_cache(vals, validate=False))

            # determine the fields that must be processed now;
            # for the sake of simplicity, we ignore inherited fields
            fields_post = [f for f in field_names if not self._columns[f]._classic_write]

            # Compute POST fields, grouped by multi
            by_multi = defaultdict(list)
            for f in fields_post:
                by_multi[self._columns[f]._multi].append(f)

            for multi, fs in by_multi.iteritems():
                if multi:
                    res2 = self._columns[fs[0]].get(cr, self._model, ids, fs, user, context=context, values=result)
                    assert res2 is not None, \
                        'The function field "%s" on the "%s" model returned None\n' \
                        '(a dictionary was expected).' % (fs[0], self._name)
                    for vals in result:
                        # TOCHECK : why got string instend of dict in python2.6
                        # if isinstance(res2[vals['id']], str): res2[vals['id']] = eval(res2[vals['id']])
                        multi_fields = res2.get(vals['id'], {})
                        if multi_fields:
                            for f in fs:
                                vals[f] = multi_fields.get(f, [])
                else:
                    for f in fs:
                        res2 = self._columns[f].get(cr, self._model, ids, f, user, context=context, values=result)
                        for vals in result:
                            if res2:
                                vals[f] = res2[vals['id']]
                            else:
                                vals[f] = []

        # Warn about deprecated fields now that fields_pre and fields_post are computed
        for f in field_names:
            column = self._columns[f]
            if column.deprecated:
                _logger.warning('Field %s.%s is deprecated: %s', self._name, f, column.deprecated)

        # store result in cache
        for vals in result:
            record = self.browse(vals.pop('id'))
            record._cache.update(record._convert_to_cache(vals, validate=False))

        # store failed values in cache for the records that could not be read
        missing = self - fetched
        if missing:
            extras = fetched - self
            if extras:
                raise AccessError(
                    _("Database fetch misses ids ({}) and has extra ids ({}), may be caused by a type incoherence in a previous request").format(
                        ', '.join(map(repr, missing._ids)),
                        ', '.join(map(repr, extras._ids)),
                    ))
            # mark non-existing records in missing
            forbidden = missing.exists()
            if forbidden:
                # store an access error exception in existing records
                exc = AccessError(
                    _('The requested operation cannot be completed due to security restrictions. Please contact your system administrator.\n\n(Document type: %s, Operation: %s)') % \
                    (self._name, 'read')
                )
                forbidden._cache.update(FailedValue(exc))

    @api.multi
    def get_metadata(self):
        """
        Returns some metadata about the given records.

        :return: list of ownership dictionaries for each requested record
        :rtype: list of dictionaries with the following keys:

                    * id: object id
                    * create_uid: user who created the record
                    * create_date: date when the record was created
                    * write_uid: last user who changed the record
                    * write_date: date of the last change to the record
                    * xmlid: XML ID to use to refer to this record (if there is one), in format ``module.name``
                    * noupdate: A boolean telling if the record will be updated or not
        """
        fields = ['id']
        if self._log_access:
            fields += ['create_uid', 'create_date', 'write_uid', 'write_date']
        quoted_table = '"%s"' % self._table
        fields_str = ",".join('%s.%s' % (quoted_table, field) for field in fields)
        query = '''SELECT %s, __imd.noupdate, __imd.module, __imd.name
                   FROM %s LEFT JOIN ir_model_data __imd
                       ON (__imd.model = %%s and __imd.res_id = %s.id)
                   WHERE %s.id IN %%s''' % (fields_str, quoted_table, quoted_table, quoted_table)
        self._cr.execute(query, (self._name, tuple(self.ids)))
        res = self._cr.dictfetchall()

        uids = set(r[k] for r in res for k in ['write_uid', 'create_uid'] if r.get(k))
        names = dict(self.env['res.users'].browse(uids).name_get())

        for r in res:
            for key in r:
                value = r[key] = r[key] or False
                if key in ('write_uid', 'create_uid') and value in names:
                    r[key] = (value, names[value])
            r['xmlid'] = ("%(module)s.%(name)s" % r) if r['name'] else False
            del r['name'], r['module']
        return res

    def _check_concurrency(self, cr, ids, context):
        if not context:
            return
        if not (context.get(self.CONCURRENCY_CHECK_FIELD) and self._log_access):
            return
        check_clause = "(id = %s AND %s < COALESCE(write_date, create_date, (now() at time zone 'UTC'))::timestamp)"
        for sub_ids in cr.split_for_in_conditions(ids):
            ids_to_check = []
            for id in sub_ids:
                id_ref = "%s,%s" % (self._name, id)
                update_date = context[self.CONCURRENCY_CHECK_FIELD].pop(id_ref, None)
                if update_date:
                    ids_to_check.extend([id, update_date])
            if not ids_to_check:
                continue
            cr.execute("SELECT id FROM %s WHERE %s" % (self._table, " OR ".join([check_clause]*(len(ids_to_check)/2))), tuple(ids_to_check))
            res = cr.fetchone()
            if res:
                # mention the first one only to keep the error message readable
                raise ValidationError(_('A document was modified since you last viewed it (%s:%d)') % (self._description, res[0]))

    def _check_record_rules_result_count(self, cr, uid, ids, result_ids, operation, context=None):
        """Verify the returned rows after applying record rules matches
           the length of ``ids``, and raise an appropriate exception if it does not.
        """
        if context is None:
            context = {}
        ids, result_ids = set(ids), set(result_ids)
        missing_ids = ids - result_ids
        if missing_ids:
            # Attempt to distinguish record rule restriction vs deleted records,
            # to provide a more specific error message - check if the missinf
            cr.execute('SELECT id FROM ' + self._table + ' WHERE id IN %s', (tuple(missing_ids),))
            forbidden_ids = [x[0] for x in cr.fetchall()]
            if forbidden_ids:
                # the missing ids are (at least partially) hidden by access rules
                if uid == SUPERUSER_ID:
                    return
                _logger.info('Access Denied by record rules for operation: %s on record ids: %r, uid: %s, model: %s', operation, forbidden_ids, uid, self._name)
                raise AccessError(_('The requested operation cannot be completed due to security restrictions. Please contact your system administrator.\n\n(Document type: %s, Operation: %s)') % \
                                    (self._description, operation))
            else:
                # If we get here, the missing_ids are not in the database
                if operation in ('read','unlink'):
                    # No need to warn about deleting an already deleted record.
                    # And no error when reading a record that was deleted, to prevent spurious
                    # errors for non-transactional search/read sequences coming from clients
                    return
                _logger.info('Failed operation on deleted record(s): %s, uid: %s, model: %s', operation, uid, self._name)
                raise MissingError(_('Missing document(s)') + ':' + _('One of the documents you are trying to access has been deleted, please try again after refreshing.'))


    def check_access_rights(self, cr, uid, operation, raise_exception=True): # no context on purpose.
        """Verifies that the operation given by ``operation`` is allowed for the user
           according to the access rights."""
        return self.pool.get('ir.model.access').check(cr, uid, self._name, operation, raise_exception)

    def check_access_rule(self, cr, uid, ids, operation, context=None):
        """Verifies that the operation given by ``operation`` is allowed for the user
           according to ir.rules.

           :param operation: one of ``write``, ``unlink``
           :raise UserError: * if current ir.rules do not permit this operation.
           :return: None if the operation is allowed
        """
        if uid == SUPERUSER_ID:
            return

        if self.is_transient():
            # Only one single implicit access rule for transient models: owner only!
            # This is ok to hardcode because we assert that TransientModels always
            # have log_access enabled so that the create_uid column is always there.
            # And even with _inherits, these fields are always present in the local
            # table too, so no need for JOINs.
            cr.execute("""SELECT distinct create_uid
                          FROM %s
                          WHERE id IN %%s""" % self._table, (tuple(ids),))
            uids = [x[0] for x in cr.fetchall()]
            if len(uids) != 1 or uids[0] != uid:
                raise AccessError(_('For this kind of document, you may only access records you created yourself.\n\n(Document type: %s)') % (self._description,))
        else:
            where_clause, where_params, tables = self.pool.get('ir.rule').domain_get(cr, uid, self._name, operation, context=context)
            if where_clause:
                where_clause = ' and ' + ' and '.join(where_clause)
                for sub_ids in cr.split_for_in_conditions(ids):
                    cr.execute('SELECT ' + self._table + '.id FROM ' + ','.join(tables) +
                               ' WHERE ' + self._table + '.id IN %s' + where_clause,
                               [sub_ids] + where_params)
                    returned_ids = [x['id'] for x in cr.dictfetchall()]
                    self._check_record_rules_result_count(cr, uid, sub_ids, returned_ids, operation, context=context)

    def create_workflow(self, cr, uid, ids, context=None):
        """Create a workflow instance for each given record IDs."""
        from openerp import workflow
        for res_id in ids:
            workflow.trg_create(uid, self._name, res_id, cr)
        # self.invalidate_cache(cr, uid, context=context) ?
        return True

    def delete_workflow(self, cr, uid, ids, context=None):
        """Delete the workflow instances bound to the given record IDs."""
        from openerp import workflow
        for res_id in ids:
            workflow.trg_delete(uid, self._name, res_id, cr)
        self.invalidate_cache(cr, uid, context=context)
        return True

    def step_workflow(self, cr, uid, ids, context=None):
        """Reevaluate the workflow instances of the given record IDs."""
        from openerp import workflow
        for res_id in ids:
            workflow.trg_write(uid, self._name, res_id, cr)
        # self.invalidate_cache(cr, uid, context=context) ?
        return True

    def signal_workflow(self, cr, uid, ids, signal, context=None):
        """Send given workflow signal and return a dict mapping ids to workflow results"""
        from openerp import workflow
        result = {}
        for res_id in ids:
            result[res_id] = workflow.trg_validate(uid, self._name, res_id, signal, cr)
        # self.invalidate_cache(cr, uid, context=context) ?
        return result

    def redirect_workflow(self, cr, uid, old_new_ids, context=None):
        """ Rebind the workflow instance bound to the given 'old' record IDs to
            the given 'new' IDs. (``old_new_ids`` is a list of pairs ``(old, new)``.
        """
        from openerp import workflow
        for old_id, new_id in old_new_ids:
            workflow.trg_redirect(uid, self._name, old_id, new_id, cr)
        self.invalidate_cache(cr, uid, context=context)
        return True

    def unlink(self, cr, uid, ids, context=None):
        """ unlink()

        Deletes the records of the current set

        :raise AccessError: * if user has no unlink rights on the requested object
                            * if user tries to bypass access rules for unlink on the requested object
        :raise UserError: if the record is default property for other records

        """
        if not ids:
            return True
        if isinstance(ids, (int, long)):
            ids = [ids]

        result_store = self._store_get_values(cr, uid, ids, self._fields.keys(), context)

        # for recomputing new-style fields
        recs = self.browse(cr, uid, ids, context)
        recs.modified(self._fields)

        self._check_concurrency(cr, ids, context)

        self.check_access_rights(cr, uid, 'unlink')

        ir_property = self.pool.get('ir.property')

        # Check if the records are used as default properties.
        domain = [('res_id', '=', False),
                  ('value_reference', 'in', ['%s,%s' % (self._name, i) for i in ids]),
                 ]
        if ir_property.search(cr, uid, domain, context=context):
            raise UserError(_('Unable to delete this document because it is used as a default property'))

        # Delete the records' properties.
        property_ids = ir_property.search(cr, uid, [('res_id', 'in', ['%s,%s' % (self._name, i) for i in ids])], context=context)
        ir_property.unlink(cr, uid, property_ids, context=context)

        self.delete_workflow(cr, uid, ids, context=context)

        self.check_access_rule(cr, uid, ids, 'unlink', context=context)
        pool_model_data = self.pool.get('ir.model.data')
        ir_values_obj = self.pool.get('ir.values')
        ir_attachment_obj = self.pool.get('ir.attachment')
        for sub_ids in cr.split_for_in_conditions(ids):
            cr.execute('delete from ' + self._table + ' ' \
                       'where id IN %s', (sub_ids,))

            # Removing the ir_model_data reference if the record being deleted is a record created by xml/csv file,
            # as these are not connected with real database foreign keys, and would be dangling references.
            # Note: following steps performed as admin to avoid access rights restrictions, and with no context
            #       to avoid possible side-effects during admin calls.
            # Step 1. Calling unlink of ir_model_data only for the affected IDS
            reference_ids = pool_model_data.search(cr, SUPERUSER_ID, [('res_id','in',list(sub_ids)),('model','=',self._name)])
            # Step 2. Marching towards the real deletion of referenced records
            if reference_ids:
                pool_model_data.unlink(cr, SUPERUSER_ID, reference_ids)

            # For the same reason, removing the record relevant to ir_values
            ir_value_ids = ir_values_obj.search(cr, uid,
                    ['|',('value','in',['%s,%s' % (self._name, sid) for sid in sub_ids]),'&',('res_id','in',list(sub_ids)),('model','=',self._name)],
                    context=context)
            if ir_value_ids:
                ir_values_obj.unlink(cr, uid, ir_value_ids, context=context)

            # For the same reason, removing the record relevant to ir_attachment
            # The search is performed with sql as the search method of ir_attachment is overridden to hide attachments of deleted records
            cr.execute('select id from ir_attachment where res_model = %s and res_id in %s', (self._name, sub_ids))
            ir_attachment_ids = [ir_attachment[0] for ir_attachment in cr.fetchall()]
            if ir_attachment_ids:
                ir_attachment_obj.unlink(cr, uid, ir_attachment_ids, context=context)

        # invalidate the *whole* cache, since the orm does not handle all
        # changes made in the database, like cascading delete!
        recs.invalidate_cache()

        for order, obj_name, store_ids, fields in result_store:
            if obj_name == self._name:
                effective_store_ids = set(store_ids) - set(ids)
            else:
                effective_store_ids = store_ids
            if effective_store_ids:
                obj = self.pool[obj_name]
                cr.execute('select id from '+obj._table+' where id IN %s', (tuple(effective_store_ids),))
                rids = map(lambda x: x[0], cr.fetchall())
                if rids:
                    obj._store_set_values(cr, uid, rids, fields, context)

        # recompute new-style fields
        recs.recompute()

        # auditing: deletions are infrequent and leave no trace in the database
        _unlink.info('User #%s deleted %s records with IDs: %r', uid, self._name, ids)

        return True

    #
    # TODO: Validate
    #
    @api.multi
    def write(self, vals):
        """ write(vals)

        Updates all records in the current set with the provided values.

        :param dict vals: fields to update and the value to set on them e.g::

                {'foo': 1, 'bar': "Qux"}

            will set the field ``foo`` to ``1`` and the field ``bar`` to
            ``"Qux"`` if those are valid (otherwise it will trigger an error).

        :raise AccessError: * if user has no write rights on the requested object
                            * if user tries to bypass access rules for write on the requested object
        :raise ValidateError: if user tries to enter invalid value for a field that is not in selection
        :raise UserError: if a loop would be created in a hierarchy of objects a result of the operation (such as setting an object as its own parent)

        * For numeric fields (:class:`~openerp.fields.Integer`,
          :class:`~openerp.fields.Float`) the value should be of the
          corresponding type
        * For :class:`~openerp.fields.Boolean`, the value should be a
          :class:`python:bool`
        * For :class:`~openerp.fields.Selection`, the value should match the
          selection values (generally :class:`python:str`, sometimes
          :class:`python:int`)
        * For :class:`~openerp.fields.Many2one`, the value should be the
          database identifier of the record to set
        * Other non-relational fields use a string for value

          .. danger::

              for historical and compatibility reasons,
              :class:`~openerp.fields.Date` and
              :class:`~openerp.fields.Datetime` fields use strings as values
              (written and read) rather than :class:`~python:datetime.date` or
              :class:`~python:datetime.datetime`. These date strings are
              UTC-only and formatted according to
              :const:`openerp.tools.misc.DEFAULT_SERVER_DATE_FORMAT` and
              :const:`openerp.tools.misc.DEFAULT_SERVER_DATETIME_FORMAT`
        * .. _openerp/models/relationals/format:

          :class:`~openerp.fields.One2many` and
          :class:`~openerp.fields.Many2many` use a special "commands" format to
          manipulate the set of records stored in/associated with the field.

          This format is a list of triplets executed sequentially, where each
          triplet is a command to execute on the set of records. Not all
          commands apply in all situations. Possible commands are:

          ``(0, _, values)``
              adds a new record created from the provided ``value`` dict.
          ``(1, id, values)``
              updates an existing record of id ``id`` with the values in
              ``values``. Can not be used in :meth:`~.create`.
          ``(2, id, _)``
              removes the record of id ``id`` from the set, then deletes it
              (from the database). Can not be used in :meth:`~.create`.
          ``(3, id, _)``
              removes the record of id ``id`` from the set, but does not
              delete it. Can not be used on
              :class:`~openerp.fields.One2many`. Can not be used in
              :meth:`~.create`.
          ``(4, id, _)``
              adds an existing record of id ``id`` to the set. Can not be
              used on :class:`~openerp.fields.One2many`.
          ``(5, _, _)``
              removes all records from the set, equivalent to using the
              command ``3`` on every record explicitly. Can not be used on
              :class:`~openerp.fields.One2many`. Can not be used in
              :meth:`~.create`.
          ``(6, _, ids)``
              replaces all existing records in the set by the ``ids`` list,
              equivalent to using the command ``5`` followed by a command
              ``4`` for each ``id`` in ``ids``. Can not be used on
              :class:`~openerp.fields.One2many`.

          .. note:: Values marked as ``_`` in the list above are ignored and
                    can be anything, generally ``0`` or ``False``.
        """
        if not self:
            return True

        self._check_concurrency(self._ids)
        self.check_access_rights('write')

        # No user-driven update of these columns
        for field in itertools.chain(MAGIC_COLUMNS, ('parent_left', 'parent_right')):
            vals.pop(field, None)

        # split up fields into old-style and pure new-style ones
        old_vals, new_vals, unknown = {}, {}, []
        for key, val in vals.iteritems():
            field = self._fields.get(key)
            if field:
                if field.column or field.inherited:
                    old_vals[key] = val
                if field.inverse and not field.inherited:
                    new_vals[key] = val
            else:
                unknown.append(key)

        if unknown:
            _logger.warning("%s.write() with unknown fields: %s", self._name, ', '.join(sorted(unknown)))

        # write old-style fields with (low-level) method _write
        if old_vals:
            self._write(old_vals)

        # put the values of pure new-style fields into cache, and inverse them
        if new_vals:
            for record in self:
                record._cache.update(record._convert_to_cache(new_vals, update=True))
            for key in new_vals:
                self._fields[key].determine_inverse(self)

        return True

    def _write(self, cr, user, ids, vals, context=None):
        # low-level implementation of write()
        if not context:
            context = {}

        readonly = None
        self.check_field_access_rights(cr, user, 'write', vals.keys())
        deleted_related = defaultdict(list)
        for field in vals.keys():
            fobj = None
            if field in self._columns:
                fobj = self._columns[field]
            elif field in self._inherit_fields:
                fobj = self._inherit_fields[field][2]
            if not fobj:
                continue
            if fobj._type in ['one2many', 'many2many'] and vals[field]:
                for wtuple in vals[field]:
                    if isinstance(wtuple, (tuple, list)) and wtuple[0] == 2:
                        deleted_related[fobj._obj].append(wtuple[1])
            groups = fobj.write

            if groups:
                edit = False
                for group in groups:
                    module = group.split(".")[0]
                    grp = group.split(".")[1]
                    cr.execute("select count(*) from res_groups_users_rel where gid IN (select res_id from ir_model_data where name=%s and module=%s and model=%s) and uid=%s", \
                               (grp, module, 'res.groups', user))
                    readonly = cr.fetchall()
                    if readonly[0][0] >= 1:
                        edit = True
                        break

                if not edit:
                    vals.pop(field)

        result = self._store_get_values(cr, user, ids, vals.keys(), context) or []

        # for recomputing new-style fields
        recs = self.browse(cr, user, ids, context)
        modified_fields = list(vals)
        if self._log_access:
            modified_fields += ['write_date', 'write_uid']
        recs.modified(modified_fields)

        parents_changed = []
        parent_order = self._parent_order or self._order
        if self._parent_store and (self._parent_name in vals) and not context.get('defer_parent_store_computation'):
            # The parent_left/right computation may take up to
            # 5 seconds. No need to recompute the values if the
            # parent is the same.
            # Note: to respect parent_order, nodes must be processed in
            # order, so ``parents_changed`` must be ordered properly.
            parent_val = vals[self._parent_name]
            if parent_val:
                query = "SELECT id FROM %s WHERE id IN %%s AND (%s != %%s OR %s IS NULL) ORDER BY %s" % \
                                (self._table, self._parent_name, self._parent_name, parent_order)
                cr.execute(query, (tuple(ids), parent_val))
            else:
                query = "SELECT id FROM %s WHERE id IN %%s AND (%s IS NOT NULL) ORDER BY %s" % \
                                (self._table, self._parent_name, parent_order)
                cr.execute(query, (tuple(ids),))
            parents_changed = map(operator.itemgetter(0), cr.fetchall())

        updates = []            # list of (column, expr) or (column, pattern, value)
        upd_todo = []
        updend = []
        direct = []
        totranslate = context.get('lang') and context['lang'] != 'en_US'
        for field in vals:
            ffield = self._fields.get(field)
            if ffield and ffield.deprecated:
                _logger.warning('Field %s.%s is deprecated: %s', self._name, field, ffield.deprecated)
            if field in self._columns:
                column = self._columns[field]
                if hasattr(column, 'selection') and vals[field]:
                    self._check_selection_field_value(cr, user, field, vals[field], context=context)
                if column._classic_write and not hasattr(column, '_fnct_inv'):
                    if totranslate and column.translate:
                        # vals[field] is a translation: do not update the table
                        if callable(column.translate):
                            flabel = ffield.get_description(recs.env)['string']
                            raise UserError(_("You cannot update the translated value of field '%s'") % flabel)
                    else:
                        updates.append((field, '%s', column._symbol_set[1](vals[field])))
                    direct.append(field)
                else:
                    upd_todo.append(field)
            else:
                updend.append(field)

        if self._log_access:
            updates.append(('write_uid', '%s', user))
            updates.append(('write_date', "(now() at time zone 'UTC')"))
            direct.append('write_uid')
            direct.append('write_date')

        if updates:
            self.check_access_rule(cr, user, ids, 'write', context=context)
            query = 'UPDATE "%s" SET %s WHERE id IN %%s' % (
                self._table, ','.join('"%s"=%s' % u[:2] for u in updates),
            )
            params = tuple(u[2] for u in updates if len(u) > 2)
            for sub_ids in cr.split_for_in_conditions(ids):
                cr.execute(query, params + (sub_ids,))
                if cr.rowcount != len(sub_ids):
                    raise MissingError(_('One of the records you are trying to modify has already been deleted (Document type: %s).') % self._description)

            # TODO: optimize
            for f in direct:
                column = self._columns[f]
                if callable(column.translate):
                    # The English value of a field has been modified,
                    # synchronize translated terms when possible.
                    assert not totranslate
                    self.pool['ir.translation']._sync_terms_translations(
                        cr, user, self._fields[f], recs, context=context)

                elif column.translate and totranslate:
                    # The translated value of a field has been modified.
                    src_trans = self.pool[self._name].read(cr, user, ids, [f])[0][f]
                    if not src_trans:
                        # Insert value to DB
                        src_trans = vals[f]
                        context_wo_lang = dict(context, lang=None)
                        self.write(cr, user, ids, {f: vals[f]}, context=context_wo_lang)
                    self.pool['ir.translation']._set_ids(cr, user, self._name+','+f, 'model', context['lang'], ids, vals[f], src_trans)

        # invalidate and mark new-style fields to recompute; do this before
        # setting other fields, because it can require the value of computed
        # fields, e.g., a one2many checking constraints on records
        recs.modified(direct)

        # call the 'set' method of fields which are not classic_write
        upd_todo.sort(lambda x, y: self._columns[x].priority-self._columns[y].priority)

        # default element in context must be removed when call a one2many or many2many
        rel_context = context.copy()
        for c in context.items():
            if c[0].startswith('default_'):
                del rel_context[c[0]]

        for field in upd_todo:
            for id in ids:
                result += self._columns[field].set(cr, self, id, field, vals[field], user, context=rel_context) or []

        # for recomputing new-style fields
        recs.modified(upd_todo)

        unknown_fields = updend[:]
        for table in self._inherits:
            col = self._inherits[table]
            nids = []
            for sub_ids in cr.split_for_in_conditions(ids):
                cr.execute('select distinct "'+col+'" from "'+self._table+'" ' \
                           'where id IN %s', (sub_ids,))
                nids.extend([x[0] for x in cr.fetchall()])

            v = {}
            for val in updend:
                if self._inherit_fields[val][0] == table:
                    v[val] = vals[val]
                    unknown_fields.remove(val)
            if v:
                self.pool[table].write(cr, user, nids, v, context)

        if unknown_fields:
            _logger.warning(
                'No such field(s) in model %s: %s.',
                self._name, ', '.join(unknown_fields))

        # check Python constraints
        recs._validate_fields(vals)

        # TODO: use _order to set dest at the right position and not first node of parent
        # We can't defer parent_store computation because the stored function
        # fields that are computer may refer (directly or indirectly) to
        # parent_left/right (via a child_of domain)
        if parents_changed:
            if self.pool._init:
                self.pool._init_parent[self._name] = True
            else:
                order = self._parent_order or self._order
                parent_val = vals[self._parent_name]
                if parent_val:
                    clause, params = '%s=%%s' % (self._parent_name,), (parent_val,)
                else:
                    clause, params = '%s IS NULL' % (self._parent_name,), ()

                for id in parents_changed:
                    cr.execute('SELECT parent_left, parent_right FROM %s WHERE id=%%s' % (self._table,), (id,))
                    pleft, pright = cr.fetchone()
                    distance = pright - pleft + 1

                    # Positions of current siblings, to locate proper insertion point;
                    # this can _not_ be fetched outside the loop, as it needs to be refreshed
                    # after each update, in case several nodes are sequentially inserted one
                    # next to the other (i.e computed incrementally)
                    cr.execute('SELECT parent_right, id FROM %s WHERE %s ORDER BY %s' % (self._table, clause, parent_order), params)
                    parents = cr.fetchall()

                    # Find Position of the element
                    position = None
                    for (parent_pright, parent_id) in parents:
                        if parent_id == id:
                            break
                        position = parent_pright and parent_pright + 1 or 1

                    # It's the first node of the parent
                    if not position:
                        if not parent_val:
                            position = 1
                        else:
                            cr.execute('select parent_left from '+self._table+' where id=%s', (parent_val,))
                            position = cr.fetchone()[0] + 1

                    if pleft < position <= pright:
                        raise UserError(_('Recursivity Detected.'))

                    if pleft < position:
                        cr.execute('update '+self._table+' set parent_left=parent_left+%s where parent_left>=%s', (distance, position))
                        cr.execute('update '+self._table+' set parent_right=parent_right+%s where parent_right>=%s', (distance, position))
                        cr.execute('update '+self._table+' set parent_left=parent_left+%s, parent_right=parent_right+%s where parent_left>=%s and parent_left<%s', (position-pleft, position-pleft, pleft, pright))
                    else:
                        cr.execute('update '+self._table+' set parent_left=parent_left+%s where parent_left>=%s', (distance, position))
                        cr.execute('update '+self._table+' set parent_right=parent_right+%s where parent_right>=%s', (distance, position))
                        cr.execute('update '+self._table+' set parent_left=parent_left-%s, parent_right=parent_right-%s where parent_left>=%s and parent_left<%s', (pleft-position+distance, pleft-position+distance, pleft+distance, pright+distance))
                    recs.invalidate_cache(['parent_left', 'parent_right'])

        result += self._store_get_values(cr, user, ids, vals.keys(), context)

        done = {}
        recs.env.recompute_old.extend(result)
        for order, model_name, ids_to_update, fields_to_recompute in sorted(recs.env.recompute_old):
            key = (model_name, tuple(fields_to_recompute))
            done.setdefault(key, {})
            # avoid to do several times the same computation
            todo = []
            for id in ids_to_update:
                if id not in done[key]:
                    done[key][id] = True
                    if id not in deleted_related[model_name]:
                        todo.append(id)
            self.pool[model_name]._store_set_values(cr, user, todo, fields_to_recompute, context)
        recs.env.clear_recompute_old()

        # recompute new-style fields
        if recs.env.recompute and context.get('recompute', True):
            recs.recompute()

        self.step_workflow(cr, user, ids, context=context)
        return True

    #
    # TODO: Should set perm to user.xxx
    #
    @api.model
    @api.returns('self', lambda value: value.id)
    def create(self, vals):
        """ create(vals) -> record

        Creates a new record for the model.

        The new record is initialized using the values from ``vals`` and
        if necessary those from :meth:`~.default_get`.

        :param dict vals:
            values for the model's fields, as a dictionary::

                {'field_name': field_value, ...}

            see :meth:`~.write` for details
        :return: new record created
        :raise AccessError: * if user has no create rights on the requested object
                            * if user tries to bypass access rules for create on the requested object
        :raise ValidateError: if user tries to enter invalid value for a field that is not in selection
        :raise UserError: if a loop would be created in a hierarchy of objects a result of the operation (such as setting an object as its own parent)
        """
        self.check_access_rights('create')

        # add missing defaults, and drop fields that may not be set by user
        vals = self._add_missing_default_values(vals)
        for field in itertools.chain(MAGIC_COLUMNS, ('parent_left', 'parent_right')):
            vals.pop(field, None)

        # split up fields into old-style and pure new-style ones
        old_vals, new_vals, unknown = {}, {}, []
        for key, val in vals.iteritems():
            field = self._fields.get(key)
            if field:
                if field.column or field.inherited:
                    old_vals[key] = val
                if field.inverse and not field.inherited:
                    new_vals[key] = val
            else:
                unknown.append(key)

        if unknown:
            _logger.warning("%s.create() includes unknown fields: %s", self._name, ', '.join(sorted(unknown)))

        # create record with old-style fields
        record = self.browse(self._create(old_vals))

        # put the values of pure new-style fields into cache, and inverse them
        record._cache.update(record._convert_to_cache(new_vals))
        for key in new_vals:
            self._fields[key].determine_inverse(record)

        return record

    def _create(self, cr, user, vals, context=None):
        # low-level implementation of create()
        if not context:
            context = {}

        if self.is_transient():
            self._transient_vacuum(cr, user)

        tocreate = {}
        for v in self._inherits:
            if self._inherits[v] not in vals:
                tocreate[v] = {}
            else:
                tocreate[v] = {'id': vals[self._inherits[v]]}

        updates = [
            # list of column assignments defined as tuples like:
            #   (column_name, format_string, column_value)
            #   (column_name, sql_formula)
            # Those tuples will be used by the string formatting for the INSERT
            # statement below.
            ('id', "nextval('%s')" % self._sequence),
        ]

        upd_todo = []
        unknown_fields = []
        for v in vals.keys():
            if v in self._inherit_fields and v not in self._columns:
                (table, col, col_detail, original_parent) = self._inherit_fields[v]
                tocreate[table][v] = vals[v]
                del vals[v]
            else:
                if (v not in self._inherit_fields) and (v not in self._columns):
                    del vals[v]
                    unknown_fields.append(v)
        if unknown_fields:
            _logger.warning(
                'No such field(s) in model %s: %s.',
                self._name, ', '.join(unknown_fields))

        for table in tocreate:
            if self._inherits[table] in vals:
                del vals[self._inherits[table]]

            record_id = tocreate[table].pop('id', None)

            if record_id is None or not record_id:
                record_id = self.pool[table].create(cr, user, tocreate[table], context=context)
            else:
                self.pool[table].write(cr, user, [record_id], tocreate[table], context=context)

            updates.append((self._inherits[table], '%s', record_id))

        #Start : Set bool fields to be False if they are not touched(to make search more powerful)
        bool_fields = [x for x in self._columns.keys() if self._columns[x]._type=='boolean']

        for bool_field in bool_fields:
            if bool_field not in vals:
                vals[bool_field] = False
        #End
        for field in vals.keys():
            fobj = None
            if field in self._columns:
                fobj = self._columns[field]
            else:
                fobj = self._inherit_fields[field][2]
            if not fobj:
                continue
            groups = fobj.write
            if groups:
                edit = False
                for group in groups:
                    module = group.split(".")[0]
                    grp = group.split(".")[1]
                    cr.execute("select count(*) from res_groups_users_rel where gid IN (select res_id from ir_model_data where name='%s' and module='%s' and model='%s') and uid=%s" % \
                               (grp, module, 'res.groups', user))
                    readonly = cr.fetchall()
                    if readonly[0][0] >= 1:
                        edit = True
                        break
                    elif readonly[0][0] == 0:
                        edit = False
                    else:
                        edit = False

                if not edit:
                    vals.pop(field)
        for field in vals:
            current_field = self._columns[field]
            if current_field._classic_write:
                updates.append((field, '%s', current_field._symbol_set[1](vals[field])))

                #for the function fields that receive a value, we set them directly in the database
                #(they may be required), but we also need to trigger the _fct_inv()
                if (hasattr(current_field, '_fnct_inv')) and not isinstance(current_field, fields.related):
                    #TODO: this way to special case the related fields is really creepy but it shouldn't be changed at
                    #one week of the release candidate. It seems the only good way to handle correctly this is to add an
                    #attribute to make a field `really readonly´ and thus totally ignored by the create()... otherwise
                    #if, for example, the related has a default value (for usability) then the fct_inv is called and it
                    #may raise some access rights error. Changing this is a too big change for now, and is thus postponed
                    #after the release but, definitively, the behavior shouldn't be different for related and function
                    #fields.
                    upd_todo.append(field)
            else:
                #TODO: this `if´ statement should be removed because there is no good reason to special case the fields
                #related. See the above TODO comment for further explanations.
                if not isinstance(current_field, fields.related):
                    upd_todo.append(field)
            if field in self._columns \
                    and hasattr(current_field, 'selection') \
                    and vals[field]:
                self._check_selection_field_value(cr, user, field, vals[field], context=context)
        if self._log_access:
            updates.append(('create_uid', '%s', user))
            updates.append(('write_uid', '%s', user))
            updates.append(('create_date', "(now() at time zone 'UTC')"))
            updates.append(('write_date', "(now() at time zone 'UTC')"))

        # the list of tuples used in this formatting corresponds to
        # tuple(field_name, format, value)
        # In some case, for example (id, create_date, write_date) we does not
        # need to read the third value of the tuple, because the real value is
        # encoded in the second value (the format).
        cr.execute(
            """INSERT INTO "%s" (%s) VALUES(%s) RETURNING id""" % (
                self._table,
                ', '.join('"%s"' % u[0] for u in updates),
                ', '.join(u[1] for u in updates)
            ),
            tuple([u[2] for u in updates if len(u) > 2])
        )

        id_new, = cr.fetchone()
        recs = self.browse(cr, user, id_new, context)

        if self._parent_store and not context.get('defer_parent_store_computation'):
            if self.pool._init:
                self.pool._init_parent[self._name] = True
            else:
                parent = vals.get(self._parent_name, False)
                if parent:
                    cr.execute('select parent_right from '+self._table+' where '+self._parent_name+'=%s order by '+(self._parent_order or self._order), (parent,))
                    pleft_old = None
                    result_p = cr.fetchall()
                    for (pleft,) in result_p:
                        if not pleft:
                            break
                        pleft_old = pleft
                    if not pleft_old:
                        cr.execute('select parent_left from '+self._table+' where id=%s', (parent,))
                        pleft_old = cr.fetchone()[0]
                    pleft = pleft_old
                else:
                    cr.execute('select max(parent_right) from '+self._table)
                    pleft = cr.fetchone()[0] or 0
                cr.execute('update '+self._table+' set parent_left=parent_left+2 where parent_left>%s', (pleft,))
                cr.execute('update '+self._table+' set parent_right=parent_right+2 where parent_right>%s', (pleft,))
                cr.execute('update '+self._table+' set parent_left=%s,parent_right=%s where id=%s', (pleft+1, pleft+2, id_new))
                recs.invalidate_cache(['parent_left', 'parent_right'])

        # invalidate and mark new-style fields to recompute; do this before
        # setting other fields, because it can require the value of computed
        # fields, e.g., a one2many checking constraints on records
        recs.modified(self._fields)

        # call the 'set' method of fields which are not classic_write
        upd_todo.sort(lambda x, y: self._columns[x].priority-self._columns[y].priority)

        # default element in context must be remove when call a one2many or many2many
        rel_context = context.copy()
        for c in context.items():
            if c[0].startswith('default_'):
                del rel_context[c[0]]

        result = []
        for field in upd_todo:
            result += self._columns[field].set(cr, self, id_new, field, vals[field], user, rel_context) or []

        # for recomputing new-style fields
        recs.modified(upd_todo)

        # check Python constraints
        recs._validate_fields(vals)

        result += self._store_get_values(cr, user, [id_new],
                list(set(vals.keys() + self._inherits.values())),
                context)
        recs.env.recompute_old.extend(result)

        if recs.env.recompute and context.get('recompute', True):
            done = []
            for order, model_name, ids, fields2 in sorted(recs.env.recompute_old):
                if not (model_name, ids, fields2) in done:
                    self.pool[model_name]._store_set_values(cr, user, ids, fields2, context)
                    done.append((model_name, ids, fields2))
            recs.env.clear_recompute_old()
            # recompute new-style fields
            recs.recompute()

        if self._log_create and recs.env.recompute and context.get('recompute', True):
            message = self._description + \
                " '" + \
                self.name_get(cr, user, [id_new], context=context)[0][1] + \
                "' " + _("created.")
            self.log(cr, user, id_new, message, True, context=context)

        self.check_access_rule(cr, user, [id_new], 'create', context=context)
        self.create_workflow(cr, user, [id_new], context=context)
        return id_new

    def _store_get_values(self, cr, uid, ids, fields, context):
        """Returns an ordered list of fields.function to call due to
           an update operation on ``fields`` of records with ``ids``,
           obtained by calling the 'store' triggers of these fields,
           as setup by their 'store' attribute.

           :return: [(priority, model_name, [record_ids,], [function_fields,])]
        """
        if fields is None: fields = []
        stored_functions = self.pool._store_function.get(self._name, [])

        # use indexed names for the details of the stored_functions:
        model_name_, func_field_to_compute_, target_ids_func_, trigger_fields_, priority_ = range(5)

        # only keep store triggers that should be triggered for the ``fields``
        # being written to.
        triggers_to_compute = (
            f for f in stored_functions
            if not f[trigger_fields_] or set(fields).intersection(f[trigger_fields_])
        )

        to_compute_map = {}
        target_id_results = {}
        for store_trigger in triggers_to_compute:
            target_func_id_ = id(store_trigger[target_ids_func_])
            if target_func_id_ not in target_id_results:
                # use admin user for accessing objects having rules defined on store fields
                target_id_results[target_func_id_] = [i for i in store_trigger[target_ids_func_](self, cr, SUPERUSER_ID, ids, context) if i]
            target_ids = target_id_results[target_func_id_]

            # the compound key must consider the priority and model name
            key = (store_trigger[priority_], store_trigger[model_name_])
            for target_id in target_ids:
                to_compute_map.setdefault(key, {}).setdefault(target_id,set()).add(tuple(store_trigger))

        # Here to_compute_map looks like:
        # { (10, 'model_a') : { target_id1: [ (trigger_1_tuple, trigger_2_tuple) ], ... }
        #   (20, 'model_a') : { target_id2: [ (trigger_3_tuple, trigger_4_tuple) ], ... }
        #   (99, 'model_a') : { target_id1: [ (trigger_5_tuple, trigger_6_tuple) ], ... }
        # }

        # Now we need to generate the batch function calls list
        # call_map =
        #   { (10, 'model_a') : [(10, 'model_a', [record_ids,], [function_fields,])] }
        call_map = {}
        for ((priority,model), id_map) in to_compute_map.iteritems():
            trigger_ids_maps = {}
            # function_ids_maps =
            #   { (function_1_tuple, function_2_tuple) : [target_id1, target_id2, ..] }
            for target_id, triggers in id_map.iteritems():
                trigger_ids_maps.setdefault(tuple(triggers), []).append(target_id)
            for triggers, target_ids in trigger_ids_maps.iteritems():
                call_map.setdefault((priority,model),[]).append((priority, model, target_ids,
                                                                 [t[func_field_to_compute_] for t in triggers]))
        result = []
        if call_map:
            result = reduce(operator.add, (call_map[k] for k in sorted(call_map)))
        return result

    def _store_set_values(self, cr, uid, ids, fields, context):
        """Calls the fields.function's "implementation function" for all ``fields``, on records with ``ids`` (taking care of
           respecting ``multi`` attributes), and stores the resulting values in the database directly."""
        if not ids:
            return True
        field_flag = False
        field_dict = {}
        if self._log_access:
            cr.execute('select id,write_date from '+self._table+' where id IN %s', (tuple(ids),))
            res = cr.fetchall()
            for r in res:
                if r[1]:
                    field_dict.setdefault(r[0], [])
                    res_date = time.strptime((r[1])[:19], '%Y-%m-%d %H:%M:%S')
                    write_date = datetime.datetime.fromtimestamp(time.mktime(res_date))
                    for i in self.pool._store_function.get(self._name, []):
                        if i[5]:
                            up_write_date = write_date + datetime.timedelta(hours=i[5])
                            if datetime.datetime.now() < up_write_date:
                                if i[1] in fields:
                                    field_dict[r[0]].append(i[1])
                                    if not field_flag:
                                        field_flag = True
        todo = {}
        keys = []
        for f in fields:
            if self._columns[f]._multi not in keys:
                keys.append(self._columns[f]._multi)
            todo.setdefault(self._columns[f]._multi, [])
            todo[self._columns[f]._multi].append(f)
        for key in keys:
            val = todo[key]
            if key:
                # use admin user for accessing objects having rules defined on store fields
                result = self._columns[val[0]].get(cr, self, ids, val, SUPERUSER_ID, context=context)
                for id, value in result.items():
                    if field_flag:
                        for f in value.keys():
                            if f in field_dict[id]:
                                value.pop(f)
                    updates = []        # list of (column, pattern, value)
                    for v in value:
                        if v not in val:
                            continue
                        column = self._columns[v]
                        if column._type == 'many2one':
                            try:
                                value[v] = value[v][0]
                            except:
                                pass
                        updates.append((v, '%s', column._symbol_set[1](value[v])))
                    if updates:
                        query = 'UPDATE "%s" SET %s WHERE id = %%s' % (
                            self._table, ','.join('"%s"=%s' % u[:2] for u in updates),
                        )
                        params = tuple(u[2] for u in updates)
                        cr.execute(query, params + (id,))

            else:
                for f in val:
                    column = self._columns[f]
                    # use admin user for accessing objects having rules defined on store fields
                    result = column.get(cr, self, ids, f, SUPERUSER_ID, context=context)
                    for r in result.keys():
                        if field_flag:
                            if r in field_dict.keys():
                                if f in field_dict[r]:
                                    result.pop(r)
                    for id, value in result.items():
                        if column._type == 'many2one':
                            try:
                                value = value[0]
                            except:
                                pass
                        query = 'UPDATE "%s" SET "%s"=%%s WHERE id = %%s' % (
                            self._table, f,
                        )
                        cr.execute(query, (column._symbol_set[1](value), id))

        # invalidate and mark new-style fields to recompute
        self.browse(cr, uid, ids, context).modified(fields)

        return True

    # TODO: ameliorer avec NULL
    def _where_calc(self, cr, user, domain, active_test=True, context=None):
        """Computes the WHERE clause needed to implement an OpenERP domain.
        :param domain: the domain to compute
        :type domain: list
        :param active_test: whether the default filtering of records with ``active``
                            field set to ``False`` should be applied.
        :return: the query expressing the given domain as provided in domain
        :rtype: osv.query.Query
        """
        if not context:
            context = {}
        domain = domain[:]
        # if the object has a field named 'active', filter out all inactive
        # records unless they were explicitely asked for
        if 'active' in self._fields and active_test and context.get('active_test', True):
            if domain:
                # the item[0] trick below works for domain items and '&'/'|'/'!'
                # operators too
                if not any(item[0] == 'active' for item in domain):
                    domain.insert(0, ('active', '=', 1))
            else:
                domain = [('active', '=', 1)]

        if domain:
            e = expression.expression(cr, user, domain, self, context)
            tables = e.get_tables()
            where_clause, where_params = e.to_sql()
            where_clause = where_clause and [where_clause] or []
        else:
            where_clause, where_params, tables = [], [], ['"%s"' % self._table]

        return Query(tables, where_clause, where_params)

    def _check_qorder(self, word):
        if not regex_order.match(word):
            raise UserError(_('Invalid "order" specified. A valid "order" specification is a comma-separated list of valid field names (optionally followed by asc/desc for the direction)'))
        return True

    def _apply_ir_rules(self, cr, uid, query, mode='read', context=None):
        """Add what's missing in ``query`` to implement all appropriate ir.rules
          (using the ``model_name``'s rules or the current model's rules if ``model_name`` is None)

           :param query: the current query object
        """
        if uid == SUPERUSER_ID:
            return

        def apply_rule(added_clause, added_params, added_tables, parent_model=None):
            """ :param parent_model: name of the parent model, if the added
                    clause comes from a parent model
            """
            if added_clause:
                if parent_model:
                    # as inherited rules are being applied, we need to add the missing JOIN
                    # to reach the parent table (if it was not JOINed yet in the query)
                    parent_alias = self._inherits_join_add(self, parent_model, query)
                    # inherited rules are applied on the external table -> need to get the alias and replace
                    parent_table = self.pool[parent_model]._table
                    added_clause = [clause.replace('"%s"' % parent_table, '"%s"' % parent_alias) for clause in added_clause]
                    # change references to parent_table to parent_alias, because we now use the alias to refer to the table
                    new_tables = []
                    for table in added_tables:
                        # table is just a table name -> switch to the full alias
                        if table == '"%s"' % parent_table:
                            new_tables.append('"%s" as "%s"' % (parent_table, parent_alias))
                        # table is already a full statement -> replace reference to the table to its alias, is correct with the way aliases are generated
                        else:
                            new_tables.append(table.replace('"%s"' % parent_table, '"%s"' % parent_alias))
                    added_tables = new_tables
                query.where_clause += added_clause
                query.where_clause_params += added_params
                for table in added_tables:
                    if table not in query.tables:
                        query.tables.append(table)
                return True
            return False

        # apply main rules on the object
        rule_obj = self.pool.get('ir.rule')
        rule_where_clause, rule_where_clause_params, rule_tables = rule_obj.domain_get(cr, uid, self._name, mode, context=context)
        apply_rule(rule_where_clause, rule_where_clause_params, rule_tables)

        # apply ir.rules from the parents (through _inherits)
        for inherited_model in self._inherits:
            rule_where_clause, rule_where_clause_params, rule_tables = rule_obj.domain_get(cr, uid, inherited_model, mode, context=context)
            apply_rule(rule_where_clause, rule_where_clause_params, rule_tables,
                       parent_model=inherited_model)

<<<<<<< HEAD
    @api.model
    def _generate_translated_field(self, table_alias, field, query):
        """
        Add possibly missing JOIN with translations table to ``query`` and
        generate the expression for the translated field.

        :return: the qualified field name (or expression) to use for ``field``
        """
        lang = self._context.get('lang')
        if lang and lang != 'en_US':
            alias, alias_statement = query.add_join(
                (table_alias, 'ir_translation', 'id', 'res_id', field),
                implicit=False,
                outer=True,
                extra='"{rhs}"."name" = %s AND "{rhs}"."lang" = %s AND "{rhs}"."value" != %s',
                extra_params=["%s,%s" % (self._name, field), lang, ""],
            )
            return 'COALESCE("%s"."%s", "%s"."%s")' % (alias, 'value', table_alias, field)
        else:
            return '"%s"."%s"' % (table_alias, field)

    @api.model
    def _generate_m2o_order_by(self, alias, order_field, query, reverse_direction):
=======
    def _generate_m2o_order_by(self, alias, order_field, query, reverse_direction, seen):
>>>>>>> e16d495d
        """
        Add possibly missing JOIN to ``query`` and generate the ORDER BY clause for m2o fields,
        either native m2o fields or function/related fields that are stored, including
        intermediate JOINs for inheritance if required.

        :return: the qualified field name to use in an ORDER BY clause to sort by ``order_field``
        """
        if order_field not in self._columns and order_field in self._inherit_fields:
            # also add missing joins for reaching the table containing the m2o field
            order_field_column = self._inherit_fields[order_field][2]
            qualified_field = self._inherits_join_calc(alias, order_field, query)
            alias, order_field = qualified_field.replace('"', '').split('.', 1)
        else:
            order_field_column = self._columns[order_field]

        assert order_field_column._type == 'many2one', 'Invalid field passed to _generate_m2o_order_by()'
        if not order_field_column._classic_write and not getattr(order_field_column, 'store', False):
            _logger.debug("Many2one function/related fields must be stored "
                          "to be used as ordering fields! Ignoring sorting for %s.%s",
                          self._name, order_field)
            return []

        # figure out the applicable order_by for the m2o
        dest_model = self.env[order_field_column._obj]
        m2o_order = dest_model._order
        if not regex_order.match(m2o_order):
            # _order is complex, can't use it here, so we default to _rec_name
            m2o_order = dest_model._rec_name

        # Join the dest m2o table if it's not joined yet. We use [LEFT] OUTER join here
        # as we don't want to exclude results that have NULL values for the m2o
        join = (alias, dest_model._table, order_field, 'id', order_field)
        dst_alias, dst_alias_statement = query.add_join(join, implicit=False, outer=True)
        return dest_model._generate_order_by_inner(dst_alias, m2o_order, query,
                                                   reverse_direction=reverse_direction, seen=seen)

<<<<<<< HEAD
    @api.model
    def _generate_order_by_inner(self, alias, order_spec, query, reverse_direction=False):
=======
    def _generate_order_by_inner(self, alias, order_spec, query, reverse_direction=False, seen=None):
        if seen is None:
            seen = set()
>>>>>>> e16d495d
        order_by_elements = []
        self._check_qorder(order_spec)
        for order_part in order_spec.split(','):
            order_split = order_part.strip().split(' ')
            order_field = order_split[0].strip()
            order_direction = order_split[1].strip().upper() if len(order_split) == 2 else ''
            if reverse_direction:
                order_direction = 'ASC' if order_direction == 'DESC' else 'DESC'
            do_reverse = order_direction == 'DESC'
            order_column = None
            inner_clauses = []
            add_dir = False
            if order_field == 'id':
                order_by_elements.append('"%s"."%s" %s' % (alias, order_field, order_direction))
            elif order_field in self._columns:
                order_column = self._columns[order_field]
                if order_column._classic_read:
                    if order_column.translate and not callable(order_column.translate):
                        inner_clauses = [self._generate_translated_field(alias, order_field, query)]
                    else:
                        inner_clauses = ['"%s"."%s"' % (alias, order_field)]
                    add_dir = True
                elif order_column._type == 'many2one':
                    key = (self._name, order_column._obj, order_field)
                    if key not in seen:
                        seen.add(key)
                        inner_clauses = self._generate_m2o_order_by(alias, order_field, query, do_reverse, seen)
                else:
                    continue  # ignore non-readable or "non-joinable" fields
            elif order_field in self._inherit_fields:
                parent_obj = self.pool[self._inherit_fields[order_field][3]]
                order_column = parent_obj._columns[order_field]
                if order_column._classic_read:
                    inner_clauses = [self._inherits_join_calc(alias, order_field, query)]
                    add_dir = True
                elif order_column._type == 'many2one':
                    key = (parent_obj._name, order_column._obj, order_field)
                    if key not in seen:
                        seen.add(key)
                        inner_clauses = self._generate_m2o_order_by(alias, order_field, query, do_reverse, seen)
                else:
                    continue  # ignore non-readable or "non-joinable" fields
            else:
                raise ValueError(_("Sorting field %s not found on model %s") % (order_field, self._name))
            if order_column and order_column._type == 'boolean':
                inner_clauses = ["COALESCE(%s, false)" % inner_clauses[0]]

            for clause in inner_clauses:
                if add_dir:
                    order_by_elements.append("%s %s" % (clause, order_direction))
                else:
                    order_by_elements.append(clause)
        return order_by_elements

    @api.model
    def _generate_order_by(self, order_spec, query):
        """
        Attempt to construct an appropriate ORDER BY clause based on order_spec, which must be
        a comma-separated list of valid field names, optionally followed by an ASC or DESC direction.

        :raise ValueError in case order_spec is malformed
        """
        order_by_clause = ''
        order_spec = order_spec or self._order
        if order_spec:
            order_by_elements = self._generate_order_by_inner(self._table, order_spec, query)
            if order_by_elements:
                order_by_clause = ",".join(order_by_elements)

        return order_by_clause and (' ORDER BY %s ' % order_by_clause) or ''

    def _search(self, cr, user, args, offset=0, limit=None, order=None, context=None, count=False, access_rights_uid=None):
        """
        Private implementation of search() method, allowing specifying the uid to use for the access right check.
        This is useful for example when filling in the selection list for a drop-down and avoiding access rights errors,
        by specifying ``access_rights_uid=1`` to bypass access rights check, but not ir.rules!
        This is ok at the security level because this method is private and not callable through XML-RPC.

        :param access_rights_uid: optional user ID to use when checking access rights
                                  (not for ir.rules, this is only for ir.model.access)
        """
        if context is None:
            context = {}
        self.check_access_rights(cr, access_rights_uid or user, 'read')

        # For transient models, restrict access to the current user, except for the super-user
        if self.is_transient() and self._log_access and user != SUPERUSER_ID:
            args = expression.AND(([('create_uid', '=', user)], args or []))

        query = self._where_calc(cr, user, args, context=context)
        self._apply_ir_rules(cr, user, query, 'read', context=context)
        order_by = self._generate_order_by(cr, user, order, query, context=context)
        from_clause, where_clause, where_clause_params = query.get_sql()

        where_str = where_clause and (" WHERE %s" % where_clause) or ''

        if count:
            # Ignore order, limit and offset when just counting, they don't make sense and could
            # hurt performance
            query_str = 'SELECT count(1) FROM ' + from_clause + where_str
            cr.execute(query_str, where_clause_params)
            res = cr.fetchone()
            return res[0]

        limit_str = limit and ' limit %d' % limit or ''
        offset_str = offset and ' offset %d' % offset or ''
        query_str = 'SELECT "%s".id FROM ' % self._table + from_clause + where_str + order_by + limit_str + offset_str
        cr.execute(query_str, where_clause_params)
        res = cr.fetchall()

        # TDE note: with auto_join, we could have several lines about the same result
        # i.e. a lead with several unread messages; we uniquify the result using
        # a fast way to do it while preserving order (http://www.peterbe.com/plog/uniqifiers-benchmark)
        def _uniquify_list(seq):
            seen = set()
            return [x for x in seq if x not in seen and not seen.add(x)]

        return _uniquify_list([x[0] for x in res])

    # returns the different values ever entered for one field
    # this is used, for example, in the client when the user hits enter on
    # a char field
    def distinct_field_get(self, cr, uid, field, value, args=None, offset=0, limit=None):
        if not args:
            args = []
        if field in self._inherit_fields:
            return self.pool[self._inherit_fields[field][0]].distinct_field_get(cr, uid, field, value, args, offset, limit)
        else:
            return self._columns[field].search(cr, self, args, field, value, offset, limit, uid)

    def copy_data(self, cr, uid, id, default=None, context=None):
        """
        Copy given record's data with all its fields values

        :param cr: database cursor
        :param uid: current user id
        :param id: id of the record to copy
        :param default: field values to override in the original values of the copied record
        :type default: dictionary
        :param context: context arguments, like lang, time zone
        :type context: dictionary
        :return: dictionary containing all the field values
        """

        if context is None:
            context = {}

        # avoid recursion through already copied records in case of circular relationship
        seen_map = context.setdefault('__copy_data_seen', {})
        if id in seen_map.setdefault(self._name, []):
            return
        seen_map[self._name].append(id)

        if default is None:
            default = {}
        if 'state' not in default:
            if 'state' in self._defaults:
                if callable(self._defaults['state']):
                    default['state'] = self._defaults['state'](self, cr, uid, context)
                else:
                    default['state'] = self._defaults['state']

        # build a black list of fields that should not be copied
        blacklist = set(MAGIC_COLUMNS + ['parent_left', 'parent_right'])
        whitelist = set(name for name, field in self._fields.iteritems() if not field.inherited)

        def blacklist_given_fields(obj):
            # blacklist the fields that are given by inheritance
            for other, field_to_other in obj._inherits.items():
                blacklist.add(field_to_other)
                if field_to_other in default:
                    # all the fields of 'other' are given by the record: default[field_to_other],
                    # except the ones redefined in self
                    blacklist.update(set(self.pool[other]._fields) - whitelist)
                else:
                    blacklist_given_fields(self.pool[other])
            # blacklist deprecated fields
            for name, field in obj._fields.iteritems():
                if field.deprecated:
                    blacklist.add(name)

        blacklist_given_fields(self)


        fields_to_copy = dict((f,fi) for f, fi in self._fields.iteritems()
                                     if fi.copy
                                     if f not in default
                                     if f not in blacklist)

        data = self.read(cr, uid, [id], fields_to_copy.keys(), context=context)
        if data:
            data = data[0]
        else:
            raise IndexError(_("Record #%d of %s not found, cannot copy!") % ( id, self._name))

        res = dict(default)
        for f, field in fields_to_copy.iteritems():
            if field.type == 'many2one':
                res[f] = data[f] and data[f][0]
            elif field.type == 'one2many':
                other = self.pool[field.comodel_name]
                # duplicate following the order of the ids because we'll rely on
                # it later for copying translations in copy_translation()!
                lines = [other.copy_data(cr, uid, line_id, context=context) for line_id in sorted(data[f])]
                # the lines are duplicated using the wrong (old) parent, but then
                # are reassigned to the correct one thanks to the (0, 0, ...)
                res[f] = [(0, 0, line) for line in lines if line]
            elif field.type == 'many2many':
                res[f] = [(6, 0, data[f])]
            else:
                res[f] = data[f]

        return res

    def copy_translations(self, cr, uid, old_id, new_id, context=None):
        if context is None:
            context = {}

        # avoid recursion through already copied records in case of circular relationship
        seen_map = context.setdefault('__copy_translations_seen',{})
        if old_id in seen_map.setdefault(self._name,[]):
            return
        seen_map[self._name].append(old_id)

        trans_obj = self.pool.get('ir.translation')

        for field_name, field in self._fields.iteritems():
            if not field.copy:
                continue
            # removing the lang to compare untranslated values
            context_wo_lang = dict(context, lang=None)
            old_record, new_record = self.browse(cr, uid, [old_id, new_id], context=context_wo_lang)
            # we must recursively copy the translations for o2o and o2m
            if field.type == 'one2many':
                target_obj = self.pool[field.comodel_name]
                # here we rely on the order of the ids to match the translations
                # as foreseen in copy_data()
                old_children = sorted(r.id for r in old_record[field_name])
                new_children = sorted(r.id for r in new_record[field_name])
                for (old_child, new_child) in zip(old_children, new_children):
                    target_obj.copy_translations(cr, uid, old_child, new_child, context=context)
            # and for translatable fields we keep them for copy
            elif getattr(field, 'translate', False):
                if field_name in self._columns:
                    trans_name = self._name + "," + field_name
                    target_id = new_id
                    source_id = old_id
                elif field_name in self._inherit_fields:
                    trans_name = self._inherit_fields[field_name][0] + "," + field_name
                    # get the id of the parent record to set the translation
                    inherit_field_name = self._inherit_fields[field_name][1]
                    target_id = new_record[inherit_field_name].id
                    source_id = old_record[inherit_field_name].id
                else:
                    continue

                trans_ids = trans_obj.search(cr, uid, [
                        ('name', '=', trans_name),
                        ('res_id', '=', source_id)
                ])
                user_lang = context.get('lang')
                for record in trans_obj.read(cr, uid, trans_ids, context=context):
                    del record['id']
                    # remove source to avoid triggering _set_src
                    del record['source']
                    record.update({'res_id': target_id})
                    if user_lang and user_lang == record['lang']:
                        # 'source' to force the call to _set_src
                        # 'value' needed if value is changed in copy(), want to see the new_value
                        record['source'] = old_record[field_name]
                        record['value'] = new_record[field_name]
                    trans_obj.create(cr, uid, record, context=context)

    @api.returns('self', lambda value: value.id)
    def copy(self, cr, uid, id, default=None, context=None):
        """ copy(default=None)

        Duplicate record with given id updating it with default values

        :param dict default: dictionary of field values to override in the
               original values of the copied record, e.g: ``{'field_name': overridden_value, ...}``
        :returns: new record

        """
        if context is None:
            context = {}
        context = context.copy()
        data = self.copy_data(cr, uid, id, default, context)
        new_id = self.create(cr, uid, data, context)
        self.copy_translations(cr, uid, id, new_id, context)
        return new_id

    @api.multi
    @api.returns('self')
    def exists(self):
        """  exists() -> records

        Returns the subset of records in ``self`` that exist, and marks deleted
        records as such in cache. It can be used as a test on records::

            if record.exists():
                ...

        By convention, new records are returned as existing.
        """
        ids, new_ids = [], []
        for i in self._ids:
            (ids if isinstance(i, (int, long)) else new_ids).append(i)
        if not ids:
            return self
        query = """SELECT id FROM "%s" WHERE id IN %%s""" % self._table
        self._cr.execute(query, [tuple(ids)])
        ids = [r[0] for r in self._cr.fetchall()]
        existing = self.browse(ids + new_ids)
        if len(existing) < len(self):
            # mark missing records in cache with a failed value
            exc = MissingError(_("Record does not exist or has been deleted."))
            (self - existing)._cache.update(FailedValue(exc))
        return existing

    def check_recursion(self, cr, uid, ids, context=None, parent=None):
        _logger.warning("You are using deprecated %s.check_recursion(). Please use the '_check_recursion()' instead!" % \
                        self._name)
        assert parent is None or parent in self._columns or parent in self._inherit_fields,\
                    "The 'parent' parameter passed to check_recursion() must be None or a valid field name"
        return self._check_recursion(cr, uid, ids, context, parent)

    def _check_recursion(self, cr, uid, ids, context=None, parent=None):
        """
        Verifies that there is no loop in a hierarchical structure of records,
        by following the parent relationship using the **parent** field until a loop
        is detected or until a top-level record is found.

        :param cr: database cursor
        :param uid: current user id
        :param ids: list of ids of records to check
        :param parent: optional parent field name (default: ``self._parent_name = parent_id``)
        :return: **True** if the operation can proceed safely, or **False** if an infinite loop is detected.
        """
        if not parent:
            parent = self._parent_name

        # must ignore 'active' flag, ir.rules, etc. => direct SQL query
        query = 'SELECT "%s" FROM "%s" WHERE id = %%s' % (parent, self._table)
        for id in ids:
            current_id = id
            while current_id is not None:
                cr.execute(query, (current_id,))
                result = cr.fetchone()
                current_id = result[0] if result else None
                if current_id == id:
                    return False
        return True

    def _check_m2m_recursion(self, cr, uid, ids, field_name):
        """
        Verifies that there is no loop in a hierarchical structure of records,
        by following the parent relationship using the **parent** field until a loop
        is detected or until a top-level record is found.

        :param cr: database cursor
        :param uid: current user id
        :param ids: list of ids of records to check
        :param field_name: field to check
        :return: **True** if the operation can proceed safely, or **False** if an infinite loop is detected.
        """

        field = self._fields.get(field_name)
        if not (field and field.type == 'many2many' and
                field.comodel_name == self._name and field.store):
            # field must be a many2many on itself
            raise ValueError('invalid field_name: %r' % (field_name,))

        query = 'SELECT distinct "%s" FROM "%s" WHERE "%s" IN %%s' % \
                    (field.column2, field.relation, field.column1)
        ids_parent = ids[:]
        while ids_parent:
            ids_parent2 = []
            for i in range(0, len(ids_parent), cr.IN_MAX):
                j = i + cr.IN_MAX
                sub_ids_parent = ids_parent[i:j]
                cr.execute(query, (tuple(sub_ids_parent),))
                ids_parent2.extend(filter(None, map(lambda x: x[0], cr.fetchall())))
            ids_parent = ids_parent2
            for i in ids_parent:
                if i in ids:
                    return False
        return True

    def _get_external_ids(self, cr, uid, ids, *args, **kwargs):
        """Retrieve the External ID(s) of any database record.

        **Synopsis**: ``_get_xml_ids(cr, uid, ids) -> { 'id': ['module.xml_id'] }``

        :return: map of ids to the list of their fully qualified External IDs
                 in the form ``module.key``, or an empty list when there's no External
                 ID for a record, e.g.::

                     { 'id': ['module.ext_id', 'module.ext_id_bis'],
                       'id2': [] }
        """
        ir_model_data = self.pool.get('ir.model.data')
        data_ids = ir_model_data.search(cr, uid, [('model', '=', self._name), ('res_id', 'in', ids)])
        data_results = ir_model_data.read(cr, uid, data_ids, ['module', 'name', 'res_id'])
        result = {}
        for id in ids:
            # can't use dict.fromkeys() as the list would be shared!
            result[id] = []
        for record in data_results:
            result[record['res_id']].append('%(module)s.%(name)s' % record)
        return result

    def get_external_id(self, cr, uid, ids, *args, **kwargs):
        """Retrieve the External ID of any database record, if there
        is one. This method works as a possible implementation
        for a function field, to be able to add it to any
        model object easily, referencing it as ``Model.get_external_id``.

        When multiple External IDs exist for a record, only one
        of them is returned (randomly).

        :return: map of ids to their fully qualified XML ID,
                 defaulting to an empty string when there's none
                 (to be usable as a function field),
                 e.g.::

                     { 'id': 'module.ext_id',
                       'id2': '' }
        """
        results = self._get_xml_ids(cr, uid, ids)
        for k, v in results.iteritems():
            if results[k]:
                results[k] = v[0]
            else:
                results[k] = ''
        return results

    # backwards compatibility
    get_xml_id = get_external_id
    _get_xml_ids = _get_external_ids

    def print_report(self, cr, uid, ids, name, data, context=None):
        """
        Render the report ``name`` for the given IDs. The report must be defined
        for this model, not another.
        """
        report = self.pool['ir.actions.report.xml']._lookup_report(cr, name)
        assert self._name == report.table
        return report.create(cr, uid, ids, data, context)

    # Transience
    @classmethod
    def is_transient(cls):
        """ Return whether the model is transient.

        See :class:`TransientModel`.

        """
        return cls._transient

    def _transient_clean_rows_older_than(self, cr, seconds):
        assert self._transient, "Model %s is not transient, it cannot be vacuumed!" % self._name
        # Never delete rows used in last 5 minutes
        seconds = max(seconds, 300)
        query = ("SELECT id FROM " + self._table + " WHERE"
            " COALESCE(write_date, create_date, (now() at time zone 'UTC'))::timestamp"
            " < ((now() at time zone 'UTC') - interval %s)")
        cr.execute(query, ("%s seconds" % seconds,))
        ids = [x[0] for x in cr.fetchall()]
        self.unlink(cr, SUPERUSER_ID, ids)

    def _transient_clean_old_rows(self, cr, max_count):
        # Check how many rows we have in the table
        cr.execute("SELECT count(*) AS row_count FROM " + self._table)
        res = cr.fetchall()
        if res[0][0] <= max_count:
            return  # max not reached, nothing to do
        self._transient_clean_rows_older_than(cr, 300)

    def _transient_vacuum(self, cr, uid, force=False):
        """Clean the transient records.

        This unlinks old records from the transient model tables whenever the
        "_transient_max_count" or "_max_age" conditions (if any) are reached.
        Actual cleaning will happen only once every "_transient_check_time" calls.
        This means this method can be called frequently called (e.g. whenever
        a new record is created).
        Example with both max_hours and max_count active:
        Suppose max_hours = 0.2 (e.g. 12 minutes), max_count = 20, there are 55 rows in the
        table, 10 created/changed in the last 5 minutes, an additional 12 created/changed between
        5 and 10 minutes ago, the rest created/changed more then 12 minutes ago.
        - age based vacuum will leave the 22 rows created/changed in the last 12 minutes
        - count based vacuum will wipe out another 12 rows. Not just 2, otherwise each addition
          would immediately cause the maximum to be reached again.
        - the 10 rows that have been created/changed the last 5 minutes will NOT be deleted
        """
        assert self._transient, "Model %s is not transient, it cannot be vacuumed!" % self._name
        _transient_check_time = 20          # arbitrary limit on vacuum executions
        self._transient_check_count += 1
        if not force and (self._transient_check_count < _transient_check_time):
            return True  # no vacuum cleaning this time
        self._transient_check_count = 0

        # Age-based expiration
        if self._transient_max_hours:
            self._transient_clean_rows_older_than(cr, self._transient_max_hours * 60 * 60)

        # Count-based expiration
        if self._transient_max_count:
            self._transient_clean_old_rows(cr, self._transient_max_count)

        return True

    def resolve_2many_commands(self, cr, uid, field_name, commands, fields=None, context=None):
        """ Serializes one2many and many2many commands into record dictionaries
            (as if all the records came from the database via a read()).  This
            method is aimed at onchange methods on one2many and many2many fields.

            Because commands might be creation commands, not all record dicts
            will contain an ``id`` field.  Commands matching an existing record
            will have an ``id``.

            :param field_name: name of the one2many or many2many field matching the commands
            :type field_name: str
            :param commands: one2many or many2many commands to execute on ``field_name``
            :type commands: list((int|False, int|False, dict|False))
            :param fields: list of fields to read from the database, when applicable
            :type fields: list(str)
            :returns: records in a shape similar to that returned by ``read()``
                (except records may be missing the ``id`` field if they don't exist in db)
            :rtype: list(dict)
        """
        result = []             # result (list of dict)
        record_ids = []         # ids of records to read
        updates = {}            # {id: dict} of updates on particular records

        for command in commands or []:
            if not isinstance(command, (list, tuple)):
                record_ids.append(command)
            elif command[0] == 0:
                result.append(command[2])
            elif command[0] == 1:
                record_ids.append(command[1])
                updates.setdefault(command[1], {}).update(command[2])
            elif command[0] in (2, 3):
                record_ids = [id for id in record_ids if id != command[1]]
            elif command[0] == 4:
                record_ids.append(command[1])
            elif command[0] == 5:
                result, record_ids = [], []
            elif command[0] == 6:
                result, record_ids = [], list(command[2])

        # read the records and apply the updates
        other_model = self.pool[self._fields[field_name].comodel_name]
        for record in other_model.read(cr, uid, record_ids, fields=fields, context=context):
            record.update(updates.get(record['id'], {}))
            result.append(record)

        return result

    # for backward compatibility
    resolve_o2m_commands_to_record_dicts = resolve_2many_commands

    def search_read(self, cr, uid, domain=None, fields=None, offset=0, limit=None, order=None, context=None):
        """
        Performs a ``search()`` followed by a ``read()``.

        :param cr: database cursor
        :param user: current user id
        :param domain: Search domain, see ``args`` parameter in ``search()``. Defaults to an empty domain that will match all records.
        :param fields: List of fields to read, see ``fields`` parameter in ``read()``. Defaults to all fields.
        :param offset: Number of records to skip, see ``offset`` parameter in ``search()``. Defaults to 0.
        :param limit: Maximum number of records to return, see ``limit`` parameter in ``search()``. Defaults to no limit.
        :param order: Columns to sort result, see ``order`` parameter in ``search()``. Defaults to no sort.
        :param context: context arguments.
        :return: List of dictionaries containing the asked fields.
        :rtype: List of dictionaries.

        """
        record_ids = self.search(cr, uid, domain or [], offset=offset, limit=limit, order=order, context=context)
        if not record_ids:
            return []

        if fields and fields == ['id']:
            # shortcut read if we only want the ids
            return [{'id': id} for id in record_ids]

        # read() ignores active_test, but it would forward it to any downstream search call
        # (e.g. for x2m or function fields), and this is not the desired behavior, the flag
        # was presumably only meant for the main search().
        # TODO: Move this to read() directly?                                                                                                
        read_ctx = dict(context or {})                                                                                                       
        read_ctx.pop('active_test', None)                                                                                                    
                                                                                                                                             
        result = self.read(cr, uid, record_ids, fields, context=read_ctx) 
        if len(result) <= 1:
            return result

        # reorder read
        index = dict((r['id'], r) for r in result)
        return [index[x] for x in record_ids if x in index]

    def _register_hook(self, cr):
        """ stuff to do right after the registry is built """
        pass

    @classmethod
    def _patch_method(cls, name, method):
        """ Monkey-patch a method for all instances of this model. This replaces
            the method called ``name`` by ``method`` in the given class.
            The original method is then accessible via ``method.origin``, and it
            can be restored with :meth:`~._revert_method`.

            Example::

                @api.multi
                def do_write(self, values):
                    # do stuff, and call the original method
                    return do_write.origin(self, values)

                # patch method write of model
                model._patch_method('write', do_write)

                # this will call do_write
                records = model.search([...])
                records.write(...)

                # restore the original method
                model._revert_method('write')
        """
        origin = getattr(cls, name)
        method.origin = origin
        # propagate decorators from origin to method, and apply api decorator
        wrapped = api.guess(api.propagate(origin, method))
        wrapped.origin = origin
        setattr(cls, name, wrapped)

    @classmethod
    def _revert_method(cls, name):
        """ Revert the original method called ``name`` in the given class.
            See :meth:`~._patch_method`.
        """
        method = getattr(cls, name)
        setattr(cls, name, method.origin)

    #
    # Instance creation
    #
    # An instance represents an ordered collection of records in a given
    # execution environment. The instance object refers to the environment, and
    # the records themselves are represented by their cache dictionary. The 'id'
    # of each record is found in its corresponding cache dictionary.
    #
    # This design has the following advantages:
    #  - cache access is direct and thus fast;
    #  - one can consider records without an 'id' (see new records);
    #  - the global cache is only an index to "resolve" a record 'id'.
    #

    @classmethod
    def _browse(cls, env, ids):
        """ Create an instance attached to ``env``; ``ids`` is a tuple of record
            ids.
        """
        records = object.__new__(cls)
        records.env = env
        records._ids = ids
        env.prefetch[cls._name].update(ids)
        return records

    @api.v7
    def browse(self, cr, uid, arg=None, context=None):
        ids = _normalize_ids(arg)
        #assert all(isinstance(id, IdType) for id in ids), "Browsing invalid ids: %s" % ids
        return self._browse(Environment(cr, uid, context or {}), ids)

    @api.v8
    def browse(self, arg=None):
        """ browse([ids]) -> records

        Returns a recordset for the ids provided as parameter in the current
        environment.

        Can take no ids, a single id or a sequence of ids.
        """
        ids = _normalize_ids(arg)
        #assert all(isinstance(id, IdType) for id in ids), "Browsing invalid ids: %s" % ids
        return self._browse(self.env, ids)

    #
    # Internal properties, for manipulating the instance's implementation
    #

    @property
    def ids(self):
        """ List of actual record ids in this recordset (ignores placeholder
        ids for records to create)
        """
        return filter(None, list(self._ids))

    # backward-compatibility with former browse records
    _cr = property(lambda self: self.env.cr)
    _uid = property(lambda self: self.env.uid)
    _context = property(lambda self: self.env.context)

    #
    # Conversion methods
    #

    def ensure_one(self):
        """ Verifies that the current recorset holds a single record. Raises
        an exception otherwise.
        """
        if len(self) == 1:
            return self
        raise ValueError("Expected singleton: %s" % self)

    def with_env(self, env):
        """ Returns a new version of this recordset attached to the provided
        environment

        :type env: :class:`~openerp.api.Environment`
        """
        return self._browse(env, self._ids)

    def sudo(self, user=SUPERUSER_ID):
        """ sudo([user=SUPERUSER])

        Returns a new version of this recordset attached to the provided
        user.
        """
        return self.with_env(self.env(user=user))

    def with_context(self, *args, **kwargs):
        """ with_context([context][, **overrides]) -> records

        Returns a new version of this recordset attached to an extended
        context.

        The extended context is either the provided ``context`` in which
        ``overrides`` are merged or the *current* context in which
        ``overrides`` are merged e.g.::

            # current context is {'key1': True}
            r2 = records.with_context({}, key2=True)
            # -> r2._context is {'key2': True}
            r2 = records.with_context(key2=True)
            # -> r2._context is {'key1': True, 'key2': True}
        """
        context = dict(args[0] if args else self._context, **kwargs)
        return self.with_env(self.env(context=context))

    def _convert_to_cache(self, values, update=False, validate=True):
        """ Convert the ``values`` dictionary into cached values.

            :param update: whether the conversion is made for updating ``self``;
                this is necessary for interpreting the commands of *2many fields
            :param validate: whether values must be checked
        """
        fields = self._fields
        target = self if update else self.browse()
        return {
            name: fields[name].convert_to_cache(value, target, validate=validate)
            for name, value in values.iteritems()
            if name in fields
        }

    def _convert_to_write(self, values):
        """ Convert the ``values`` dictionary into the format of :meth:`write`. """
        fields = self._fields
        result = {}
        for name, value in values.iteritems():
            if name in fields:
                value = fields[name].convert_to_write(value)
                if not isinstance(value, NewId):
                    result[name] = value
        return result

    #
    # Record traversal and update
    #

    def _mapped_func(self, func):
        """ Apply function ``func`` on all records in ``self``, and return the
            result as a list or a recordset (if ``func`` returns recordsets).
        """
        if self:
            vals = [func(rec) for rec in self]
            return reduce(operator.or_, vals) if isinstance(vals[0], BaseModel) else vals
        else:
            vals = func(self)
            return vals if isinstance(vals, BaseModel) else []

    def mapped(self, func):
        """ Apply ``func`` on all records in ``self``, and return the result as a
            list or a recordset (if ``func`` return recordsets). In the latter
            case, the order of the returned recordset is arbitrary.

            :param func: a function or a dot-separated sequence of field names
        """
        if isinstance(func, basestring):
            recs = self
            for name in func.split('.'):
                recs = recs._mapped_func(operator.itemgetter(name))
            return recs
        else:
            return self._mapped_func(func)

    def _mapped_cache(self, name_seq):
        """ Same as `~.mapped`, but ``name_seq`` is a dot-separated sequence of
            field names, and only cached values are used.
        """
        recs = self
        for name in name_seq.split('.'):
            field = recs._fields[name]
            null = field.null(self.env)
            recs = recs.mapped(lambda rec: rec._cache.get(field, null))
        return recs

    def filtered(self, func):
        """ Select the records in ``self`` such that ``func(rec)`` is true, and
            return them as a recordset.

            :param func: a function or a dot-separated sequence of field names
        """
        if isinstance(func, basestring):
            name = func
            func = lambda rec: filter(None, rec.mapped(name))
        return self.browse([rec.id for rec in self if func(rec)])

    def sorted(self, key=None, reverse=False):
        """ Return the recordset ``self`` ordered by ``key``.

            :param key: either a function of one argument that returns a
                comparison key for each record, or ``None``, in which case
                records are ordered according the default model's order

            :param reverse: if ``True``, return the result in reverse order
        """
        if key is None:
            recs = self.search([('id', 'in', self.ids)])
            return self.browse(reversed(recs._ids)) if reverse else recs
        else:
            return self.browse(map(itemgetter('id'), sorted(self, key=key, reverse=reverse)))

    def update(self, values):
        """ Update record `self[0]` with ``values``. """
        for name, value in values.iteritems():
            self[name] = value

    #
    # New records - represent records that do not exist in the database yet;
    # they are used to perform onchanges.
    #

    @api.model
    def new(self, values={}):
        """ new([values]) -> record

        Return a new record instance attached to the current environment and
        initialized with the provided ``value``. The record is *not* created
        in database, it only exists in memory.
        """
        record = self.browse([NewId()])
        record._cache.update(record._convert_to_cache(values, update=True))

        if record.env.in_onchange:
            # The cache update does not set inverse fields, so do it manually.
            # This is useful for computing a function field on secondary
            # records, if that field depends on the main record.
            for name in values:
                field = self._fields.get(name)
                if field:
                    for invf in self._field_inverses[field]:
                        invf._update(record[name], record)

        return record

    #
    # Dirty flags, to mark record fields modified (in draft mode)
    #

    def _is_dirty(self):
        """ Return whether any record in ``self`` is dirty. """
        dirty = self.env.dirty
        return any(record in dirty for record in self)

    def _get_dirty(self):
        """ Return the list of field names for which ``self`` is dirty. """
        dirty = self.env.dirty
        return list(dirty.get(self, ()))

    def _set_dirty(self, field_name):
        """ Mark the records in ``self`` as dirty for the given ``field_name``. """
        dirty = self.env.dirty
        for record in self:
            dirty[record].add(field_name)

    #
    # "Dunder" methods
    #

    def __nonzero__(self):
        """ Test whether ``self`` is nonempty. """
        return bool(getattr(self, '_ids', True))

    def __len__(self):
        """ Return the size of ``self``. """
        return len(self._ids)

    def __iter__(self):
        """ Return an iterator over ``self``. """
        for id in self._ids:
            yield self._browse(self.env, (id,))

    def __contains__(self, item):
        """ Test whether ``item`` (record or field name) is an element of ``self``.
            In the first case, the test is fully equivalent to::

                any(item == record for record in self)
        """
        if isinstance(item, BaseModel) and self._name == item._name:
            return len(item) == 1 and item.id in self._ids
        elif isinstance(item, basestring):
            return item in self._fields
        else:
            raise TypeError("Mixing apples and oranges: %s in %s" % (item, self))

    def __add__(self, other):
        """ Return the concatenation of two recordsets. """
        if not isinstance(other, BaseModel) or self._name != other._name:
            raise TypeError("Mixing apples and oranges: %s + %s" % (self, other))
        return self.browse(self._ids + other._ids)

    def __sub__(self, other):
        """ Return the recordset of all the records in ``self`` that are not in ``other``. """
        if not isinstance(other, BaseModel) or self._name != other._name:
            raise TypeError("Mixing apples and oranges: %s - %s" % (self, other))
        other_ids = set(other._ids)
        return self.browse([id for id in self._ids if id not in other_ids])

    def __and__(self, other):
        """ Return the intersection of two recordsets.
            Note that recordset order is not preserved.
        """
        if not isinstance(other, BaseModel) or self._name != other._name:
            raise TypeError("Mixing apples and oranges: %s & %s" % (self, other))
        return self.browse(set(self._ids) & set(other._ids))

    def __or__(self, other):
        """ Return the union of two recordsets.
            Note that recordset order is not preserved.
        """
        if not isinstance(other, BaseModel) or self._name != other._name:
            raise TypeError("Mixing apples and oranges: %s | %s" % (self, other))
        return self.browse(set(self._ids) | set(other._ids))

    def __eq__(self, other):
        """ Test whether two recordsets are equivalent (up to reordering). """
        if not isinstance(other, BaseModel):
            if other:
                filename, lineno = frame_codeinfo(currentframe(), 1)
                _logger.warning("Comparing apples and oranges: %r == %r (%s:%s)",
                                self, other, filename, lineno)
            return False
        return self._name == other._name and set(self._ids) == set(other._ids)

    def __ne__(self, other):
        return not self == other

    def __lt__(self, other):
        if not isinstance(other, BaseModel) or self._name != other._name:
            raise TypeError("Mixing apples and oranges: %s < %s" % (self, other))
        return set(self._ids) < set(other._ids)

    def __le__(self, other):
        if not isinstance(other, BaseModel) or self._name != other._name:
            raise TypeError("Mixing apples and oranges: %s <= %s" % (self, other))
        return set(self._ids) <= set(other._ids)

    def __gt__(self, other):
        if not isinstance(other, BaseModel) or self._name != other._name:
            raise TypeError("Mixing apples and oranges: %s > %s" % (self, other))
        return set(self._ids) > set(other._ids)

    def __ge__(self, other):
        if not isinstance(other, BaseModel) or self._name != other._name:
            raise TypeError("Mixing apples and oranges: %s >= %s" % (self, other))
        return set(self._ids) >= set(other._ids)

    def __int__(self):
        return self.id

    def __str__(self):
        return "%s%s" % (self._name, getattr(self, '_ids', ""))

    def __unicode__(self):
        return unicode(str(self))

    __repr__ = __str__

    def __hash__(self):
        if hasattr(self, '_ids'):
            return hash((self._name, frozenset(self._ids)))
        else:
            return hash(self._name)

    def __getitem__(self, key):
        """ If ``key`` is an integer or a slice, return the corresponding record
            selection as an instance (attached to ``self.env``).
            Otherwise read the field ``key`` of the first record in ``self``.

            Examples::

                inst = model.search(dom)    # inst is a recordset
                r4 = inst[3]                # fourth record in inst
                rs = inst[10:20]            # subset of inst
                nm = rs['name']             # name of first record in inst
        """
        if isinstance(key, basestring):
            # important: one must call the field's getter
            return self._fields[key].__get__(self, type(self))
        elif isinstance(key, slice):
            return self._browse(self.env, self._ids[key])
        else:
            return self._browse(self.env, (self._ids[key],))

    def __setitem__(self, key, value):
        """ Assign the field ``key`` to ``value`` in record ``self``. """
        # important: one must call the field's setter
        return self._fields[key].__set__(self, value)

    #
    # Cache and recomputation management
    #

    @lazy_property
    def _cache(self):
        """ Return the cache of ``self``, mapping field names to values. """
        return RecordCache(self)

    @api.model
    def _in_cache_without(self, field):
        """ Make sure ``self`` is present in cache (for prefetching), and return
            the records of model ``self`` in cache that have no value for ``field``
            (:class:`Field` instance).
        """
        env = self.env
        prefetch_ids = env.prefetch[self._name]
        prefetch_ids.update(self._ids)
        ids = filter(None, prefetch_ids - set(env.cache[field]))
        return self.browse(ids)

    @api.model
    def refresh(self):
        """ Clear the records cache.

            .. deprecated:: 8.0
                The record cache is automatically invalidated.
        """
        self.invalidate_cache()

    @api.model
    def invalidate_cache(self, fnames=None, ids=None):
        """ Invalidate the record caches after some records have been modified.
            If both ``fnames`` and ``ids`` are ``None``, the whole cache is cleared.

            :param fnames: the list of modified fields, or ``None`` for all fields
            :param ids: the list of modified record ids, or ``None`` for all
        """
        if fnames is None:
            if ids is None:
                return self.env.invalidate_all()
            fields = self._fields.values()
        else:
            fields = map(self._fields.__getitem__, fnames)

        # invalidate fields and inverse fields, too
        spec = [(f, ids) for f in fields] + \
               [(invf, None) for f in fields for invf in self._field_inverses[f]]
        self.env.invalidate(spec)

    @api.multi
    def modified(self, fnames):
        """ Notify that fields have been modified on ``self``. This invalidates
            the cache, and prepares the recomputation of stored function fields
            (new-style fields only).

            :param fnames: iterable of field names that have been modified on
                records ``self``
        """
        # each field knows what to invalidate and recompute
        spec = []
        for fname in fnames:
            spec += self._fields[fname].modified(self)

        cached_fields = {
            field
            for env in self.env.all
            for field in env.cache
        }
        # invalidate non-stored fields.function which are currently cached
        spec += [(f, None) for f in self.pool.pure_function_fields
                 if f in cached_fields]

        self.env.invalidate(spec)

    def _recompute_check(self, field):
        """ If ``field`` must be recomputed on some record in ``self``, return the
            corresponding records that must be recomputed.
        """
        return self.env.check_todo(field, self)

    def _recompute_todo(self, field):
        """ Mark ``field`` to be recomputed. """
        self.env.add_todo(field, self)

    def _recompute_done(self, field):
        """ Mark ``field`` as recomputed. """
        self.env.remove_todo(field, self)

    @api.model
    def recompute(self):
        """ Recompute stored function fields. The fields and records to
            recompute have been determined by method :meth:`modified`.
        """
        while self.env.has_todo():
            field, recs = self.env.get_todo()
            # evaluate the fields to recompute, and save them to database
            computed = self.env[field.model_name]._field_computed[field]
            names = [f.name for f in computed if f.store and self.env.field_todo(f)]
            for rec in recs:
                try:
                    values = rec._convert_to_write({
                        name: rec[name] for name in names
                    })
                    with rec.env.norecompute():
                        rec._write(values)
                except MissingError:
                    pass
            # mark the computed fields as done
            map(recs._recompute_done, computed)

    #
    # Generic onchange method
    #

    def _has_onchange(self, field, other_fields):
        """ Return whether ``field`` should trigger an onchange event in the
            presence of ``other_fields``.
        """
        # test whether self has an onchange method for field, or field is a
        # dependency of any field in other_fields
        return field.name in self._onchange_methods or \
            any(dep in other_fields for dep, _ in self._field_triggers[field])

    @api.model
    def _onchange_spec(self, view_info=None):
        """ Return the onchange spec from a view description; if not given, the
            result of ``self.fields_view_get()`` is used.
        """
        result = {}

        # for traversing the XML arch and populating result
        def process(node, info, prefix):
            if node.tag == 'field':
                name = node.attrib['name']
                names = "%s.%s" % (prefix, name) if prefix else name
                if not result.get(names):
                    result[names] = node.attrib.get('on_change')
                # traverse the subviews included in relational fields
                for subinfo in info['fields'][name].get('views', {}).itervalues():
                    process(etree.fromstring(subinfo['arch']), subinfo, names)
            else:
                for child in node:
                    process(child, info, prefix)

        if view_info is None:
            view_info = self.fields_view_get()
        process(etree.fromstring(view_info['arch']), view_info, '')
        return result

    def _onchange_eval(self, field_name, onchange, result):
        """ Apply onchange method(s) for field ``field_name`` with spec ``onchange``
            on record ``self``. Value assignments are applied on ``self``, while
            domain and warning messages are put in dictionary ``result``.
        """
        onchange = onchange.strip()

        # onchange V8
        if onchange in ("1", "true"):
            for method in self._onchange_methods.get(field_name, ()):
                method_res = method(self)
                if not method_res:
                    continue
                if 'domain' in method_res:
                    result.setdefault('domain', {}).update(method_res['domain'])
                if 'warning' in method_res:
                    result['warning'] = method_res['warning']
            return

        # onchange V7
        match = onchange_v7.match(onchange)
        if match:
            method, params = match.groups()

            # evaluate params -> tuple
            global_vars = {'context': self._context, 'uid': self._uid}
            if self._context.get('field_parent'):
                class RawRecord(object):
                    def __init__(self, record):
                        self._record = record
                    def __getattr__(self, name):
                        field = self._record._fields[name]
                        value = self._record[name]
                        return field.convert_to_write(value)
                record = self[self._context['field_parent']]
                global_vars['parent'] = RawRecord(record)
            field_vars = self._convert_to_write(self._cache)
            params = eval("[%s]" % params, global_vars, field_vars)

            # call onchange method with context when possible
            args = (self._cr, self._uid, self._origin.ids) + tuple(params)
            try:
                method_res = getattr(self._model, method)(*args, context=self._context)
            except TypeError:
                method_res = getattr(self._model, method)(*args)

            if not isinstance(method_res, dict):
                return
            if 'value' in method_res:
                method_res['value'].pop('id', None)
                self.update(self._convert_to_cache(method_res['value'], validate=False))
            if 'domain' in method_res:
                result.setdefault('domain', {}).update(method_res['domain'])
            if 'warning' in method_res:
                result['warning'] = method_res['warning']

    @api.multi
    def onchange(self, values, field_name, field_onchange):
        """ Perform an onchange on the given field.

            :param values: dictionary mapping field names to values, giving the
                current state of modification
            :param field_name: name of the modified field, or list of field
                names (in view order), or False
            :param field_onchange: dictionary mapping field names to their
                on_change attribute
        """
        env = self.env
        if isinstance(field_name, list):
            names = field_name
        elif field_name:
            names = [field_name]
        else:
            names = []

        if not all(name in self._fields for name in names):
            return {}

        # determine subfields for field.convert_to_onchange() below
        secondary = []
        subfields = defaultdict(set)
        for dotname in field_onchange:
            if '.' in dotname:
                secondary.append(dotname)
                name, subname = dotname.split('.')
                subfields[name].add(subname)

        # create a new record with values, and attach ``self`` to it
        with env.do_in_onchange():
            record = self.new(values)
            values = dict(record._cache)
            # attach ``self`` with a different context (for cache consistency)
            record._origin = self.with_context(__onchange=True)

        # load fields on secondary records, to avoid false changes
        with env.do_in_onchange():
            for field_seq in secondary:
                record.mapped(field_seq)

        # determine which field(s) should be triggered an onchange
        todo = list(names) or list(values)
        done = set()

        # dummy assignment: trigger invalidations on the record
        for name in todo:
            if name == 'id':
                continue
            value = record[name]
            field = self._fields[name]
            if field.type == 'many2one' and field.delegate and not value:
                # do not nullify all fields of parent record for new records
                continue
            record[name] = value

        result = {}
        dirty = set()

        # process names in order (or the keys of values if no name given)
        while todo:
            name = todo.pop(0)
            if name in done:
                continue
            done.add(name)

            with env.do_in_onchange():
                # apply field-specific onchange methods
                if field_onchange.get(name):
                    record._onchange_eval(name, field_onchange[name], result)

                # force re-evaluation of function fields on secondary records
                for field_seq in secondary:
                    record.mapped(field_seq)

                # determine which fields have been modified
                for name, oldval in values.iteritems():
                    field = self._fields[name]
                    newval = record[name]
                    if newval != oldval or (
                        field.type in ('one2many', 'many2many') and newval._is_dirty()
                    ):
                        todo.append(name)
                        dirty.add(name)

        # At the moment, the client does not support updates on a *2many field
        # while this one is modified by the user.
        if isinstance(field_name, basestring) and \
                self._fields[field_name].type in ('one2many', 'many2many'):
            dirty.discard(field_name)

        # collect values from dirty fields
        result['value'] = {
            name: self._fields[name].convert_to_onchange(record[name], subfields.get(name))
            for name in dirty
        }

        return result


class RecordCache(MutableMapping):
    """ Implements a proxy dictionary to read/update the cache of a record.
        Upon iteration, it looks like a dictionary mapping field names to
        values. However, fields may be used as keys as well.
    """
    def __init__(self, records):
        self._recs = records

    def contains(self, field):
        """ Return whether `records[0]` has a value for ``field`` in cache. """
        if isinstance(field, basestring):
            field = self._recs._fields[field]
        return self._recs.id in self._recs.env.cache[field]

    def __contains__(self, field):
        """ Return whether `records[0]` has a regular value for ``field`` in cache. """
        if isinstance(field, basestring):
            field = self._recs._fields[field]
        dummy = SpecialValue(None)
        value = self._recs.env.cache[field].get(self._recs.id, dummy)
        return not isinstance(value, SpecialValue)

    def get(self, field, default=None):
        """ Return the cached, regular value of ``field`` for `records[0]`, or ``default``. """
        if isinstance(field, basestring):
            field = self._recs._fields[field]
        dummy = SpecialValue(None)
        value = self._recs.env.cache[field].get(self._recs.id, dummy)
        return default if isinstance(value, SpecialValue) else value

    def __getitem__(self, field):
        """ Return the cached value of ``field`` for `records[0]`. """
        if isinstance(field, basestring):
            field = self._recs._fields[field]
        value = self._recs.env.cache[field][self._recs.id]
        return value.get() if isinstance(value, SpecialValue) else value

    def __setitem__(self, field, value):
        """ Assign the cached value of ``field`` for all records in ``records``. """
        if isinstance(field, basestring):
            field = self._recs._fields[field]
        values = dict.fromkeys(self._recs._ids, value)
        self._recs.env.cache[field].update(values)

    def update(self, *args, **kwargs):
        """ Update the cache of all records in ``records``. If the argument is a
            ``SpecialValue``, update all fields (except "magic" columns).
        """
        if args and isinstance(args[0], SpecialValue):
            values = dict.fromkeys(self._recs._ids, args[0])
            for name, field in self._recs._fields.iteritems():
                if name != 'id':
                    self._recs.env.cache[field].update(values)
        else:
            return super(RecordCache, self).update(*args, **kwargs)

    def __delitem__(self, field):
        """ Remove the cached value of ``field`` for all ``records``. """
        if isinstance(field, basestring):
            field = self._recs._fields[field]
        field_cache = self._recs.env.cache[field]
        for id in self._recs._ids:
            field_cache.pop(id, None)

    def __iter__(self):
        """ Iterate over the field names with a regular value in cache. """
        cache, id = self._recs.env.cache, self._recs.id
        dummy = SpecialValue(None)
        for name, field in self._recs._fields.iteritems():
            if name != 'id' and not isinstance(cache[field].get(id, dummy), SpecialValue):
                yield name

    def __len__(self):
        """ Return the number of fields with a regular value in cache. """
        return sum(1 for name in self)

class Model(BaseModel):
    """Main super-class for regular database-persisted OpenERP models.

    OpenERP models are created by inheriting from this class::

        class user(Model):
            ...

    The system will later instantiate the class once per database (on
    which the class' module is installed).
    """
    _auto = True
    _register = False # not visible in ORM registry, meant to be python-inherited only
    _transient = False # True in a TransientModel

class TransientModel(BaseModel):
    """Model super-class for transient records, meant to be temporarily
       persisted, and regularly vacuum-cleaned.

       A TransientModel has a simplified access rights management,
       all users can create new records, and may only access the
       records they created. The super-user has unrestricted access
       to all TransientModel records.
    """
    _auto = True
    _register = False # not visible in ORM registry, meant to be python-inherited only
    _transient = True

class AbstractModel(BaseModel):
    """Abstract Model super-class for creating an abstract class meant to be
       inherited by regular models (Models or TransientModels) but not meant to
       be usable on its own, or persisted.

       Technical note: we don't want to make AbstractModel the super-class of
       Model or BaseModel because it would not make sense to put the main
       definition of persistence methods such as create() in it, and still we
       should be able to override them within an AbstractModel.
       """
    _auto = False # don't create any database backend for AbstractModels
    _register = False # not visible in ORM registry, meant to be python-inherited only
    _transient = False

def itemgetter_tuple(items):
    """ Fixes itemgetter inconsistency (useful in some cases) of not returning
    a tuple if len(items) == 1: always returns an n-tuple where n = len(items)
    """
    if len(items) == 0:
        return lambda a: ()
    if len(items) == 1:
        return lambda gettable: (gettable[items[0]],)
    return operator.itemgetter(*items)

def convert_pgerror_23502(model, fields, info, e):
    m = re.match(r'^null value in column "(?P<field>\w+)" violates '
                 r'not-null constraint\n',
                 tools.ustr(e))
    field_name = m and m.group('field')
    if not m or field_name not in fields:
        return {'message': tools.ustr(e)}
    message = _(u"Missing required value for the field '%s'.") % field_name
    field = fields.get(field_name)
    if field:
        message = _(u"Missing required value for the field '%s' (%s)") % (field['string'], field_name)
    return {
        'message': message,
        'field': field_name,
    }

def convert_pgerror_23505(model, fields, info, e):
    m = re.match(r'^duplicate key (?P<field>\w+) violates unique constraint',
                 tools.ustr(e))
    field_name = m and m.group('field')
    if not m or field_name not in fields:
        return {'message': tools.ustr(e)}
    message = _(u"The value for the field '%s' already exists.") % field_name
    field = fields.get(field_name)
    if field:
        message = _(u"%s This might be '%s' in the current model, or a field "
                    u"of the same name in an o2m.") % (message, field['string'])
    return {
        'message': message,
        'field': field_name,
    }

PGERROR_TO_OE = defaultdict(
    # shape of mapped converters
    lambda: (lambda model, fvg, info, pgerror: {'message': tools.ustr(pgerror)}), {
    # not_null_violation
    '23502': convert_pgerror_23502,
    # unique constraint error
    '23505': convert_pgerror_23505,
})

def _normalize_ids(arg, atoms={int, long, str, unicode, NewId}):
    """ Normalizes the ids argument for ``browse`` (v7 and v8) to a tuple.

    Various implementations were tested on the corpus of all browse() calls
    performed during a full crawler run (after having installed all website_*
    modules) and this one was the most efficient overall.

    A possible bit of correctness was sacrificed by not doing any test on
    Iterable and just assuming that any non-atomic type was an iterable of
    some kind.

    :rtype: tuple
    """
    # much of the corpus is falsy objects (empty list, tuple or set, None)
    if not arg:
        return ()

    # `type in set` is significantly faster (because more restrictive) than
    # isinstance(arg, set) or issubclass(type, set); and for new-style classes
    # obj.__class__ is equivalent to but faster than type(obj). Not relevant
    # (and looks much worse) in most cases, but over millions of calls it
    # does have a very minor effect.
    if arg.__class__ in atoms:
        return arg,

    return tuple(arg)

# keep those imports here to avoid dependency cycle errors
from .osv import expression
from .fields import Field, SpecialValue, FailedValue<|MERGE_RESOLUTION|>--- conflicted
+++ resolved
@@ -4519,7 +4519,6 @@
             apply_rule(rule_where_clause, rule_where_clause_params, rule_tables,
                        parent_model=inherited_model)
 
-<<<<<<< HEAD
     @api.model
     def _generate_translated_field(self, table_alias, field, query):
         """
@@ -4542,10 +4541,7 @@
             return '"%s"."%s"' % (table_alias, field)
 
     @api.model
-    def _generate_m2o_order_by(self, alias, order_field, query, reverse_direction):
-=======
     def _generate_m2o_order_by(self, alias, order_field, query, reverse_direction, seen):
->>>>>>> e16d495d
         """
         Add possibly missing JOIN to ``query`` and generate the ORDER BY clause for m2o fields,
         either native m2o fields or function/related fields that are stored, including
@@ -4582,14 +4578,10 @@
         return dest_model._generate_order_by_inner(dst_alias, m2o_order, query,
                                                    reverse_direction=reverse_direction, seen=seen)
 
-<<<<<<< HEAD
     @api.model
-    def _generate_order_by_inner(self, alias, order_spec, query, reverse_direction=False):
-=======
     def _generate_order_by_inner(self, alias, order_spec, query, reverse_direction=False, seen=None):
         if seen is None:
             seen = set()
->>>>>>> e16d495d
         order_by_elements = []
         self._check_qorder(order_spec)
         for order_part in order_spec.split(','):
