--- conflicted
+++ resolved
@@ -70,22 +70,10 @@
 
         res = []
 
-<<<<<<< HEAD
-        # Instanciate classes registered through their constructor and
-        # add them to the pool.
-        for klass in openerp.osv.orm.module_class_list.get(module, []):
-            res.append(klass.create_instance(self, cr))
-
-        # Instanciate classes automatically discovered.
+        # Instantiate registered classes (via the MetaModel automatic discovery
+        # or via explicit constructor call), and add them to the pool.
         for cls in openerp.osv.orm.MetaModel.module_to_models.get(module, []):
-            if cls not in openerp.osv.orm.module_class_list.get(module, []):
-                res.append(cls.create_instance(self, cr))
-=======
-        # Instantiate registered classes (via metamodel discovery or via explicit
-        # constructor call), and add them to the pool.
-        for cls in openerp.osv.orm.MetaModel.module_to_models.get(module, []):
-            res.append(cls.createInstance(self, cr))
->>>>>>> 2e792733
+            res.append(cls.create_instance(self, cr))
 
         return res
 
