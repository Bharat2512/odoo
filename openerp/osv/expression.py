# -*- coding: utf-8 -*-
##############################################################################
#
#    OpenERP, Open Source Management Solution
#    Copyright (C) 2004-2009 Tiny SPRL (<http://tiny.be>).
#
#    This program is free software: you can redistribute it and/or modify
#    it under the terms of the GNU Affero General Public License as
#    published by the Free Software Foundation, either version 3 of the
#    License, or (at your option) any later version.
#
#    This program is distributed in the hope that it will be useful,
#    but WITHOUT ANY WARRANTY; without even the implied warranty of
#    MERCHANTABILITY or FITNESS FOR A PARTICULAR PURPOSE.  See the
#    GNU Affero General Public License for more details.
#
#    You should have received a copy of the GNU Affero General Public License
#    along with this program.  If not, see <http://www.gnu.org/licenses/>.
#
##############################################################################

""" Domain expression processing

The main duty of this module is to compile a domain expression into a
SQL query. A lot of things should be documented here, but as a first
step in the right direction, some tests in test_osv_expression.yml
might give you some additional information.

For legacy reasons, a domain uses an inconsistent two-levels abstract
syntax (domains are regular Python data structures). At the first
level, a domain is an expression made of terms (sometimes called
leaves) and (domain) operators used in prefix notation. The available
operators at this level are '!', '&', and '|'. '!' is a unary 'not',
'&' is a binary 'and', and '|' is a binary 'or'.  For instance, here
is a possible domain. (<term> stands for an arbitrary term, more on
this later.)::

    ['&', '!', <term1>, '|', <term2>, <term3>]

It is equivalent to this pseudo code using infix notation::

    (not <term1>) and (<term2> or <term3>)

The second level of syntax deals with the term representation. A term
is a triple of the form (left, operator, right). That is, a term uses
an infix notation, and the available operators, and possible left and
right operands differ with those of the previous level. Here is a
possible term::

    ('company_id.name', '=', 'OpenERP')

The left and right operand don't have the same possible values. The
left operand is field name (related to the model for which the domain
applies).  Actually, the field name can use the dot-notation to
traverse relationships.  The right operand is a Python value whose
type should match the used operator and field type. In the above
example, a string is used because the name field of a company has type
string, and because we use the '=' operator. When appropriate, a 'in'
operator can be used, and thus the right operand should be a list.

Note: the non-uniform syntax could have been more uniform, but this
would hide an important limitation of the domain syntax. Say that the
term representation was ['=', 'company_id.name', 'OpenERP']. Used in a
complete domain, this would look like::

    ['!', ['=', 'company_id.name', 'OpenERP']]

and you would be tempted to believe something like this would be
possible::

    ['!', ['=', 'company_id.name', ['&', ..., ...]]]

That is, a domain could be a valid operand. But this is not the
case. A domain is really limited to a two-level nature, and can not
take a recursive form: a domain is not a valid second-level operand.

Unaccent - Accent-insensitive search

OpenERP will use the SQL function 'unaccent' when available for the
'ilike' and 'not ilike' operators, and enabled in the configuration.
Normally the 'unaccent' function is obtained from `the PostgreSQL
'unaccent' contrib module
<http://developer.postgresql.org/pgdocs/postgres/unaccent.html>`_.

.. todo: The following explanation should be moved in some external
         installation guide

The steps to install the module might differ on specific PostgreSQL
versions.  We give here some instruction for PostgreSQL 9.x on a
Ubuntu system.

Ubuntu doesn't come yet with PostgreSQL 9.x, so an alternative package
source is used. We use Martin Pitt's PPA available at
`ppa:pitti/postgresql
<https://launchpad.net/~pitti/+archive/postgresql>`_.

.. code-block:: sh

    > sudo add-apt-repository ppa:pitti/postgresql
    > sudo apt-get update

Once the package list is up-to-date, you have to install PostgreSQL
9.0 and its contrib modules.

.. code-block:: sh

    > sudo apt-get install postgresql-9.0 postgresql-contrib-9.0

When you want to enable unaccent on some database:

.. code-block:: sh

    > psql9 <database> -f /usr/share/postgresql/9.0/contrib/unaccent.sql

Here :program:`psql9` is an alias for the newly installed PostgreSQL
9.0 tool, together with the correct port if necessary (for instance if
PostgreSQL 8.4 is running on 5432). (Other aliases can be used for
createdb and dropdb.)

.. code-block:: sh

    > alias psql9='/usr/lib/postgresql/9.0/bin/psql -p 5433'

You can check unaccent is working:

.. code-block:: sh

    > psql9 <database> -c"select unaccent('hélène')"

Finally, to instruct OpenERP to really use the unaccent function, you have to
start the server specifying the ``--unaccent`` flag.

"""
import collections

import logging
import traceback

import openerp.modules
from . import fields
from ..models import MAGIC_COLUMNS, BaseModel
import openerp.tools as tools


# Domain operators.
NOT_OPERATOR = '!'
OR_OPERATOR = '|'
AND_OPERATOR = '&'
DOMAIN_OPERATORS = (NOT_OPERATOR, OR_OPERATOR, AND_OPERATOR)

# List of available term operators. It is also possible to use the '<>'
# operator, which is strictly the same as '!='; the later should be prefered
# for consistency. This list doesn't contain '<>' as it is simpified to '!='
# by the normalize_operator() function (so later part of the code deals with
# only one representation).
# Internals (i.e. not available to the user) 'inselect' and 'not inselect'
# operators are also used. In this case its right operand has the form (subselect, params).
TERM_OPERATORS = ('=', '!=', '<=', '<', '>', '>=', '=?', '=like', '=ilike',
                  'like', 'not like', 'ilike', 'not ilike', 'in', 'not in',
                  'child_of')

# A subset of the above operators, with a 'negative' semantic. When the
# expressions 'in NEGATIVE_TERM_OPERATORS' or 'not in NEGATIVE_TERM_OPERATORS' are used in the code
# below, this doesn't necessarily mean that any of those NEGATIVE_TERM_OPERATORS is
# legal in the processed term.
NEGATIVE_TERM_OPERATORS = ('!=', 'not like', 'not ilike', 'not in')

TRUE_LEAF = (1, '=', 1)
FALSE_LEAF = (0, '=', 1)

TRUE_DOMAIN = [TRUE_LEAF]
FALSE_DOMAIN = [FALSE_LEAF]

_logger = logging.getLogger(__name__)


# --------------------------------------------------
# Generic domain manipulation
# --------------------------------------------------

def normalize_domain(domain):
    """Returns a normalized version of ``domain_expr``, where all implicit '&' operators
       have been made explicit. One property of normalized domain expressions is that they
       can be easily combined together as if they were single domain components.
    """
    assert isinstance(domain, (list, tuple)), "Domains to normalize must have a 'domain' form: a list or tuple of domain components"
    if not domain:
        return TRUE_DOMAIN
    result = []
    expected = 1                            # expected number of expressions
    op_arity = {NOT_OPERATOR: 1, AND_OPERATOR: 2, OR_OPERATOR: 2}
    for token in domain:
        if expected == 0:                   # more than expected, like in [A, B]
            result[0:0] = [AND_OPERATOR]             # put an extra '&' in front
            expected = 1
        result.append(token)
        if isinstance(token, (list, tuple)):  # domain term
            expected -= 1
        else:
            expected += op_arity.get(token, 0) - 1
    assert expected == 0, 'This domain is syntactically not correct: %s' % (domain)
    return result


def combine(operator, unit, zero, domains):
    """Returns a new domain expression where all domain components from ``domains``
       have been added together using the binary operator ``operator``. The given
       domains must be normalized.

       :param unit: the identity element of the domains "set" with regard to the operation
                    performed by ``operator``, i.e the domain component ``i`` which, when
                    combined with any domain ``x`` via ``operator``, yields ``x``.
                    E.g. [(1,'=',1)] is the typical unit for AND_OPERATOR: adding it
                    to any domain component gives the same domain.
       :param zero: the absorbing element of the domains "set" with regard to the operation
                    performed by ``operator``, i.e the domain component ``z`` which, when
                    combined with any domain ``x`` via ``operator``, yields ``z``.
                    E.g. [(1,'=',1)] is the typical zero for OR_OPERATOR: as soon as
                    you see it in a domain component the resulting domain is the zero.
       :param domains: a list of normalized domains.
    """
    result = []
    count = 0
    for domain in domains:
        if domain == unit:
            continue
        if domain == zero:
            return zero
        if domain:
            result += domain
            count += 1
    result = [operator] * (count - 1) + result
    return result


def AND(domains):
    """AND([D1,D2,...]) returns a domain representing D1 and D2 and ... """
    return combine(AND_OPERATOR, TRUE_DOMAIN, FALSE_DOMAIN, domains)


def OR(domains):
    """OR([D1,D2,...]) returns a domain representing D1 or D2 or ... """
    return combine(OR_OPERATOR, FALSE_DOMAIN, TRUE_DOMAIN, domains)


def distribute_not(domain):
    """ Distribute any '!' domain operators found inside a normalized domain.

    Because we don't use SQL semantic for processing a 'left not in right'
    query (i.e. our 'not in' is not simply translated to a SQL 'not in'),
    it means that a '! left in right' can not be simply processed
    by __leaf_to_sql by first emitting code for 'left in right' then wrapping
    the result with 'not (...)', as it would result in a 'not in' at the SQL
    level.

    This function is thus responsible for pushing any '!' domain operators
    inside the terms themselves. For example::

         ['!','&',('user_id','=',4),('partner_id','in',[1,2])]
            will be turned into:
         ['|',('user_id','!=',4),('partner_id','not in',[1,2])]

    """
    def negate(leaf):
        """Negates and returns a single domain leaf term,
        using the opposite operator if possible"""
        left, operator, right = leaf
        mapping = {
            '<': '>=',
            '>': '<=',
            '<=': '>',
            '>=': '<',
            '=': '!=',
            '!=': '=',
        }
        if operator in ('in', 'like', 'ilike'):
            operator = 'not ' + operator
            return [(left, operator, right)]
        if operator in ('not in', 'not like', 'not ilike'):
            operator = operator[4:]
            return [(left, operator, right)]
        if operator in mapping:
            operator = mapping[operator]
            return [(left, operator, right)]
        return [NOT_OPERATOR, (left, operator, right)]

    def distribute_negate(domain):
        """Negate the domain ``subtree`` rooted at domain[0],
        leaving the rest of the domain intact, and return
        (negated_subtree, untouched_domain_rest)
        """
        if is_leaf(domain[0]):
            return negate(domain[0]), domain[1:]
        if domain[0] == AND_OPERATOR:
            done1, todo1 = distribute_negate(domain[1:])
            done2, todo2 = distribute_negate(todo1)
            return [OR_OPERATOR] + done1 + done2, todo2
        if domain[0] == OR_OPERATOR:
            done1, todo1 = distribute_negate(domain[1:])
            done2, todo2 = distribute_negate(todo1)
            return [AND_OPERATOR] + done1 + done2, todo2
    if not domain:
        return []
    if domain[0] != NOT_OPERATOR:
        return [domain[0]] + distribute_not(domain[1:])
    if domain[0] == NOT_OPERATOR:
        done, todo = distribute_negate(domain[1:])
        return done + distribute_not(todo)


# --------------------------------------------------
# Generic leaf manipulation
# --------------------------------------------------

def _quote(to_quote):
    if '"' not in to_quote:
        return '"%s"' % to_quote
    return to_quote


def generate_table_alias(src_table_alias, joined_tables=[]):
    """ Generate a standard table alias name. An alias is generated as following:
        - the base is the source table name (that can already be an alias)
        - then, each joined table is added in the alias using a 'link field name'
          that is used to render unique aliases for a given path
        - returns a tuple composed of the alias, and the full table alias to be
          added in a from condition with quoting done
        Examples:
        - src_table_alias='res_users', join_tables=[]:
            alias = ('res_users','"res_users"')
        - src_model='res_users', join_tables=[(res.partner, 'parent_id')]
            alias = ('res_users__parent_id', '"res_partner" as "res_users__parent_id"')

        :param model src_table_alias: model source of the alias
        :param list joined_tables: list of tuples
                                   (dst_model, link_field)

        :return tuple: (table_alias, alias statement for from clause with quotes added)
    """
    alias = src_table_alias
    if not joined_tables:
        return '%s' % alias, '%s' % _quote(alias)
    for link in joined_tables:
        alias += '__' + link[1]
    assert len(alias) < 64, 'Table alias name %s is longer than the 64 characters size accepted by default in postgresql.' % alias
    return '%s' % alias, '%s as %s' % (_quote(joined_tables[-1][0]), _quote(alias))


def get_alias_from_query(from_query):
    """ :param string from_query: is something like :
        - '"res_partner"' OR
        - '"res_partner" as "res_users__partner_id"''
    """
    from_splitted = from_query.split(' as ')
    if len(from_splitted) > 1:
        return from_splitted[0].replace('"', ''), from_splitted[1].replace('"', '')
    else:
        return from_splitted[0].replace('"', ''), from_splitted[0].replace('"', '')


def normalize_leaf(element):
    """ Change a term's operator to some canonical form, simplifying later
        processing. """
    if not is_leaf(element):
        return element
    left, operator, right = element
    original = operator
    operator = operator.lower()
    if operator == '<>':
        operator = '!='
    if isinstance(right, bool) and operator in ('in', 'not in'):
        _logger.warning("The domain term '%s' should use the '=' or '!=' operator." % ((left, original, right),))
        operator = '=' if operator == 'in' else '!='
    if isinstance(right, (list, tuple)) and operator in ('=', '!='):
        _logger.warning("The domain term '%s' should use the 'in' or 'not in' operator." % ((left, original, right),))
        operator = 'in' if operator == '=' else 'not in'
    return left, operator, right


def is_operator(element):
    """ Test whether an object is a valid domain operator. """
    return isinstance(element, basestring) and element in DOMAIN_OPERATORS


def is_leaf(element, internal=False):
    """ Test whether an object is a valid domain term:
        - is a list or tuple
        - with 3 elements
        - second element if a valid op

        :param tuple element: a leaf in form (left, operator, right)
        :param boolean internal: allow or not the 'inselect' internal operator
            in the term. This should be always left to False.

        Note: OLD TODO change the share wizard to use this function.
    """
    INTERNAL_OPS = TERM_OPERATORS + ('<>',)
    if internal:
        INTERNAL_OPS += ('inselect', 'not inselect')
    return (isinstance(element, tuple) or isinstance(element, list)) \
        and len(element) == 3 \
        and element[1] in INTERNAL_OPS \
        and ((isinstance(element[0], basestring) and element[0])
             or element in (TRUE_LEAF, FALSE_LEAF))


# --------------------------------------------------
# SQL utils
# --------------------------------------------------

def select_from_where(cr, select_field, from_table, where_field, where_ids, where_operator):
    # todo: merge into parent query as sub-query
    res = []
    if where_ids:
        if where_operator in ['<', '>', '>=', '<=']:
            cr.execute('SELECT "%s" FROM "%s" WHERE "%s" %s %%s' % \
                (select_field, from_table, where_field, where_operator),
                (where_ids[0],))  # TODO shouldn't this be min/max(where_ids) ?
            res = [r[0] for r in cr.fetchall()]
        else:  # TODO where_operator is supposed to be 'in'? It is called with child_of...
            for i in range(0, len(where_ids), cr.IN_MAX):
                subids = where_ids[i:i + cr.IN_MAX]
                cr.execute('SELECT "%s" FROM "%s" WHERE "%s" IN %%s' % \
                    (select_field, from_table, where_field), (tuple(subids),))
                res.extend([r[0] for r in cr.fetchall()])
    return res


def select_distinct_from_where_not_null(cr, select_field, from_table):
    cr.execute('SELECT distinct("%s") FROM "%s" where "%s" is not null' % (select_field, from_table, select_field))
    return [r[0] for r in cr.fetchall()]

def get_unaccent_wrapper(cr):
    if openerp.modules.registry.RegistryManager.get(cr.dbname).has_unaccent:
        return lambda x: "unaccent(%s)" % (x,)
    return lambda x: x

# --------------------------------------------------
# ExtendedLeaf class for managing leafs and contexts
# -------------------------------------------------

class ExtendedLeaf(object):
    """ Class wrapping a domain leaf, and giving some services and management
        features on it. In particular it managed join contexts to be able to
        construct queries through multiple models.
    """

    # --------------------------------------------------
    # Join / Context manipulation
    #   running examples:
    #   - res_users.name, like, foo: name is on res_partner, not on res_users
    #   - res_partner.bank_ids.name, like, foo: bank_ids is a one2many with _auto_join
    #   - res_partner.state_id.name, like, foo: state_id is a many2one with _auto_join
    # A join:
    #   - link between src_table and dst_table, using src_field and dst_field
    #       i.e.: inherits: res_users.partner_id = res_partner.id
    #       i.e.: one2many: res_partner.id = res_partner_bank.partner_id
    #       i.e.: many2one: res_partner.state_id = res_country_state.id
    #   - done in the context of a field
    #       i.e.: inherits: 'partner_id'
    #       i.e.: one2many: 'bank_ids'
    #       i.e.: many2one: 'state_id'
    #   - table names use aliases: initial table followed by the context field
    #     names, joined using a '__'
    #       i.e.: inherits: res_partner as res_users__partner_id
    #       i.e.: one2many: res_partner_bank as res_partner__bank_ids
    #       i.e.: many2one: res_country_state as res_partner__state_id
    #   - join condition use aliases
    #       i.e.: inherits: res_users.partner_id = res_users__partner_id.id
    #       i.e.: one2many: res_partner.id = res_partner__bank_ids.parr_id
    #       i.e.: many2one: res_partner.state_id = res_partner__state_id.id
    # Variables explanation:
    #   - src_table: working table before the join
    #       -> res_users, res_partner, res_partner
    #   - dst_table: working table after the join
    #       -> res_partner, res_partner_bank, res_country_state
    #   - src_table_link_name: field name used to link the src table, not
    #     necessarily a field (because 'id' is not a field instance)
    #       i.e.: inherits: 'partner_id', found in the inherits of the current table
    #       i.e.: one2many: 'id', not a field
    #       i.e.: many2one: 'state_id', the current field name
    #   - dst_table_link_name: field name used to link the dst table, not
    #     necessarily a field (because 'id' is not a field instance)
    #       i.e.: inherits: 'id', not a field
    #       i.e.: one2many: 'partner_id', _fields_id of the current field
    #       i.e.: many2one: 'id', not a field
    #   - context_field_name: field name used as a context to make the alias
    #       i.e.: inherits: 'partner_id': found in the inherits of the current table
    #       i.e.: one2many: 'bank_ids': current field name
    #       i.e.: many2one: 'state_id': current field name
    # --------------------------------------------------

    def __init__(self, leaf, model, join_context=None):
        """ Initialize the ExtendedLeaf

            :attr [string, tuple] leaf: operator or tuple-formatted domain
                expression
            :attr obj model: current working model
            :attr list _models: list of chained models, updated when
                adding joins
            :attr list join_context: list of join contexts. This is a list of
                tuples like ``(lhs, table, lhs_col, col, link)``

                where

                lhs
                    source (left hand) model
                model
                    destination (right hand) model
                lhs_col
                    source model column for join condition
                col
                    destination model column for join condition
                link
                    link column between source and destination model
                    that is not necessarily (but generally) a real column used
                    in the condition (i.e. in many2one); this link is used to
                    compute aliases
        """
        assert isinstance(model, BaseModel), 'Invalid leaf creation without table'
        self.join_context = join_context or []
        self.leaf = leaf
        # normalize the leaf's operator
        self.normalize_leaf()
        # set working variables; handle the context stack and previous tables
        self.model = model
        self._models = []
        for item in self.join_context:
            self._models.append(item[0])
        self._models.append(model)
        # check validity
        self.check_leaf()

    def __str__(self):
        return '<osv.ExtendedLeaf: %s on %s (ctx: %s)>' % (str(self.leaf), self.model._table, ','.join(self._get_context_debug()))

    def generate_alias(self):
        links = [(context[1]._table, context[4]) for context in self.join_context]
        alias, alias_statement = generate_table_alias(self._models[0]._table, links)
        return alias

    def add_join_context(self, model, lhs_col, table_col, link):
        """ See above comments for more details. A join context is a tuple like:
                ``(lhs, model, lhs_col, col, link)``

            After adding the join, the model of the current leaf is updated.
        """
        self.join_context.append((self.model, model, lhs_col, table_col, link))
        self._models.append(model)
        self.model = model

    def get_join_conditions(self):
        conditions = []
        alias = self._models[0]._table
        for context in self.join_context:
            previous_alias = alias
            alias += '__' + context[4]
            conditions.append('"%s"."%s"="%s"."%s"' % (previous_alias, context[2], alias, context[3]))
        return conditions

    def get_tables(self):
        tables = set()
        links = []
        for context in self.join_context:
            links.append((context[1]._table, context[4]))
            alias, alias_statement = generate_table_alias(self._models[0]._table, links)
            tables.add(alias_statement)
        return tables

    def _get_context_debug(self):
        names = ['"%s"."%s"="%s"."%s" (%s)' % (item[0]._table, item[2], item[1]._table, item[3], item[4]) for item in self.join_context]
        return names

    # --------------------------------------------------
    # Leaf manipulation
    # --------------------------------------------------

    def check_leaf(self):
        """ Leaf validity rules:
            - a valid leaf is an operator or a leaf
            - a valid leaf has a field objects unless
                - it is not a tuple
                - it is an inherited field
                - left is id, operator is 'child_of'
                - left is in MAGIC_COLUMNS
        """
        if not is_operator(self.leaf) and not is_leaf(self.leaf, True):
            raise ValueError("Invalid leaf %s" % str(self.leaf))

    def is_operator(self):
        return is_operator(self.leaf)

    def is_true_leaf(self):
        return self.leaf == TRUE_LEAF

    def is_false_leaf(self):
        return self.leaf == FALSE_LEAF

    def is_leaf(self, internal=False):
        return is_leaf(self.leaf, internal=internal)

    def normalize_leaf(self):
        self.leaf = normalize_leaf(self.leaf)
        return True

def create_substitution_leaf(leaf, new_elements, new_model=None):
    """ From a leaf, create a new leaf (based on the new_elements tuple
        and new_model), that will have the same join context. Used to
        insert equivalent leafs in the processing stack. """
    if new_model is None:
        new_model = leaf.model
    new_join_context = [tuple(context) for context in leaf.join_context]
    new_leaf = ExtendedLeaf(new_elements, new_model, join_context=new_join_context)
    return new_leaf

class expression(object):
    """ Parse a domain expression
        Use a real polish notation
        Leafs are still in a ('foo', '=', 'bar') format
        For more info: http://christophe-simonis-at-tiny.blogspot.com/2008/08/new-new-domain-notation.html
    """

    def __init__(self, cr, uid, exp, table, context):
        """ Initialize expression object and automatically parse the expression
            right after initialization.

            :param exp: expression (using domain ('foo', '=', 'bar' format))
            :param table: root model

            :attr list result: list that will hold the result of the parsing
                as a list of ExtendedLeaf
            :attr list joins: list of join conditions, such as
                (res_country_state."id" = res_partner."state_id")
            :attr root_model: base model for the query
            :attr list expression: the domain expression, that will be normalized
                and prepared
        """
        self._unaccent = get_unaccent_wrapper(cr)
        self.joins = []
        self.root_model = table

        # normalize and prepare the expression for parsing
        self.expression = distribute_not(normalize_domain(exp))

        # parse the domain expression
        self.parse(cr, uid, context=context)

    # ----------------------------------------
    # Leafs management
    # ----------------------------------------

    def get_tables(self):
        """ Returns the list of tables for SQL queries, like select from ... """
        tables = []
        for leaf in self.result:
            for table in leaf.get_tables():
                if table not in tables:
                    tables.append(table)
        table_name = _quote(self.root_model._table)
        if table_name not in tables:
            tables.append(table_name)
        return tables

    # ----------------------------------------
    # Parsing
    # ----------------------------------------

    def parse(self, cr, uid, context):
        """ Transform the leaves of the expression

            The principle is to pop elements from a leaf stack one at a time.
            Each leaf is processed. The processing is a if/elif list of various
            cases that appear in the leafs (many2one, function fields, ...).
            Two things can happen as a processing result:
            - the leaf has been modified and/or new leafs have to be introduced
              in the expression; they are pushed into the leaf stack, to be
              processed right after
            - the leaf is added to the result

            Some internal var explanation:
                :var list path: left operand seen as a sequence of field names
                    ("foo.bar" -> ["foo", "bar"])
                :var obj model: model object, model containing the field
                    (the name provided in the left operand)
                :var obj field: the field corresponding to `path[0]`
                :var obj column: the column corresponding to `path[0]`
                :var obj comodel: relational model of field (field.comodel)
                    (res_partner.bank_ids -> res.partner.bank)
        """

        def to_ids(value, comodel, context=None, limit=None):
            """ Normalize a single id or name, or a list of those, into a list of ids
                :param {int,long,basestring,list,tuple} value:
                    if int, long -> return [value]
                    if basestring, convert it into a list of basestrings, then
                    if list of basestring ->
                        perform a name_search on comodel for each name
                        return the list of related ids
            """
            names = []
            if isinstance(value, basestring):
                names = [value]
            elif value and isinstance(value, (tuple, list)) and all(isinstance(item, basestring) for item in value):
                names = value
            elif isinstance(value, (int, long)):
                return [value]
            if names:
                name_get_list = [name_get[0] for name in names for name_get in comodel.name_search(cr, uid, name, [], 'ilike', context=context, limit=limit)]
                return list(set(name_get_list))
            return list(value)

        def child_of_domain(left, ids, left_model, parent=None, prefix='', context=None):
            """ Return a domain implementing the child_of operator for [(left,child_of,ids)],
                either as a range using the parent_left/right tree lookup fields
                (when available), or as an expanded [(left,in,child_ids)] """
            if left_model._parent_store and (not left_model.pool._init):
                # TODO: Improve where joins are implemented for many with '.', replace by:
                # doms += ['&',(prefix+'.parent_left','<',o.parent_right),(prefix+'.parent_left','>=',o.parent_left)]
                doms = []
                for o in left_model.browse(cr, uid, ids, context=context):
                    if doms:
                        doms.insert(0, OR_OPERATOR)
                    doms += [AND_OPERATOR, ('parent_left', '<', o.parent_right), ('parent_left', '>=', o.parent_left)]
                if prefix:
                    return [(left, 'in', left_model.search(cr, uid, doms, context=context))]
                return doms
            else:
                def recursive_children(ids, model, parent_field):
                    if not ids:
                        return []
                    ids2 = model.search(cr, uid, [(parent_field, 'in', ids)], context=context)
                    return ids + recursive_children(ids2, model, parent_field)
                return [(left, 'in', recursive_children(ids, left_model, parent or left_model._parent_name))]

        def pop():
            """ Pop a leaf to process. """
            return self.stack.pop()

        def push(leaf):
            """ Push a leaf to be processed right after. """
            self.stack.append(leaf)

        def push_result(leaf):
            """ Push a leaf to the results. This leaf has been fully processed
                and validated. """
            self.result.append(leaf)

        self.result = []
        self.stack = [ExtendedLeaf(leaf, self.root_model) for leaf in self.expression]
        # process from right to left; expression is from left to right
        self.stack.reverse()

        while self.stack:
            # Get the next leaf to process
            leaf = pop()

            # Get working variables
            if leaf.is_operator():
                left, operator, right = leaf.leaf, None, None
            elif leaf.is_true_leaf() or leaf.is_false_leaf():
                # because we consider left as a string
                left, operator, right = ('%s' % leaf.leaf[0], leaf.leaf[1], leaf.leaf[2])
            else:
                left, operator, right = leaf.leaf
            path = left.split('.', 1)

            model = leaf.model
            field = model._fields.get(path[0])
            column = model._columns.get(path[0])
            comodel = model.pool.get(getattr(field, 'comodel_name', None))

            # ----------------------------------------
            # SIMPLE CASE
            # 1. leaf is an operator
            # 2. leaf is a true/false leaf
            # -> add directly to result
            # ----------------------------------------

            if leaf.is_operator() or leaf.is_true_leaf() or leaf.is_false_leaf():
                push_result(leaf)

            # ----------------------------------------
            # FIELD NOT FOUND
            # -> from inherits'd fields -> work on the related model, and add
            #    a join condition
            # -> ('id', 'child_of', '..') -> use a 'to_ids'
            # -> but is one on the _log_access special fields, add directly to
            #    result
            #    TODO: make these fields explicitly available in self.columns instead!
            # -> else: crash
            # ----------------------------------------

            elif not column and path[0] in model._inherit_fields:
                # comments about inherits'd fields
                #  { 'field_name': ('parent_model', 'm2o_field_to_reach_parent',
                #                    field_column_obj, origina_parent_model), ... }
                next_model = model.pool[model._inherit_fields[path[0]][0]]
                leaf.add_join_context(next_model, model._inherits[next_model._name], 'id', model._inherits[next_model._name])
                push(leaf)

            elif left == 'id' and operator == 'child_of':
                ids2 = to_ids(right, model, context)
                dom = child_of_domain(left, ids2, model)
                for dom_leaf in reversed(dom):
                    new_leaf = create_substitution_leaf(leaf, dom_leaf, model)
                    push(new_leaf)

            elif not column and path[0] in MAGIC_COLUMNS:
                push_result(leaf)

            elif not field:
                raise ValueError("Invalid field %r in leaf %r" % (left, str(leaf)))

            # ----------------------------------------
            # PATH SPOTTED
            # -> many2one or one2many with _auto_join:
            #    - add a join, then jump into linked column: column.remaining on
            #      src_table is replaced by remaining on dst_table, and set for re-evaluation
            #    - if a domain is defined on the column, add it into evaluation
            #      on the relational table
            # -> many2one, many2many, one2many: replace by an equivalent computed
            #    domain, given by recursively searching on the remaining of the path
            # -> note: hack about columns.property should not be necessary anymore
            #    as after transforming the column, it will go through this loop once again
            # ----------------------------------------

            elif len(path) > 1 and column._type == 'many2one' and column._auto_join:
                # res_partner.state_id = res_partner__state_id.id
                leaf.add_join_context(comodel, path[0], 'id', path[0])
                push(create_substitution_leaf(leaf, (path[1], operator, right), comodel))

            elif len(path) > 1 and column._type == 'one2many' and column._auto_join:
                # res_partner.id = res_partner__bank_ids.partner_id
                leaf.add_join_context(comodel, 'id', column._fields_id, path[0])
                domain = column._domain(model) if callable(column._domain) else column._domain
                push(create_substitution_leaf(leaf, (path[1], operator, right), comodel))
                if domain:
                    domain = normalize_domain(domain)
                    for elem in reversed(domain):
                        push(create_substitution_leaf(leaf, elem, comodel))
                    push(create_substitution_leaf(leaf, AND_OPERATOR, comodel))

            elif len(path) > 1 and column._auto_join:
                raise NotImplementedError('_auto_join attribute not supported on many2many column %s' % left)

            elif len(path) > 1 and column._type == 'many2one':
                right_ids = comodel.search(cr, uid, [(path[1], operator, right)], context=context)
                leaf.leaf = (path[0], 'in', right_ids)
                push(leaf)

            # Making search easier when there is a left operand as column.o2m or column.m2m
            elif len(path) > 1 and column._type in ['many2many', 'one2many']:
                right_ids = comodel.search(cr, uid, [(path[1], operator, right)], context=context)
                table_ids = model.search(cr, uid, [(path[0], 'in', right_ids)], context=dict(context, active_test=False))
                leaf.leaf = ('id', 'in', table_ids)
                push(leaf)

            elif not field.store:
                # Non-stored field should provide an implementation of search.
                if not field.search:
                    # field does not support search!
                    _logger.error("Non-stored field %s cannot be searched.", field)
                    if _logger.isEnabledFor(logging.DEBUG):
                        _logger.debug(''.join(traceback.format_stack()))
                    # Ignore it: generate a dummy leaf.
                    domain = []
                else:
                    # Let the field generate a domain.
                    recs = model.browse(cr, uid, [], context)
                    domain = field.determine_domain(recs, operator, right)

                if not domain:
                    leaf.leaf = TRUE_LEAF
                    push(leaf)
                else:
                    for elem in reversed(domain):
                        push(create_substitution_leaf(leaf, elem, model))

            # -------------------------------------------------
            # FUNCTION FIELD
            # -> not stored: error if no _fnct_search, otherwise handle the result domain
            # -> stored: management done in the remaining of parsing
            # -------------------------------------------------

            elif isinstance(column, fields.function) and not column.store:
                # this is a function field that is not stored
                if not column._fnct_search:
                    _logger.error(
                        "Field '%s' (%s) can not be searched: "
                        "non-stored function field without fnct_search",
                        column.string, left)
                    # avoid compiling stack trace if not needed
                    if _logger.isEnabledFor(logging.DEBUG):
                        _logger.debug(''.join(traceback.format_stack()))
                    # ignore it: generate a dummy leaf
                    fct_domain = []
                else:
                    fct_domain = column.search(cr, uid, model, left, [leaf.leaf], context=context)

                if not fct_domain:
                    leaf.leaf = TRUE_LEAF
                    push(leaf)
                else:
                    # we assume that the expression is valid
                    # we create a dummy leaf for forcing the parsing of the resulting expression
                    for domain_element in reversed(fct_domain):
                        push(create_substitution_leaf(leaf, domain_element, model))
                    # self.push(create_substitution_leaf(leaf, TRUE_LEAF, model))
                    # self.push(create_substitution_leaf(leaf, AND_OPERATOR, model))

            # -------------------------------------------------
            # RELATIONAL FIELDS
            # -------------------------------------------------

            # Applying recursivity on field(one2many)
            elif column._type == 'one2many' and operator == 'child_of':
                ids2 = to_ids(right, comodel, context)
                if column._obj != model._name:
                    dom = child_of_domain(left, ids2, comodel, prefix=column._obj)
                else:
                    dom = child_of_domain('id', ids2, model, parent=left)
                for dom_leaf in reversed(dom):
                    push(create_substitution_leaf(leaf, dom_leaf, model))

            elif column._type == 'one2many':
                call_null = True

                if right is not False:
                    if isinstance(right, basestring):
                        ids2 = [x[0] for x in comodel.name_search(cr, uid, right, [], operator, context=context, limit=None)]
                        if ids2:
                            operator = 'in'
                    elif isinstance(right, collections.Iterable):
                        ids2 = right
                    else:
                        ids2 = [right]

                    if not ids2:
                        if operator in ['like', 'ilike', 'in', '=']:
                            #no result found with given search criteria
                            call_null = False
                            push(create_substitution_leaf(leaf, FALSE_LEAF, model))
                    else:
                        ids2 = select_from_where(cr, column._fields_id, comodel._table, 'id', ids2, operator)
                        if ids2:
                            call_null = False
                            o2m_op = 'not in' if operator in NEGATIVE_TERM_OPERATORS else 'in'
                            push(create_substitution_leaf(leaf, ('id', o2m_op, ids2), model))

                if call_null:
                    o2m_op = 'in' if operator in NEGATIVE_TERM_OPERATORS else 'not in'
                    push(create_substitution_leaf(leaf, ('id', o2m_op, select_distinct_from_where_not_null(cr, column._fields_id, comodel._table)), model))

            elif column._type == 'many2many':
                rel_table, rel_id1, rel_id2 = column._sql_names(model)
                #FIXME
                if operator == 'child_of':
                    def _rec_convert(ids):
                        if comodel == model:
                            return ids
                        return select_from_where(cr, rel_id1, rel_table, rel_id2, ids, operator)

                    ids2 = to_ids(right, comodel, context)
                    dom = child_of_domain('id', ids2, comodel)
                    ids2 = comodel.search(cr, uid, dom, context=context)
                    push(create_substitution_leaf(leaf, ('id', 'in', _rec_convert(ids2)), model))
                else:
                    call_null_m2m = True
                    if right is not False:
                        if isinstance(right, basestring):
                            res_ids = [x[0] for x in comodel.name_search(cr, uid, right, [], operator, context=context)]
                            if res_ids:
                                operator = 'in'
                        else:
                            if not isinstance(right, list):
                                res_ids = [right]
                            else:
                                res_ids = right
                        if not res_ids:
                            if operator in ['like', 'ilike', 'in', '=']:
                                #no result found with given search criteria
                                call_null_m2m = False
                                push(create_substitution_leaf(leaf, FALSE_LEAF, model))
                            else:
                                operator = 'in'  # operator changed because ids are directly related to main object
                        else:
                            call_null_m2m = False
                            m2m_op = 'not in' if operator in NEGATIVE_TERM_OPERATORS else 'in'
                            push(create_substitution_leaf(leaf, ('id', m2m_op, select_from_where(cr, rel_id1, rel_table, rel_id2, res_ids, operator) or [0]), model))

                    if call_null_m2m:
                        m2m_op = 'in' if operator in NEGATIVE_TERM_OPERATORS else 'not in'
                        push(create_substitution_leaf(leaf, ('id', m2m_op, select_distinct_from_where_not_null(cr, rel_id1, rel_table)), model))

            elif column._type == 'many2one':
                if operator == 'child_of':
                    ids2 = to_ids(right, comodel, context)
                    if column._obj != model._name:
                        dom = child_of_domain(left, ids2, comodel, prefix=column._obj)
                    else:
                        dom = child_of_domain('id', ids2, model, parent=left)
                    for dom_leaf in reversed(dom):
                        push(create_substitution_leaf(leaf, dom_leaf, model))
                else:
                    def _get_expression(comodel, cr, uid, left, right, operator, context=None):
                        if context is None:
                            context = {}
                        c = context.copy()
                        c['active_test'] = False
                        #Special treatment to ill-formed domains
                        operator = (operator in ['<', '>', '<=', '>=']) and 'in' or operator

                        dict_op = {'not in': '!=', 'in': '=', '=': 'in', '!=': 'not in'}
                        if isinstance(right, tuple):
                            right = list(right)
                        if (not isinstance(right, list)) and operator in ['not in', 'in']:
                            operator = dict_op[operator]
                        elif isinstance(right, list) and operator in ['!=', '=']:  # for domain (FIELD,'=',['value1','value2'])
                            operator = dict_op[operator]
                        res_ids = [x[0] for x in comodel.name_search(cr, uid, right, [], operator, limit=None, context=c)]
                        if operator in NEGATIVE_TERM_OPERATORS:
                            res_ids.append(False)  # TODO this should not be appended if False was in 'right'
                        return left, 'in', res_ids
                    # resolve string-based m2o criterion into IDs
                    if isinstance(right, basestring) or \
                            right and isinstance(right, (tuple, list)) and all(isinstance(item, basestring) for item in right):
                        push(create_substitution_leaf(leaf, _get_expression(comodel, cr, uid, left, right, operator, context=context), model))
                    else:
                        # right == [] or right == False and all other cases are handled by __leaf_to_sql()
                        push_result(leaf)

            # -------------------------------------------------
            # OTHER FIELDS
            # -> datetime fields: manage time part of the datetime
            #    column when it is not there
            # -> manage translatable fields
            # -------------------------------------------------

            else:
                if column._type == 'datetime' and right and len(right) == 10:
                    if operator in ('>', '<='):
                        right += ' 23:59:59'
                    else:
                        right += ' 00:00:00'
                    push(create_substitution_leaf(leaf, (left, operator, right), model))

                elif column.translate and right:
                    need_wildcard = operator in ('like', 'ilike', 'not like', 'not ilike')
                    sql_operator = {'=like': 'like', '=ilike': 'ilike'}.get(operator, operator)
                    if need_wildcard:
                        right = '%%%s%%' % right

                    inselect_operator = 'inselect'
                    if sql_operator in NEGATIVE_TERM_OPERATORS:
                        # negate operator (fix lp:1071710)
                        sql_operator = sql_operator[4:] if sql_operator[:3] == 'not' else '='
                        inselect_operator = 'not inselect'

                    unaccent = self._unaccent if sql_operator.endswith('like') else lambda x: x

                    instr = unaccent('%s')

                    if sql_operator == 'in':
                        # params will be flatten by to_sql() => expand the placeholders
                        instr = '(%s)' % ', '.join(['%s'] * len(right))

<<<<<<< HEAD
                    subselect = """(SELECT res_id
                                      FROM ir_translation
                                     WHERE name = %s
                                       AND lang = %s
                                       AND type = %s
                                       AND {trans_left} {operator} {right}
                                   ) UNION (
                                    SELECT id
                                      FROM "{table}"
                                     WHERE {left} {operator} {right}
                                   )
                                """.format(trans_left=trans_left, operator=sql_operator,
                                           right=instr, table=model._table, left=quote_left)
=======
                    subselect = """WITH temp_irt_current (id, name) as (
                            SELECT ct.id, coalesce(it.value,ct.{quote_left})
                            FROM {current_table} ct 
                            LEFT JOIN ir_translation it ON (it.name = %s and 
                                        it.lang = %s and 
                                        it.type = %s and 
                                        it.res_id = ct.id and 
                                        it.value != '')
                            ) 
                            SELECT id FROM temp_irt_current WHERE {name} {operator} {right} order by name
                            """.format(current_table=working_model._table, quote_left=_quote(left), name=unaccent('name'), 
                                       operator=sql_operator, right=instr)
>>>>>>> 25d0a3ec

                    params = (
                        model._name + ',' + left,
                        context.get('lang') or 'en_US',
                        'model',
                        right,
                    )
                    push(create_substitution_leaf(leaf, ('id', inselect_operator, (subselect, params)), model))

                else:
                    push_result(leaf)

        # ----------------------------------------
        # END OF PARSING FULL DOMAIN
        # -> generate joins
        # ----------------------------------------

        joins = set()
        for leaf in self.result:
            joins |= set(leaf.get_join_conditions())
        self.joins = list(joins)

    def __leaf_to_sql(self, eleaf):
        model = eleaf.model
        leaf = eleaf.leaf
        left, operator, right = leaf

        # final sanity checks - should never fail
        assert operator in (TERM_OPERATORS + ('inselect', 'not inselect')), \
            "Invalid operator %r in domain term %r" % (operator, leaf)
        assert leaf in (TRUE_LEAF, FALSE_LEAF) or left in model._all_columns \
            or left in MAGIC_COLUMNS, "Invalid field %r in domain term %r" % (left, leaf)

        table_alias = '"%s"' % (eleaf.generate_alias())

        if leaf == TRUE_LEAF:
            query = 'TRUE'
            params = []

        elif leaf == FALSE_LEAF:
            query = 'FALSE'
            params = []

        elif operator == 'inselect':
            query = '(%s."%s" in (%s))' % (table_alias, left, right[0])
            params = right[1]

        elif operator == 'not inselect':
            query = '(%s."%s" not in (%s))' % (table_alias, left, right[0])
            params = right[1]

        elif operator in ['in', 'not in']:
            # Two cases: right is a boolean or a list. The boolean case is an
            # abuse and handled for backward compatibility.
            if isinstance(right, bool):
                _logger.warning("The domain term '%s' should use the '=' or '!=' operator." % (leaf,))
                if operator == 'in':
                    r = 'NOT NULL' if right else 'NULL'
                else:
                    r = 'NULL' if right else 'NOT NULL'
                query = '(%s."%s" IS %s)' % (table_alias, left, r)
                params = []
            elif isinstance(right, (list, tuple)):
                params = list(right)
                check_nulls = False
                for i in range(len(params))[::-1]:
                    if params[i] == False:
                        check_nulls = True
                        del params[i]

                if params:
                    if left == 'id':
                        instr = ','.join(['%s'] * len(params))
                    else:
                        ss = model._columns[left]._symbol_set
                        instr = ','.join([ss[0]] * len(params))
                        params = map(ss[1], params)
                    query = '(%s."%s" %s (%s))' % (table_alias, left, operator, instr)
                else:
                    # The case for (left, 'in', []) or (left, 'not in', []).
                    query = 'FALSE' if operator == 'in' else 'TRUE'

                if check_nulls and operator == 'in':
                    query = '(%s OR %s."%s" IS NULL)' % (query, table_alias, left)
                elif not check_nulls and operator == 'not in':
                    query = '(%s OR %s."%s" IS NULL)' % (query, table_alias, left)
                elif check_nulls and operator == 'not in':
                    query = '(%s AND %s."%s" IS NOT NULL)' % (query, table_alias, left)  # needed only for TRUE.
            else:  # Must not happen
                raise ValueError("Invalid domain term %r" % (leaf,))

        elif right == False and (left in model._columns) and model._columns[left]._type == "boolean" and (operator == '='):
            query = '(%s."%s" IS NULL or %s."%s" = false )' % (table_alias, left, table_alias, left)
            params = []

        elif (right is False or right is None) and (operator == '='):
            query = '%s."%s" IS NULL ' % (table_alias, left)
            params = []

        elif right == False and (left in model._columns) and model._columns[left]._type == "boolean" and (operator == '!='):
            query = '(%s."%s" IS NOT NULL and %s."%s" != false)' % (table_alias, left, table_alias, left)
            params = []

        elif (right is False or right is None) and (operator == '!='):
            query = '%s."%s" IS NOT NULL' % (table_alias, left)
            params = []

        elif operator == '=?':
            if right is False or right is None:
                # '=?' is a short-circuit that makes the term TRUE if right is None or False
                query = 'TRUE'
                params = []
            else:
                # '=?' behaves like '=' in other cases
                query, params = self.__leaf_to_sql(
                    create_substitution_leaf(eleaf, (left, '=', right), model))

        elif left == 'id':
            query = '%s.id %s %%s' % (table_alias, operator)
            params = right

        else:
            need_wildcard = operator in ('like', 'ilike', 'not like', 'not ilike')
            sql_operator = {'=like': 'like', '=ilike': 'ilike'}.get(operator, operator)
            cast = '::text' if  sql_operator.endswith('like') else ''

            if left in model._columns:
                format = need_wildcard and '%s' or model._columns[left]._symbol_set[0]
                unaccent = self._unaccent if sql_operator.endswith('like') else lambda x: x
                column = '%s.%s' % (table_alias, _quote(left))
                query = '(%s%s %s %s)' % (unaccent(column), cast, sql_operator, unaccent(format))
            elif left in MAGIC_COLUMNS:
                    query = "(%s.\"%s\"%s %s %%s)" % (table_alias, left, cast, sql_operator)
                    params = right
            else:  # Must not happen
                raise ValueError("Invalid field %r in domain term %r" % (left, leaf))

            add_null = False
            if need_wildcard:
                if isinstance(right, str):
                    str_utf8 = right
                elif isinstance(right, unicode):
                    str_utf8 = right.encode('utf-8')
                else:
                    str_utf8 = str(right)
                params = '%%%s%%' % str_utf8
                add_null = not str_utf8
            elif left in model._columns:
                params = model._columns[left]._symbol_set[1](right)

            if add_null:
                query = '(%s OR %s."%s" IS NULL)' % (query, table_alias, left)

        if isinstance(params, basestring):
            params = [params]
        return query, params

    def to_sql(self):
        stack = []
        params = []
        # Process the domain from right to left, using a stack, to generate a SQL expression.
        self.result.reverse()
        for leaf in self.result:
            if leaf.is_leaf(internal=True):
                q, p = self.__leaf_to_sql(leaf)
                params.insert(0, p)
                stack.append(q)
            elif leaf.leaf == NOT_OPERATOR:
                stack.append('(NOT (%s))' % (stack.pop(),))
            else:
                ops = {AND_OPERATOR: ' AND ', OR_OPERATOR: ' OR '}
                q1 = stack.pop()
                q2 = stack.pop()
                stack.append('(%s %s %s)' % (q1, ops[leaf.leaf], q2,))

        assert len(stack) == 1
        query = stack[0]
        joins = ' AND '.join(self.joins)
        if joins:
            query = '(%s) AND %s' % (joins, query)

        return query, tools.flatten(params)

# vim:expandtab:smartindent:tabstop=4:softtabstop=4:shiftwidth=4:<|MERGE_RESOLUTION|>--- conflicted
+++ resolved
@@ -1064,21 +1064,6 @@
                         # params will be flatten by to_sql() => expand the placeholders
                         instr = '(%s)' % ', '.join(['%s'] * len(right))
 
-<<<<<<< HEAD
-                    subselect = """(SELECT res_id
-                                      FROM ir_translation
-                                     WHERE name = %s
-                                       AND lang = %s
-                                       AND type = %s
-                                       AND {trans_left} {operator} {right}
-                                   ) UNION (
-                                    SELECT id
-                                      FROM "{table}"
-                                     WHERE {left} {operator} {right}
-                                   )
-                                """.format(trans_left=trans_left, operator=sql_operator,
-                                           right=instr, table=model._table, left=quote_left)
-=======
                     subselect = """WITH temp_irt_current (id, name) as (
                             SELECT ct.id, coalesce(it.value,ct.{quote_left})
                             FROM {current_table} ct 
@@ -1089,9 +1074,8 @@
                                         it.value != '')
                             ) 
                             SELECT id FROM temp_irt_current WHERE {name} {operator} {right} order by name
-                            """.format(current_table=working_model._table, quote_left=_quote(left), name=unaccent('name'), 
+                            """.format(current_table=model._table, quote_left=_quote(left), name=unaccent('name'), 
                                        operator=sql_operator, right=instr)
->>>>>>> 25d0a3ec
 
                     params = (
                         model._name + ',' + left,
