--- conflicted
+++ resolved
@@ -116,9 +116,7 @@
         self.groups = False  # CSV list of ext IDs of groups that can access this field
         self.deprecated = False # Optional deprecation warning
         for a in args:
-<<<<<<< HEAD
-            if args[a]:
-                setattr(self, a, args[a])
+            setattr(self, a, args[a])
 
         # self._prefetch must imply self._classic_write and not self.groups
         if not self._classic_write or self.groups:
@@ -147,10 +145,6 @@
         ]
         return dict(item for item in items if items[1])
 
-=======
-            setattr(self, a, args[a])
- 
->>>>>>> 08abc434
     def restart(self):
         pass
 
@@ -1170,11 +1164,16 @@
             else:
                 self._prefetch = True
 
-        type_class = globals().get(type)
-        if type_class is not None:
-            self._symbol_c = type_class._symbol_c
-            self._symbol_f = type_class._symbol_f
-            self._symbol_set = type_class._symbol_set
+        if type == 'char':
+            self._symbol_c = char._symbol_c
+            self._symbol_f = lambda x: _symbol_set_char(self, x)
+            self._symbol_set = (self._symbol_c, self._symbol_f)
+        else:
+            type_class = globals().get(type)
+            if type_class is not None:
+                self._symbol_c = type_class._symbol_c
+                self._symbol_f = type_class._symbol_f
+                self._symbol_set = type_class._symbol_set
 
     def to_field_args(self):
         args = super(function, self).to_field_args()
@@ -1185,11 +1184,6 @@
         elif self._type in ('many2one', 'one2many', 'many2many'):
             args['comodel_name'] = self._obj
         return args
-
-        if type == 'char':
-            self._symbol_c = char._symbol_c
-            self._symbol_f = lambda x: _symbol_set_char(self, x)
-            self._symbol_set = (self._symbol_c, self._symbol_f)
 
     def digits_change(self, cr):
         if self._type == 'float':
