--- conflicted
+++ resolved
@@ -469,16 +469,12 @@
                         else:
                             new_data[field_name] = browse_null()
                     elif field_column._type in ('one2many', 'many2many') and len(result_line[field_name]):
-<<<<<<< HEAD
-                        new_data[field_name] = self._list_class([browse_record(self._cr, self._uid, id, self._table.pool[field_column._obj], self._cache, context=self._context, list_class=self._list_class, fields_process=self._fields_process) for id in result_line[field_name]], self._context)
-=======
                         new_data[field_name] = self._list_class(
                             (browse_record(self._cr, self._uid, id, self._table.pool.get(field_column._obj),
                                            self._cache, context=self._context, list_class=self._list_class,
                                            fields_process=self._fields_process)
                                for id in result_line[field_name]),
                             context=self._context)
->>>>>>> 5be9e561
                     elif field_column._type == 'reference':
                         if result_line[field_name]:
                             if isinstance(result_line[field_name], browse_record):
