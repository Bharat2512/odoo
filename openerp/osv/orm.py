--- conflicted
+++ resolved
@@ -2042,19 +2042,12 @@
         # if a view was found
         if sql_res:
             source = etree.fromstring(encode(sql_res['arch']))
-<<<<<<< HEAD
             result.update(
-                arch=apply_view_inheritance(source, sql_res['id']),
+                arch=apply_view_inheritance(cr, user, source, sql_res['id']),
                 type=sql_res['type'],
                 view_id=sql_res['id'],
                 name=sql_res['name'],
                 field_parent=sql_res['field_parent'] or False)
-=======
-            result['arch'] = apply_view_inheritance(cr, user, source, result['view_id'])
-
-            result['name'] = sql_res['name']
-            result['field_parent'] = sql_res['field_parent'] or False
->>>>>>> 22b1bb8a
         else:
             # otherwise, build some kind of default view
             try:
@@ -2099,16 +2092,8 @@
             resrelate = ir_values_obj.get(cr, user, 'action',
                     'client_action_relate', [(self._name, False)], False,
                     context)
-<<<<<<< HEAD
-            resaction = [clean(action) for action in resaction if not action.get('multi')]
-            resprint = [clean(print_) for print_ in resprint if not print_.get('multi')]
-=======
-            resprint = map(clean, resprint)
-            resaction = map(clean, resaction)
-            if view_type != 'tree':
-                resaction = filter(lambda x: not x.get('multi'), resaction)
-                resprint = filter(lambda x: not x.get('multi'), resprint)
->>>>>>> 22b1bb8a
+            resaction = [clean(action) for action in resaction if view_type == 'tree' or not action.get('multi')]
+            resprint = [clean(print_) for print_ in resprint if view_type == 'tree' or not print_.get('multi')]
             resrelate = map(lambda x: x[2], resrelate)
 
             for x in itertools.chain(resprint, resaction, resrelate):
