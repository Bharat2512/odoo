--- conflicted
+++ resolved
@@ -4992,19 +4992,15 @@
         record_ids = self.search(cr, uid, domain or [], offset=offset, limit=limit, order=order, context=context)
         if not record_ids:
             return []
-<<<<<<< HEAD
+
+        if fields and fields == ['id']:
+            # shortcut read if we only want the ids
+            return [{'id': id} for id in record_ids]
+
         result = self.read(cr, uid, record_ids, fields, context=context)
         if len(result) <= 1:
             return result
 
-=======
-
-        if fields and fields == ['id']:
-            # shortcut read if we only want the ids
-            return [{'id': id} for id in record_ids]
-
-        result = self.read(cr, uid, record_ids, fields or [], context or {})
->>>>>>> 65ac87d0
         # reorder read
         index = dict((r['id'], r) for r in result)
         return [index[x] for x in record_ids if x in index]
