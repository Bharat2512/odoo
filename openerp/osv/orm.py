import simplejson
from lxml import etree

from ..exceptions import except_orm
from ..models import (
    MetaModel,
    BaseModel,
    Model, TransientModel, AbstractModel,

    MAGIC_COLUMNS,
)

# extra definitions for backward compatibility
browse_record_list = BaseModel

class browse_record(object):
    """ Pseudo-class for testing record instances """
    class __metaclass__(type):
        def __instancecheck__(self, inst):
            return isinstance(inst, BaseModel) and len(inst) <= 1

class browse_null(object):
    """ Pseudo-class for testing null instances """
    class __metaclass__(type):
        def __instancecheck__(self, inst):
            return isinstance(inst, BaseModel) and not inst


def transfer_field_to_modifiers(field, modifiers):
    default_values = {}
    state_exceptions = {}
    for attr in ('invisible', 'readonly', 'required'):
        state_exceptions[attr] = []
        default_values[attr] = bool(field.get(attr))
    for state, modifs in (field.get("states",{})).items():
        for modif in modifs:
            if default_values[modif[0]] != modif[1]:
                state_exceptions[modif[0]].append(state)

    for attr, default_value in default_values.items():
        if state_exceptions[attr]:
            modifiers[attr] = [("state", "not in" if default_value else "in", state_exceptions[attr])]
        else:
            modifiers[attr] = default_value


# Don't deal with groups, it is done by check_group().
# Need the context to evaluate the invisible attribute on tree views.
# For non-tree views, the context shouldn't be given.
def transfer_node_to_modifiers(node, modifiers, context=None, in_tree_view=False):
    if node.get('attrs'):
        modifiers.update(eval(node.get('attrs')))

    if node.get('states'):
        if 'invisible' in modifiers and isinstance(modifiers['invisible'], list):
            # TODO combine with AND or OR, use implicit AND for now.
            modifiers['invisible'].append(('state', 'not in', node.get('states').split(',')))
        else:
            modifiers['invisible'] = [('state', 'not in', node.get('states').split(','))]

    for a in ('invisible', 'readonly', 'required'):
        if node.get(a):
            v = bool(eval(node.get(a), {'context': context or {}}))
            if in_tree_view and a == 'invisible':
                # Invisible in a tree view has a specific meaning, make it a
                # new key in the modifiers attribute.
                modifiers['tree_invisible'] = v
            elif v or (a not in modifiers or not isinstance(modifiers[a], list)):
                # Don't set the attribute to False if a dynamic value was
                # provided (i.e. a domain from attrs or states).
                modifiers[a] = v


def simplify_modifiers(modifiers):
    for a in ('invisible', 'readonly', 'required'):
        if a in modifiers and not modifiers[a]:
            del modifiers[a]


def transfer_modifiers_to_node(modifiers, node):
    if modifiers:
        simplify_modifiers(modifiers)
        node.set('modifiers', simplejson.dumps(modifiers))

def setup_modifiers(node, field=None, context=None, in_tree_view=False):
    """ Processes node attributes and field descriptors to generate
    the ``modifiers`` node attribute and set it on the provided node.

    Alters its first argument in-place.

    :param node: ``field`` node from an OpenERP view
    :type node: lxml.etree._Element
    :param dict field: field descriptor corresponding to the provided node
    :param dict context: execution context used to evaluate node attributes
    :param bool in_tree_view: triggers the ``tree_invisible`` code
                              path (separate from ``invisible``): in
                              tree view there are two levels of
                              invisibility, cell content (a column is
                              present but the cell itself is not
                              displayed) with ``invisible`` and column
                              invisibility (the whole column is
                              hidden) with ``tree_invisible``.
    :returns: nothing
    """
    modifiers = {}
    if field is not None:
        transfer_field_to_modifiers(field, modifiers)
    transfer_node_to_modifiers(
        node, modifiers, context=context, in_tree_view=in_tree_view)
    transfer_modifiers_to_node(modifiers, node)

def test_modifiers(what, expected):
    modifiers = {}
    if isinstance(what, basestring):
        node = etree.fromstring(what)
        transfer_node_to_modifiers(node, modifiers)
        simplify_modifiers(modifiers)
        json = simplejson.dumps(modifiers)
        assert json == expected, "%s != %s" % (json, expected)
    elif isinstance(what, dict):
        transfer_field_to_modifiers(what, modifiers)
        simplify_modifiers(modifiers)
        json = simplejson.dumps(modifiers)
        assert json == expected, "%s != %s" % (json, expected)


# To use this test:
# import openerp
# openerp.osv.orm.modifiers_tests()
def modifiers_tests():
    test_modifiers('<field name="a"/>', '{}')
    test_modifiers('<field name="a" invisible="1"/>', '{"invisible": true}')
    test_modifiers('<field name="a" readonly="1"/>', '{"readonly": true}')
    test_modifiers('<field name="a" required="1"/>', '{"required": true}')
    test_modifiers('<field name="a" invisible="0"/>', '{}')
    test_modifiers('<field name="a" readonly="0"/>', '{}')
    test_modifiers('<field name="a" required="0"/>', '{}')
    test_modifiers('<field name="a" invisible="1" required="1"/>', '{"invisible": true, "required": true}') # TODO order is not guaranteed
    test_modifiers('<field name="a" invisible="1" required="0"/>', '{"invisible": true}')
    test_modifiers('<field name="a" invisible="0" required="1"/>', '{"required": true}')
    test_modifiers("""<field name="a" attrs="{'invisible': [('b', '=', 'c')]}"/>""", '{"invisible": [["b", "=", "c"]]}')

    # The dictionary is supposed to be the result of fields_get().
    test_modifiers({}, '{}')
    test_modifiers({"invisible": True}, '{"invisible": true}')
<<<<<<< HEAD
    test_modifiers({"invisible": False}, '{}')


def check_object_name(name):
    """ Check if the given name is a valid openerp object name.

        The _name attribute in osv and osv_memory object is subject to
        some restrictions. This function returns True or False whether
        the given name is allowed or not.

        TODO: this is an approximation. The goal in this approximation
        is to disallow uppercase characters (in some places, we quote
        table/column names and in other not, which leads to this kind
        of errors:

            psycopg2.ProgrammingError: relation "xxx" does not exist).

        The same restriction should apply to both osv and osv_memory
        objects for consistency.

    """
    if regex_object_name.match(name) is None:
        return False
    return True

def raise_on_invalid_object_name(name):
    if not check_object_name(name):
        msg = "The _name attribute %s is not valid." % name
        _logger.error(msg)
        raise except_orm('ValueError', msg)

POSTGRES_CONFDELTYPES = {
    'RESTRICT': 'r',
    'NO ACTION': 'a',
    'CASCADE': 'c',
    'SET NULL': 'n',
    'SET DEFAULT': 'd',
}

def intersect(la, lb):
    return filter(lambda x: x in lb, la)

def same_name(f, g):
    """ Test whether functions `f` and `g` are identical or have the same name """
    return f == g or getattr(f, '__name__', 0) == getattr(g, '__name__', 1)

def fix_import_export_id_paths(fieldname):
    """
    Fixes the id fields in import and exports, and splits field paths
    on '/'.

    :param str fieldname: name of the field to import/export
    :return: split field name
    :rtype: list of str
    """
    fixed_db_id = re.sub(r'([^/])\.id', r'\1/.id', fieldname)
    fixed_external_id = re.sub(r'([^/]):id', r'\1/id', fixed_db_id)
    return fixed_external_id.split('/')

def pg_varchar(size=0):
    """ Returns the VARCHAR declaration for the provided size:

    * If no size (or an empty or negative size is provided) return an
      'infinite' VARCHAR
    * Otherwise return a VARCHAR(n)

    :type int size: varchar size, optional
    :rtype: str
    """
    if size:
        if not isinstance(size, int):
            raise TypeError("VARCHAR parameter should be an int, got %s"
                            % type(size))
        if size > 0:
            return 'VARCHAR(%d)' % size
    return 'VARCHAR'

FIELDS_TO_PGTYPES = {
    fields.boolean: 'bool',
    fields.integer: 'int4',
    fields.text: 'text',
    fields.html: 'text',
    fields.date: 'date',
    fields.datetime: 'timestamp',
    fields.binary: 'bytea',
    fields.many2one: 'int4',
    fields.serialized: 'text',
}

def get_pg_type(f, type_override=None):
    """
    :param fields._column f: field to get a Postgres type for
    :param type type_override: use the provided type for dispatching instead of the field's own type
    :returns: (postgres_identification_type, postgres_type_specification)
    :rtype: (str, str)
    """
    field_type = type_override or type(f)

    if field_type in FIELDS_TO_PGTYPES:
        pg_type =  (FIELDS_TO_PGTYPES[field_type], FIELDS_TO_PGTYPES[field_type])
    elif issubclass(field_type, fields.float):
        if f.digits:
            pg_type = ('numeric', 'NUMERIC')
        else:
            pg_type = ('float8', 'DOUBLE PRECISION')
    elif issubclass(field_type, (fields.char, fields.reference)):
        pg_type = ('varchar', pg_varchar(f.size))
    elif issubclass(field_type, fields.selection):
        if (isinstance(f.selection, list) and isinstance(f.selection[0][0], int))\
                or getattr(f, 'size', None) == -1:
            pg_type = ('int4', 'INTEGER')
        else:
            pg_type = ('varchar', pg_varchar(getattr(f, 'size', None)))
    elif issubclass(field_type, fields.function):
        if f._type == 'selection':
            pg_type = ('varchar', pg_varchar())
        else:
            pg_type = get_pg_type(f, getattr(fields, f._type))
    else:
        _logger.warning('%s type not supported!', field_type)
        pg_type = None

    return pg_type


class MetaModel(api.Meta):
    """ Metaclass for the models.

    This class is used as the metaclass for the class :class:`BaseModel` to
    discover the models defined in a module (without instanciating them).
    If the automatic discovery is not needed, it is possible to set the model's
    ``_register`` attribute to False.

    """

    module_to_models = {}

    def __init__(self, name, bases, attrs):
        if not self._register:
            self._register = True
            super(MetaModel, self).__init__(name, bases, attrs)
            return

        if not hasattr(self, '_module'):
            # The (OpenERP) module name can be in the `openerp.addons` namespace
            # or not.  For instance, module `sale` can be imported as
            # `openerp.addons.sale` (the right way) or `sale` (for backward
            # compatibility).
            module_parts = self.__module__.split('.')
            if len(module_parts) > 2 and module_parts[:2] == ['openerp', 'addons']:
                module_name = self.__module__.split('.')[2]
            else:
                module_name = self.__module__.split('.')[0]
            self._module = module_name

        # Remember which models to instanciate for this module.
        if not self._custom:
            self.module_to_models.setdefault(self._module, []).append(self)


class NewId(object):
    """ Pseudo-ids for new records. """
    def __nonzero__(self):
        return False

IdType = (int, long, basestring, NewId)


# special columns automatically created by the ORM
LOG_ACCESS_COLUMNS = ['create_uid', 'create_date', 'write_uid', 'write_date']
MAGIC_COLUMNS = ['id'] + LOG_ACCESS_COLUMNS

class BaseModel(object):
    """ Base class for OpenERP models.

    OpenERP models are created by inheriting from this class' subclasses:

    *   :class:`Model` for regular database-persisted models

    *   :class:`TransientModel` for temporary data, stored in the database but
        automatically vaccuumed every so often

    *   :class:`AbstractModel` for abstract super classes meant to be shared by
        multiple inheriting model

    The system automatically instantiates every model once per database. Those
    instances represent the available models on each database, and depend on
    which modules are installed on that database. The actual class of each
    instance is built from the Python classes that create and inherit from the
    corresponding model.

    Every model instance is a "recordset", i.e., an ordered collection of
    records of the model. Recordsets are returned by methods like
    :meth:`~.browse`, :meth:`~.search`, or field accesses. Records have no
    explicit representation: a record is represented as a recordset of one
    record.

    To create a class that should not be instantiated, the _register class
    attribute may be set to False.
    """
    __metaclass__ = MetaModel
    _auto = True # create database backend
    _register = False # Set to false if the model shouldn't be automatically discovered.
    _name = None
    _columns = {}
    _constraints = []
    _custom = False
    _defaults = {}
    _rec_name = None
    _parent_name = 'parent_id'
    _parent_store = False
    _parent_order = False
    _date_name = 'date'
    _order = 'id'
    _sequence = None
    _description = None
    _needaction = False

    # dict of {field:method}, with method returning the (name_get of records, {id: fold})
    # to include in the _read_group, if grouped on this field
    _group_by_full = {}

    # Transience
    _transient = False # True in a TransientModel

    # structure:
    #  { 'parent_model': 'm2o_field', ... }
    _inherits = {}

    # Mapping from inherits'd field name to triple (m, r, f, n) where m is the
    # model from which it is inherits'd, r is the (local) field towards m, f
    # is the _column object itself, and n is the original (i.e. top-most)
    # parent model.
    # Example:
    #  { 'field_name': ('parent_model', 'm2o_field_to_reach_parent',
    #                   field_column_obj, origina_parent_model), ... }
    _inherit_fields = {}

    # Mapping field name/column_info object
    # This is similar to _inherit_fields but:
    # 1. includes self fields,
    # 2. uses column_info instead of a triple.
    _all_columns = {}

    _table = None
    _log_create = False
    _sql_constraints = []

    CONCURRENCY_CHECK_FIELD = '__last_update'

    def log(self, cr, uid, id, message, secondary=False, context=None):
        return _logger.warning("log() is deprecated. Please use OpenChatter notification system instead of the res.log mechanism.")

    def view_init(self, cr, uid, fields_list, context=None):
        """Override this method to do specific things when a view on the object is opened."""
        pass

    def _field_create(self, cr, context=None):
        """ Create entries in ir_model_fields for all the model's fields.

        If necessary, also create an entry in ir_model, and if called from the
        modules loading scheme (by receiving 'module' in the context), also
        create entries in ir_model_data (for the model and the fields).

        - create an entry in ir_model (if there is not already one),
        - create an entry in ir_model_data (if there is not already one, and if
          'module' is in the context),
        - update ir_model_fields with the fields found in _columns
          (TODO there is some redundancy as _columns is updated from
          ir_model_fields in __init__).

        """
        if context is None:
            context = {}
        cr.execute("SELECT id FROM ir_model WHERE model=%s", (self._name,))
        if not cr.rowcount:
            cr.execute('SELECT nextval(%s)', ('ir_model_id_seq',))
            model_id = cr.fetchone()[0]
            cr.execute("INSERT INTO ir_model (id,model, name, info,state) VALUES (%s, %s, %s, %s, %s)", (model_id, self._name, self._description, self.__doc__, 'base'))
        else:
            model_id = cr.fetchone()[0]
        if 'module' in context:
            name_id = 'model_'+self._name.replace('.', '_')
            cr.execute('select * from ir_model_data where name=%s and module=%s', (name_id, context['module']))
            if not cr.rowcount:
                cr.execute("INSERT INTO ir_model_data (name,date_init,date_update,module,model,res_id) VALUES (%s, (now() at time zone 'UTC'), (now() at time zone 'UTC'), %s, %s, %s)", \
                    (name_id, context['module'], 'ir.model', model_id)
                )

        cr.execute("SELECT * FROM ir_model_fields WHERE model=%s", (self._name,))
        cols = {}
        for rec in cr.dictfetchall():
            cols[rec['name']] = rec

        ir_model_fields_obj = self.pool.get('ir.model.fields')

        # sparse field should be created at the end, as it depends on its serialized field already existing
        model_fields = sorted(self._columns.items(), key=lambda x: 1 if x[1]._type == 'sparse' else 0)
        for (k, f) in model_fields:
            vals = {
                'model_id': model_id,
                'model': self._name,
                'name': k,
                'field_description': f.string,
                'ttype': f._type,
                'relation': f._obj or '',
                'select_level': tools.ustr(int(f.select)),
                'readonly': (f.readonly and 1) or 0,
                'required': (f.required and 1) or 0,
                'selectable': (f.selectable and 1) or 0,
                'translate': (f.translate and 1) or 0,
                'relation_field': f._fields_id if isinstance(f, fields.one2many) else '',
                'serialization_field_id': None,
            }
            if getattr(f, 'serialization_field', None):
                # resolve link to serialization_field if specified by name
                serialization_field_id = ir_model_fields_obj.search(cr, SUPERUSER_ID, [('model','=',vals['model']), ('name', '=', f.serialization_field)])
                if not serialization_field_id:
                    raise except_orm(_('Error'), _("Serialization field `%s` not found for sparse field `%s`!") % (f.serialization_field, k))
                vals['serialization_field_id'] = serialization_field_id[0]

            # When its a custom field,it does not contain f.select
            if context.get('field_state', 'base') == 'manual':
                if context.get('field_name', '') == k:
                    vals['select_level'] = context.get('select', '0')
                #setting value to let the problem NOT occur next time
                elif k in cols:
                    vals['select_level'] = cols[k]['select_level']

            if k not in cols:
                cr.execute('select nextval(%s)', ('ir_model_fields_id_seq',))
                id = cr.fetchone()[0]
                vals['id'] = id
                cr.execute("""INSERT INTO ir_model_fields (
                    id, model_id, model, name, field_description, ttype,
                    relation,state,select_level,relation_field, translate, serialization_field_id
                ) VALUES (
                    %s,%s,%s,%s,%s,%s,%s,%s,%s,%s,%s,%s
                )""", (
                    id, vals['model_id'], vals['model'], vals['name'], vals['field_description'], vals['ttype'],
                     vals['relation'], 'base',
                    vals['select_level'], vals['relation_field'], bool(vals['translate']), vals['serialization_field_id']
                ))
                if 'module' in context:
                    name1 = 'field_' + self._table + '_' + k
                    cr.execute("select name from ir_model_data where name=%s", (name1,))
                    if cr.fetchone():
                        name1 = name1 + "_" + str(id)
                    cr.execute("INSERT INTO ir_model_data (name,date_init,date_update,module,model,res_id) VALUES (%s, (now() at time zone 'UTC'), (now() at time zone 'UTC'), %s, %s, %s)", \
                        (name1, context['module'], 'ir.model.fields', id)
                    )
            else:
                for key, val in vals.items():
                    if cols[k][key] != vals[key]:
                        cr.execute('update ir_model_fields set field_description=%s where model=%s and name=%s', (vals['field_description'], vals['model'], vals['name']))
                        cr.execute("""UPDATE ir_model_fields SET
                            model_id=%s, field_description=%s, ttype=%s, relation=%s,
                            select_level=%s, readonly=%s ,required=%s, selectable=%s, relation_field=%s, translate=%s, serialization_field_id=%s
                        WHERE
                            model=%s AND name=%s""", (
                                vals['model_id'], vals['field_description'], vals['ttype'],
                                vals['relation'],
                                vals['select_level'], bool(vals['readonly']), bool(vals['required']), bool(vals['selectable']), vals['relation_field'], bool(vals['translate']), vals['serialization_field_id'], vals['model'], vals['name']
                            ))
                        break
        self.invalidate_cache(cr, SUPERUSER_ID)

    @classmethod
    def _add_field(cls, name, field):
        """ Add the given `field` under the given `name` in the class """
        field.set_class_name(cls, name)

        # add field in _fields (for reflection)
        cls._fields[name] = field

        # add field as an attribute, unless another kind of value already exists
        if isinstance(getattr(cls, name, field), Field):
            setattr(cls, name, field)
        else:
            _logger.warning("In model %r, member %r is not a field", cls._name, name)

        if field.store:
            cls._columns[name] = field.to_column()
        else:
            # remove potential column that may be overridden by field
            cls._columns.pop(name, None)

    @classmethod
    def _add_magic_fields(cls):
        """ Introduce magic fields on the current class

        * id is a "normal" field (with a specific getter)
        * create_uid, create_date, write_uid and write_date have become
          "normal" fields
        * $CONCURRENCY_CHECK_FIELD is a computed field with its computing
          method defined dynamically. Uses ``str(datetime.datetime.utcnow())``
          to get the same structure as the previous
          ``(now() at time zone 'UTC')::timestamp``::

              # select (now() at time zone 'UTC')::timestamp;
                        timezone
              ----------------------------
               2013-06-18 08:30:37.292809

              >>> str(datetime.datetime.utcnow())
              '2013-06-18 08:31:32.821177'
        """
        def add(name, field):
            """ add `field` with the given `name` if it does not exist yet """
            if name not in cls._columns and name not in cls._fields:
                cls._add_field(name, field)

        # this field 'id' must override any other column or field
        cls._add_field('id', fields2.Id(automatic=True))

        add('display_name', fields2.Char(string='Name',
            compute='_compute_display_name', inverse='_inverse_display_name',
            search='_search_display_name', automatic=True))

        if cls._log_access:
            add('create_uid', fields2.Many2one('res.users', string='Created by', automatic=True))
            add('create_date', fields2.Datetime(string='Created on', automatic=True))
            add('write_uid', fields2.Many2one('res.users', string='Last Updated by', automatic=True))
            add('write_date', fields2.Datetime(string='Last Updated on', automatic=True))
            last_modified_name = 'compute_concurrency_field_with_access'
        else:
            last_modified_name = 'compute_concurrency_field'

        # this field must override any other column or field
        cls._add_field(cls.CONCURRENCY_CHECK_FIELD, fields2.Datetime(
            string='Last Modified on', compute=last_modified_name, automatic=True))

    @api.one
    def compute_concurrency_field(self):
        self[self.CONCURRENCY_CHECK_FIELD] = \
            datetime.datetime.utcnow().strftime(DEFAULT_SERVER_DATETIME_FORMAT)

    @api.one
    @api.depends('create_date', 'write_date')
    def compute_concurrency_field_with_access(self):
        self[self.CONCURRENCY_CHECK_FIELD] = \
            self.write_date or self.create_date or \
            datetime.datetime.utcnow().strftime(DEFAULT_SERVER_DATETIME_FORMAT)

    #
    # Goal: try to apply inheritance at the instanciation level and
    #       put objects in the pool var
    #
    @classmethod
    def _build_model(cls, pool, cr):
        """ Instanciate a given model.

        This class method instanciates the class of some model (i.e. a class
        deriving from osv or osv_memory). The class might be the class passed
        in argument or, if it inherits from another class, a class constructed
        by combining the two classes.

        """

        # IMPORTANT: the registry contains an instance for each model. The class
        # of each model carries inferred metadata that is shared among the
        # model's instances for this registry, but not among registries. Hence
        # we cannot use that "registry class" for combining model classes by
        # inheritance, since it confuses the metadata inference process.

        # Keep links to non-inherited constraints in cls; this is useful for
        # instance when exporting translations
        cls._local_constraints = cls.__dict__.get('_constraints', [])
        cls._local_sql_constraints = cls.__dict__.get('_sql_constraints', [])

        # determine inherited models
        parents = getattr(cls, '_inherit', [])
        parents = [parents] if isinstance(parents, basestring) else (parents or [])

        # determine the model's name
        name = cls._name or (len(parents) == 1 and parents[0]) or cls.__name__

        # determine the module that introduced the model
        original_module = pool[name]._original_module if name in parents else cls._module

        # build the class hierarchy for the model
        for parent in parents:
            if parent not in pool:
                raise TypeError('The model "%s" specifies an unexisting parent class "%s"\n'
                    'You may need to add a dependency on the parent class\' module.' % (name, parent))
            parent_model = pool[parent]

            # do no use the class of parent_model, since that class contains
            # inferred metadata; use its ancestor instead
            parent_class = type(parent_model).__base__

            # don't inherit custom fields
            columns = dict((key, val)
                for key, val in parent_class._columns.iteritems()
                if not val.manual
            )
            columns.update(cls._columns)

            defaults = dict(parent_class._defaults)
            defaults.update(cls._defaults)

            inherits = dict(parent_class._inherits)
            inherits.update(cls._inherits)

            old_constraints = parent_class._constraints
            new_constraints = cls._constraints
            # filter out from old_constraints the ones overridden by a
            # constraint with the same function name in new_constraints
            constraints = new_constraints + [oldc
                for oldc in old_constraints
                if not any(newc[2] == oldc[2] and same_name(newc[0], oldc[0])
                           for newc in new_constraints)
            ]

            sql_constraints = cls._sql_constraints + \
                              parent_class._sql_constraints

            attrs = {
                '_name': name,
                '_register': False,
                '_columns': columns,
                '_defaults': defaults,
                '_inherits': inherits,
                '_constraints': constraints,
                '_sql_constraints': sql_constraints,
            }
            cls = type(name, (cls, parent_class), attrs)

        # introduce the "registry class" of the model;
        # duplicate some attributes so that the ORM can modify them
        attrs = {
            '_name': name,
            '_register': False,
            '_columns': dict(cls._columns),
            '_defaults': dict(cls._defaults),
            '_inherits': dict(cls._inherits),
            '_constraints': list(cls._constraints),
            '_sql_constraints': list(cls._sql_constraints),
            '_original_module': original_module,
        }
        cls = type(cls._name, (cls,), attrs)

        # float fields are registry-dependent (digit attribute); duplicate them
        # to avoid issues
        for key, col in cls._columns.items():
            if col._type == 'float':
                cls._columns[key] = copy.copy(col)

        # link the class to the registry, and update the registry
        cls.pool = pool
        # Note: we have to insert an instance into the registry now, because it
        # can trigger some stuff on other models which expect this new instance
        # (like method _inherits_reload_src())
        model = object.__new__(cls)
        cls._model = model              # backward compatibility
        pool.add(name, model)

        # determine description, table, sequence and log_access
        if not cls._description:
            cls._description = cls._name
        if not cls._table:
            cls._table = cls._name.replace('.', '_')
        if not cls._sequence:
            cls._sequence = cls._table + '_id_seq'
        if not hasattr(cls, '_log_access'):
            # If _log_access is not specified, it is the same value as _auto.
            cls._log_access = cls._auto

        # Transience
        if cls.is_transient():
            cls._transient_check_count = 0
            cls._transient_max_count = config.get('osv_memory_count_limit')
            cls._transient_max_hours = config.get('osv_memory_age_limit')
            assert cls._log_access, \
                "TransientModels must have log_access turned on, " \
                "in order to implement their access rights policy"

        # retrieve new-style fields and duplicate them (to avoid clashes with
        # inheritance between different models)
        cls._fields = {}
        for attr in dir(cls):
            field = getattr(cls, attr)
            if isinstance(field, Field) and not field._origin:
                cls._add_field(attr, field.copy())

        # introduce magic fields
        cls._add_magic_fields()

        # register stuff about low-level function fields and custom fields
        cls._init_function_fields(pool, cr)
        cls._init_manual_fields(pool, cr)

        # process _inherits
        cls._inherits_check()
        cls._inherits_reload()

        # register constraints and onchange methods
        cls._init_constraints()
        cls._init_onchange_methods()

        # check defaults
        for k in cls._defaults:
            assert k in cls._fields, \
                "Model %s has a default for nonexiting field %s" % (cls._name, k)

        # restart columns
        for column in cls._columns.itervalues():
            column.restart()

        # validate rec_name
        if cls._rec_name:
            assert cls._rec_name in cls._fields, \
                "Invalid rec_name %s for model %s" % (cls._rec_name, cls._name)
        elif 'name' in cls._fields:
            cls._rec_name = 'name'

        # prepare ormcache, which must be shared by all instances of the model
        cls._ormcache = {}

        # complete the initialization of model
        model.__init__(pool, cr)
        return model

    @classmethod
    def _init_function_fields(cls, pool, cr):
        # initialize the list of non-stored function fields for this model
        pool._pure_function_fields[cls._name] = []

        # process store of low-level function fields
        for fname, column in cls._columns.iteritems():
            if hasattr(column, 'digits_change'):
                column.digits_change(cr)
            # filter out existing store about this field
            pool._store_function[cls._name] = [
                stored
                for stored in pool._store_function.get(cls._name, [])
                if (stored[0], stored[1]) != (cls._name, fname)
            ]
            if not isinstance(column, fields.function):
                continue
            if not column.store:
                # register it on the pool for invalidation
                pool._pure_function_fields[cls._name].append(fname)
                continue
            # process store parameter
            store = column.store
            if store is True:
                get_ids = lambda self, cr, uid, ids, c={}: ids
                store = {cls._name: (get_ids, None, column.priority, None)}
            for model, spec in store.iteritems():
                if len(spec) == 4:
                    (fnct, fields2, order, length) = spec
                elif len(spec) == 3:
                    (fnct, fields2, order) = spec
                    length = None
                else:
                    raise except_orm('Error',
                        ('Invalid function definition %s in object %s !\nYou must use the definition: store={object:(fnct, fields, priority, time length)}.' % (fname, cls._name)))
                pool._store_function.setdefault(model, [])
                t = (cls._name, fname, fnct, tuple(fields2) if fields2 else None, order, length)
                if t not in pool._store_function[model]:
                    pool._store_function[model].append(t)
                    pool._store_function[model].sort(key=lambda x: x[4])

    @classmethod
    def _init_manual_fields(cls, pool, cr):
        # Check whether the query is already done
        if pool.fields_by_model is not None:
            manual_fields = pool.fields_by_model.get(cls._name, [])
        else:
            cr.execute('SELECT * FROM ir_model_fields WHERE model=%s AND state=%s', (cls._name, 'manual'))
            manual_fields = cr.dictfetchall()

        for field in manual_fields:
            if field['name'] in cls._columns:
                continue
            attrs = {
                'string': field['field_description'],
                'required': bool(field['required']),
                'readonly': bool(field['readonly']),
                'domain': eval(field['domain']) if field['domain'] else None,
                'size': field['size'] or None,
                'ondelete': field['on_delete'],
                'translate': (field['translate']),
                'manual': True,
                '_prefetch': False,
                #'select': int(field['select_level'])
            }
            if field['serialization_field_id']:
                cr.execute('SELECT name FROM ir_model_fields WHERE id=%s', (field['serialization_field_id'],))
                attrs.update({'serialization_field': cr.fetchone()[0], 'type': field['ttype']})
                if field['ttype'] in ['many2one', 'one2many', 'many2many']:
                    attrs.update({'relation': field['relation']})
                cls._columns[field['name']] = fields.sparse(**attrs)
            elif field['ttype'] == 'selection':
                cls._columns[field['name']] = fields.selection(eval(field['selection']), **attrs)
            elif field['ttype'] == 'reference':
                cls._columns[field['name']] = fields.reference(selection=eval(field['selection']), **attrs)
            elif field['ttype'] == 'many2one':
                cls._columns[field['name']] = fields.many2one(field['relation'], **attrs)
            elif field['ttype'] == 'one2many':
                cls._columns[field['name']] = fields.one2many(field['relation'], field['relation_field'], **attrs)
            elif field['ttype'] == 'many2many':
                _rel1 = field['relation'].replace('.', '_')
                _rel2 = field['model'].replace('.', '_')
                _rel_name = 'x_%s_%s_%s_rel' % (_rel1, _rel2, field['name'])
                cls._columns[field['name']] = fields.many2many(field['relation'], _rel_name, 'id1', 'id2', **attrs)
            else:
                cls._columns[field['name']] = getattr(fields, field['ttype'])(**attrs)

    @classmethod
    def _init_constraints(cls):
        # store sql constraint error messages
        for (key, _, msg) in cls._sql_constraints:
            cls.pool._sql_error[cls._table + '_' + key] = msg

        # collect constraint methods
        cls._constraint_methods = []
        for attr in dir(cls):
            value = getattr(cls, attr)
            if callable(value) and hasattr(value, '_constrains'):
                if not all(name in cls._fields for name in value._constrains):
                    _logger.warning("@constrains parameters must be field names: %r", value._constrains)
                cls._constraint_methods.append(value)

    @classmethod
    def _init_onchange_methods(cls):
        # collect onchange methods
        cls._onchange_methods = defaultdict(list)
        for attr in dir(cls):
            value = getattr(cls, attr)
            if callable(value) and hasattr(value, '_onchange'):
                if not all(name in cls._fields for name in value._onchange):
                    _logger.warning("@onchange parameters must be field names: %r", value._onchange)
                for name in value._onchange:
                    cls._onchange_methods[name].append(value)

    def __new__(cls):
        # In the past, this method was registering the model class in the server.
        # This job is now done entirely by the metaclass MetaModel.
        #
        # Do not create an instance here.  Model instances are created by method
        # _build_model().
        return None

    def __init__(self, pool, cr):
        # this method no longer does anything; kept for backward compatibility
        pass

    def __export_xml_id(self):
        """ Return a valid xml_id for the record `self`. """
        ir_model_data = self.sudo().env['ir.model.data']
        data = ir_model_data.search([('model', '=', self._name), ('res_id', '=', self.id)])
        if data:
            if data.module:
                return '%s.%s' % (data.module, data.name)
            else:
                return data.name
        else:
            postfix = 0
            name = '%s_%s' % (self._table, self.id)
            while ir_model_data.search([('module', '=', '__export__'), ('name', '=', name)]):
                postfix += 1
                name = '%s_%s_%s' % (self._table, self.id, postfix)
            ir_model_data.create({
                'model': self._name,
                'res_id': self.id,
                'module': '__export__',
                'name': name,
            })
            return '__export__.' + name

    @api.multi
    def __export_rows(self, fields):
        """ Export fields of the records in `self`.

            :param fields: list of lists of fields to traverse
            :return: list of lists of corresponding values
        """
        lines = []
        for record in self:
            # main line of record, initially empty
            current = [''] * len(fields)
            lines.append(current)

            # list of primary fields followed by secondary field(s)
            primary_done = []

            # process column by column
            for i, path in enumerate(fields):
                if not path:
                    continue

                name = path[0]
                if name in primary_done:
                    continue

                if name == '.id':
                    current[i] = str(record.id)
                elif name == 'id':
                    current[i] = record.__export_xml_id()
                else:
                    field = record._fields[name]
                    value = record[name]

                    # this part could be simpler, but it has to be done this way
                    # in order to reproduce the former behavior
                    if not isinstance(value, BaseModel):
                        current[i] = field.convert_to_export(value, self.env)
                    else:
                        primary_done.append(name)

                        # This is a special case, its strange behavior is intended!
                        if field.type == 'many2many' and len(path) > 1 and path[1] == 'id':
                            xml_ids = [r.__export_xml_id() for r in value]
                            current[i] = ','.join(xml_ids) or False
                            continue

                        # recursively export the fields that follow name
                        fields2 = [(p[1:] if p and p[0] == name else []) for p in fields]
                        lines2 = value.__export_rows(fields2)
                        if lines2:
                            # merge first line with record's main line
                            for j, val in enumerate(lines2[0]):
                                if val:
                                    current[j] = val
                            # check value of current field
                            if not current[i]:
                                # assign xml_ids, and forget about remaining lines
                                xml_ids = [item[1] for item in value.name_get()]
                                current[i] = ','.join(xml_ids)
                            else:
                                # append the other lines at the end
                                lines += lines2[1:]
                        else:
                            current[i] = False

        return lines

    @api.multi
    def export_data(self, fields_to_export, raw_data=False):
        """ Export fields for selected objects

            :param fields_to_export: list of fields
            :param raw_data: True to return value in native Python type
            :rtype: dictionary with a *datas* matrix

            This method is used when exporting data via client menu
        """
        fields_to_export = map(fix_import_export_id_paths, fields_to_export)
        if raw_data:
            self = self.with_context(export_raw_data=True)
        return {'datas': self.__export_rows(fields_to_export)}

    def import_data(self, cr, uid, fields, datas, mode='init', current_module='', noupdate=False, context=None, filename=None):
        """
        .. deprecated:: 7.0
            Use :meth:`~load` instead

        Import given data in given module

        This method is used when importing data via client menu.

        Example of fields to import for a sale.order::

            .id,                         (=database_id)
            partner_id,                  (=name_search)
            order_line/.id,              (=database_id)
            order_line/name,
            order_line/product_id/id,    (=xml id)
            order_line/price_unit,
            order_line/product_uom_qty,
            order_line/product_uom/id    (=xml_id)

        This method returns a 4-tuple with the following structure::

            (return_code, errored_resource, error_message, unused)

        * The first item is a return code, it is ``-1`` in case of
          import error, or the last imported row number in case of success
        * The second item contains the record data dict that failed to import
          in case of error, otherwise it's 0
        * The third item contains an error message string in case of error,
          otherwise it's 0
        * The last item is currently unused, with no specific semantics

        :param fields: list of fields to import
        :param datas: data to import
        :param mode: 'init' or 'update' for record creation
        :param current_module: module name
        :param noupdate: flag for record creation
        :param filename: optional file to store partial import state for recovery
        :returns: 4-tuple in the form (return_code, errored_resource, error_message, unused)
        :rtype: (int, dict or 0, str or 0, str or 0)
        """
        context = dict(context) if context is not None else {}
        context['_import_current_module'] = current_module

        fields = map(fix_import_export_id_paths, fields)
        ir_model_data_obj = self.pool.get('ir.model.data')

        def log(m):
            if m['type'] == 'error':
                raise Exception(m['message'])

        if config.get('import_partial') and filename:
            with open(config.get('import_partial'), 'rb') as partial_import_file:
                data = pickle.load(partial_import_file)
                position = data.get(filename, 0)

        position = 0
        try:
            for res_id, xml_id, res, info in self._convert_records(cr, uid,
                            self._extract_records(cr, uid, fields, datas,
                                                  context=context, log=log),
                            context=context, log=log):
                ir_model_data_obj._update(cr, uid, self._name,
                     current_module, res, mode=mode, xml_id=xml_id,
                     noupdate=noupdate, res_id=res_id, context=context)
                position = info.get('rows', {}).get('to', 0) + 1
                if config.get('import_partial') and filename and (not (position%100)):
                    with open(config.get('import_partial'), 'rb') as partial_import:
                        data = pickle.load(partial_import)
                    data[filename] = position
                    with open(config.get('import_partial'), 'wb') as partial_import:
                        pickle.dump(data, partial_import)
                    if context.get('defer_parent_store_computation'):
                        self._parent_store_compute(cr)
                    cr.commit()
        except Exception, e:
            cr.rollback()
            return -1, {}, 'Line %d : %s' % (position + 1, tools.ustr(e)), ''

        if context.get('defer_parent_store_computation'):
            self._parent_store_compute(cr)
        return position, 0, 0, 0

    def load(self, cr, uid, fields, data, context=None):
        """
        Attempts to load the data matrix, and returns a list of ids (or
        ``False`` if there was an error and no id could be generated) and a
        list of messages.

        The ids are those of the records created and saved (in database), in
        the same order they were extracted from the file. They can be passed
        directly to :meth:`~read`

        :param fields: list of fields to import, at the same index as the corresponding data
        :type fields: list(str)
        :param data: row-major matrix of data to import
        :type data: list(list(str))
        :param dict context:
        :returns: {ids: list(int)|False, messages: [Message]}
        """
        cr.execute('SAVEPOINT model_load')
        messages = []

        fields = map(fix_import_export_id_paths, fields)
        ModelData = self.pool['ir.model.data'].clear_caches()

        fg = self.fields_get(cr, uid, context=context)

        mode = 'init'
        current_module = ''
        noupdate = False

        ids = []
        for id, xid, record, info in self._convert_records(cr, uid,
                self._extract_records(cr, uid, fields, data,
                                      context=context, log=messages.append),
                context=context, log=messages.append):
            try:
                cr.execute('SAVEPOINT model_load_save')
            except psycopg2.InternalError, e:
                # broken transaction, exit and hope the source error was
                # already logged
                if not any(message['type'] == 'error' for message in messages):
                    messages.append(dict(info, type='error',message=
                        u"Unknown database error: '%s'" % e))
                break
            try:
                ids.append(ModelData._update(cr, uid, self._name,
                     current_module, record, mode=mode, xml_id=xid,
                     noupdate=noupdate, res_id=id, context=context))
                cr.execute('RELEASE SAVEPOINT model_load_save')
            except psycopg2.Warning, e:
                messages.append(dict(info, type='warning', message=str(e)))
                cr.execute('ROLLBACK TO SAVEPOINT model_load_save')
            except psycopg2.Error, e:
                messages.append(dict(
                    info, type='error',
                    **PGERROR_TO_OE[e.pgcode](self, fg, info, e)))
                # Failed to write, log to messages, rollback savepoint (to
                # avoid broken transaction) and keep going
                cr.execute('ROLLBACK TO SAVEPOINT model_load_save')
        if any(message['type'] == 'error' for message in messages):
            cr.execute('ROLLBACK TO SAVEPOINT model_load')
            ids = False
        return {'ids': ids, 'messages': messages}

    def _extract_records(self, cr, uid, fields_, data,
                         context=None, log=lambda a: None):
        """ Generates record dicts from the data sequence.

        The result is a generator of dicts mapping field names to raw
        (unconverted, unvalidated) values.

        For relational fields, if sub-fields were provided the value will be
        a list of sub-records

        The following sub-fields may be set on the record (by key):
        * None is the name_get for the record (to use with name_create/name_search)
        * "id" is the External ID for the record
        * ".id" is the Database ID for the record
        """
        columns = dict((k, v.column) for k, v in self._all_columns.iteritems())
        # Fake columns to avoid special cases in extractor
        columns[None] = fields.char('rec_name')
        columns['id'] = fields.char('External ID')
        columns['.id'] = fields.integer('Database ID')

        # m2o fields can't be on multiple lines so exclude them from the
        # is_relational field rows filter, but special-case it later on to
        # be handled with relational fields (as it can have subfields)
        is_relational = lambda field: columns[field]._type in ('one2many', 'many2many', 'many2one')
        get_o2m_values = itemgetter_tuple(
            [index for index, field in enumerate(fields_)
                  if columns[field[0]]._type == 'one2many'])
        get_nono2m_values = itemgetter_tuple(
            [index for index, field in enumerate(fields_)
                  if columns[field[0]]._type != 'one2many'])
        # Checks if the provided row has any non-empty non-relational field
        def only_o2m_values(row, f=get_nono2m_values, g=get_o2m_values):
            return any(g(row)) and not any(f(row))

        index = 0
        while True:
            if index >= len(data): return

            row = data[index]
            # copy non-relational fields to record dict
            record = dict((field[0], value)
                for field, value in itertools.izip(fields_, row)
                if not is_relational(field[0]))

            # Get all following rows which have relational values attached to
            # the current record (no non-relational values)
            record_span = itertools.takewhile(
                only_o2m_values, itertools.islice(data, index + 1, None))
            # stitch record row back on for relational fields
            record_span = list(itertools.chain([row], record_span))
            for relfield in set(
                    field[0] for field in fields_
                             if is_relational(field[0])):
                column = columns[relfield]
                # FIXME: how to not use _obj without relying on fields_get?
                Model = self.pool[column._obj]

                # get only cells for this sub-field, should be strictly
                # non-empty, field path [None] is for name_get column
                indices, subfields = zip(*((index, field[1:] or [None])
                                           for index, field in enumerate(fields_)
                                           if field[0] == relfield))

                # return all rows which have at least one value for the
                # subfields of relfield
                relfield_data = filter(any, map(itemgetter_tuple(indices), record_span))
                record[relfield] = [subrecord
                    for subrecord, _subinfo in Model._extract_records(
                        cr, uid, subfields, relfield_data,
                        context=context, log=log)]

            yield record, {'rows': {
                'from': index,
                'to': index + len(record_span) - 1
            }}
            index += len(record_span)
    
    def _convert_records(self, cr, uid, records,
                         context=None, log=lambda a: None):
        """ Converts records from the source iterable (recursive dicts of
        strings) into forms which can be written to the database (via
        self.create or (ir.model.data)._update)

        :returns: a list of triplets of (id, xid, record)
        :rtype: list((int|None, str|None, dict))
        """
        if context is None: context = {}
        Converter = self.pool['ir.fields.converter']
        columns = dict((k, v.column) for k, v in self._all_columns.iteritems())
        Translation = self.pool['ir.translation']
        field_names = dict(
            (f, (Translation._get_source(cr, uid, self._name + ',' + f, 'field',
                                         context.get('lang'))
                 or column.string))
            for f, column in columns.iteritems())

        convert = Converter.for_model(cr, uid, self, context=context)

        def _log(base, field, exception):
            type = 'warning' if isinstance(exception, Warning) else 'error'
            # logs the logical (not human-readable) field name for automated
            # processing of response, but injects human readable in message
            record = dict(base, type=type, field=field,
                          message=unicode(exception.args[0]) % base)
            if len(exception.args) > 1 and exception.args[1]:
                record.update(exception.args[1])
            log(record)

        stream = CountingStream(records)
        for record, extras in stream:
            dbid = False
            xid = False
            # name_get/name_create
            if None in record: pass
            # xid
            if 'id' in record:
                xid = record['id']
            # dbid
            if '.id' in record:
                try:
                    dbid = int(record['.id'])
                except ValueError:
                    # in case of overridden id column
                    dbid = record['.id']
                if not self.search(cr, uid, [('id', '=', dbid)], context=context):
                    log(dict(extras,
                        type='error',
                        record=stream.index,
                        field='.id',
                        message=_(u"Unknown database identifier '%s'") % dbid))
                    dbid = False

            converted = convert(record, lambda field, err:\
                _log(dict(extras, record=stream.index, field=field_names[field]), field, err))

            yield dbid, xid, converted, dict(extras, record=stream.index)

    @api.multi
    def _validate_fields(self, field_names):
        field_names = set(field_names)

        # old-style constraint methods
        trans = self.env['ir.translation']
        cr, uid, context = self.env.args
        ids = self.ids
        errors = []
        for fun, msg, names in self._constraints:
            try:
                # validation must be context-independent; call `fun` without context
                valid = not (set(names) & field_names) or fun(self._model, cr, uid, ids)
                extra_error = None
            except Exception, e:
                _logger.debug('Exception while validating constraint', exc_info=True)
                valid = False
                extra_error = tools.ustr(e)
            if not valid:
                if callable(msg):
                    res_msg = msg(self._model, cr, uid, ids, context=context)
                    if isinstance(res_msg, tuple):
                        template, params = res_msg
                        res_msg = template % params
                else:
                    res_msg = trans._get_source(self._name, 'constraint', self.env.lang, msg)
                if extra_error:
                    res_msg += "\n\n%s\n%s" % (_('Error details:'), extra_error)
                errors.append(
                    _("Field(s) `%s` failed against a constraint: %s") %
                        (', '.join(names), res_msg)
                )
        if errors:
            raise except_orm('ValidateError', '\n'.join(errors))

        # new-style constraint methods
        for check in self._constraint_methods:
            if set(check._constrains) & field_names:
                check(self)

    def default_get(self, cr, uid, fields_list, context=None):
        """ Return default values for the fields in `fields_list`. Default
            values are determined by the context, user defaults, and the model
            itself.

            :param fields_list: a list of field names
            :return: a dictionary mapping each field name to its corresponding
                default value; the keys of the dictionary are the fields in
                `fields_list` that have a default value different from ``False``.

            This method should not be overridden. In order to change the
            mechanism for determining default values, you should override method
            :meth:`add_default_value` instead.
        """
        # trigger view init hook
        self.view_init(cr, uid, fields_list, context)

        # use a new record to determine default values
        record = self.new(cr, uid, {}, context=context)
        for name in fields_list:
            record[name]                # force evaluation of defaults

        # retrieve defaults from record's cache
        return self._convert_to_write(record._cache)

    def add_default_value(self, field):
        """ Set the default value of `field` to the new record `self`.
            The value must be assigned to `self`.
        """
        assert not self.id, "Expected new record: %s" % self
        cr, uid, context = self.env.args
        name = field.name

        # 1. look up context
        key = 'default_' + name
        if key in context:
            self[name] = context[key]
            return

        # 2. look up ir_values
        #    Note: performance is good, because get_defaults_dict is cached!
        ir_values_dict = self.env['ir.values'].get_defaults_dict(self._name)
        if name in ir_values_dict:
            self[name] = ir_values_dict[name]
            return

        # 3. look up property fields
        #    TODO: get rid of this one
        column = self._columns.get(name)
        if isinstance(column, fields.property):
            self[name] = self.env['ir.property'].get(name, self._name)
            return

        # 4. look up _defaults
        if name in self._defaults:
            value = self._defaults[name]
            if callable(value):
                value = value(self._model, cr, uid, context)
            self[name] = value
            return

        # 5. delegate to field
        field.determine_default(self)

    def fields_get_keys(self, cr, user, context=None):
        res = self._columns.keys()
        # TODO I believe this loop can be replace by
        # res.extend(self._inherit_fields.key())
        for parent in self._inherits:
            res.extend(self.pool[parent].fields_get_keys(cr, user, context))
        return res

    def _rec_name_fallback(self, cr, uid, context=None):
        rec_name = self._rec_name
        if rec_name not in self._columns:
            rec_name = self._columns.keys()[0] if len(self._columns.keys()) > 0 else "id"
        return rec_name

    #
    # Overload this method if you need a window title which depends on the context
    #
    def view_header_get(self, cr, user, view_id=None, view_type='form', context=None):
        return False

    def user_has_groups(self, cr, uid, groups, context=None):
        """Return true if the user is at least member of one of the groups
           in groups_str. Typically used to resolve `groups` attribute
           in view and model definitions.

           :param str groups: comma-separated list of fully-qualified group
                              external IDs, e.g.: ``base.group_user,base.group_system``
           :return: True if the current user is a member of one of the
                    given groups
        """
        return any([self.pool.get('res.users').has_group(cr, uid, group_ext_id)
                        for group_ext_id in groups.split(',')])

    def _get_default_form_view(self, cr, user, context=None):
        """ Generates a default single-line form view using all fields
        of the current model except the m2m and o2m ones.

        :param cr: database cursor
        :param int user: user id
        :param dict context: connection context
        :returns: a form view as an lxml document
        :rtype: etree._Element
        """
        view = etree.Element('form', string=self._description)
        for fname, field in self._fields.iteritems():
            if field.automatic or field.type in ('one2many', 'many2many'):
                continue

            etree.SubElement(view, 'field', name=fname)
            if field.type == 'text':
                etree.SubElement(view, 'newline')
        return view

    def _get_default_search_view(self, cr, user, context=None):
        """ Generates a single-field search view, based on _rec_name.

        :param cr: database cursor
        :param int user: user id
        :param dict context: connection context
        :returns: a tree view as an lxml document
        :rtype: etree._Element
        """
        view = etree.Element('search', string=self._description)
        etree.SubElement(view, 'field', name=self._rec_name_fallback(cr, user, context))
        return view

    def _get_default_tree_view(self, cr, user, context=None):
        """ Generates a single-field tree view, based on _rec_name.

        :param cr: database cursor
        :param int user: user id
        :param dict context: connection context
        :returns: a tree view as an lxml document
        :rtype: etree._Element
        """
        view = etree.Element('tree', string=self._description)
        etree.SubElement(view, 'field', name=self._rec_name_fallback(cr, user, context))
        return view

    def _get_default_calendar_view(self, cr, user, context=None):
        """ Generates a default calendar view by trying to infer
        calendar fields from a number of pre-set attribute names

        :param cr: database cursor
        :param int user: user id
        :param dict context: connection context
        :returns: a calendar view
        :rtype: etree._Element
        """
        def set_first_of(seq, in_, to):
            """Sets the first value of `seq` also found in `in_` to
            the `to` attribute of the view being closed over.

            Returns whether it's found a suitable value (and set it on
            the attribute) or not
            """
            for item in seq:
                if item in in_:
                    view.set(to, item)
                    return True
            return False

        view = etree.Element('calendar', string=self._description)
        etree.SubElement(view, 'field', name=self._rec_name_fallback(cr, user, context))

        if self._date_name not in self._columns:
            date_found = False
            for dt in ['date', 'date_start', 'x_date', 'x_date_start']:
                if dt in self._columns:
                    self._date_name = dt
                    date_found = True
                    break

            if not date_found:
                raise except_orm(_('Invalid Object Architecture!'), _("Insufficient fields for Calendar View!"))
        view.set('date_start', self._date_name)

        set_first_of(["user_id", "partner_id", "x_user_id", "x_partner_id"],
                     self._columns, 'color')

        if not set_first_of(["date_stop", "date_end", "x_date_stop", "x_date_end"],
                            self._columns, 'date_stop'):
            if not set_first_of(["date_delay", "planned_hours", "x_date_delay", "x_planned_hours"],
                                self._columns, 'date_delay'):
                raise except_orm(
                    _('Invalid Object Architecture!'),
                    _("Insufficient fields to generate a Calendar View for %s, missing a date_stop or a date_delay" % self._name))

        return view

    def fields_view_get(self, cr, uid, view_id=None, view_type='form', context=None, toolbar=False, submenu=False):
        """
        Get the detailed composition of the requested view like fields, model, view architecture

        :param view_id: id of the view or None
        :param view_type: type of the view to return if view_id is None ('form', tree', ...)
        :param toolbar: true to include contextual actions
        :param submenu: deprecated
        :return: dictionary describing the composition of the requested view (including inherited views and extensions)
        :raise AttributeError:
                            * if the inherited view has unknown position to work with other than 'before', 'after', 'inside', 'replace'
                            * if some tag other than 'position' is found in parent view
        :raise Invalid ArchitectureError: if there is view type other than form, tree, calendar, search etc defined on the structure
        """
        if context is None:
            context = {}
        View = self.pool['ir.ui.view']

        result = {
            'model': self._name,
            'field_parent': False,
        }

        # try to find a view_id if none provided
        if not view_id:
            # <view_type>_view_ref in context can be used to overrride the default view
            view_ref_key = view_type + '_view_ref'
            view_ref = context.get(view_ref_key)
            if view_ref:
                if '.' in view_ref:
                    module, view_ref = view_ref.split('.', 1)
                    cr.execute("SELECT res_id FROM ir_model_data WHERE model='ir.ui.view' AND module=%s AND name=%s", (module, view_ref))
                    view_ref_res = cr.fetchone()
                    if view_ref_res:
                        view_id = view_ref_res[0]
                else:
                    _logger.warning('%r requires a fully-qualified external id (got: %r for model %s). '
                        'Please use the complete `module.view_id` form instead.', view_ref_key, view_ref,
                        self._name)

            if not view_id:
                # otherwise try to find the lowest priority matching ir.ui.view
                view_id = View.default_view(cr, uid, self._name, view_type, context=context)

        # context for post-processing might be overriden
        ctx = context
        if view_id:
            # read the view with inherited views applied
            root_view = View.read_combined(cr, uid, view_id, fields=['id', 'name', 'field_parent', 'type', 'model', 'arch'], context=context)
            result['arch'] = root_view['arch']
            result['name'] = root_view['name']
            result['type'] = root_view['type']
            result['view_id'] = root_view['id']
            result['field_parent'] = root_view['field_parent']
            # override context fro postprocessing
            if root_view.get('model') != self._name:
                ctx = dict(context, base_model_name=root_view.get('model'))
        else:
            # fallback on default views methods if no ir.ui.view could be found
            try:
                get_func = getattr(self, '_get_default_%s_view' % view_type)
                arch_etree = get_func(cr, uid, context)
                result['arch'] = etree.tostring(arch_etree, encoding='utf-8')
                result['type'] = view_type
                result['name'] = 'default'
            except AttributeError:
                raise except_orm(_('Invalid Architecture!'), _("No default view of type '%s' could be found !") % view_type)

        # Apply post processing, groups and modifiers etc...
        xarch, xfields = View.postprocess_and_fields(cr, uid, self._name, etree.fromstring(result['arch']), view_id, context=ctx)
        result['arch'] = xarch
        result['fields'] = xfields

        # Add related action information if aksed
        if toolbar:
            toclean = ('report_sxw_content', 'report_rml_content', 'report_sxw', 'report_rml', 'report_sxw_content_data', 'report_rml_content_data')
            def clean(x):
                x = x[2]
                for key in toclean:
                    x.pop(key, None)
                return x
            ir_values_obj = self.pool.get('ir.values')
            resprint = ir_values_obj.get(cr, uid, 'action', 'client_print_multi', [(self._name, False)], False, context)
            resaction = ir_values_obj.get(cr, uid, 'action', 'client_action_multi', [(self._name, False)], False, context)
            resrelate = ir_values_obj.get(cr, uid, 'action', 'client_action_relate', [(self._name, False)], False, context)
            resaction = [clean(action) for action in resaction if view_type == 'tree' or not action[2].get('multi')]
            resprint = [clean(print_) for print_ in resprint if view_type == 'tree' or not print_[2].get('multi')]
            #When multi="True" set it will display only in More of the list view
            resrelate = [clean(action) for action in resrelate
                         if (action[2].get('multi') and view_type == 'tree') or (not action[2].get('multi') and view_type == 'form')]

            for x in itertools.chain(resprint, resaction, resrelate):
                x['string'] = x['name']

            result['toolbar'] = {
                'print': resprint,
                'action': resaction,
                'relate': resrelate
            }
        return result

    def get_formview_id(self, cr, uid, id, context=None):
        """ Return an view id to open the document with. This method is meant to be
            overridden in addons that want to give specific view ids for example.

            :param int id: id of the document to open
        """
        return False

    def get_formview_action(self, cr, uid, id, context=None):
        """ Return an action to open the document. This method is meant to be
            overridden in addons that want to give specific view ids for example.

            :param int id: id of the document to open
        """
        view_id = self.get_formview_id(cr, uid, id, context=context)
        return {
                'type': 'ir.actions.act_window',
                'res_model': self._name,
                'view_type': 'form',
                'view_mode': 'form',
                'views': [(view_id, 'form')],
                'target': 'current',
                'res_id': id,
            }

    def _view_look_dom_arch(self, cr, uid, node, view_id, context=None):
        return self.pool['ir.ui.view'].postprocess_and_fields(
            cr, uid, self._name, node, view_id, context=context)

    def search_count(self, cr, user, args, context=None):
        res = self.search(cr, user, args, context=context, count=True)
        if isinstance(res, list):
            return len(res)
        return res

    @api.returns('self')
    def search(self, cr, user, args, offset=0, limit=None, order=None, context=None, count=False):
        """
        Search for records based on a search domain.

        :param cr: database cursor
        :param user: current user id
        :param args: list of tuples specifying the search domain [('field_name', 'operator', value), ...]. Pass an empty list to match all records.
        :param offset: optional number of results to skip in the returned values (default: 0)
        :param limit: optional max number of records to return (default: **None**)
        :param order: optional columns to sort by (default: self._order=id )
        :param context: optional context arguments, like lang, time zone
        :type context: dictionary
        :param count: optional (default: **False**), if **True**, returns only the number of records matching the criteria, not their ids
        :return: id or list of ids of records matching the criteria
        :rtype: integer or list of integers
        :raise AccessError: * if user tries to bypass access rules for read on the requested object.

        **Expressing a search domain (args)**

        Each tuple in the search domain needs to have 3 elements, in the form: **('field_name', 'operator', value)**, where:

            * **field_name** must be a valid name of field of the object model, possibly following many-to-one relationships using dot-notation, e.g 'street' or 'partner_id.country' are valid values.
            * **operator** must be a string with a valid comparison operator from this list: ``=, !=, >, >=, <, <=, like, ilike, in, not in, child_of, parent_left, parent_right``
              The semantics of most of these operators are obvious.
              The ``child_of`` operator will look for records who are children or grand-children of a given record,
              according to the semantics of this model (i.e following the relationship field named by
              ``self._parent_name``, by default ``parent_id``.
            * **value** must be a valid value to compare with the values of **field_name**, depending on its type.

        Domain criteria can be combined using 3 logical operators than can be added between tuples:  '**&**' (logical AND, default), '**|**' (logical OR), '**!**' (logical NOT).
        These are **prefix** operators and the arity of the '**&**' and '**|**' operator is 2, while the arity of the '**!**' is just 1.
        Be very careful about this when you combine them the first time.

        Here is an example of searching for Partners named *ABC* from Belgium and Germany whose language is not english ::

            [('name','=','ABC'),'!',('language.code','=','en_US'),'|',('country_id.code','=','be'),('country_id.code','=','de'))

        The '&' is omitted as it is the default, and of course we could have used '!=' for the language, but what this domain really represents is::

            (name is 'ABC' AND (language is NOT english) AND (country is Belgium OR Germany))

        """
        return self._search(cr, user, args, offset=offset, limit=limit, order=order, context=context, count=count)

    #
    # display_name, name_get, name_create, name_search
    #

    @api.depends(lambda self: (self._rec_name,) if self._rec_name else ())
    def _compute_display_name(self):
        name = self._rec_name
        if name in self._fields:
            convert = self._fields[name].convert_to_display_name
            for record in self:
                record.display_name = convert(record[name])
        else:
            for record in self:
                record.display_name = "%s,%s" % (self._name, self.id)

    def _inverse_display_name(self):
        name = self._rec_name
        if name in self._fields and not self._fields[name].relational:
            for record in self:
                record[name] = record.display_name
        else:
            _logger.warning("Cannot inverse field display_name on %s", self._name)

    def _search_display_name(self, operator, value):
        name = self._rec_name
        if name in self._fields:
            return [(name, operator, value)]
        else:
            _logger.warning("Cannot search field display_name on %s", self._name)
            return [(0, '=', 1)]

    @api.multi
    def name_get(self):
        """ Return a textual representation for the records in `self`.
            By default this is the value of field ``display_name``.

            :rtype: list(tuple)
            :return: list of pairs ``(id, text_repr)`` for all records
        """
        result = []
        for record in self:
            try:
                result.append((record.id, record.display_name))
            except MissingError:
                pass
        return result

    @api.model
    def name_create(self, name):
        """ Create a new record by calling :meth:`~.create` with only one value
            provided: the display name of the new record.

            The new record will be initialized with any default values
            applicable to this model, or provided through the context. The usual
            behavior of :meth:`~.create` applies.

            :param name: display name of the record to create
            :rtype: tuple
            :return: the :meth:`~.name_get` pair value of the created record
        """
        # Shortcut the inverse function of 'display_name' with self._rec_name.
        # This is useful when self._rec_name is a required field: in that case,
        # create() creates a record without the field, and inverse display_name
        # afterwards.
        field_name = self._rec_name if self._rec_name else 'display_name'
        record = self.create({field_name: name})
        return (record.id, record.display_name)

    @api.model
    def name_search(self, name='', args=None, operator='ilike', limit=100):
        """ Search for records that have a display name matching the given
            `name` pattern when compared with the given `operator`, while also
            matching the optional search domain (`args`).

            This is used for example to provide suggestions based on a partial
            value for a relational field. Sometimes be seen as the inverse
            function of :meth:`~.name_get`, but it is not guaranteed to be.

            This method is equivalent to calling :meth:`~.search` with a search
            domain based on `display_name` and then :meth:`~.name_get` on the
            result of the search.

            :param name: the name pattern to match
            :param list args: optional search domain (see :meth:`~.search` for
                syntax), specifying further restrictions
            :param str operator: domain operator for matching `name`, such as
                ``'like'`` or ``'='``.
            :param int limit: optional max number of records to return
            :rtype: list
            :return: list of pairs ``(id, text_repr)`` for all matching records.
        """
        args = list(args or [])
        if not (name == '' and operator == 'ilike'):
            args += [('display_name', operator, name)]
        return self.search(args, limit=limit).name_get()

    def _name_search(self, cr, user, name='', args=None, operator='ilike', context=None, limit=100, name_get_uid=None):
        # private implementation of name_search, allows passing a dedicated user
        # for the name_get part to solve some access rights issues
        args = list(args or [])
        # optimize out the default criterion of ``ilike ''`` that matches everything
        if not (name == '' and operator == 'ilike'):
            args += [('display_name', operator, name)]
        access_rights_uid = name_get_uid or user
        ids = self._search(cr, user, args, limit=limit, context=context, access_rights_uid=access_rights_uid)
        res = self.name_get(cr, access_rights_uid, ids, context)
        return res

    def read_string(self, cr, uid, id, langs, fields=None, context=None):
        res = {}
        res2 = {}
        self.pool.get('ir.translation').check_access_rights(cr, uid, 'read')
        if not fields:
            fields = self._columns.keys() + self._inherit_fields.keys()
        #FIXME: collect all calls to _get_source into one SQL call.
        for lang in langs:
            res[lang] = {'code': lang}
            for f in fields:
                if f in self._columns:
                    res_trans = self.pool.get('ir.translation')._get_source(cr, uid, self._name+','+f, 'field', lang)
                    if res_trans:
                        res[lang][f] = res_trans
                    else:
                        res[lang][f] = self._columns[f].string
        for table in self._inherits:
            cols = intersect(self._inherit_fields.keys(), fields)
            res2 = self.pool[table].read_string(cr, uid, id, langs, cols, context)
        for lang in res2:
            if lang in res:
                res[lang]['code'] = lang
            for f in res2[lang]:
                res[lang][f] = res2[lang][f]
        return res

    def write_string(self, cr, uid, id, langs, vals, context=None):
        self.pool.get('ir.translation').check_access_rights(cr, uid, 'write')
        #FIXME: try to only call the translation in one SQL
        for lang in langs:
            for field in vals:
                if field in self._columns:
                    src = self._columns[field].string
                    self.pool.get('ir.translation')._set_ids(cr, uid, self._name+','+field, 'field', lang, [0], vals[field], src)
        for table in self._inherits:
            cols = intersect(self._inherit_fields.keys(), vals)
            if cols:
                self.pool[table].write_string(cr, uid, id, langs, vals, context)
        return True

    def _add_missing_default_values(self, cr, uid, values, context=None):
        # avoid overriding inherited values when parent is set
        avoid_tables = []
        for tables, parent_field in self._inherits.items():
            if parent_field in values:
                avoid_tables.append(tables)

        # compute missing fields
        missing_defaults = set()
        for field in self._columns.keys():
            if not field in values:
                missing_defaults.add(field)
        for field in self._inherit_fields.keys():
            if (field not in values) and (self._inherit_fields[field][0] not in avoid_tables):
                missing_defaults.add(field)
        # discard magic fields
        missing_defaults -= set(MAGIC_COLUMNS)

        if missing_defaults:
            # override defaults with the provided values, never allow the other way around
            defaults = self.default_get(cr, uid, list(missing_defaults), context)
            for dv in defaults:
                if ((dv in self._columns and self._columns[dv]._type == 'many2many') \
                     or (dv in self._inherit_fields and self._inherit_fields[dv][2]._type == 'many2many')) \
                        and defaults[dv] and isinstance(defaults[dv][0], (int, long)):
                    defaults[dv] = [(6, 0, defaults[dv])]
                if (dv in self._columns and self._columns[dv]._type == 'one2many' \
                    or (dv in self._inherit_fields and self._inherit_fields[dv][2]._type == 'one2many')) \
                        and isinstance(defaults[dv], (list, tuple)) and defaults[dv] and isinstance(defaults[dv][0], dict):
                    defaults[dv] = [(0, 0, x) for x in defaults[dv]]
            defaults.update(values)
            values = defaults
        return values

    def clear_caches(self):
        """ Clear the caches

        This clears the caches associated to methods decorated with
        ``tools.ormcache`` or ``tools.ormcache_multi``.
        """
        try:
            self._ormcache.clear()
            self.pool._any_cache_cleared = True
        except AttributeError:
            pass


    def _read_group_fill_results(self, cr, uid, domain, groupby, remaining_groupbys, aggregated_fields,
                                 read_group_result, read_group_order=None, context=None):
        """Helper method for filling in empty groups for all possible values of
           the field being grouped by"""

        # self._group_by_full should map groupable fields to a method that returns
        # a list of all aggregated values that we want to display for this field,
        # in the form of a m2o-like pair (key,label).
        # This is useful to implement kanban views for instance, where all columns
        # should be displayed even if they don't contain any record.

        # Grab the list of all groups that should be displayed, including all present groups
        present_group_ids = [x[groupby][0] for x in read_group_result if x[groupby]]
        all_groups,folded = self._group_by_full[groupby](self, cr, uid, present_group_ids, domain,
                                                  read_group_order=read_group_order,
                                                  access_rights_uid=openerp.SUPERUSER_ID,
                                                  context=context)

        result_template = dict.fromkeys(aggregated_fields, False)
        result_template[groupby + '_count'] = 0
        if remaining_groupbys:
            result_template['__context'] = {'group_by': remaining_groupbys}

        # Merge the left_side (current results as dicts) with the right_side (all
        # possible values as m2o pairs). Both lists are supposed to be using the
        # same ordering, and can be merged in one pass.
        result = []
        known_values = {}
        def append_left(left_side):
            grouped_value = left_side[groupby] and left_side[groupby][0]
            if not grouped_value in known_values:
                result.append(left_side)
                known_values[grouped_value] = left_side
            else:
                count_attr = groupby + '_count'
                known_values[grouped_value].update({count_attr: left_side[count_attr]})
        def append_right(right_side):
            grouped_value = right_side[0]
            if not grouped_value in known_values:
                line = dict(result_template)
                line[groupby] = right_side
                line['__domain'] = [(groupby,'=',grouped_value)] + domain
                result.append(line)
                known_values[grouped_value] = line
        while read_group_result or all_groups:
            left_side = read_group_result[0] if read_group_result else None
            right_side = all_groups[0] if all_groups else None
            assert left_side is None or left_side[groupby] is False \
                 or isinstance(left_side[groupby], (tuple,list)), \
                'M2O-like pair expected, got %r' % left_side[groupby]
            assert right_side is None or isinstance(right_side, (tuple,list)), \
                'M2O-like pair expected, got %r' % right_side
            if left_side is None:
                append_right(all_groups.pop(0))
            elif right_side is None:
                append_left(read_group_result.pop(0))
            elif left_side[groupby] == right_side:
                append_left(read_group_result.pop(0))
                all_groups.pop(0) # discard right_side
            elif not left_side[groupby] or not left_side[groupby][0]:
                # left side == "Undefined" entry, not present on right_side
                append_left(read_group_result.pop(0))
            else:
                append_right(all_groups.pop(0))

        if folded:
            for r in result:
                r['__fold'] = folded.get(r[groupby] and r[groupby][0], False)
        return result

    def _read_group_prepare(self, orderby, aggregated_fields, annotated_groupbys, query):
        """
        Prepares the GROUP BY and ORDER BY terms for the read_group method. Adds the missing JOIN clause
        to the query if order should be computed against m2o field. 
        :param orderby: the orderby definition in the form "%(field)s %(order)s"
        :param aggregated_fields: list of aggregated fields in the query
        :param annotated_groupbys: list of dictionaries returned by _read_group_process_groupby
                These dictionaries contains the qualified name of each groupby
                (fully qualified SQL name for the corresponding field),
                and the (non raw) field name.
        :param osv.Query query: the query under construction
        :return: (groupby_terms, orderby_terms)
        """
        orderby_terms = []
        groupby_terms = [gb['qualified_field'] for gb in annotated_groupbys]
        groupby_fields = [gb['groupby'] for gb in annotated_groupbys]
        if not orderby:
            return groupby_terms, orderby_terms

        self._check_qorder(orderby)
        for order_part in orderby.split(','):
            order_split = order_part.split()
            order_field = order_split[0]
            if order_field in groupby_fields:

                if self._all_columns[order_field.split(':')[0]].column._type == 'many2one':
                    order_clause = self._generate_order_by(order_part, query).replace('ORDER BY ', '')
                    if order_clause:
                        orderby_terms.append(order_clause)
                        groupby_terms += [order_term.split()[0] for order_term in order_clause.split(',')]
                else:
                    order = '"%s" %s' % (order_field, '' if len(order_split) == 1 else order_split[1])
                    orderby_terms.append(order)
            elif order_field in aggregated_fields:
                orderby_terms.append(order_part)
            else:
                # Cannot order by a field that will not appear in the results (needs to be grouped or aggregated)
                _logger.warn('%s: read_group order by `%s` ignored, cannot sort on empty columns (not grouped/aggregated)',
                             self._name, order_part)
        return groupby_terms, orderby_terms

    def _read_group_process_groupby(self, gb, query, context):
        """
            Helper method to collect important information about groupbys: raw
            field name, type, time informations, qualified name, ...
        """
        split = gb.split(':')
        field_type = self._all_columns[split[0]].column._type
        gb_function = split[1] if len(split) == 2 else None
        temporal = field_type in ('date', 'datetime')
        tz_convert = field_type == 'datetime' and context.get('tz') in pytz.all_timezones
        qualified_field = self._inherits_join_calc(split[0], query)
        if temporal:
            display_formats = {
                'day': 'dd MMM YYYY', 
                'week': "'W'w YYYY", 
                'month': 'MMMM YYYY', 
                'quarter': 'QQQ YYYY', 
                'year': 'YYYY'
            }
            time_intervals = {
                'day': dateutil.relativedelta.relativedelta(days=1),
                'week': datetime.timedelta(days=7),
                'month': dateutil.relativedelta.relativedelta(months=1),
                'quarter': dateutil.relativedelta.relativedelta(months=3),
                'year': dateutil.relativedelta.relativedelta(years=1)
            }
            if tz_convert:
                qualified_field = "timezone('%s', timezone('UTC',%s))" % (context.get('tz', 'UTC'), qualified_field)
            qualified_field = "date_trunc('%s', %s)" % (gb_function or 'month', qualified_field)
        if field_type == 'boolean':
            qualified_field = "coalesce(%s,false)" % qualified_field
        return {
            'field': split[0],
            'groupby': gb,
            'type': field_type, 
            'display_format': display_formats[gb_function or 'month'] if temporal else None,
            'interval': time_intervals[gb_function or 'month'] if temporal else None,                
            'tz_convert': tz_convert,
            'qualified_field': qualified_field
        }

    def _read_group_prepare_data(self, key, value, groupby_dict, context):
        """
            Helper method to sanitize the data received by read_group. The None
            values are converted to False, and the date/datetime are formatted,
            and corrected according to the timezones.
        """
        value = False if value is None else value
        gb = groupby_dict.get(key)
        if gb and gb['type'] in ('date', 'datetime') and value:
            if isinstance(value, basestring):
                dt_format = DEFAULT_SERVER_DATETIME_FORMAT if gb['type'] == 'datetime' else DEFAULT_SERVER_DATE_FORMAT
                value = datetime.datetime.strptime(value, dt_format)
            if gb['tz_convert']:
                value =  pytz.timezone(context['tz']).localize(value)
        return value

    def _read_group_get_domain(self, groupby, value):
        """
            Helper method to construct the domain corresponding to a groupby and 
            a given value. This is mostly relevant for date/datetime.
        """
        if groupby['type'] in ('date', 'datetime') and value:
            dt_format = DEFAULT_SERVER_DATETIME_FORMAT if groupby['type'] == 'datetime' else DEFAULT_SERVER_DATE_FORMAT
            domain_dt_begin = value
            domain_dt_end = value + groupby['interval']
            if groupby['tz_convert']:
                domain_dt_begin = domain_dt_begin.astimezone(pytz.utc)
                domain_dt_end = domain_dt_end.astimezone(pytz.utc)
            return [(groupby['field'], '>=', domain_dt_begin.strftime(dt_format)),
                   (groupby['field'], '<', domain_dt_end.strftime(dt_format))]
        if groupby['type'] == 'many2one' and value:
                value = value[0]
        return [(groupby['field'], '=', value)]

    def _read_group_format_result(self, data, annotated_groupbys, groupby, groupby_dict, domain, context):
        """
            Helper method to format the data contained in the dictianary data by 
            adding the domain corresponding to its values, the groupbys in the 
            context and by properly formatting the date/datetime values. 
        """
        domain_group = [dom for gb in annotated_groupbys for dom in self._read_group_get_domain(gb, data[gb['groupby']])]
        for k,v in data.iteritems():
            gb = groupby_dict.get(k)
            if gb and gb['type'] in ('date', 'datetime') and v:
                data[k] = babel.dates.format_date(v, format=gb['display_format'], locale=context.get('lang', 'en_US'))

        data['__domain'] = domain_group + domain 
        if len(groupby) - len(annotated_groupbys) >= 1:
            data['__context'] = { 'group_by': groupby[len(annotated_groupbys):]}
        del data['id']
        return data

    def read_group(self, cr, uid, domain, fields, groupby, offset=0, limit=None, context=None, orderby=False, lazy=True):
        """
        Get the list of records in list view grouped by the given ``groupby`` fields

        :param cr: database cursor
        :param uid: current user id
        :param domain: list specifying search criteria [['field_name', 'operator', 'value'], ...]
        :param list fields: list of fields present in the list view specified on the object
        :param list groupby: list of groupby descriptions by which the records will be grouped.  
                A groupby description is either a field (then it will be grouped by that field)
                or a string 'field:groupby_function'.  Right now, the only functions supported
                are 'day', 'week', 'month', 'quarter' or 'year', and they only make sense for 
                date/datetime fields.
        :param int offset: optional number of records to skip
        :param int limit: optional max number of records to return
        :param dict context: context arguments, like lang, time zone. 
        :param list orderby: optional ``order by`` specification, for
                             overriding the natural sort ordering of the
                             groups, see also :py:meth:`~osv.osv.osv.search`
                             (supported only for many2one fields currently)
        :param bool lazy: if true, the results are only grouped by the first groupby and the 
                remaining groupbys are put in the __context key.  If false, all the groupbys are
                done in one call.
        :return: list of dictionaries(one dictionary for each record) containing:

                    * the values of fields grouped by the fields in ``groupby`` argument
                    * __domain: list of tuples specifying the search criteria
                    * __context: dictionary with argument like ``groupby``
        :rtype: [{'field_name_1': value, ...]
        :raise AccessError: * if user has no read rights on the requested object
                            * if user tries to bypass access rules for read on the requested object
        """
        if context is None:
            context = {}
        self.check_access_rights(cr, uid, 'read')
        query = self._where_calc(cr, uid, domain, context=context) 
        fields = fields or self._columns.keys()

        groupby = [groupby] if isinstance(groupby, basestring) else groupby
        groupby_list = groupby[:1] if lazy else groupby
        annotated_groupbys = [self._read_group_process_groupby(gb, query, context) 
                                    for gb in groupby_list]
        groupby_fields = [g['field'] for g in annotated_groupbys]
        order = orderby or ','.join([g for g in groupby_list])
        groupby_dict = {gb['groupby']: gb for gb in annotated_groupbys}

        self._apply_ir_rules(cr, uid, query, 'read', context=context)
        for gb in groupby_fields:
            assert gb in fields, "Fields in 'groupby' must appear in the list of fields to read (perhaps it's missing in the list view?)"
            groupby_def = self._columns.get(gb) or (self._inherit_fields.get(gb) and self._inherit_fields.get(gb)[2])
            assert groupby_def and groupby_def._classic_write, "Fields in 'groupby' must be regular database-persisted fields (no function or related fields), or function fields with store=True"
            if not (gb in self._all_columns):
                # Don't allow arbitrary values, as this would be a SQL injection vector!
                raise except_orm(_('Invalid group_by'),
                                 _('Invalid group_by specification: "%s".\nA group_by specification must be a list of valid fields.')%(gb,))

        aggregated_fields = [
            f for f in fields
            if f not in ('id', 'sequence')
            if f not in groupby_fields
            if self._all_columns[f].column._type in ('integer', 'float')
            if getattr(self._all_columns[f].column, '_classic_write')]

        field_formatter = lambda f: (self._all_columns[f].column.group_operator or 'sum', self._inherits_join_calc(f, query), f)
        select_terms = ["%s(%s) AS %s" % field_formatter(f) for f in aggregated_fields]

        for gb in annotated_groupbys:
            select_terms.append('%s as "%s" ' % (gb['qualified_field'], gb['groupby']))

        groupby_terms, orderby_terms = self._read_group_prepare(order, aggregated_fields, annotated_groupbys, query)
        from_clause, where_clause, where_clause_params = query.get_sql()
        if lazy and (len(groupby_fields) >= 2 or not context.get('group_by_no_leaf')):
            count_field = groupby_fields[0] if len(groupby_fields) >= 1 else '_'
        else:
            count_field = '_'

        prefix_terms = lambda prefix, terms: (prefix + " " + ",".join(terms)) if terms else ''
        prefix_term = lambda prefix, term: ('%s %s' % (prefix, term)) if term else ''

        query = """
            SELECT min(%(table)s.id) AS id, count(%(table)s.id) AS %(count_field)s_count %(extra_fields)s
            FROM %(from)s
            %(where)s
            %(groupby)s
            %(orderby)s
            %(limit)s
            %(offset)s
        """ % {
            'table': self._table,
            'count_field': count_field,
            'extra_fields': prefix_terms(',', select_terms),
            'from': from_clause,
            'where': prefix_term('WHERE', where_clause),
            'groupby': prefix_terms('GROUP BY', groupby_terms),
            'orderby': prefix_terms('ORDER BY', orderby_terms),
            'limit': prefix_term('LIMIT', int(limit) if limit else None),
            'offset': prefix_term('OFFSET', int(offset) if limit else None),
        }
        cr.execute(query, where_clause_params)
        fetched_data = cr.dictfetchall()

        if not groupby_fields:
            return fetched_data

        many2onefields = [gb['field'] for gb in annotated_groupbys if gb['type'] == 'many2one']
        if many2onefields:
            data_ids = [r['id'] for r in fetched_data]
            many2onefields = list(set(many2onefields))
            data_dict = {d['id']: d for d in self.read(cr, uid, data_ids, many2onefields, context=context)} 
            for d in fetched_data:
                d.update(data_dict[d['id']])

        data = map(lambda r: {k: self._read_group_prepare_data(k,v, groupby_dict, context) for k,v in r.iteritems()}, fetched_data)
        result = [self._read_group_format_result(d, annotated_groupbys, groupby, groupby_dict, domain, context) for d in data]
        if lazy and groupby_fields[0] in self._group_by_full:
            # Right now, read_group only fill results in lazy mode (by default).
            # If you need to have the empty groups in 'eager' mode, then the
            # method _read_group_fill_results need to be completely reimplemented
            # in a sane way 
            result = self._read_group_fill_results(cr, uid, domain, groupby_fields[0], groupby[len(annotated_groupbys):],
                                                       aggregated_fields, result, read_group_order=order,
                                                       context=context)
        return result

    def _inherits_join_add(self, current_model, parent_model_name, query):
        """
        Add missing table SELECT and JOIN clause to ``query`` for reaching the parent table (no duplicates)
        :param current_model: current model object
        :param parent_model_name: name of the parent model for which the clauses should be added
        :param query: query object on which the JOIN should be added
        """
        inherits_field = current_model._inherits[parent_model_name]
        parent_model = self.pool[parent_model_name]
        parent_alias, parent_alias_statement = query.add_join((current_model._table, parent_model._table, inherits_field, 'id', inherits_field), implicit=True)
        return parent_alias

    def _inherits_join_calc(self, field, query):
        """
        Adds missing table select and join clause(s) to ``query`` for reaching
        the field coming from an '_inherits' parent table (no duplicates).

        :param field: name of inherited field to reach
        :param query: query object on which the JOIN should be added
        :return: qualified name of field, to be used in SELECT clause
        """
        current_table = self
        parent_alias = '"%s"' % current_table._table
        while field in current_table._inherit_fields and not field in current_table._columns:
            parent_model_name = current_table._inherit_fields[field][0]
            parent_table = self.pool[parent_model_name]
            parent_alias = self._inherits_join_add(current_table, parent_model_name, query)
            current_table = parent_table
        return '%s."%s"' % (parent_alias, field)

    def _parent_store_compute(self, cr):
        if not self._parent_store:
            return
        _logger.info('Computing parent left and right for table %s...', self._table)
        def browse_rec(root, pos=0):
            # TODO: set order
            where = self._parent_name+'='+str(root)
            if not root:
                where = self._parent_name+' IS NULL'
            if self._parent_order:
                where += ' order by '+self._parent_order
            cr.execute('SELECT id FROM '+self._table+' WHERE '+where)
            pos2 = pos + 1
            for id in cr.fetchall():
                pos2 = browse_rec(id[0], pos2)
            cr.execute('update '+self._table+' set parent_left=%s, parent_right=%s where id=%s', (pos, pos2, root))
            return pos2 + 1
        query = 'SELECT id FROM '+self._table+' WHERE '+self._parent_name+' IS NULL'
        if self._parent_order:
            query += ' order by ' + self._parent_order
        pos = 0
        cr.execute(query)
        for (root,) in cr.fetchall():
            pos = browse_rec(root, pos)
        self.invalidate_cache(cr, SUPERUSER_ID, ['parent_left', 'parent_right'])
        return True

    def _update_store(self, cr, f, k):
        _logger.info("storing computed values of fields.function '%s'", k)
        ss = self._columns[k]._symbol_set
        update_query = 'UPDATE "%s" SET "%s"=%s WHERE id=%%s' % (self._table, k, ss[0])
        cr.execute('select id from '+self._table)
        ids_lst = map(lambda x: x[0], cr.fetchall())
        while ids_lst:
            iids = ids_lst[:AUTOINIT_RECALCULATE_STORED_FIELDS]
            ids_lst = ids_lst[AUTOINIT_RECALCULATE_STORED_FIELDS:]
            res = f.get(cr, self, iids, k, SUPERUSER_ID, {})
            for key, val in res.items():
                if f._multi:
                    val = val[k]
                # if val is a many2one, just write the ID
                if type(val) == tuple:
                    val = val[0]
                if val is not False:
                    cr.execute(update_query, (ss[1](val), key))

    def _check_selection_field_value(self, cr, uid, field, value, context=None):
        """Raise except_orm if value is not among the valid values for the selection field"""
        if self._columns[field]._type == 'reference':
            val_model, val_id_str = value.split(',', 1)
            val_id = False
            try:
                val_id = long(val_id_str)
            except ValueError:
                pass
            if not val_id:
                raise except_orm(_('ValidateError'),
                                 _('Invalid value for reference field "%s.%s" (last part must be a non-zero integer): "%s"') % (self._table, field, value))
            val = val_model
        else:
            val = value
        if isinstance(self._columns[field].selection, (tuple, list)):
            if val in dict(self._columns[field].selection):
                return
        elif val in dict(self._columns[field].selection(self, cr, uid, context=context)):
            return
        raise except_orm(_('ValidateError'),
                         _('The value "%s" for the field "%s.%s" is not in the selection') % (value, self._name, field))

    def _check_removed_columns(self, cr, log=False):
        # iterate on the database columns to drop the NOT NULL constraints
        # of fields which were required but have been removed (or will be added by another module)
        columns = [c for c in self._columns if not (isinstance(self._columns[c], fields.function) and not self._columns[c].store)]
        columns += MAGIC_COLUMNS
        cr.execute("SELECT a.attname, a.attnotnull"
                   "  FROM pg_class c, pg_attribute a"
                   " WHERE c.relname=%s"
                   "   AND c.oid=a.attrelid"
                   "   AND a.attisdropped=%s"
                   "   AND pg_catalog.format_type(a.atttypid, a.atttypmod) NOT IN ('cid', 'tid', 'oid', 'xid')"
                   "   AND a.attname NOT IN %s", (self._table, False, tuple(columns))),

        for column in cr.dictfetchall():
            if log:
                _logger.debug("column %s is in the table %s but not in the corresponding object %s",
                              column['attname'], self._table, self._name)
            if column['attnotnull']:
                cr.execute('ALTER TABLE "%s" ALTER COLUMN "%s" DROP NOT NULL' % (self._table, column['attname']))
                _schema.debug("Table '%s': column '%s': dropped NOT NULL constraint",
                              self._table, column['attname'])

    def _save_constraint(self, cr, constraint_name, type):
        """
        Record the creation of a constraint for this model, to make it possible
        to delete it later when the module is uninstalled. Type can be either
        'f' or 'u' depending on the constraint being a foreign key or not.
        """
        if not self._module:
            # no need to save constraints for custom models as they're not part
            # of any module
            return
        assert type in ('f', 'u')
        cr.execute("""
            SELECT 1 FROM ir_model_constraint, ir_module_module
            WHERE ir_model_constraint.module=ir_module_module.id
                AND ir_model_constraint.name=%s
                AND ir_module_module.name=%s
            """, (constraint_name, self._module))
        if not cr.rowcount:
            cr.execute("""
                INSERT INTO ir_model_constraint
                    (name, date_init, date_update, module, model, type)
                VALUES (%s, now() AT TIME ZONE 'UTC', now() AT TIME ZONE 'UTC',
                    (SELECT id FROM ir_module_module WHERE name=%s),
                    (SELECT id FROM ir_model WHERE model=%s), %s)""",
                    (constraint_name, self._module, self._name, type))

    def _save_relation_table(self, cr, relation_table):
        """
        Record the creation of a many2many for this model, to make it possible
        to delete it later when the module is uninstalled.
        """
        cr.execute("""
            SELECT 1 FROM ir_model_relation, ir_module_module
            WHERE ir_model_relation.module=ir_module_module.id
                AND ir_model_relation.name=%s
                AND ir_module_module.name=%s
            """, (relation_table, self._module))
        if not cr.rowcount:
            cr.execute("""INSERT INTO ir_model_relation (name, date_init, date_update, module, model)
                                 VALUES (%s, now() AT TIME ZONE 'UTC', now() AT TIME ZONE 'UTC',
                    (SELECT id FROM ir_module_module WHERE name=%s),
                    (SELECT id FROM ir_model WHERE model=%s))""",
                       (relation_table, self._module, self._name))
            self.invalidate_cache(cr, SUPERUSER_ID)

    # checked version: for direct m2o starting from `self`
    def _m2o_add_foreign_key_checked(self, source_field, dest_model, ondelete):
        assert self.is_transient() or not dest_model.is_transient(), \
            'Many2One relationships from non-transient Model to TransientModel are forbidden'
        if self.is_transient() and not dest_model.is_transient():
            # TransientModel relationships to regular Models are annoying
            # usually because they could block deletion due to the FKs.
            # So unless stated otherwise we default them to ondelete=cascade.
            ondelete = ondelete or 'cascade'
        fk_def = (self._table, source_field, dest_model._table, ondelete or 'set null')
        self._foreign_keys.add(fk_def)
        _schema.debug("Table '%s': added foreign key '%s' with definition=REFERENCES \"%s\" ON DELETE %s", *fk_def)

    # unchecked version: for custom cases, such as m2m relationships
    def _m2o_add_foreign_key_unchecked(self, source_table, source_field, dest_model, ondelete):
        fk_def = (source_table, source_field, dest_model._table, ondelete or 'set null')
        self._foreign_keys.add(fk_def)
        _schema.debug("Table '%s': added foreign key '%s' with definition=REFERENCES \"%s\" ON DELETE %s", *fk_def)

    def _drop_constraint(self, cr, source_table, constraint_name):
        cr.execute("ALTER TABLE %s DROP CONSTRAINT %s" % (source_table,constraint_name))

    def _m2o_fix_foreign_key(self, cr, source_table, source_field, dest_model, ondelete):
        # Find FK constraint(s) currently established for the m2o field,
        # and see whether they are stale or not
        cr.execute("""SELECT confdeltype as ondelete_rule, conname as constraint_name,
                             cl2.relname as foreign_table
                      FROM pg_constraint as con, pg_class as cl1, pg_class as cl2,
                           pg_attribute as att1, pg_attribute as att2
                      WHERE con.conrelid = cl1.oid
                        AND cl1.relname = %s
                        AND con.confrelid = cl2.oid
                        AND array_lower(con.conkey, 1) = 1
                        AND con.conkey[1] = att1.attnum
                        AND att1.attrelid = cl1.oid
                        AND att1.attname = %s
                        AND array_lower(con.confkey, 1) = 1
                        AND con.confkey[1] = att2.attnum
                        AND att2.attrelid = cl2.oid
                        AND att2.attname = %s
                        AND con.contype = 'f'""", (source_table, source_field, 'id'))
        constraints = cr.dictfetchall()
        if constraints:
            if len(constraints) == 1:
                # Is it the right constraint?
                cons, = constraints
                if cons['ondelete_rule'] != POSTGRES_CONFDELTYPES.get((ondelete or 'set null').upper(), 'a')\
                    or cons['foreign_table'] != dest_model._table:
                    # Wrong FK: drop it and recreate
                    _schema.debug("Table '%s': dropping obsolete FK constraint: '%s'",
                                  source_table, cons['constraint_name'])
                    self._drop_constraint(cr, source_table, cons['constraint_name'])
                else:
                    # it's all good, nothing to do!
                    return
            else:
                # Multiple FKs found for the same field, drop them all, and re-create
                for cons in constraints:
                    _schema.debug("Table '%s': dropping duplicate FK constraints: '%s'",
                                  source_table, cons['constraint_name'])
                    self._drop_constraint(cr, source_table, cons['constraint_name'])

        # (re-)create the FK
        self._m2o_add_foreign_key_checked(source_field, dest_model, ondelete)


    def _set_default_value_on_column(self, cr, column_name, context=None):
        # ideally should use add_default_value but fails
        # due to ir.values not being ready

        # get old-style default
        default = self._defaults.get(column_name)
        if callable(default):
            default = default(self, cr, SUPERUSER_ID, context)

        # get new_style default if no old-style
        if default is None:
            record = self.new(cr, SUPERUSER_ID, context=context)
            field = self._fields[column_name]
            field.determine_default(record)
            defaults = dict(record._cache)
            if column_name in defaults:
                default = field.convert_to_write(defaults[column_name])

        if default is not None:
            _logger.debug("Table '%s': setting default value of new column %s",
                          self._table, column_name)
            ss = self._columns[column_name]._symbol_set
            query = 'UPDATE "%s" SET "%s"=%s WHERE "%s" is NULL' % (
                self._table, column_name, ss[0], column_name)
            cr.execute(query, (ss[1](default),))
            # this is a disgrace
            cr.commit()

    def _auto_init(self, cr, context=None):
        """

        Call _field_create and, unless _auto is False:

        - create the corresponding table in database for the model,
        - possibly add the parent columns in database,
        - possibly add the columns 'create_uid', 'create_date', 'write_uid',
          'write_date' in database if _log_access is True (the default),
        - report on database columns no more existing in _columns,
        - remove no more existing not null constraints,
        - alter existing database columns to match _columns,
        - create database tables to match _columns,
        - add database indices to match _columns,
        - save in self._foreign_keys a list a foreign keys to create (see
          _auto_end).

        """
        self._foreign_keys = set()
        raise_on_invalid_object_name(self._name)
        if context is None:
            context = {}
        store_compute = False
        stored_fields = []              # new-style stored fields with compute
        todo_end = []
        update_custom_fields = context.get('update_custom_fields', False)
        self._field_create(cr, context=context)
        create = not self._table_exist(cr)
        if self._auto:

            if create:
                self._create_table(cr)

            cr.commit()
            if self._parent_store:
                if not self._parent_columns_exist(cr):
                    self._create_parent_columns(cr)
                    store_compute = True

            self._check_removed_columns(cr, log=False)

            # iterate on the "object columns"
            column_data = self._select_column_data(cr)

            for k, f in self._columns.iteritems():
                if k == 'id': # FIXME: maybe id should be a regular column?
                    continue
                # Don't update custom (also called manual) fields
                if f.manual and not update_custom_fields:
                    continue

                if isinstance(f, fields.one2many):
                    self._o2m_raise_on_missing_reference(cr, f)

                elif isinstance(f, fields.many2many):
                    self._m2m_raise_or_create_relation(cr, f)

                else:
                    res = column_data.get(k)

                    # The field is not found as-is in database, try if it
                    # exists with an old name.
                    if not res and hasattr(f, 'oldname'):
                        res = column_data.get(f.oldname)
                        if res:
                            cr.execute('ALTER TABLE "%s" RENAME "%s" TO "%s"' % (self._table, f.oldname, k))
                            res['attname'] = k
                            column_data[k] = res
                            _schema.debug("Table '%s': renamed column '%s' to '%s'",
                                self._table, f.oldname, k)

                    # The field already exists in database. Possibly
                    # change its type, rename it, drop it or change its
                    # constraints.
                    if res:
                        f_pg_type = res['typname']
                        f_pg_size = res['size']
                        f_pg_notnull = res['attnotnull']
                        if isinstance(f, fields.function) and not f.store and\
                                not getattr(f, 'nodrop', False):
                            _logger.info('column %s (%s) converted to a function, removed from table %s',
                                         k, f.string, self._table)
                            cr.execute('ALTER TABLE "%s" DROP COLUMN "%s" CASCADE' % (self._table, k))
                            cr.commit()
                            _schema.debug("Table '%s': dropped column '%s' with cascade",
                                self._table, k)
                            f_obj_type = None
                        else:
                            f_obj_type = get_pg_type(f) and get_pg_type(f)[0]

                        if f_obj_type:
                            ok = False
                            casts = [
                                ('text', 'char', pg_varchar(f.size), '::%s' % pg_varchar(f.size)),
                                ('varchar', 'text', 'TEXT', ''),
                                ('int4', 'float', get_pg_type(f)[1], '::'+get_pg_type(f)[1]),
                                ('date', 'datetime', 'TIMESTAMP', '::TIMESTAMP'),
                                ('timestamp', 'date', 'date', '::date'),
                                ('numeric', 'float', get_pg_type(f)[1], '::'+get_pg_type(f)[1]),
                                ('float8', 'float', get_pg_type(f)[1], '::'+get_pg_type(f)[1]),
                            ]
                            if f_pg_type == 'varchar' and f._type == 'char' and ((f.size is None and f_pg_size) or f_pg_size < f.size):
                                try:
                                    with cr.savepoint():
                                        cr.execute('ALTER TABLE "%s" ALTER COLUMN "%s" TYPE %s' % (self._table, k, pg_varchar(f.size)))
                                except psycopg2.NotSupportedError:
                                    # In place alter table cannot be done because a view is depending of this field.
                                    # Do a manual copy. This will drop the view (that will be recreated later)
                                    cr.execute('ALTER TABLE "%s" RENAME COLUMN "%s" TO temp_change_size' % (self._table, k))
                                    cr.execute('ALTER TABLE "%s" ADD COLUMN "%s" %s' % (self._table, k, pg_varchar(f.size)))
                                    cr.execute('UPDATE "%s" SET "%s"=temp_change_size::%s' % (self._table, k, pg_varchar(f.size)))
                                    cr.execute('ALTER TABLE "%s" DROP COLUMN temp_change_size CASCADE' % (self._table,))
                                cr.commit()
                                _schema.debug("Table '%s': column '%s' (type varchar) changed size from %s to %s",
                                    self._table, k, f_pg_size or 'unlimited', f.size or 'unlimited')
                            for c in casts:
                                if (f_pg_type==c[0]) and (f._type==c[1]):
                                    if f_pg_type != f_obj_type:
                                        ok = True
                                        cr.execute('ALTER TABLE "%s" RENAME COLUMN "%s" TO __temp_type_cast' % (self._table, k))
                                        cr.execute('ALTER TABLE "%s" ADD COLUMN "%s" %s' % (self._table, k, c[2]))
                                        cr.execute(('UPDATE "%s" SET "%s"= __temp_type_cast'+c[3]) % (self._table, k))
                                        cr.execute('ALTER TABLE "%s" DROP COLUMN  __temp_type_cast CASCADE' % (self._table,))
                                        cr.commit()
                                        _schema.debug("Table '%s': column '%s' changed type from %s to %s",
                                            self._table, k, c[0], c[1])
                                    break

                            if f_pg_type != f_obj_type:
                                if not ok:
                                    i = 0
                                    while True:
                                        newname = k + '_moved' + str(i)
                                        cr.execute("SELECT count(1) FROM pg_class c,pg_attribute a " \
                                            "WHERE c.relname=%s " \
                                            "AND a.attname=%s " \
                                            "AND c.oid=a.attrelid ", (self._table, newname))
                                        if not cr.fetchone()[0]:
                                            break
                                        i += 1
                                    if f_pg_notnull:
                                        cr.execute('ALTER TABLE "%s" ALTER COLUMN "%s" DROP NOT NULL' % (self._table, k))
                                    cr.execute('ALTER TABLE "%s" RENAME COLUMN "%s" TO "%s"' % (self._table, k, newname))
                                    cr.execute('ALTER TABLE "%s" ADD COLUMN "%s" %s' % (self._table, k, get_pg_type(f)[1]))
                                    cr.execute("COMMENT ON COLUMN %s.\"%s\" IS %%s" % (self._table, k), (f.string,))
                                    _schema.debug("Table '%s': column '%s' has changed type (DB=%s, def=%s), data moved to column %s !",
                                        self._table, k, f_pg_type, f._type, newname)

                            # if the field is required and hasn't got a NOT NULL constraint
                            if f.required and f_pg_notnull == 0:
                                self._set_default_value_on_column(cr, k, context=context)
                                # add the NOT NULL constraint
                                try:
                                    cr.execute('ALTER TABLE "%s" ALTER COLUMN "%s" SET NOT NULL' % (self._table, k), log_exceptions=False)
                                    cr.commit()
                                    _schema.debug("Table '%s': column '%s': added NOT NULL constraint",
                                        self._table, k)
                                except Exception:
                                    msg = "Table '%s': unable to set a NOT NULL constraint on column '%s' !\n"\
                                        "If you want to have it, you should update the records and execute manually:\n"\
                                        "ALTER TABLE %s ALTER COLUMN %s SET NOT NULL"
                                    _schema.warning(msg, self._table, k, self._table, k)
                                cr.commit()
                            elif not f.required and f_pg_notnull == 1:
                                cr.execute('ALTER TABLE "%s" ALTER COLUMN "%s" DROP NOT NULL' % (self._table, k))
                                cr.commit()
                                _schema.debug("Table '%s': column '%s': dropped NOT NULL constraint",
                                    self._table, k)
                            # Verify index
                            indexname = '%s_%s_index' % (self._table, k)
                            cr.execute("SELECT indexname FROM pg_indexes WHERE indexname = %s and tablename = %s", (indexname, self._table))
                            res2 = cr.dictfetchall()
                            if not res2 and f.select:
                                cr.execute('CREATE INDEX "%s_%s_index" ON "%s" ("%s")' % (self._table, k, self._table, k))
                                cr.commit()
                                if f._type == 'text':
                                    # FIXME: for fields.text columns we should try creating GIN indexes instead (seems most suitable for an ERP context)
                                    msg = "Table '%s': Adding (b-tree) index for %s column '%s'."\
                                        "This is probably useless (does not work for fulltext search) and prevents INSERTs of long texts"\
                                        " because there is a length limit for indexable btree values!\n"\
                                        "Use a search view instead if you simply want to make the field searchable."
                                    _schema.warning(msg, self._table, f._type, k)
                            if res2 and not f.select:
                                cr.execute('DROP INDEX "%s_%s_index"' % (self._table, k))
                                cr.commit()
                                msg = "Table '%s': dropping index for column '%s' of type '%s' as it is not required anymore"
                                _schema.debug(msg, self._table, k, f._type)

                            if isinstance(f, fields.many2one) or (isinstance(f, fields.function) and f._type == 'many2one' and f.store):
                                dest_model = self.pool[f._obj]
                                if dest_model._table != 'ir_actions':
                                    self._m2o_fix_foreign_key(cr, self._table, k, dest_model, f.ondelete)

                    # The field doesn't exist in database. Create it if necessary.
                    else:
                        if not isinstance(f, fields.function) or f.store:
                            # add the missing field
                            cr.execute('ALTER TABLE "%s" ADD COLUMN "%s" %s' % (self._table, k, get_pg_type(f)[1]))
                            cr.execute("COMMENT ON COLUMN %s.\"%s\" IS %%s" % (self._table, k), (f.string,))
                            _schema.debug("Table '%s': added column '%s' with definition=%s",
                                self._table, k, get_pg_type(f)[1])

                            # initialize it
                            if not create:
                                self._set_default_value_on_column(cr, k, context=context)

                            # remember the functions to call for the stored fields
                            if isinstance(f, fields.function):
                                order = 10
                                if f.store is not True: # i.e. if f.store is a dict
                                    order = f.store[f.store.keys()[0]][2]
                                todo_end.append((order, self._update_store, (f, k)))

                            # remember new-style stored fields with compute method
                            if k in self._fields and self._fields[k].depends:
                                stored_fields.append(self._fields[k])

                            # and add constraints if needed
                            if isinstance(f, fields.many2one) or (isinstance(f, fields.function) and f._type == 'many2one' and f.store):
                                if f._obj not in self.pool:
                                    raise except_orm('Programming Error', 'There is no reference available for %s' % (f._obj,))
                                dest_model = self.pool[f._obj]
                                ref = dest_model._table
                                # ir_actions is inherited so foreign key doesn't work on it
                                if ref != 'ir_actions':
                                    self._m2o_add_foreign_key_checked(k, dest_model, f.ondelete)
                            if f.select:
                                cr.execute('CREATE INDEX "%s_%s_index" ON "%s" ("%s")' % (self._table, k, self._table, k))
                            if f.required:
                                try:
                                    cr.commit()
                                    cr.execute('ALTER TABLE "%s" ALTER COLUMN "%s" SET NOT NULL' % (self._table, k))
                                    _schema.debug("Table '%s': column '%s': added a NOT NULL constraint",
                                        self._table, k)
                                except Exception:
                                    msg = "WARNING: unable to set column %s of table %s not null !\n"\
                                        "Try to re-run: openerp-server --update=module\n"\
                                        "If it doesn't work, update records and execute manually:\n"\
                                        "ALTER TABLE %s ALTER COLUMN %s SET NOT NULL"
                                    _logger.warning(msg, k, self._table, self._table, k, exc_info=True)
                            cr.commit()

        else:
            cr.execute("SELECT relname FROM pg_class WHERE relkind IN ('r','v') AND relname=%s", (self._table,))
            create = not bool(cr.fetchone())

        cr.commit()     # start a new transaction

        if self._auto:
            self._add_sql_constraints(cr)

        if create:
            self._execute_sql(cr)

        if store_compute:
            self._parent_store_compute(cr)
            cr.commit()

        if stored_fields:
            # trigger computation of new-style stored fields with a compute
            def func(cr):
                _logger.info("Storing computed values of %s fields %s",
                    self._name, ', '.join(sorted(f.name for f in stored_fields)))
                recs = self.browse(cr, SUPERUSER_ID, [], {'active_test': False})
                recs = recs.search([])
                if recs:
                    map(recs._recompute_todo, stored_fields)
                    recs.recompute()

            todo_end.append((1000, func, ()))

        return todo_end

    def _auto_end(self, cr, context=None):
        """ Create the foreign keys recorded by _auto_init. """
        for t, k, r, d in self._foreign_keys:
            cr.execute('ALTER TABLE "%s" ADD FOREIGN KEY ("%s") REFERENCES "%s" ON DELETE %s' % (t, k, r, d))
            self._save_constraint(cr, "%s_%s_fkey" % (t, k), 'f')
        cr.commit()
        del self._foreign_keys


    def _table_exist(self, cr):
        cr.execute("SELECT relname FROM pg_class WHERE relkind IN ('r','v') AND relname=%s", (self._table,))
        return cr.rowcount


    def _create_table(self, cr):
        cr.execute('CREATE TABLE "%s" (id SERIAL NOT NULL, PRIMARY KEY(id))' % (self._table,))
        cr.execute(("COMMENT ON TABLE \"%s\" IS %%s" % self._table), (self._description,))
        _schema.debug("Table '%s': created", self._table)


    def _parent_columns_exist(self, cr):
        cr.execute("""SELECT c.relname
            FROM pg_class c, pg_attribute a
            WHERE c.relname=%s AND a.attname=%s AND c.oid=a.attrelid
            """, (self._table, 'parent_left'))
        return cr.rowcount


    def _create_parent_columns(self, cr):
        cr.execute('ALTER TABLE "%s" ADD COLUMN "parent_left" INTEGER' % (self._table,))
        cr.execute('ALTER TABLE "%s" ADD COLUMN "parent_right" INTEGER' % (self._table,))
        if 'parent_left' not in self._columns:
            _logger.error('create a column parent_left on object %s: fields.integer(\'Left Parent\', select=1)',
                          self._table)
            _schema.debug("Table '%s': added column '%s' with definition=%s",
                self._table, 'parent_left', 'INTEGER')
        elif not self._columns['parent_left'].select:
            _logger.error('parent_left column on object %s must be indexed! Add select=1 to the field definition)',
                          self._table)
        if 'parent_right' not in self._columns:
            _logger.error('create a column parent_right on object %s: fields.integer(\'Right Parent\', select=1)',
                          self._table)
            _schema.debug("Table '%s': added column '%s' with definition=%s",
                self._table, 'parent_right', 'INTEGER')
        elif not self._columns['parent_right'].select:
            _logger.error('parent_right column on object %s must be indexed! Add select=1 to the field definition)',
                          self._table)
        if self._columns[self._parent_name].ondelete not in ('cascade', 'restrict'):
            _logger.error("The column %s on object %s must be set as ondelete='cascade' or 'restrict'",
                          self._parent_name, self._name)

        cr.commit()


    def _select_column_data(self, cr):
        # attlen is the number of bytes necessary to represent the type when
        # the type has a fixed size. If the type has a varying size attlen is
        # -1 and atttypmod is the size limit + 4, or -1 if there is no limit.
        cr.execute("SELECT c.relname,a.attname,a.attlen,a.atttypmod,a.attnotnull,a.atthasdef,t.typname,CASE WHEN a.attlen=-1 THEN (CASE WHEN a.atttypmod=-1 THEN 0 ELSE a.atttypmod-4 END) ELSE a.attlen END as size " \
           "FROM pg_class c,pg_attribute a,pg_type t " \
           "WHERE c.relname=%s " \
           "AND c.oid=a.attrelid " \
           "AND a.atttypid=t.oid", (self._table,))
        return dict(map(lambda x: (x['attname'], x),cr.dictfetchall()))


    def _o2m_raise_on_missing_reference(self, cr, f):
        # TODO this check should be a method on fields.one2many.
        if f._obj in self.pool:
            other = self.pool[f._obj]
            # TODO the condition could use fields_get_keys().
            if f._fields_id not in other._columns.keys():
                if f._fields_id not in other._inherit_fields.keys():
                    raise except_orm('Programming Error', "There is no reference field '%s' found for '%s'" % (f._fields_id, f._obj,))

    def _m2m_raise_or_create_relation(self, cr, f):
        m2m_tbl, col1, col2 = f._sql_names(self)
        self._save_relation_table(cr, m2m_tbl)
        cr.execute("SELECT relname FROM pg_class WHERE relkind IN ('r','v') AND relname=%s", (m2m_tbl,))
        if not cr.dictfetchall():
            if f._obj not in self.pool:
                raise except_orm('Programming Error', 'Many2Many destination model does not exist: `%s`' % (f._obj,))
            dest_model = self.pool[f._obj]
            ref = dest_model._table
            cr.execute('CREATE TABLE "%s" ("%s" INTEGER NOT NULL, "%s" INTEGER NOT NULL, UNIQUE("%s","%s"))' % (m2m_tbl, col1, col2, col1, col2))
            # create foreign key references with ondelete=cascade, unless the targets are SQL views
            cr.execute("SELECT relkind FROM pg_class WHERE relkind IN ('v') AND relname=%s", (ref,))
            if not cr.fetchall():
                self._m2o_add_foreign_key_unchecked(m2m_tbl, col2, dest_model, 'cascade')
            cr.execute("SELECT relkind FROM pg_class WHERE relkind IN ('v') AND relname=%s", (self._table,))
            if not cr.fetchall():
                self._m2o_add_foreign_key_unchecked(m2m_tbl, col1, self, 'cascade')

            cr.execute('CREATE INDEX "%s_%s_index" ON "%s" ("%s")' % (m2m_tbl, col1, m2m_tbl, col1))
            cr.execute('CREATE INDEX "%s_%s_index" ON "%s" ("%s")' % (m2m_tbl, col2, m2m_tbl, col2))
            cr.execute("COMMENT ON TABLE \"%s\" IS 'RELATION BETWEEN %s AND %s'" % (m2m_tbl, self._table, ref))
            cr.commit()
            _schema.debug("Create table '%s': m2m relation between '%s' and '%s'", m2m_tbl, self._table, ref)


    def _add_sql_constraints(self, cr):
        """

        Modify this model's database table constraints so they match the one in
        _sql_constraints.

        """
        def unify_cons_text(txt):
            return txt.lower().replace(', ',',').replace(' (','(')

        for (key, con, _) in self._sql_constraints:
            conname = '%s_%s' % (self._table, key)

            self._save_constraint(cr, conname, 'u')
            cr.execute("SELECT conname, pg_catalog.pg_get_constraintdef(oid, true) as condef FROM pg_constraint where conname=%s", (conname,))
            existing_constraints = cr.dictfetchall()
            sql_actions = {
                'drop': {
                    'execute': False,
                    'query': 'ALTER TABLE "%s" DROP CONSTRAINT "%s"' % (self._table, conname, ),
                    'msg_ok': "Table '%s': dropped constraint '%s'. Reason: its definition changed from '%%s' to '%s'" % (
                        self._table, conname, con),
                    'msg_err': "Table '%s': unable to drop \'%s\' constraint !" % (self._table, con),
                    'order': 1,
                },
                'add': {
                    'execute': False,
                    'query': 'ALTER TABLE "%s" ADD CONSTRAINT "%s" %s' % (self._table, conname, con,),
                    'msg_ok': "Table '%s': added constraint '%s' with definition=%s" % (self._table, conname, con),
                    'msg_err': "Table '%s': unable to add \'%s\' constraint !\n If you want to have it, you should update the records and execute manually:\n%%s" % (
                        self._table, con),
                    'order': 2,
                },
            }

            if not existing_constraints:
                # constraint does not exists:
                sql_actions['add']['execute'] = True
                sql_actions['add']['msg_err'] = sql_actions['add']['msg_err'] % (sql_actions['add']['query'], )
            elif unify_cons_text(con) not in [unify_cons_text(item['condef']) for item in existing_constraints]:
                # constraint exists but its definition has changed:
                sql_actions['drop']['execute'] = True
                sql_actions['drop']['msg_ok'] = sql_actions['drop']['msg_ok'] % (existing_constraints[0]['condef'].lower(), )
                sql_actions['add']['execute'] = True
                sql_actions['add']['msg_err'] = sql_actions['add']['msg_err'] % (sql_actions['add']['query'], )

            # we need to add the constraint:
            sql_actions = [item for item in sql_actions.values()]
            sql_actions.sort(key=lambda x: x['order'])
            for sql_action in [action for action in sql_actions if action['execute']]:
                try:
                    cr.execute(sql_action['query'])
                    cr.commit()
                    _schema.debug(sql_action['msg_ok'])
                except:
                    _schema.warning(sql_action['msg_err'])
                    cr.rollback()


    def _execute_sql(self, cr):
        """ Execute the SQL code from the _sql attribute (if any)."""
        if hasattr(self, "_sql"):
            for line in self._sql.split(';'):
                line2 = line.replace('\n', '').strip()
                if line2:
                    cr.execute(line2)
                    cr.commit()

    #
    # Update objects that uses this one to update their _inherits fields
    #

    @classmethod
    def _inherits_reload_src(cls):
        """ Recompute the _inherit_fields mapping on each _inherits'd child model."""
        for model in cls.pool.values():
            if cls._name in model._inherits:
                model._inherits_reload()

    @classmethod
    def _inherits_reload(cls):
        """ Recompute the _inherit_fields mapping.

        This will also call itself on each inherits'd child model.

        """
        res = {}
        for table in cls._inherits:
            other = cls.pool[table]
            for col in other._columns.keys():
                res[col] = (table, cls._inherits[table], other._columns[col], table)
            for col in other._inherit_fields.keys():
                res[col] = (table, cls._inherits[table], other._inherit_fields[col][2], other._inherit_fields[col][3])
        cls._inherit_fields = res
        cls._all_columns = cls._get_column_infos()

        # interface columns with new-style fields
        for attr, column in cls._columns.iteritems():
            if attr not in cls._fields:
                cls._add_field(attr, column.to_field())

        # interface inherited fields with new-style fields (note that the
        # reverse order is for being consistent with _all_columns above)
        for parent_model, parent_field in reversed(cls._inherits.items()):
            for attr, field in cls.pool[parent_model]._fields.iteritems():
                if attr not in cls._fields:
                    new_field = field.copy(related=(parent_field, attr), _origin=field)
                    cls._add_field(attr, new_field)

        cls._inherits_reload_src()

    @classmethod
    def _get_column_infos(cls):
        """Returns a dict mapping all fields names (direct fields and
           inherited field via _inherits) to a ``column_info`` struct
           giving detailed columns """
        result = {}
        # do not inverse for loops, since local fields may hide inherited ones!
        for k, (parent, m2o, col, original_parent) in cls._inherit_fields.iteritems():
            result[k] = fields.column_info(k, col, parent, m2o, original_parent)
        for k, col in cls._columns.iteritems():
            result[k] = fields.column_info(k, col)
        return result

    @classmethod
    def _inherits_check(cls):
        for table, field_name in cls._inherits.items():
            if field_name not in cls._columns:
                _logger.info('Missing many2one field definition for _inherits reference "%s" in "%s", using default one.', field_name, cls._name)
                cls._columns[field_name] = fields.many2one(table, string="Automatically created field to link to parent %s" % table,
                                                             required=True, ondelete="cascade")
            elif not cls._columns[field_name].required or cls._columns[field_name].ondelete.lower() not in ("cascade", "restrict"):
                _logger.warning('Field definition for _inherits reference "%s" in "%s" must be marked as "required" with ondelete="cascade" or "restrict", forcing it to required + cascade.', field_name, cls._name)
                cls._columns[field_name].required = True
                cls._columns[field_name].ondelete = "cascade"

        # reflect fields with delegate=True in dictionary cls._inherits
        for field in cls._fields.itervalues():
            if field.type == 'many2one' and not field.related and field.delegate:
                if not field.required:
                    _logger.warning("Field %s with delegate=True must be required.", field)
                    field.required = True
                if field.ondelete.lower() not in ('cascade', 'restrict'):
                    field.ondelete = 'cascade'
                cls._inherits[field.comodel_name] = field.name

    @api.model
    def _before_registry_update(self):
        """ method called on all models before updating the registry """
        # reset setup of all fields
        for field in self._fields.itervalues():
            field.reset()

    @api.model
    def _after_registry_update(self):
        """ method called on all models after updating the registry """
        # complete the initialization of all fields
        for field in self._fields.itervalues():
            field.setup(self.env)

    def fields_get(self, cr, user, allfields=None, context=None, write_access=True):
        """ Return the definition of each field.

        The returned value is a dictionary (indiced by field name) of
        dictionaries. The _inherits'd fields are included. The string, help,
        and selection (if present) attributes are translated.

        :param cr: database cursor
        :param user: current user id
        :param allfields: list of fields
        :param context: context arguments, like lang, time zone
        :return: dictionary of field dictionaries, each one describing a field of the business object
        :raise AccessError: * if user has no create/write rights on the requested object

        """
        recs = self.browse(cr, user, [], context)

        res = {}
        for fname, field in self._fields.iteritems():
            if allfields and fname not in allfields:
                continue
            if field.groups and not recs.user_has_groups(field.groups):
                continue
            res[fname] = field.get_description(recs.env)

        # if user cannot create or modify records, make all fields readonly
        has_access = functools.partial(recs.check_access_rights, raise_exception=False)
        if not (has_access('write') or has_access('create')):
            for description in res.itervalues():
                description['readonly'] = True
                description['states'] = {}

        return res

    def get_empty_list_help(self, cr, user, help, context=None):
        """ Generic method giving the help message displayed when having
            no result to display in a list or kanban view. By default it returns
            the help given in parameter that is generally the help message
            defined in the action.
        """
        return help

    def check_field_access_rights(self, cr, user, operation, fields, context=None):
        """
        Check the user access rights on the given fields. This raises Access
        Denied if the user does not have the rights. Otherwise it returns the
        fields (as is if the fields is not falsy, or the readable/writable
        fields if fields is falsy).
        """
        if user == SUPERUSER_ID:
            return fields or list(self._fields)

        def valid(fname):
            """ determine whether user has access to field `fname` """
            field = self._fields.get(fname)
            if field and field.groups:
                return self.user_has_groups(cr, user, groups=field.groups, context=context)
            else:
                return True

        if not fields:
            fields = filter(valid, self._fields)
        else:
            invalid_fields = filter(lambda name: not valid(name), fields)
            if invalid_fields:
                _logger.warning('Access Denied by ACLs for operation: %s, uid: %s, model: %s, fields: %s',
                    operation, user, self._name, ', '.join(invalid_fields))
                raise AccessError(
                    _('The requested operation cannot be completed due to security restrictions. '
                    'Please contact your system administrator.\n\n(Document type: %s, Operation: %s)') % \
                    (self._description, operation))

        return fields

    # new-style implementation of read(); old-style is defined below
    def read(self, fields=None, load='_classic_read'):
        """ Read the given fields for the records in `self`.

            :param fields: optional list of field names to return (default is
                    all fields)
            :param load: deprecated, this argument is ignored
            :return: a list of dictionaries mapping field names to their values,
                    with one dictionary per record
            :raise AccessError: if user has no read rights on some of the given
                    records
        """
        # check access rights
        self.check_access_rights('read')
        fields = self.check_field_access_rights('read', fields)

        # split fields into stored and computed fields
        stored, computed = [], []
        for name in fields:
            if name in self._columns:
                stored.append(name)
            elif name in self._fields:
                computed.append(name)
            else:
                _logger.warning("%s.read() with unknown field '%s'", self._name, name)

        # fetch stored fields from the database to the cache
        self._read_from_database(stored)

        # retrieve results from records; this takes values from the cache and
        # computes remaining fields
        result = []
        name_fields = [(name, self._fields[name]) for name in (stored + computed)]
        use_name_get = (load == '_classic_read')
        for record in self:
            try:
                values = {'id': record.id}
                for name, field in name_fields:
                    values[name] = field.convert_to_read(record[name], use_name_get)
                result.append(values)
            except MissingError:
                pass

        return result

    # add explicit old-style implementation to read()
    @api.v7(read)
    def read(self, cr, user, ids, fields=None, context=None, load='_classic_read'):
        records = self.browse(cr, user, ids, context)
        result = BaseModel.read(records, fields, load=load)
        return result if isinstance(ids, list) else (bool(result) and result[0])

    @api.multi
    def _prefetch_field(self, field):
        """ Read from the database in order to fetch `field` (:class:`Field`
            instance) for `self` in cache.
        """
        # fetch the records of this model without field_name in their cache
        records = self._in_cache_without(field)

        # by default, simply fetch field
        fnames = set((field.name,))

        if self.pool._init:
            # columns may be missing from database, do not prefetch other fields
            pass
        elif self.env.draft:
            # we may be doing an onchange, do not prefetch other fields
            pass
        elif field in self.env.todo:
            # field must be recomputed, do not prefetch records to recompute
            records -= self.env.todo[field]
        elif self._columns[field.name]._prefetch:
            # here we can optimize: prefetch all classic and many2one fields
            fnames = set(fname
                for fname, fcolumn in self._columns.iteritems()
                if fcolumn._prefetch)

        # fetch records with read()
        assert self in records and field.name in fnames
        try:
            result = records.read(list(fnames), load='_classic_write')
        except AccessError as e:
            # update cache with the exception
            records._cache[field] = FailedValue(e)
            result = []

        # check the cache, and update it if necessary
        if field not in self._cache:
            for values in result:
                record = self.browse(values.pop('id'))
                record._cache.update(record._convert_to_cache(values))
            if field not in self._cache:
                e = AccessError("No value found for %s.%s" % (self, field.name))
                self._cache[field] = FailedValue(e)

    @api.multi
    def _read_from_database(self, field_names):
        """ Read the given fields of the records in `self` from the database,
            and store them in cache. Access errors are also stored in cache.
        """
        env = self.env
        cr, user, context = env.args

        # Construct a clause for the security rules.
        # 'tables' holds the list of tables necessary for the SELECT, including
        # the ir.rule clauses, and contains at least self._table.
        rule_clause, rule_params, tables = env['ir.rule'].domain_get(self._name, 'read')

        # determine the fields that are stored as columns in self._table
        fields_pre = [f for f in field_names if self._columns[f]._classic_write]

        # we need fully-qualified column names in case len(tables) > 1
        def qualify(f):
            if isinstance(self._columns.get(f), fields.binary) and context.get('bin_size'):
                return 'length(%s."%s") as "%s"' % (self._table, f, f)
            else:
                return '%s."%s"' % (self._table, f)
        qual_names = map(qualify, set(fields_pre + ['id']))

        query = """ SELECT %(qual_names)s FROM %(tables)s
                    WHERE %(table)s.id IN %%s AND (%(extra)s)
                    ORDER BY %(order)s
                """ % {
                    'qual_names': ",".join(qual_names),
                    'tables': ",".join(tables),
                    'table': self._table,
                    'extra': " OR ".join(rule_clause) if rule_clause else "TRUE",
                    'order': self._parent_order or self._order,
                }

        result = []
        for sub_ids in cr.split_for_in_conditions(self.ids):
            cr.execute(query, [tuple(sub_ids)] + rule_params)
            result.extend(cr.dictfetchall())

        ids = [vals['id'] for vals in result]

        if ids:
            # translate the fields if necessary
            if context.get('lang'):
                ir_translation = env['ir.translation']
                for f in fields_pre:
                    if self._columns[f].translate:
                        #TODO: optimize out of this loop
                        res_trans = ir_translation._get_ids(
                            '%s,%s' % (self._name, f), 'model', context['lang'], ids)
                        for vals in result:
                            vals[f] = res_trans.get(vals['id'], False) or vals[f]

            # apply the symbol_get functions of the fields we just read
            for f in fields_pre:
                symbol_get = self._columns[f]._symbol_get
                if symbol_get:
                    for vals in result:
                        vals[f] = symbol_get(vals[f])

            # store result in cache for POST fields
            for vals in result:
                record = self.browse(vals['id'])
                record._cache.update(record._convert_to_cache(vals))

            # determine the fields that must be processed now
            fields_post = [f for f in field_names if not self._columns[f]._classic_write]

            # Compute POST fields, grouped by multi
            by_multi = defaultdict(list)
            for f in fields_post:
                by_multi[self._columns[f]._multi].append(f)

            for multi, fs in by_multi.iteritems():
                if multi:
                    res2 = self._columns[fs[0]].get(cr, self._model, ids, fs, user, context=context, values=result)
                    assert res2 is not None, \
                        'The function field "%s" on the "%s" model returned None\n' \
                        '(a dictionary was expected).' % (fs[0], self._name)
                    for vals in result:
                        # TOCHECK : why got string instend of dict in python2.6
                        # if isinstance(res2[vals['id']], str): res2[vals['id']] = eval(res2[vals['id']])
                        multi_fields = res2.get(vals['id'], {})
                        if multi_fields:
                            for f in fs:
                                vals[f] = multi_fields.get(f, [])
                else:
                    for f in fs:
                        res2 = self._columns[f].get(cr, self._model, ids, f, user, context=context, values=result)
                        for vals in result:
                            if res2:
                                vals[f] = res2[vals['id']]
                            else:
                                vals[f] = []

        # Warn about deprecated fields now that fields_pre and fields_post are computed
        for f in field_names:
            column = self._columns[f]
            if column.deprecated:
                _logger.warning('Field %s.%s is deprecated: %s', self._name, f, column.deprecated)

        # store result in cache
        for vals in result:
            record = self.browse(vals.pop('id'))
            record._cache.update(record._convert_to_cache(vals))

        # store failed values in cache for the records that could not be read
        missing = self - self.browse(ids)
        if missing:
            # store an access error exception in existing records
            exc = AccessError(
                _('The requested operation cannot be completed due to security restrictions. Please contact your system administrator.\n\n(Document type: %s, Operation: %s)') % \
                (self._name, 'read')
            )
            forbidden = missing.exists()
            forbidden._cache.update(FailedValue(exc))
            # store a missing error exception in non-existing records
            exc = MissingError(
                _('One of the documents you are trying to access has been deleted, please try again after refreshing.')
            )
            (missing - forbidden)._cache.update(FailedValue(exc))

    # TODO check READ access
    def perm_read(self, cr, user, ids, context=None, details=True):
        """
        Returns some metadata about the given records.

        :param details: if True, \*_uid fields are replaced with the name of the user
        :return: list of ownership dictionaries for each requested record
        :rtype: list of dictionaries with the following keys:

                    * id: object id
                    * create_uid: user who created the record
                    * create_date: date when the record was created
                    * write_uid: last user who changed the record
                    * write_date: date of the last change to the record
                    * xmlid: XML ID to use to refer to this record (if there is one), in format ``module.name``
        """
        if not context:
            context = {}
        if not ids:
            return []
        fields = ''
        uniq = isinstance(ids, (int, long))
        if uniq:
            ids = [ids]
        fields = ['id']
        if self._log_access:
            fields += ['create_uid', 'create_date', 'write_uid', 'write_date']
        quoted_table = '"%s"' % self._table
        fields_str = ",".join('%s.%s'%(quoted_table, field) for field in fields)
        query = '''SELECT %s, __imd.module, __imd.name
                   FROM %s LEFT JOIN ir_model_data __imd
                       ON (__imd.model = %%s and __imd.res_id = %s.id)
                   WHERE %s.id IN %%s''' % (fields_str, quoted_table, quoted_table, quoted_table)
        cr.execute(query, (self._name, tuple(ids)))
        res = cr.dictfetchall()
        for r in res:
            for key in r:
                r[key] = r[key] or False
                if details and key in ('write_uid', 'create_uid') and r[key]:
                    try:
                        r[key] = self.pool.get('res.users').name_get(cr, user, [r[key]])[0]
                    except Exception:
                        pass # Leave the numeric uid there
            r['xmlid'] = ("%(module)s.%(name)s" % r) if r['name'] else False
            del r['name'], r['module']
        if uniq:
            return res[ids[0]]
        return res

    def _check_concurrency(self, cr, ids, context):
        if not context:
            return
        if not (context.get(self.CONCURRENCY_CHECK_FIELD) and self._log_access):
            return
        check_clause = "(id = %s AND %s < COALESCE(write_date, create_date, (now() at time zone 'UTC'))::timestamp)"
        for sub_ids in cr.split_for_in_conditions(ids):
            ids_to_check = []
            for id in sub_ids:
                id_ref = "%s,%s" % (self._name, id)
                update_date = context[self.CONCURRENCY_CHECK_FIELD].pop(id_ref, None)
                if update_date:
                    ids_to_check.extend([id, update_date])
            if not ids_to_check:
                continue
            cr.execute("SELECT id FROM %s WHERE %s" % (self._table, " OR ".join([check_clause]*(len(ids_to_check)/2))), tuple(ids_to_check))
            res = cr.fetchone()
            if res:
                # mention the first one only to keep the error message readable
                raise except_orm('ConcurrencyException', _('A document was modified since you last viewed it (%s:%d)') % (self._description, res[0]))

    def _check_record_rules_result_count(self, cr, uid, ids, result_ids, operation, context=None):
        """Verify the returned rows after applying record rules matches
           the length of `ids`, and raise an appropriate exception if it does not.
        """
        if context is None:
            context = {}
        ids, result_ids = set(ids), set(result_ids)
        missing_ids = ids - result_ids
        if missing_ids:
            # Attempt to distinguish record rule restriction vs deleted records,
            # to provide a more specific error message - check if the missinf
            cr.execute('SELECT id FROM ' + self._table + ' WHERE id IN %s', (tuple(missing_ids),))
            forbidden_ids = [x[0] for x in cr.fetchall()]
            if forbidden_ids:
                # the missing ids are (at least partially) hidden by access rules
                if uid == SUPERUSER_ID:
                    return
                _logger.warning('Access Denied by record rules for operation: %s on record ids: %r, uid: %s, model: %s', operation, forbidden_ids, uid, self._name)
                raise except_orm(_('Access Denied'),
                                 _('The requested operation cannot be completed due to security restrictions. Please contact your system administrator.\n\n(Document type: %s, Operation: %s)') % \
                                    (self._description, operation))
            else:
                # If we get here, the missing_ids are not in the database
                if operation in ('read','unlink'):
                    # No need to warn about deleting an already deleted record.
                    # And no error when reading a record that was deleted, to prevent spurious
                    # errors for non-transactional search/read sequences coming from clients
                    return
                _logger.warning('Failed operation on deleted record(s): %s, uid: %s, model: %s', operation, uid, self._name)
                raise except_orm(_('Missing document(s)'),
                                 _('One of the documents you are trying to access has been deleted, please try again after refreshing.'))


    def check_access_rights(self, cr, uid, operation, raise_exception=True): # no context on purpose.
        """Verifies that the operation given by ``operation`` is allowed for the user
           according to the access rights."""
        return self.pool.get('ir.model.access').check(cr, uid, self._name, operation, raise_exception)

    def check_access_rule(self, cr, uid, ids, operation, context=None):
        """Verifies that the operation given by ``operation`` is allowed for the user
           according to ir.rules.

           :param operation: one of ``write``, ``unlink``
           :raise except_orm: * if current ir.rules do not permit this operation.
           :return: None if the operation is allowed
        """
        if uid == SUPERUSER_ID:
            return

        if self.is_transient():
            # Only one single implicit access rule for transient models: owner only!
            # This is ok to hardcode because we assert that TransientModels always
            # have log_access enabled so that the create_uid column is always there.
            # And even with _inherits, these fields are always present in the local
            # table too, so no need for JOINs.
            cr.execute("""SELECT distinct create_uid
                          FROM %s
                          WHERE id IN %%s""" % self._table, (tuple(ids),))
            uids = [x[0] for x in cr.fetchall()]
            if len(uids) != 1 or uids[0] != uid:
                raise except_orm(_('Access Denied'),
                                 _('For this kind of document, you may only access records you created yourself.\n\n(Document type: %s)') % (self._description,))
        else:
            where_clause, where_params, tables = self.pool.get('ir.rule').domain_get(cr, uid, self._name, operation, context=context)
            if where_clause:
                where_clause = ' and ' + ' and '.join(where_clause)
                for sub_ids in cr.split_for_in_conditions(ids):
                    cr.execute('SELECT ' + self._table + '.id FROM ' + ','.join(tables) +
                               ' WHERE ' + self._table + '.id IN %s' + where_clause,
                               [sub_ids] + where_params)
                    returned_ids = [x['id'] for x in cr.dictfetchall()]
                    self._check_record_rules_result_count(cr, uid, sub_ids, returned_ids, operation, context=context)

    def create_workflow(self, cr, uid, ids, context=None):
        """Create a workflow instance for each given record IDs."""
        from openerp import workflow
        for res_id in ids:
            workflow.trg_create(uid, self._name, res_id, cr)
        # self.invalidate_cache(cr, uid, context=context) ?
        return True

    def delete_workflow(self, cr, uid, ids, context=None):
        """Delete the workflow instances bound to the given record IDs."""
        from openerp import workflow
        for res_id in ids:
            workflow.trg_delete(uid, self._name, res_id, cr)
        self.invalidate_cache(cr, uid, context=context)
        return True

    def step_workflow(self, cr, uid, ids, context=None):
        """Reevaluate the workflow instances of the given record IDs."""
        from openerp import workflow
        for res_id in ids:
            workflow.trg_write(uid, self._name, res_id, cr)
        # self.invalidate_cache(cr, uid, context=context) ?
        return True

    def signal_workflow(self, cr, uid, ids, signal, context=None):
        """Send given workflow signal and return a dict mapping ids to workflow results"""
        from openerp import workflow
        result = {}
        for res_id in ids:
            result[res_id] = workflow.trg_validate(uid, self._name, res_id, signal, cr)
        # self.invalidate_cache(cr, uid, context=context) ?
        return result

    def redirect_workflow(self, cr, uid, old_new_ids, context=None):
        """ Rebind the workflow instance bound to the given 'old' record IDs to
            the given 'new' IDs. (``old_new_ids`` is a list of pairs ``(old, new)``.
        """
        from openerp import workflow
        for old_id, new_id in old_new_ids:
            workflow.trg_redirect(uid, self._name, old_id, new_id, cr)
        self.invalidate_cache(cr, uid, context=context)
        return True

    def unlink(self, cr, uid, ids, context=None):
        """
        Delete records with given ids

        :param cr: database cursor
        :param uid: current user id
        :param ids: id or list of ids
        :param context: (optional) context arguments, like lang, time zone
        :return: True
        :raise AccessError: * if user has no unlink rights on the requested object
                            * if user tries to bypass access rules for unlink on the requested object
        :raise UserError: if the record is default property for other records

        """
        if not ids:
            return True
        if isinstance(ids, (int, long)):
            ids = [ids]

        result_store = self._store_get_values(cr, uid, ids, self._all_columns.keys(), context)

        # for recomputing new-style fields
        recs = self.browse(cr, uid, ids, context)
        recs.modified(self._fields)

        self._check_concurrency(cr, ids, context)

        self.check_access_rights(cr, uid, 'unlink')

        ir_property = self.pool.get('ir.property')

        # Check if the records are used as default properties.
        domain = [('res_id', '=', False),
                  ('value_reference', 'in', ['%s,%s' % (self._name, i) for i in ids]),
                 ]
        if ir_property.search(cr, uid, domain, context=context):
            raise except_orm(_('Error'), _('Unable to delete this document because it is used as a default property'))

        # Delete the records' properties.
        property_ids = ir_property.search(cr, uid, [('res_id', 'in', ['%s,%s' % (self._name, i) for i in ids])], context=context)
        ir_property.unlink(cr, uid, property_ids, context=context)

        self.delete_workflow(cr, uid, ids, context=context)

        self.check_access_rule(cr, uid, ids, 'unlink', context=context)
        pool_model_data = self.pool.get('ir.model.data')
        ir_values_obj = self.pool.get('ir.values')
        for sub_ids in cr.split_for_in_conditions(ids):
            cr.execute('delete from ' + self._table + ' ' \
                       'where id IN %s', (sub_ids,))

            # Removing the ir_model_data reference if the record being deleted is a record created by xml/csv file,
            # as these are not connected with real database foreign keys, and would be dangling references.
            # Note: following steps performed as admin to avoid access rights restrictions, and with no context
            #       to avoid possible side-effects during admin calls.
            # Step 1. Calling unlink of ir_model_data only for the affected IDS
            reference_ids = pool_model_data.search(cr, SUPERUSER_ID, [('res_id','in',list(sub_ids)),('model','=',self._name)])
            # Step 2. Marching towards the real deletion of referenced records
            if reference_ids:
                pool_model_data.unlink(cr, SUPERUSER_ID, reference_ids)

            # For the same reason, removing the record relevant to ir_values
            ir_value_ids = ir_values_obj.search(cr, uid,
                    ['|',('value','in',['%s,%s' % (self._name, sid) for sid in sub_ids]),'&',('res_id','in',list(sub_ids)),('model','=',self._name)],
                    context=context)
            if ir_value_ids:
                ir_values_obj.unlink(cr, uid, ir_value_ids, context=context)

        # invalidate the *whole* cache, since the orm does not handle all
        # changes made in the database, like cascading delete!
        recs.invalidate_cache()

        for order, obj_name, store_ids, fields in result_store:
            if obj_name == self._name:
                effective_store_ids = list(set(store_ids) - set(ids))
            else:
                effective_store_ids = store_ids
            if effective_store_ids:
                obj = self.pool[obj_name]
                cr.execute('select id from '+obj._table+' where id IN %s', (tuple(effective_store_ids),))
                rids = map(lambda x: x[0], cr.fetchall())
                if rids:
                    obj._store_set_values(cr, uid, rids, fields, context)

        # recompute new-style fields
        recs.recompute()

        return True

    #
    # TODO: Validate
    #
    @api.multi
    def write(self, vals):
        """
        Update records in `self` with the given field values.

        :param vals: field values to update, e.g {'field_name': new_field_value, ...}
        :type vals: dictionary
        :return: True
        :raise AccessError: * if user has no write rights on the requested object
                            * if user tries to bypass access rules for write on the requested object
        :raise ValidateError: if user tries to enter invalid value for a field that is not in selection
        :raise UserError: if a loop would be created in a hierarchy of objects a result of the operation (such as setting an object as its own parent)

        **Note**: The type of field values to pass in ``vals`` for relationship fields is specific:

            + For a many2many field, a list of tuples is expected.
              Here is the list of tuple that are accepted, with the corresponding semantics ::

                 (0, 0,  { values })    link to a new record that needs to be created with the given values dictionary
                 (1, ID, { values })    update the linked record with id = ID (write *values* on it)
                 (2, ID)                remove and delete the linked record with id = ID (calls unlink on ID, that will delete the object completely, and the link to it as well)
                 (3, ID)                cut the link to the linked record with id = ID (delete the relationship between the two objects but does not delete the target object itself)
                 (4, ID)                link to existing record with id = ID (adds a relationship)
                 (5)                    unlink all (like using (3,ID) for all linked records)
                 (6, 0, [IDs])          replace the list of linked IDs (like using (5) then (4,ID) for each ID in the list of IDs)

                 Example:
                    [(6, 0, [8, 5, 6, 4])] sets the many2many to ids [8, 5, 6, 4]

            + For a one2many field, a lits of tuples is expected.
              Here is the list of tuple that are accepted, with the corresponding semantics ::

                 (0, 0,  { values })    link to a new record that needs to be created with the given values dictionary
                 (1, ID, { values })    update the linked record with id = ID (write *values* on it)
                 (2, ID)                remove and delete the linked record with id = ID (calls unlink on ID, that will delete the object completely, and the link to it as well)

                 Example:
                    [(0, 0, {'field_name':field_value_record1, ...}), (0, 0, {'field_name':field_value_record2, ...})]

            + For a many2one field, simply use the ID of target record, which must already exist, or ``False`` to remove the link.
            + For a reference field, use a string with the model name, a comma, and the target object id (example: ``'product.product, 5'``)

        """
        if not self:
            return True

        cr, uid, context = self.env.args
        self._check_concurrency(self._ids)
        self.check_access_rights('write')

        # No user-driven update of these columns
        for field in itertools.chain(MAGIC_COLUMNS, ('parent_left', 'parent_right')):
            vals.pop(field, None)

        # split up fields into old-style and pure new-style ones
        old_vals, new_vals, unknown = {}, {}, []
        for key, val in vals.iteritems():
            if key in self._columns:
                old_vals[key] = val
            elif key in self._fields:
                new_vals[key] = val
            else:
                unknown.append(key)

        if unknown:
            _logger.warning("%s.write() with unknown fields: %s", self._name, ', '.join(sorted(unknown)))

        # write old-style fields with (low-level) method _write
        if old_vals:
            self._write(old_vals)

        # put the values of pure new-style fields into cache, and inverse them
        if new_vals:
            self._cache.update(self._convert_to_cache(new_vals))
            for key in new_vals:
                self._fields[key].determine_inverse(self)

        return True

    def _write(self, cr, user, ids, vals, context=None):
        # low-level implementation of write()
        if not context:
            context = {}

        readonly = None
        self.check_field_access_rights(cr, user, 'write', vals.keys())
        for field in vals.keys():
            fobj = None
            if field in self._columns:
                fobj = self._columns[field]
            elif field in self._inherit_fields:
                fobj = self._inherit_fields[field][2]
            if not fobj:
                continue
            groups = fobj.write

            if groups:
                edit = False
                for group in groups:
                    module = group.split(".")[0]
                    grp = group.split(".")[1]
                    cr.execute("select count(*) from res_groups_users_rel where gid IN (select res_id from ir_model_data where name=%s and module=%s and model=%s) and uid=%s", \
                               (grp, module, 'res.groups', user))
                    readonly = cr.fetchall()
                    if readonly[0][0] >= 1:
                        edit = True
                        break

                if not edit:
                    vals.pop(field)

        result = self._store_get_values(cr, user, ids, vals.keys(), context) or []

        # for recomputing new-style fields
        recs = self.browse(cr, user, ids, context)
        modified_fields = list(vals)
        if self._log_access:
            modified_fields += ['write_date', 'write_uid']
        recs.modified(modified_fields)

        parents_changed = []
        parent_order = self._parent_order or self._order
        if self._parent_store and (self._parent_name in vals):
            # The parent_left/right computation may take up to
            # 5 seconds. No need to recompute the values if the
            # parent is the same.
            # Note: to respect parent_order, nodes must be processed in
            # order, so ``parents_changed`` must be ordered properly.
            parent_val = vals[self._parent_name]
            if parent_val:
                query = "SELECT id FROM %s WHERE id IN %%s AND (%s != %%s OR %s IS NULL) ORDER BY %s" % \
                                (self._table, self._parent_name, self._parent_name, parent_order)
                cr.execute(query, (tuple(ids), parent_val))
            else:
                query = "SELECT id FROM %s WHERE id IN %%s AND (%s IS NOT NULL) ORDER BY %s" % \
                                (self._table, self._parent_name, parent_order)
                cr.execute(query, (tuple(ids),))
            parents_changed = map(operator.itemgetter(0), cr.fetchall())

        upd0 = []
        upd1 = []
        upd_todo = []
        updend = []
        direct = []
        totranslate = context.get('lang', False) and (context['lang'] != 'en_US')
        for field in vals:
            field_column = self._all_columns.get(field) and self._all_columns.get(field).column
            if field_column and field_column.deprecated:
                _logger.warning('Field %s.%s is deprecated: %s', self._name, field, field_column.deprecated)
            if field in self._columns:
                if self._columns[field]._classic_write and not (hasattr(self._columns[field], '_fnct_inv')):
                    if (not totranslate) or not self._columns[field].translate:
                        upd0.append('"'+field+'"='+self._columns[field]._symbol_set[0])
                        upd1.append(self._columns[field]._symbol_set[1](vals[field]))
                    direct.append(field)
                else:
                    upd_todo.append(field)
            else:
                updend.append(field)
            if field in self._columns \
                    and hasattr(self._columns[field], 'selection') \
                    and vals[field]:
                self._check_selection_field_value(cr, user, field, vals[field], context=context)

        if self._log_access:
            upd0.append('write_uid=%s')
            upd0.append("write_date=(now() at time zone 'UTC')")
            upd1.append(user)

        if len(upd0):
            self.check_access_rule(cr, user, ids, 'write', context=context)
            for sub_ids in cr.split_for_in_conditions(ids):
                cr.execute('update ' + self._table + ' set ' + ','.join(upd0) + ' ' \
                           'where id IN %s', upd1 + [sub_ids])
                if cr.rowcount != len(sub_ids):
                    raise MissingError(_('One of the records you are trying to modify has already been deleted (Document type: %s).') % self._description)

            if totranslate:
                # TODO: optimize
                for f in direct:
                    if self._columns[f].translate:
                        src_trans = self.pool[self._name].read(cr, user, ids, [f])[0][f]
                        if not src_trans:
                            src_trans = vals[f]
                            # Inserting value to DB
                            context_wo_lang = dict(context, lang=None)
                            self.write(cr, user, ids, {f: vals[f]}, context=context_wo_lang)
                        self.pool.get('ir.translation')._set_ids(cr, user, self._name+','+f, 'model', context['lang'], ids, vals[f], src_trans)

        # call the 'set' method of fields which are not classic_write
        upd_todo.sort(lambda x, y: self._columns[x].priority-self._columns[y].priority)

        # default element in context must be removed when call a one2many or many2many
        rel_context = context.copy()
        for c in context.items():
            if c[0].startswith('default_'):
                del rel_context[c[0]]

        for field in upd_todo:
            for id in ids:
                result += self._columns[field].set(cr, self, id, field, vals[field], user, context=rel_context) or []

        unknown_fields = updend[:]
        for table in self._inherits:
            col = self._inherits[table]
            nids = []
            for sub_ids in cr.split_for_in_conditions(ids):
                cr.execute('select distinct "'+col+'" from "'+self._table+'" ' \
                           'where id IN %s', (sub_ids,))
                nids.extend([x[0] for x in cr.fetchall()])

            v = {}
            for val in updend:
                if self._inherit_fields[val][0] == table:
                    v[val] = vals[val]
                    unknown_fields.remove(val)
            if v:
                self.pool[table].write(cr, user, nids, v, context)

        if unknown_fields:
            _logger.warning(
                'No such field(s) in model %s: %s.',
                self._name, ', '.join(unknown_fields))

        # check Python constraints
        recs._validate_fields(vals)

        # TODO: use _order to set dest at the right position and not first node of parent
        # We can't defer parent_store computation because the stored function
        # fields that are computer may refer (directly or indirectly) to
        # parent_left/right (via a child_of domain)
        if parents_changed:
            if self.pool._init:
                self.pool._init_parent[self._name] = True
            else:
                order = self._parent_order or self._order
                parent_val = vals[self._parent_name]
                if parent_val:
                    clause, params = '%s=%%s' % (self._parent_name,), (parent_val,)
                else:
                    clause, params = '%s IS NULL' % (self._parent_name,), ()

                for id in parents_changed:
                    cr.execute('SELECT parent_left, parent_right FROM %s WHERE id=%%s' % (self._table,), (id,))
                    pleft, pright = cr.fetchone()
                    distance = pright - pleft + 1

                    # Positions of current siblings, to locate proper insertion point;
                    # this can _not_ be fetched outside the loop, as it needs to be refreshed
                    # after each update, in case several nodes are sequentially inserted one
                    # next to the other (i.e computed incrementally)
                    cr.execute('SELECT parent_right, id FROM %s WHERE %s ORDER BY %s' % (self._table, clause, parent_order), params)
                    parents = cr.fetchall()

                    # Find Position of the element
                    position = None
                    for (parent_pright, parent_id) in parents:
                        if parent_id == id:
                            break
                        position = parent_pright and parent_pright + 1 or 1

                    # It's the first node of the parent
                    if not position:
                        if not parent_val:
                            position = 1
                        else:
                            cr.execute('select parent_left from '+self._table+' where id=%s', (parent_val,))
                            position = cr.fetchone()[0] + 1

                    if pleft < position <= pright:
                        raise except_orm(_('UserError'), _('Recursivity Detected.'))

                    if pleft < position:
                        cr.execute('update '+self._table+' set parent_left=parent_left+%s where parent_left>=%s', (distance, position))
                        cr.execute('update '+self._table+' set parent_right=parent_right+%s where parent_right>=%s', (distance, position))
                        cr.execute('update '+self._table+' set parent_left=parent_left+%s, parent_right=parent_right+%s where parent_left>=%s and parent_left<%s', (position-pleft, position-pleft, pleft, pright))
                    else:
                        cr.execute('update '+self._table+' set parent_left=parent_left+%s where parent_left>=%s', (distance, position))
                        cr.execute('update '+self._table+' set parent_right=parent_right+%s where parent_right>=%s', (distance, position))
                        cr.execute('update '+self._table+' set parent_left=parent_left-%s, parent_right=parent_right-%s where parent_left>=%s and parent_left<%s', (pleft-position+distance, pleft-position+distance, pleft+distance, pright+distance))
                    recs.invalidate_cache(['parent_left', 'parent_right'])

        result += self._store_get_values(cr, user, ids, vals.keys(), context)
        result.sort()

        # for recomputing new-style fields
        recs.modified(modified_fields)

        done = {}
        for order, model_name, ids_to_update, fields_to_recompute in result:
            key = (model_name, tuple(fields_to_recompute))
            done.setdefault(key, {})
            # avoid to do several times the same computation
            todo = []
            for id in ids_to_update:
                if id not in done[key]:
                    done[key][id] = True
                    todo.append(id)
            self.pool[model_name]._store_set_values(cr, user, todo, fields_to_recompute, context)

        # recompute new-style fields
        if context.get('recompute', True):
            recs.recompute()

        self.step_workflow(cr, user, ids, context=context)
        return True

    #
    # TODO: Should set perm to user.xxx
    #
    @api.model
    @api.returns('self', lambda value: value.id)
    def create(self, vals):
        """ Create a new record for the model.

            The values for the new record are initialized using the dictionary
            `vals`, and if necessary the result of :meth:`default_get`.

            :param vals: field values like ``{'field_name': field_value, ...}``,
                see :meth:`write` for details about the values format
            :return: new record created
            :raise AccessError: * if user has no create rights on the requested object
                                * if user tries to bypass access rules for create on the requested object
            :raise ValidateError: if user tries to enter invalid value for a field that is not in selection
            :raise UserError: if a loop would be created in a hierarchy of objects a result of the operation (such as setting an object as its own parent)
        """
        self.check_access_rights('create')

        # add missing defaults, and drop fields that may not be set by user
        vals = self._add_missing_default_values(vals)
        for field in itertools.chain(MAGIC_COLUMNS, ('parent_left', 'parent_right')):
            vals.pop(field, None)

        # split up fields into old-style and pure new-style ones
        old_vals, new_vals, unknown = {}, {}, []
        for key, val in vals.iteritems():
            if key in self._all_columns:
                old_vals[key] = val
            elif key in self._fields:
                new_vals[key] = val
            else:
                unknown.append(key)

        if unknown:
            _logger.warning("%s.create() with unknown fields: %s", self._name, ', '.join(sorted(unknown)))

        # create record with old-style fields
        record = self.browse(self._create(old_vals))

        # put the values of pure new-style fields into cache, and inverse them
        record._cache.update(record._convert_to_cache(new_vals))
        for key in new_vals:
            self._fields[key].determine_inverse(record)

        return record

    def _create(self, cr, user, vals, context=None):
        # low-level implementation of create()
        if not context:
            context = {}

        if self.is_transient():
            self._transient_vacuum(cr, user)

        tocreate = {}
        for v in self._inherits:
            if self._inherits[v] not in vals:
                tocreate[v] = {}
            else:
                tocreate[v] = {'id': vals[self._inherits[v]]}

        updates = [
            # list of column assignments defined as tuples like:
            #   (column_name, format_string, column_value)
            #   (column_name, sql_formula)
            # Those tuples will be used by the string formatting for the INSERT
            # statement below.
            ('id', "nextval('%s')" % self._sequence),
        ]

        upd_todo = []
        unknown_fields = []
        for v in vals.keys():
            if v in self._inherit_fields and v not in self._columns:
                (table, col, col_detail, original_parent) = self._inherit_fields[v]
                tocreate[table][v] = vals[v]
                del vals[v]
            else:
                if (v not in self._inherit_fields) and (v not in self._columns):
                    del vals[v]
                    unknown_fields.append(v)
        if unknown_fields:
            _logger.warning(
                'No such field(s) in model %s: %s.',
                self._name, ', '.join(unknown_fields))

        for table in tocreate:
            if self._inherits[table] in vals:
                del vals[self._inherits[table]]

            record_id = tocreate[table].pop('id', None)

            if isinstance(record_id, dict):
                # Shit happens: this possibly comes from a new record
                tocreate[table] = dict(record_id, **tocreate[table])
                record_id = None

            # When linking/creating parent records, force context without 'no_store_function' key that
            # defers stored functions computing, as these won't be computed in batch at the end of create().
            parent_context = dict(context)
            parent_context.pop('no_store_function', None)

            if record_id is None or not record_id:
                record_id = self.pool[table].create(cr, user, tocreate[table], context=parent_context)
            else:
                self.pool[table].write(cr, user, [record_id], tocreate[table], context=parent_context)

            updates.append((self._inherits[table], '%s', record_id))

        #Start : Set bool fields to be False if they are not touched(to make search more powerful)
        bool_fields = [x for x in self._columns.keys() if self._columns[x]._type=='boolean']

        for bool_field in bool_fields:
            if bool_field not in vals:
                vals[bool_field] = False
        #End
        for field in vals.keys():
            fobj = None
            if field in self._columns:
                fobj = self._columns[field]
            else:
                fobj = self._inherit_fields[field][2]
            if not fobj:
                continue
            groups = fobj.write
            if groups:
                edit = False
                for group in groups:
                    module = group.split(".")[0]
                    grp = group.split(".")[1]
                    cr.execute("select count(*) from res_groups_users_rel where gid IN (select res_id from ir_model_data where name='%s' and module='%s' and model='%s') and uid=%s" % \
                               (grp, module, 'res.groups', user))
                    readonly = cr.fetchall()
                    if readonly[0][0] >= 1:
                        edit = True
                        break
                    elif readonly[0][0] == 0:
                        edit = False
                    else:
                        edit = False

                if not edit:
                    vals.pop(field)
        for field in vals:
            current_field = self._columns[field]
            if current_field._classic_write:
                updates.append((field, '%s', current_field._symbol_set[1](vals[field])))

                #for the function fields that receive a value, we set them directly in the database
                #(they may be required), but we also need to trigger the _fct_inv()
                if (hasattr(current_field, '_fnct_inv')) and not isinstance(current_field, fields.related):
                    #TODO: this way to special case the related fields is really creepy but it shouldn't be changed at
                    #one week of the release candidate. It seems the only good way to handle correctly this is to add an
                    #attribute to make a field `really readonly´ and thus totally ignored by the create()... otherwise
                    #if, for example, the related has a default value (for usability) then the fct_inv is called and it
                    #may raise some access rights error. Changing this is a too big change for now, and is thus postponed
                    #after the release but, definitively, the behavior shouldn't be different for related and function
                    #fields.
                    upd_todo.append(field)
            else:
                #TODO: this `if´ statement should be removed because there is no good reason to special case the fields
                #related. See the above TODO comment for further explanations.
                if not isinstance(current_field, fields.related):
                    upd_todo.append(field)
            if field in self._columns \
                    and hasattr(current_field, 'selection') \
                    and vals[field]:
                self._check_selection_field_value(cr, user, field, vals[field], context=context)
        if self._log_access:
            updates.append(('create_uid', '%s', user))
            updates.append(('write_uid', '%s', user))
            updates.append(('create_date', "(now() at time zone 'UTC')"))
            updates.append(('write_date', "(now() at time zone 'UTC')"))

        # the list of tuples used in this formatting corresponds to
        # tuple(field_name, format, value)
        # In some case, for example (id, create_date, write_date) we does not
        # need to read the third value of the tuple, because the real value is
        # encoded in the second value (the format).
        cr.execute(
            """INSERT INTO "%s" (%s) VALUES(%s) RETURNING id""" % (
                self._table,
                ', '.join('"%s"' % u[0] for u in updates),
                ', '.join(u[1] for u in updates)
            ),
            tuple([u[2] for u in updates if len(u) > 2])
        )

        id_new, = cr.fetchone()
        recs = self.browse(cr, user, id_new, context)
        upd_todo.sort(lambda x, y: self._columns[x].priority-self._columns[y].priority)

        if self._parent_store and not context.get('defer_parent_store_computation'):
            if self.pool._init:
                self.pool._init_parent[self._name] = True
            else:
                parent = vals.get(self._parent_name, False)
                if parent:
                    cr.execute('select parent_right from '+self._table+' where '+self._parent_name+'=%s order by '+(self._parent_order or self._order), (parent,))
                    pleft_old = None
                    result_p = cr.fetchall()
                    for (pleft,) in result_p:
                        if not pleft:
                            break
                        pleft_old = pleft
                    if not pleft_old:
                        cr.execute('select parent_left from '+self._table+' where id=%s', (parent,))
                        pleft_old = cr.fetchone()[0]
                    pleft = pleft_old
                else:
                    cr.execute('select max(parent_right) from '+self._table)
                    pleft = cr.fetchone()[0] or 0
                cr.execute('update '+self._table+' set parent_left=parent_left+2 where parent_left>%s', (pleft,))
                cr.execute('update '+self._table+' set parent_right=parent_right+2 where parent_right>%s', (pleft,))
                cr.execute('update '+self._table+' set parent_left=%s,parent_right=%s where id=%s', (pleft+1, pleft+2, id_new))
                recs.invalidate_cache(['parent_left', 'parent_right'])

        # default element in context must be remove when call a one2many or many2many
        rel_context = context.copy()
        for c in context.items():
            if c[0].startswith('default_'):
                del rel_context[c[0]]

        result = []
        for field in upd_todo:
            result += self._columns[field].set(cr, self, id_new, field, vals[field], user, rel_context) or []

        # check Python constraints
        recs._validate_fields(vals)

        if not context.get('no_store_function', False):
            result += self._store_get_values(cr, user, [id_new],
                list(set(vals.keys() + self._inherits.values())),
                context)
            result.sort()
            done = []
            for order, model_name, ids, fields2 in result:
                if not (model_name, ids, fields2) in done:
                    self.pool[model_name]._store_set_values(cr, user, ids, fields2, context)
                    done.append((model_name, ids, fields2))

            # recompute new-style fields
            modified_fields = list(vals)
            if self._log_access:
                modified_fields += ['create_uid', 'create_date', 'write_uid', 'write_date']
            recs.modified(modified_fields)
            recs.recompute()

        if self._log_create and not (context and context.get('no_store_function', False)):
            message = self._description + \
                " '" + \
                self.name_get(cr, user, [id_new], context=context)[0][1] + \
                "' " + _("created.")
            self.log(cr, user, id_new, message, True, context=context)

        self.check_access_rule(cr, user, [id_new], 'create', context=context)
        self.create_workflow(cr, user, [id_new], context=context)
        return id_new

    def _store_get_values(self, cr, uid, ids, fields, context):
        """Returns an ordered list of fields.function to call due to
           an update operation on ``fields`` of records with ``ids``,
           obtained by calling the 'store' triggers of these fields,
           as setup by their 'store' attribute.

           :return: [(priority, model_name, [record_ids,], [function_fields,])]
        """
        if fields is None: fields = []
        stored_functions = self.pool._store_function.get(self._name, [])

        # use indexed names for the details of the stored_functions:
        model_name_, func_field_to_compute_, target_ids_func_, trigger_fields_, priority_ = range(5)

        # only keep store triggers that should be triggered for the ``fields``
        # being written to.
        triggers_to_compute = [f for f in stored_functions \
                if ((not f[trigger_fields_]) or set(fields).intersection(f[trigger_fields_]))]

        to_compute_map = {}
        target_id_results = {}
        for store_trigger in triggers_to_compute:
            target_func_id_ = id(store_trigger[target_ids_func_])
            if not target_func_id_ in target_id_results:
                # use admin user for accessing objects having rules defined on store fields
                target_id_results[target_func_id_] = [i for i in store_trigger[target_ids_func_](self, cr, SUPERUSER_ID, ids, context) if i]
            target_ids = target_id_results[target_func_id_]

            # the compound key must consider the priority and model name
            key = (store_trigger[priority_], store_trigger[model_name_])
            for target_id in target_ids:
                to_compute_map.setdefault(key, {}).setdefault(target_id,set()).add(tuple(store_trigger))

        # Here to_compute_map looks like:
        # { (10, 'model_a') : { target_id1: [ (trigger_1_tuple, trigger_2_tuple) ], ... }
        #   (20, 'model_a') : { target_id2: [ (trigger_3_tuple, trigger_4_tuple) ], ... }
        #   (99, 'model_a') : { target_id1: [ (trigger_5_tuple, trigger_6_tuple) ], ... }
        # }

        # Now we need to generate the batch function calls list
        # call_map =
        #   { (10, 'model_a') : [(10, 'model_a', [record_ids,], [function_fields,])] }
        call_map = {}
        for ((priority,model), id_map) in to_compute_map.iteritems():
            trigger_ids_maps = {}
            # function_ids_maps =
            #   { (function_1_tuple, function_2_tuple) : [target_id1, target_id2, ..] }
            for target_id, triggers in id_map.iteritems():
                trigger_ids_maps.setdefault(tuple(triggers), []).append(target_id)
            for triggers, target_ids in trigger_ids_maps.iteritems():
                call_map.setdefault((priority,model),[]).append((priority, model, target_ids,
                                                                 [t[func_field_to_compute_] for t in triggers]))
        ordered_keys = call_map.keys()
        ordered_keys.sort()
        result = []
        if ordered_keys:
            result = reduce(operator.add, (call_map[k] for k in ordered_keys))
        return result

    def _store_set_values(self, cr, uid, ids, fields, context):
        """Calls the fields.function's "implementation function" for all ``fields``, on records with ``ids`` (taking care of
           respecting ``multi`` attributes), and stores the resulting values in the database directly."""
        if not ids:
            return True
        field_flag = False
        field_dict = {}
        if self._log_access:
            cr.execute('select id,write_date from '+self._table+' where id IN %s', (tuple(ids),))
            res = cr.fetchall()
            for r in res:
                if r[1]:
                    field_dict.setdefault(r[0], [])
                    res_date = time.strptime((r[1])[:19], '%Y-%m-%d %H:%M:%S')
                    write_date = datetime.datetime.fromtimestamp(time.mktime(res_date))
                    for i in self.pool._store_function.get(self._name, []):
                        if i[5]:
                            up_write_date = write_date + datetime.timedelta(hours=i[5])
                            if datetime.datetime.now() < up_write_date:
                                if i[1] in fields:
                                    field_dict[r[0]].append(i[1])
                                    if not field_flag:
                                        field_flag = True
        todo = {}
        keys = []
        for f in fields:
            if self._columns[f]._multi not in keys:
                keys.append(self._columns[f]._multi)
            todo.setdefault(self._columns[f]._multi, [])
            todo[self._columns[f]._multi].append(f)
        for key in keys:
            val = todo[key]
            if key:
                # use admin user for accessing objects having rules defined on store fields
                result = self._columns[val[0]].get(cr, self, ids, val, SUPERUSER_ID, context=context)
                for id, value in result.items():
                    if field_flag:
                        for f in value.keys():
                            if f in field_dict[id]:
                                value.pop(f)
                    upd0 = []
                    upd1 = []
                    for v in value:
                        if v not in val:
                            continue
                        if self._columns[v]._type == 'many2one':
                            try:
                                value[v] = value[v][0]
                            except:
                                pass
                        upd0.append('"'+v+'"='+self._columns[v]._symbol_set[0])
                        upd1.append(self._columns[v]._symbol_set[1](value[v]))
                    upd1.append(id)
                    if upd0 and upd1:
                        cr.execute('update "' + self._table + '" set ' + \
                            ','.join(upd0) + ' where id = %s', upd1)

            else:
                for f in val:
                    # use admin user for accessing objects having rules defined on store fields
                    result = self._columns[f].get(cr, self, ids, f, SUPERUSER_ID, context=context)
                    for r in result.keys():
                        if field_flag:
                            if r in field_dict.keys():
                                if f in field_dict[r]:
                                    result.pop(r)
                    for id, value in result.items():
                        if self._columns[f]._type == 'many2one':
                            try:
                                value = value[0]
                            except:
                                pass
                        cr.execute('update "' + self._table + '" set ' + \
                            '"'+f+'"='+self._columns[f]._symbol_set[0] + ' where id = %s', (self._columns[f]._symbol_set[1](value), id))

        # invalidate the cache for the modified fields
        self.browse(cr, uid, ids, context).modified(fields)

        return True

    #
    # TODO: Validate
    #
    def perm_write(self, cr, user, ids, fields, context=None):
        raise NotImplementedError(_('This method does not exist anymore'))

    # TODO: ameliorer avec NULL
    def _where_calc(self, cr, user, domain, active_test=True, context=None):
        """Computes the WHERE clause needed to implement an OpenERP domain.
        :param domain: the domain to compute
        :type domain: list
        :param active_test: whether the default filtering of records with ``active``
                            field set to ``False`` should be applied.
        :return: the query expressing the given domain as provided in domain
        :rtype: osv.query.Query
        """
        if not context:
            context = {}
        domain = domain[:]
        # if the object has a field named 'active', filter out all inactive
        # records unless they were explicitely asked for
        if 'active' in self._all_columns and (active_test and context.get('active_test', True)):
            if domain:
                # the item[0] trick below works for domain items and '&'/'|'/'!'
                # operators too
                if not any(item[0] == 'active' for item in domain):
                    domain.insert(0, ('active', '=', 1))
            else:
                domain = [('active', '=', 1)]

        if domain:
            e = expression.expression(cr, user, domain, self, context)
            tables = e.get_tables()
            where_clause, where_params = e.to_sql()
            where_clause = where_clause and [where_clause] or []
        else:
            where_clause, where_params, tables = [], [], ['"%s"' % self._table]

        return Query(tables, where_clause, where_params)

    def _check_qorder(self, word):
        if not regex_order.match(word):
            raise except_orm(_('AccessError'), _('Invalid "order" specified. A valid "order" specification is a comma-separated list of valid field names (optionally followed by asc/desc for the direction)'))
        return True

    def _apply_ir_rules(self, cr, uid, query, mode='read', context=None):
        """Add what's missing in ``query`` to implement all appropriate ir.rules
          (using the ``model_name``'s rules or the current model's rules if ``model_name`` is None)

           :param query: the current query object
        """
        if uid == SUPERUSER_ID:
            return

        def apply_rule(added_clause, added_params, added_tables, parent_model=None):
            """ :param parent_model: name of the parent model, if the added
                    clause comes from a parent model
            """
            if added_clause:
                if parent_model:
                    # as inherited rules are being applied, we need to add the missing JOIN
                    # to reach the parent table (if it was not JOINed yet in the query)
                    parent_alias = self._inherits_join_add(self, parent_model, query)
                    # inherited rules are applied on the external table -> need to get the alias and replace
                    parent_table = self.pool[parent_model]._table
                    added_clause = [clause.replace('"%s"' % parent_table, '"%s"' % parent_alias) for clause in added_clause]
                    # change references to parent_table to parent_alias, because we now use the alias to refer to the table
                    new_tables = []
                    for table in added_tables:
                        # table is just a table name -> switch to the full alias
                        if table == '"%s"' % parent_table:
                            new_tables.append('"%s" as "%s"' % (parent_table, parent_alias))
                        # table is already a full statement -> replace reference to the table to its alias, is correct with the way aliases are generated
                        else:
                            new_tables.append(table.replace('"%s"' % parent_table, '"%s"' % parent_alias))
                    added_tables = new_tables
                query.where_clause += added_clause
                query.where_clause_params += added_params
                for table in added_tables:
                    if table not in query.tables:
                        query.tables.append(table)
                return True
            return False

        # apply main rules on the object
        rule_obj = self.pool.get('ir.rule')
        rule_where_clause, rule_where_clause_params, rule_tables = rule_obj.domain_get(cr, uid, self._name, mode, context=context)
        apply_rule(rule_where_clause, rule_where_clause_params, rule_tables)

        # apply ir.rules from the parents (through _inherits)
        for inherited_model in self._inherits:
            rule_where_clause, rule_where_clause_params, rule_tables = rule_obj.domain_get(cr, uid, inherited_model, mode, context=context)
            apply_rule(rule_where_clause, rule_where_clause_params, rule_tables,
                        parent_model=inherited_model)

    def _generate_m2o_order_by(self, order_field, query):
        """
        Add possibly missing JOIN to ``query`` and generate the ORDER BY clause for m2o fields,
        either native m2o fields or function/related fields that are stored, including
        intermediate JOINs for inheritance if required.

        :return: the qualified field name to use in an ORDER BY clause to sort by ``order_field``
        """
        if order_field not in self._columns and order_field in self._inherit_fields:
            # also add missing joins for reaching the table containing the m2o field
            qualified_field = self._inherits_join_calc(order_field, query)
            order_field_column = self._inherit_fields[order_field][2]
        else:
            qualified_field = '"%s"."%s"' % (self._table, order_field)
            order_field_column = self._columns[order_field]

        assert order_field_column._type == 'many2one', 'Invalid field passed to _generate_m2o_order_by()'
        if not order_field_column._classic_write and not getattr(order_field_column, 'store', False):
            _logger.debug("Many2one function/related fields must be stored " \
                "to be used as ordering fields! Ignoring sorting for %s.%s",
                self._name, order_field)
            return

        # figure out the applicable order_by for the m2o
        dest_model = self.pool[order_field_column._obj]
        m2o_order = dest_model._order
        if not regex_order.match(m2o_order):
            # _order is complex, can't use it here, so we default to _rec_name
            m2o_order = dest_model._rec_name
        else:
            # extract the field names, to be able to qualify them and add desc/asc
            m2o_order_list = []
            for order_part in m2o_order.split(","):
                m2o_order_list.append(order_part.strip().split(" ", 1)[0].strip())
            m2o_order = m2o_order_list

        # Join the dest m2o table if it's not joined yet. We use [LEFT] OUTER join here
        # as we don't want to exclude results that have NULL values for the m2o
        src_table, src_field = qualified_field.replace('"', '').split('.', 1)
        dst_alias, dst_alias_statement = query.add_join((src_table, dest_model._table, src_field, 'id', src_field), implicit=False, outer=True)
        qualify = lambda field: '"%s"."%s"' % (dst_alias, field)
        return map(qualify, m2o_order) if isinstance(m2o_order, list) else qualify(m2o_order)

    def _generate_order_by(self, order_spec, query):
        """
        Attempt to consruct an appropriate ORDER BY clause based on order_spec, which must be
        a comma-separated list of valid field names, optionally followed by an ASC or DESC direction.

        :raise" except_orm in case order_spec is malformed
        """
        order_by_clause = ''
        order_spec = order_spec or self._order
        if order_spec:
            order_by_elements = []
            self._check_qorder(order_spec)
            for order_part in order_spec.split(','):
                order_split = order_part.strip().split(' ')
                order_field = order_split[0].strip()
                order_direction = order_split[1].strip() if len(order_split) == 2 else ''
                inner_clause = None
                if order_field == 'id':
                    order_by_elements.append('"%s"."%s" %s' % (self._table, order_field, order_direction))
                elif order_field in self._columns:
                    order_column = self._columns[order_field]
                    if order_column._classic_read:
                        inner_clause = '"%s"."%s"' % (self._table, order_field)
                    elif order_column._type == 'many2one':
                        inner_clause = self._generate_m2o_order_by(order_field, query)
                    else:
                        continue  # ignore non-readable or "non-joinable" fields
                elif order_field in self._inherit_fields:
                    parent_obj = self.pool[self._inherit_fields[order_field][3]]
                    order_column = parent_obj._columns[order_field]
                    if order_column._classic_read:
                        inner_clause = self._inherits_join_calc(order_field, query)
                    elif order_column._type == 'many2one':
                        inner_clause = self._generate_m2o_order_by(order_field, query)
                    else:
                        continue  # ignore non-readable or "non-joinable" fields
                else:
                    raise ValueError( _("Sorting field %s not found on model %s") %( order_field, self._name))
                if inner_clause:
                    if isinstance(inner_clause, list):
                        for clause in inner_clause:
                            order_by_elements.append("%s %s" % (clause, order_direction))
                    else:
                        order_by_elements.append("%s %s" % (inner_clause, order_direction))
            if order_by_elements:
                order_by_clause = ",".join(order_by_elements)

        return order_by_clause and (' ORDER BY %s ' % order_by_clause) or ''

    def _search(self, cr, user, args, offset=0, limit=None, order=None, context=None, count=False, access_rights_uid=None):
        """
        Private implementation of search() method, allowing specifying the uid to use for the access right check.
        This is useful for example when filling in the selection list for a drop-down and avoiding access rights errors,
        by specifying ``access_rights_uid=1`` to bypass access rights check, but not ir.rules!
        This is ok at the security level because this method is private and not callable through XML-RPC.

        :param access_rights_uid: optional user ID to use when checking access rights
                                  (not for ir.rules, this is only for ir.model.access)
        """
        if context is None:
            context = {}
        self.check_access_rights(cr, access_rights_uid or user, 'read')

        # For transient models, restrict acces to the current user, except for the super-user
        if self.is_transient() and self._log_access and user != SUPERUSER_ID:
            args = expression.AND(([('create_uid', '=', user)], args or []))

        query = self._where_calc(cr, user, args, context=context)
        self._apply_ir_rules(cr, user, query, 'read', context=context)
        order_by = self._generate_order_by(order, query)
        from_clause, where_clause, where_clause_params = query.get_sql()

        limit_str = limit and ' limit %d' % limit or ''
        offset_str = offset and ' offset %d' % offset or ''
        where_str = where_clause and (" WHERE %s" % where_clause) or ''
        query_str = 'SELECT "%s".id FROM ' % self._table + from_clause + where_str + order_by + limit_str + offset_str

        if count:
            # /!\ the main query must be executed as a subquery, otherwise
            # offset and limit apply to the result of count()!
            cr.execute('SELECT count(*) FROM (%s) AS count' % query_str, where_clause_params)
            res = cr.fetchone()
            return res[0]

        cr.execute(query_str, where_clause_params)
        res = cr.fetchall()

        # TDE note: with auto_join, we could have several lines about the same result
        # i.e. a lead with several unread messages; we uniquify the result using
        # a fast way to do it while preserving order (http://www.peterbe.com/plog/uniqifiers-benchmark)
        def _uniquify_list(seq):
            seen = set()
            return [x for x in seq if x not in seen and not seen.add(x)]

        return _uniquify_list([x[0] for x in res])

    # returns the different values ever entered for one field
    # this is used, for example, in the client when the user hits enter on
    # a char field
    def distinct_field_get(self, cr, uid, field, value, args=None, offset=0, limit=None):
        if not args:
            args = []
        if field in self._inherit_fields:
            return self.pool[self._inherit_fields[field][0]].distinct_field_get(cr, uid, field, value, args, offset, limit)
        else:
            return self._columns[field].search(cr, self, args, field, value, offset, limit, uid)

    def copy_data(self, cr, uid, id, default=None, context=None):
        """
        Copy given record's data with all its fields values

        :param cr: database cursor
        :param uid: current user id
        :param id: id of the record to copy
        :param default: field values to override in the original values of the copied record
        :type default: dictionary
        :param context: context arguments, like lang, time zone
        :type context: dictionary
        :return: dictionary containing all the field values
        """

        if context is None:
            context = {}

        # avoid recursion through already copied records in case of circular relationship
        seen_map = context.setdefault('__copy_data_seen', {})
        if id in seen_map.setdefault(self._name, []):
            return
        seen_map[self._name].append(id)

        if default is None:
            default = {}
        if 'state' not in default:
            if 'state' in self._defaults:
                if callable(self._defaults['state']):
                    default['state'] = self._defaults['state'](self, cr, uid, context)
                else:
                    default['state'] = self._defaults['state']

        # build a black list of fields that should not be copied
        blacklist = set(MAGIC_COLUMNS + ['parent_left', 'parent_right'])
        def blacklist_given_fields(obj):
            # blacklist the fields that are given by inheritance
            for other, field_to_other in obj._inherits.items():
                blacklist.add(field_to_other)
                if field_to_other in default:
                    # all the fields of 'other' are given by the record: default[field_to_other],
                    # except the ones redefined in self
                    blacklist.update(set(self.pool[other]._all_columns) - set(self._columns))
                else:
                    blacklist_given_fields(self.pool[other])
            # blacklist deprecated fields
            for name, field in obj._columns.items():
                if field.deprecated:
                    blacklist.add(name)

        blacklist_given_fields(self)


        fields_to_copy = dict((f,fi) for f, fi in self._all_columns.iteritems()
                                     if f not in default
                                     if f not in blacklist
                                     if not isinstance(fi.column, fields.function))

        data = self.read(cr, uid, [id], fields_to_copy.keys(), context=context)
        if data:
            data = data[0]
        else:
            raise IndexError( _("Record #%d of %s not found, cannot copy!") %( id, self._name))

        res = dict(default)
        for f, colinfo in fields_to_copy.iteritems():
            field = colinfo.column
            if field._type == 'many2one':
                res[f] = data[f] and data[f][0]
            elif field._type == 'one2many':
                other = self.pool[field._obj]
                # duplicate following the order of the ids because we'll rely on
                # it later for copying translations in copy_translation()!
                lines = [other.copy_data(cr, uid, line_id, context=context) for line_id in sorted(data[f])]
                # the lines are duplicated using the wrong (old) parent, but then
                # are reassigned to the correct one thanks to the (0, 0, ...)
                res[f] = [(0, 0, line) for line in lines if line]
            elif field._type == 'many2many':
                res[f] = [(6, 0, data[f])]
            else:
                res[f] = data[f]

        return res

    def copy_translations(self, cr, uid, old_id, new_id, context=None):
        if context is None:
            context = {}

        # avoid recursion through already copied records in case of circular relationship
        seen_map = context.setdefault('__copy_translations_seen',{})
        if old_id in seen_map.setdefault(self._name,[]):
            return
        seen_map[self._name].append(old_id)

        trans_obj = self.pool.get('ir.translation')
        # TODO it seems fields_get can be replaced by _all_columns (no need for translation)
        fields = self.fields_get(cr, uid, context=context)

        for field_name, field_def in fields.items():
            # removing the lang to compare untranslated values
            context_wo_lang = dict(context, lang=None)
            old_record, new_record = self.browse(cr, uid, [old_id, new_id], context=context_wo_lang)
            # we must recursively copy the translations for o2o and o2m
            if field_def['type'] == 'one2many':
                target_obj = self.pool[field_def['relation']]
                # here we rely on the order of the ids to match the translations
                # as foreseen in copy_data()
                old_children = sorted(r.id for r in old_record[field_name])
                new_children = sorted(r.id for r in new_record[field_name])
                for (old_child, new_child) in zip(old_children, new_children):
                    target_obj.copy_translations(cr, uid, old_child, new_child, context=context)
            # and for translatable fields we keep them for copy
            elif field_def.get('translate'):
                if field_name in self._columns:
                    trans_name = self._name + "," + field_name
                    target_id = new_id
                    source_id = old_id
                elif field_name in self._inherit_fields:
                    trans_name = self._inherit_fields[field_name][0] + "," + field_name
                    # get the id of the parent record to set the translation
                    inherit_field_name = self._inherit_fields[field_name][1]
                    target_id = new_record[inherit_field_name].id
                    source_id = old_record[inherit_field_name].id
                else:
                    continue

                trans_ids = trans_obj.search(cr, uid, [
                        ('name', '=', trans_name),
                        ('res_id', '=', source_id)
                ])
                user_lang = context.get('lang')
                for record in trans_obj.read(cr, uid, trans_ids, context=context):
                    del record['id']
                    # remove source to avoid triggering _set_src
                    del record['source']
                    record.update({'res_id': target_id})
                    if user_lang and user_lang == record['lang']:
                        # 'source' to force the call to _set_src
                        # 'value' needed if value is changed in copy(), want to see the new_value
                        record['source'] = old_record[field_name]
                        record['value'] = new_record[field_name]
                    trans_obj.create(cr, uid, record, context=context)

    @api.returns('self', lambda value: value.id)
    def copy(self, cr, uid, id, default=None, context=None):
        """
        Duplicate record with given id updating it with default values

        :param cr: database cursor
        :param uid: current user id
        :param id: id of the record to copy
        :param default: dictionary of field values to override in the original values of the copied record, e.g: ``{'field_name': overriden_value, ...}``
        :type default: dictionary
        :param context: context arguments, like lang, time zone
        :type context: dictionary
        :return: id of the newly created record

        """
        if context is None:
            context = {}
        context = context.copy()
        data = self.copy_data(cr, uid, id, default, context)
        new_id = self.create(cr, uid, data, context)
        self.copy_translations(cr, uid, id, new_id, context)
        return new_id

    @api.multi
    @api.returns('self')
    def exists(self):
        """ Return the subset of records in `self` that exist, and mark deleted
            records as such in cache. It can be used as a test on records::

                if record.exists():
                    ...

            By convention, new records are returned as existing.
        """
        ids = filter(None, self._ids)           # ids to check in database
        if not ids:
            return self
        query = """SELECT id FROM "%s" WHERE id IN %%s""" % self._table
        self._cr.execute(query, (ids,))
        ids = ([r[0] for r in self._cr.fetchall()] +    # ids in database
               [id for id in self._ids if not id])      # new ids
        existing = self.browse(ids)
        if len(existing) < len(self):
            # mark missing records in cache with a failed value
            exc = MissingError(_("Record does not exist or has been deleted."))
            (self - existing)._cache.update(FailedValue(exc))
        return existing

    def check_recursion(self, cr, uid, ids, context=None, parent=None):
        _logger.warning("You are using deprecated %s.check_recursion(). Please use the '_check_recursion()' instead!" % \
                        self._name)
        assert parent is None or parent in self._columns or parent in self._inherit_fields,\
                    "The 'parent' parameter passed to check_recursion() must be None or a valid field name"
        return self._check_recursion(cr, uid, ids, context, parent)

    def _check_recursion(self, cr, uid, ids, context=None, parent=None):
        """
        Verifies that there is no loop in a hierarchical structure of records,
        by following the parent relationship using the **parent** field until a loop
        is detected or until a top-level record is found.

        :param cr: database cursor
        :param uid: current user id
        :param ids: list of ids of records to check
        :param parent: optional parent field name (default: ``self._parent_name = parent_id``)
        :return: **True** if the operation can proceed safely, or **False** if an infinite loop is detected.
        """
        if not parent:
            parent = self._parent_name

        # must ignore 'active' flag, ir.rules, etc. => direct SQL query
        query = 'SELECT "%s" FROM "%s" WHERE id = %%s' % (parent, self._table)
        for id in ids:
            current_id = id
            while current_id is not None:
                cr.execute(query, (current_id,))
                result = cr.fetchone()
                current_id = result[0] if result else None
                if current_id == id:
                    return False
        return True

    def _check_m2m_recursion(self, cr, uid, ids, field_name):
        """
        Verifies that there is no loop in a hierarchical structure of records,
        by following the parent relationship using the **parent** field until a loop
        is detected or until a top-level record is found.

        :param cr: database cursor
        :param uid: current user id
        :param ids: list of ids of records to check
        :param field_name: field to check
        :return: **True** if the operation can proceed safely, or **False** if an infinite loop is detected.
        """

        field = self._all_columns.get(field_name)
        field = field.column if field else None
        if not field or field._type != 'many2many' or field._obj != self._name:
            # field must be a many2many on itself
            raise ValueError('invalid field_name: %r' % (field_name,))

        query = 'SELECT distinct "%s" FROM "%s" WHERE "%s" IN %%s' % (field._id2, field._rel, field._id1)
        ids_parent = ids[:]
        while ids_parent:
            ids_parent2 = []
            for i in range(0, len(ids_parent), cr.IN_MAX):
                j = i + cr.IN_MAX
                sub_ids_parent = ids_parent[i:j]
                cr.execute(query, (tuple(sub_ids_parent),))
                ids_parent2.extend(filter(None, map(lambda x: x[0], cr.fetchall())))
            ids_parent = ids_parent2
            for i in ids_parent:
                if i in ids:
                    return False
        return True

    def _get_external_ids(self, cr, uid, ids, *args, **kwargs):
        """Retrieve the External ID(s) of any database record.

        **Synopsis**: ``_get_xml_ids(cr, uid, ids) -> { 'id': ['module.xml_id'] }``

        :return: map of ids to the list of their fully qualified External IDs
                 in the form ``module.key``, or an empty list when there's no External
                 ID for a record, e.g.::

                     { 'id': ['module.ext_id', 'module.ext_id_bis'],
                       'id2': [] }
        """
        ir_model_data = self.pool.get('ir.model.data')
        data_ids = ir_model_data.search(cr, uid, [('model', '=', self._name), ('res_id', 'in', ids)])
        data_results = ir_model_data.read(cr, uid, data_ids, ['module', 'name', 'res_id'])
        result = {}
        for id in ids:
            # can't use dict.fromkeys() as the list would be shared!
            result[id] = []
        for record in data_results:
            result[record['res_id']].append('%(module)s.%(name)s' % record)
        return result

    def get_external_id(self, cr, uid, ids, *args, **kwargs):
        """Retrieve the External ID of any database record, if there
        is one. This method works as a possible implementation
        for a function field, to be able to add it to any
        model object easily, referencing it as ``Model.get_external_id``.

        When multiple External IDs exist for a record, only one
        of them is returned (randomly).

        :return: map of ids to their fully qualified XML ID,
                 defaulting to an empty string when there's none
                 (to be usable as a function field),
                 e.g.::

                     { 'id': 'module.ext_id',
                       'id2': '' }
        """
        results = self._get_xml_ids(cr, uid, ids)
        for k, v in results.iteritems():
            if results[k]:
                results[k] = v[0]
            else:
                results[k] = ''
        return results

    # backwards compatibility
    get_xml_id = get_external_id
    _get_xml_ids = _get_external_ids

    def print_report(self, cr, uid, ids, name, data, context=None):
        """
        Render the report `name` for the given IDs. The report must be defined
        for this model, not another.
        """
        report = self.pool['ir.actions.report.xml']._lookup_report(cr, name)
        assert self._name == report.table
        return report.create(cr, uid, ids, data, context)

    # Transience
    @classmethod
    def is_transient(cls):
        """ Return whether the model is transient.

        See :class:`TransientModel`.

        """
        return cls._transient

    def _transient_clean_rows_older_than(self, cr, seconds):
        assert self._transient, "Model %s is not transient, it cannot be vacuumed!" % self._name
        # Never delete rows used in last 5 minutes
        seconds = max(seconds, 300)
        query = ("SELECT id FROM " + self._table + " WHERE"
            " COALESCE(write_date, create_date, (now() at time zone 'UTC'))::timestamp"
            " < ((now() at time zone 'UTC') - interval %s)")
        cr.execute(query, ("%s seconds" % seconds,))
        ids = [x[0] for x in cr.fetchall()]
        self.unlink(cr, SUPERUSER_ID, ids)

    def _transient_clean_old_rows(self, cr, max_count):
        # Check how many rows we have in the table
        cr.execute("SELECT count(*) AS row_count FROM " + self._table)
        res = cr.fetchall()
        if res[0][0] <= max_count:
            return  # max not reached, nothing to do
        self._transient_clean_rows_older_than(cr, 300)

    def _transient_vacuum(self, cr, uid, force=False):
        """Clean the transient records.

        This unlinks old records from the transient model tables whenever the
        "_transient_max_count" or "_max_age" conditions (if any) are reached.
        Actual cleaning will happen only once every "_transient_check_time" calls.
        This means this method can be called frequently called (e.g. whenever
        a new record is created).
        Example with both max_hours and max_count active:
        Suppose max_hours = 0.2 (e.g. 12 minutes), max_count = 20, there are 55 rows in the
        table, 10 created/changed in the last 5 minutes, an additional 12 created/changed between
        5 and 10 minutes ago, the rest created/changed more then 12 minutes ago.
        - age based vacuum will leave the 22 rows created/changed in the last 12 minutes
        - count based vacuum will wipe out another 12 rows. Not just 2, otherwise each addition
          would immediately cause the maximum to be reached again.
        - the 10 rows that have been created/changed the last 5 minutes will NOT be deleted
        """
        assert self._transient, "Model %s is not transient, it cannot be vacuumed!" % self._name
        _transient_check_time = 20          # arbitrary limit on vacuum executions
        self._transient_check_count += 1
        if not force and (self._transient_check_count < _transient_check_time):
            return True  # no vacuum cleaning this time
        self._transient_check_count = 0

        # Age-based expiration
        if self._transient_max_hours:
            self._transient_clean_rows_older_than(cr, self._transient_max_hours * 60 * 60)

        # Count-based expiration
        if self._transient_max_count:
            self._transient_clean_old_rows(cr, self._transient_max_count)

        return True

    def resolve_2many_commands(self, cr, uid, field_name, commands, fields=None, context=None):
        """ Serializes one2many and many2many commands into record dictionaries
            (as if all the records came from the database via a read()).  This
            method is aimed at onchange methods on one2many and many2many fields.

            Because commands might be creation commands, not all record dicts
            will contain an ``id`` field.  Commands matching an existing record
            will have an ``id``.

            :param field_name: name of the one2many or many2many field matching the commands
            :type field_name: str
            :param commands: one2many or many2many commands to execute on ``field_name``
            :type commands: list((int|False, int|False, dict|False))
            :param fields: list of fields to read from the database, when applicable
            :type fields: list(str)
            :returns: records in a shape similar to that returned by ``read()``
                (except records may be missing the ``id`` field if they don't exist in db)
            :rtype: list(dict)
        """
        result = []             # result (list of dict)
        record_ids = []         # ids of records to read
        updates = {}            # {id: dict} of updates on particular records

        for command in commands or []:
            if not isinstance(command, (list, tuple)):
                record_ids.append(command)
            elif command[0] == 0:
                result.append(command[2])
            elif command[0] == 1:
                record_ids.append(command[1])
                updates.setdefault(command[1], {}).update(command[2])
            elif command[0] in (2, 3):
                record_ids = [id for id in record_ids if id != command[1]]
            elif command[0] == 4:
                record_ids.append(command[1])
            elif command[0] == 5:
                result, record_ids = [], []
            elif command[0] == 6:
                result, record_ids = [], list(command[2])

        # read the records and apply the updates
        other_model = self.pool[self._all_columns[field_name].column._obj]
        for record in other_model.read(cr, uid, record_ids, fields=fields, context=context):
            record.update(updates.get(record['id'], {}))
            result.append(record)

        return result

    # for backward compatibility
    resolve_o2m_commands_to_record_dicts = resolve_2many_commands

    def search_read(self, cr, uid, domain=None, fields=None, offset=0, limit=None, order=None, context=None):
        """
        Performs a ``search()`` followed by a ``read()``.

        :param cr: database cursor
        :param user: current user id
        :param domain: Search domain, see ``args`` parameter in ``search()``. Defaults to an empty domain that will match all records.
        :param fields: List of fields to read, see ``fields`` parameter in ``read()``. Defaults to all fields.
        :param offset: Number of records to skip, see ``offset`` parameter in ``search()``. Defaults to 0.
        :param limit: Maximum number of records to return, see ``limit`` parameter in ``search()``. Defaults to no limit.
        :param order: Columns to sort result, see ``order`` parameter in ``search()``. Defaults to no sort.
        :param context: context arguments.
        :return: List of dictionaries containing the asked fields.
        :rtype: List of dictionaries.

        """
        record_ids = self.search(cr, uid, domain or [], offset=offset, limit=limit, order=order, context=context)
        if not record_ids:
            return []

        if fields and fields == ['id']:
            # shortcut read if we only want the ids
            return [{'id': id} for id in record_ids]

        # read() ignores active_test, but it would forward it to any downstream search call
        # (e.g. for x2m or function fields), and this is not the desired behavior, the flag
        # was presumably only meant for the main search().
        # TODO: Move this to read() directly?                                                                                                
        read_ctx = dict(context or {})                                                                                                       
        read_ctx.pop('active_test', None)                                                                                                    
                                                                                                                                             
        result = self.read(cr, uid, record_ids, fields, context=read_ctx) 
        if len(result) <= 1:
            return result

        # reorder read
        index = dict((r['id'], r) for r in result)
        return [index[x] for x in record_ids if x in index]

    def _register_hook(self, cr):
        """ stuff to do right after the registry is built """
        pass

    def __getattr__(self, name):
        if name.startswith('signal_'):
            # self.signal_XXX() sends signal XXX to the record's workflow
            signal_name = name[7:]
            assert signal_name
            return (lambda *args, **kwargs:
                    self.signal_workflow(*args, signal=signal_name, **kwargs))

        get = getattr(super(BaseModel, self), '__getattr__', None)
        if get is None:
            raise AttributeError("%r has no attribute %r" % (type(self).__name__, name))
        return get(name)

    def _patch_method(self, name, method):
        """ Monkey-patch a method for all instances of this model. This replaces
            the method called `name` by `method` in `self`'s class.
            The original method is then accessible via ``method.origin``, and it
            can be restored with :meth:`~._revert_method`.

            Example::

                @api.multi
                def do_write(self, values):
                    # do stuff, and call the original method
                    return do_write.origin(self, values)

                # patch method write of model
                model._patch_method('write', do_write)

                # this will call do_write
                records = model.search([...])
                records.write(...)

                # restore the original method
                model._revert_method('write')
        """
        cls = type(self)
        origin = getattr(cls, name)
        method.origin = origin
        # propagate decorators from origin to method, and apply api decorator
        wrapped = api.guess(api.propagate(origin, method))
        wrapped.origin = origin
        setattr(cls, name, wrapped)

    def _revert_method(self, name):
        """ Revert the original method of `self` called `name`.
            See :meth:`~._patch_method`.
        """
        cls = type(self)
        method = getattr(cls, name)
        setattr(cls, name, method.origin)

    #
    # Instance creation
    #
    # An instance represents an ordered collection of records in a given
    # execution environment. The instance object refers to the environment, and
    # the records themselves are represented by their cache dictionary. The 'id'
    # of each record is found in its corresponding cache dictionary.
    #
    # This design has the following advantages:
    #  - cache access is direct and thus fast;
    #  - one can consider records without an 'id' (see new records);
    #  - the global cache is only an index to "resolve" a record 'id'.
    #

    @classmethod
    def _browse(cls, env, ids):
        """ Create an instance attached to `env`; `ids` is a tuple of record
            ids.
        """
        records = object.__new__(cls)
        records.env = env
        records._ids = ids
        env.prefetch[cls._name].update(ids)
        return records

    def browse(self, arg=None):
        """ Return an instance corresponding to `arg` and attached to
            `self.env`; `arg` is either a record id, or a collection of record ids.
        """
        if isinstance(arg, Iterable) and not isinstance(arg, basestring):
            ids = tuple(arg)
        else:
            ids = (arg,) if arg else ()
        assert all(isinstance(id, IdType) for id in ids), "Browsing invalid ids: %s" % ids
        return self._browse(self.env, ids)

    @api.v7(browse)
    def browse(self, cr, uid, arg=None, context=None):
        if isinstance(arg, Iterable) and not isinstance(arg, basestring):
            ids = tuple(arg)
        else:
            ids = (arg,) if arg else ()
        assert all(isinstance(id, IdType) for id in ids), "Browsing invalid ids: %s" % ids
        return self._browse(Environment(cr, uid, context or {}), ids)

    #
    # Internal properties, for manipulating the instance's implementation
    #

    @property
    def ids(self):
        """ Return the list of non-false record ids of this instance. """
        return filter(None, list(self._ids))

    # backward-compatibility with former browse records
    _cr = property(lambda self: self.env.cr)
    _uid = property(lambda self: self.env.uid)
    _context = property(lambda self: self.env.context)

    #
    # Conversion methods
    #

    def ensure_one(self):
        """ Return `self` if it is a singleton instance, otherwise raise an
            exception.
        """
        if len(self) == 1:
            return self
        raise except_orm("ValueError", "Expected singleton: %s" % self)

    def with_env(self, env):
        """ Return an instance equivalent to `self` attached to `env`.
        """
        return self._browse(env, self._ids)

    def sudo(self, user=SUPERUSER_ID):
        """ Return an instance equivalent to `self` attached to an environment
            based on `self.env` with the given `user`.
        """
        return self.with_env(self.env(user=user))

    def with_context(self, *args, **kwargs):
        """ Return an instance equivalent to `self` attached to an environment
            based on `self.env` with another context. The context is given by
            `self._context` or the positional argument if given, and modified by
            `kwargs`.
        """
        context = dict(args[0] if args else self._context, **kwargs)
        return self.with_env(self.env(context=context))

    def _convert_to_cache(self, values):
        """ Convert the `values` dictionary into cached values. """
        return dict(
            (name, self._fields[name].convert_to_cache(value, self.env))
            for name, value in values.iteritems()
        )

    def _convert_to_write(self, values):
        """ Convert the `values` dictionary into the format of :meth:`write`. """
        fields = self._fields
        return dict(
            (name, fields[name].convert_to_write(value))
            for name, value in values.iteritems()
        )

    #
    # Record traversal and update
    #

    def _mapped_func(self, func):
        """ Apply function `func` on all records in `self`, and return the
            result as a list or a recordset (if `func` return recordsets).
        """
        vals = [func(rec) for rec in self]
        val0 = vals[0] if vals else func(self)
        if isinstance(val0, BaseModel):
            return reduce(operator.or_, vals, val0)
        return vals

    def mapped(self, func):
        """ Apply `func` on all records in `self`, and return the result as a
            list or a recordset (if `func` return recordsets). In the latter
            case, the order of the returned recordset is arbritrary.

            :param func: a function or a dot-separated sequence of field names
        """
        if isinstance(func, basestring):
            recs = self
            for name in func.split('.'):
                recs = recs._mapped_func(operator.itemgetter(name))
            return recs
        else:
            return self._mapped_func(func)

    def _mapped_cache(self, name_seq):
        """ Same as `~.mapped`, but `name_seq` is a dot-separated sequence of
            field names, and only cached values are used.
        """
        recs = self
        for name in name_seq.split('.'):
            field = recs._fields[name]
            null = field.null(self.env)
            recs = recs.mapped(lambda rec: rec._cache.get(field, null))
        return recs

    def filtered(self, func):
        """ Select the records in `self` such that `func(rec)` is true, and
            return them as a recordset.

            :param func: a function or a dot-separated sequence of field names
        """
        if isinstance(func, basestring):
            name = func
            func = lambda rec: filter(None, rec.mapped(name))
        return self.browse([rec.id for rec in self if func(rec)])

    def sorted(self, key=None):
        """ Return the recordset `self` ordered by `key` """
        if key is None:
            return self.search([('id', 'in', self.ids)])
        else:
            return self.browse(map(int, sorted(self, key=key)))

    def update(self, values):
        """ Update record `self[0]` with `values`. """
        for name, value in values.iteritems():
            self[name] = value

    #
    # New records - represent records that do not exist in the database yet;
    # they are used to compute default values and perform onchanges.
    #

    @api.model
    def new(self, values={}):
        """ Return a new record instance attached to `self.env`, and
            initialized with the `values` dictionary. Such a record does not
            exist in the database.
        """
        record = self.browse([NewId()])
        record._cache.update(self._convert_to_cache(values))

        if record.env.draft:
            # The cache update does not set inverse fields, so do it manually.
            # This is useful for computing a function field on secondary
            # records, if that field depends on the main record.
            for name in values:
                field = self._fields[name]
                if field.inverse_field:
                    field.inverse_field._update(record[name], record)

        return record

    #
    # Dirty flag, to mark records modified (in draft mode)
    #

    @property
    def _dirty(self):
        """ Return whether any record in `self` is dirty. """
        dirty = self.env.dirty
        return any(record in dirty for record in self)

    @_dirty.setter
    def _dirty(self, value):
        """ Mark the records in `self` as dirty. """
        if value:
            map(self.env.dirty.add, self)
        else:
            map(self.env.dirty.discard, self)

    #
    # "Dunder" methods
    #

    def __nonzero__(self):
        """ Test whether `self` is nonempty. """
        return bool(getattr(self, '_ids', True))

    def __len__(self):
        """ Return the size of `self`. """
        return len(self._ids)

    def __iter__(self):
        """ Return an iterator over `self`. """
        for id in self._ids:
            yield self._browse(self.env, (id,))

    def __contains__(self, item):
        """ Test whether `item` is a subset of `self` or a field name. """
        if isinstance(item, BaseModel):
            if self._name == item._name:
                return set(item._ids) <= set(self._ids)
            raise except_orm("ValueError", "Mixing apples and oranges: %s in %s" % (item, self))
        if isinstance(item, basestring):
            return item in self._fields
        return item in self.ids

    def __add__(self, other):
        """ Return the concatenation of two recordsets. """
        if not isinstance(other, BaseModel) or self._name != other._name:
            raise except_orm("ValueError", "Mixing apples and oranges: %s + %s" % (self, other))
        return self.browse(self._ids + other._ids)

    def __sub__(self, other):
        """ Return the recordset of all the records in `self` that are not in `other`. """
        if not isinstance(other, BaseModel) or self._name != other._name:
            raise except_orm("ValueError", "Mixing apples and oranges: %s - %s" % (self, other))
        other_ids = set(other._ids)
        return self.browse([id for id in self._ids if id not in other_ids])

    def __and__(self, other):
        """ Return the intersection of two recordsets.
            Note that recordset order is not preserved.
        """
        if not isinstance(other, BaseModel) or self._name != other._name:
            raise except_orm("ValueError", "Mixing apples and oranges: %s & %s" % (self, other))
        return self.browse(set(self._ids) & set(other._ids))

    def __or__(self, other):
        """ Return the union of two recordsets.
            Note that recordset order is not preserved.
        """
        if not isinstance(other, BaseModel) or self._name != other._name:
            raise except_orm("ValueError", "Mixing apples and oranges: %s | %s" % (self, other))
        return self.browse(set(self._ids) | set(other._ids))

    def __eq__(self, other):
        """ Test whether two recordsets are equivalent (up to reordering). """
        if not isinstance(other, BaseModel):
            if other:
                _logger.warning("Comparing apples and oranges: %s == %s", self, other)
            return False
        return self._name == other._name and set(self._ids) == set(other._ids)

    def __ne__(self, other):
        return not self == other

    def __lt__(self, other):
        if not isinstance(other, BaseModel) or self._name != other._name:
            raise except_orm("ValueError", "Mixing apples and oranges: %s < %s" % (self, other))
        return set(self._ids) < set(other._ids)

    def __le__(self, other):
        if not isinstance(other, BaseModel) or self._name != other._name:
            raise except_orm("ValueError", "Mixing apples and oranges: %s <= %s" % (self, other))
        return set(self._ids) <= set(other._ids)

    def __gt__(self, other):
        if not isinstance(other, BaseModel) or self._name != other._name:
            raise except_orm("ValueError", "Mixing apples and oranges: %s > %s" % (self, other))
        return set(self._ids) > set(other._ids)

    def __ge__(self, other):
        if not isinstance(other, BaseModel) or self._name != other._name:
            raise except_orm("ValueError", "Mixing apples and oranges: %s >= %s" % (self, other))
        return set(self._ids) >= set(other._ids)

    def __int__(self):
        return self.id

    def __str__(self):
        return "%s%s" % (self._name, getattr(self, '_ids', ""))

    def __unicode__(self):
        return unicode(str(self))

    __repr__ = __str__

    def __hash__(self):
        if hasattr(self, '_ids'):
            return hash((self._name, frozenset(self._ids)))
        else:
            return hash(self._name)

    def __getitem__(self, key):
        """ If `key` is an integer or a slice, return the corresponding record
            selection as an instance (attached to `self.env`).
            Otherwise read the field `key` of the first record in `self`.

            Examples::

                inst = model.search(dom)    # inst is a recordset
                r4 = inst[3]                # fourth record in inst
                rs = inst[10:20]            # subset of inst
                nm = rs['name']             # name of first record in inst
        """
        if isinstance(key, basestring):
            # important: one must call the field's getter
            return self._fields[key].__get__(self, type(self))
        elif isinstance(key, slice):
            return self._browse(self.env, self._ids[key])
        else:
            return self._browse(self.env, (self._ids[key],))

    def __setitem__(self, key, value):
        """ Assign the field `key` to `value` in record `self`. """
        # important: one must call the field's setter
        return self._fields[key].__set__(self, value)

    #
    # Cache and recomputation management
    #

    @property
    def _cache(self):
        """ Return the cache of `self`, mapping field names to values. """
        return RecordCache(self)

    @api.model
    def _in_cache_without(self, field):
        """ Make sure `self` is present in cache (for prefetching), and return
            the records of model `self` in cache that have no value for `field`
            (:class:`Field` instance).
        """
        env = self.env
        prefetch_ids = env.prefetch[self._name]
        prefetch_ids.update(self._ids)
        ids = filter(None, prefetch_ids - set(env.cache[field]))
        return self.browse(ids)

    @api.model
    def refresh(self):
        """ Clear the records cache.

            .. deprecated:: 8.0
                The record cache is automatically invalidated.
        """
        self.invalidate_cache()

    @api.model
    def invalidate_cache(self, fnames=None, ids=None):
        """ Invalidate the record caches after some records have been modified.
            If both `fnames` and `ids` are ``None``, the whole cache is cleared.

            :param fnames: the list of modified fields, or ``None`` for all fields
            :param ids: the list of modified record ids, or ``None`` for all
        """
        if fnames is None:
            if ids is None:
                return self.env.invalidate_all()
            fields = self._fields.values()
        else:
            fields = map(self._fields.__getitem__, fnames)

        # invalidate fields and inverse fields, too
        spec = [(f, ids) for f in fields] + \
               [(f.inverse_field, None) for f in fields if f.inverse_field]
        self.env.invalidate(spec)

    @api.multi
    def modified(self, fnames):
        """ Notify that fields have been modified on `self`. This invalidates
            the cache, and prepares the recomputation of stored function fields
            (new-style fields only).

            :param fnames: iterable of field names that have been modified on
                records `self`
        """
        # each field knows what to invalidate and recompute
        spec = []
        for fname in fnames:
            spec += self._fields[fname].modified(self)

        # HACK: invalidate all non-stored fields.function
        spec += [(f, None) for f in self.pool.pure_function_fields]

        self.env.invalidate(spec)

    def _recompute_check(self, field):
        """ If `field` must be recomputed on some record in `self`, return the
            corresponding records that must be recomputed.
        """
        for env in [self.env] + list(self.env.all):
            if env.todo.get(field) and env.todo[field] & self:
                return env.todo[field]

    def _recompute_todo(self, field):
        """ Mark `field` to be recomputed. """
        todo = self.env.todo
        todo[field] = (todo.get(field) or self.browse()) | self

    def _recompute_done(self, field):
        """ Mark `field` as being recomputed. """
        todo = self.env.todo
        if field in todo:
            recs = todo.pop(field) - self
            if recs:
                todo[field] = recs

    @api.model
    def recompute(self):
        """ Recompute stored function fields. The fields and records to
            recompute have been determined by method :meth:`modified`.
        """
        for env in list(self.env.all):
            while env.todo:
                field, recs = next(env.todo.iteritems())
                # evaluate the fields to recompute, and save them to database
                for rec in recs:
                    try:
                        values = rec._convert_to_write({
                            f.name: rec[f.name] for f in field.computed_fields
                        })
                        rec.with_context(recompute=False)._write(values)
                    except MissingError:
                        pass
                # mark the computed fields as done
                map(recs._recompute_done, field.computed_fields)

    #
    # Generic onchange method
    #

    def _has_onchange(self, field, other_fields):
        """ Return whether `field` should trigger an onchange event in the
            presence of `other_fields`.
        """
        # test whether self has an onchange method for field, or field is a
        # dependency of any field in other_fields
        return field.name in self._onchange_methods or \
            any(dep in other_fields for dep in field.dependents)

    @api.multi
    def onchange(self, values, field_name, tocheck=None):
        """ Perform an onchange on the given field.

            :param values: dictionary mapping field names to values, giving the
                current state of modification
            :param field_name: name of the modified field_name
            :param tocheck: list of (dot-separated) field names to check; use
                this for secondary fields that are not keys of `values`
        """
        env = self.env

        with env.do_in_draft():
            # create a new record with the values, except field_name
            record = self.new(values)
            record_values = dict(record._cache)
            field_value = record._cache.pop(field_name, False)

            # attach `self` with a different context (for cache consistency)
            record._origin = self.with_context(__onchange=True)

        # at this point, the cache should be clean
        assert not env.dirty

        with env.do_in_draft():
            # apply the change on the record
            record[field_name] = field_value

            # invoke field-specific onchange methods
            result = {}
            for method in self._onchange_methods.get(field_name, ()):
                method_res = method(record)
                if not method_res:
                    continue
                if 'domain' in method_res:
                    result.setdefault('domain', {}).update(method_res['domain'])
                if 'warning' in method_res:
                    result['warning'] = method_res['warning']

            # compute function fields on secondary records (one2many, many2many)
            for field_seq in (tocheck or ()):
                record.mapped(field_seq)

            # map fields to the corresponding set of subfields to consider
            subfields = defaultdict(set)
            for dotname in (tocheck or ()):
                if '.' in dotname:
                    name, subname = dotname.split('.')
                    subfields[name].add(subname)

            # add changed values to result, and return it
            changed = result.setdefault('value', {})
            for name, oldval in record_values.iteritems():
                newval = record[name]
                if newval != oldval or getattr(newval, '_dirty', False):
                    field = self._fields[name]
                    changed[name] = field.convert_to_write(newval, self, subfields[name])

            return result


class RecordCache(MutableMapping):
    """ Implements a proxy dictionary to read/update the cache of a record.
        Upon iteration, it looks like a dictionary mapping field names to
        values. However, fields may be used as keys as well.
    """
    def __init__(self, records):
        self._recs = records

    def __contains__(self, field):
        """ Return whether `records[0]` has a value for `field` in cache. """
        if isinstance(field, basestring):
            field = self._recs._fields[field]
        return self._recs.id in self._recs.env.cache[field]

    def __getitem__(self, field):
        """ Return the cached value of `field` for `records[0]`. """
        if isinstance(field, basestring):
            field = self._recs._fields[field]
        value = self._recs.env.cache[field][self._recs.id]
        return value.get() if isinstance(value, SpecialValue) else value

    def __setitem__(self, field, value):
        """ Assign the cached value of `field` for all records in `records`. """
        if isinstance(field, basestring):
            field = self._recs._fields[field]
        values = dict.fromkeys(self._recs._ids, value)
        self._recs.env.cache[field].update(values)

    def update(self, *args, **kwargs):
        """ Update the cache of all records in `records`. If the argument is a
            `SpecialValue`, update all fields (except "magic" columns).
        """
        if args and isinstance(args[0], SpecialValue):
            values = dict.fromkeys(self._recs._ids, args[0])
            for name, field in self._recs._fields.iteritems():
                if name not in MAGIC_COLUMNS:
                    self._recs.env.cache[field].update(values)
        else:
            return super(RecordCache, self).update(*args, **kwargs)

    def __delitem__(self, field):
        """ Remove the cached value of `field` for all `records`. """
        if isinstance(field, basestring):
            field = self._recs._fields[field]
        field_cache = self._recs.env.cache[field]
        for id in self._recs._ids:
            field_cache.pop(id, None)

    def __iter__(self):
        """ Iterate over the field names with a regular value in cache. """
        cache, id = self._recs.env.cache, self._recs.id
        dummy = SpecialValue(None)
        for name, field in self._recs._fields.iteritems():
            if name not in MAGIC_COLUMNS and \
                    not isinstance(cache[field].get(id, dummy), SpecialValue):
                yield name

    def __len__(self):
        """ Return the number of fields with a regular value in cache. """
        return sum(1 for name in self)


# extra definitions for backward compatibility
browse_record_list = BaseModel

class browse_record(object):
    """ Pseudo-class for testing record instances """
    class __metaclass__(type):
        def __instancecheck__(self, inst):
            return isinstance(inst, BaseModel) and len(inst) <= 1

class browse_null(object):
    """ Pseudo-class for testing null instances """
    class __metaclass__(type):
        def __instancecheck__(self, inst):
            return isinstance(inst, BaseModel) and not inst


class Model(BaseModel):
    """Main super-class for regular database-persisted OpenERP models.

    OpenERP models are created by inheriting from this class::

        class user(Model):
            ...

    The system will later instantiate the class once per database (on
    which the class' module is installed).
    """
    _auto = True
    _register = False # not visible in ORM registry, meant to be python-inherited only
    _transient = False # True in a TransientModel

class TransientModel(BaseModel):
    """Model super-class for transient records, meant to be temporarily
       persisted, and regularly vaccuum-cleaned.

       A TransientModel has a simplified access rights management,
       all users can create new records, and may only access the
       records they created. The super-user has unrestricted access
       to all TransientModel records.
    """
    _auto = True
    _register = False # not visible in ORM registry, meant to be python-inherited only
    _transient = True

class AbstractModel(BaseModel):
    """Abstract Model super-class for creating an abstract class meant to be
       inherited by regular models (Models or TransientModels) but not meant to
       be usable on its own, or persisted.

       Technical note: we don't want to make AbstractModel the super-class of
       Model or BaseModel because it would not make sense to put the main
       definition of persistence methods such as create() in it, and still we
       should be able to override them within an AbstractModel.
       """
    _auto = False # don't create any database backend for AbstractModels
    _register = False # not visible in ORM registry, meant to be python-inherited only
    _transient = False

def itemgetter_tuple(items):
    """ Fixes itemgetter inconsistency (useful in some cases) of not returning
    a tuple if len(items) == 1: always returns an n-tuple where n = len(items)
    """
    if len(items) == 0:
        return lambda a: ()
    if len(items) == 1:
        return lambda gettable: (gettable[items[0]],)
    return operator.itemgetter(*items)

class ImportWarning(Warning):
    """ Used to send warnings upwards the stack during the import process
    """
    pass

def convert_pgerror_23502(model, fields, info, e):
    m = re.match(r'^null value in column "(?P<field>\w+)" violates '
                 r'not-null constraint\n',
                 str(e))
    field_name = m and m.group('field')
    if not m or field_name not in fields:
        return {'message': unicode(e)}
    message = _(u"Missing required value for the field '%s'.") % field_name
    field = fields.get(field_name)
    if field:
        message = _(u"Missing required value for the field '%s' (%s)") % (field['string'], field_name)
    return {
        'message': message,
        'field': field_name,
    }

def convert_pgerror_23505(model, fields, info, e):
    m = re.match(r'^duplicate key (?P<field>\w+) violates unique constraint',
                 str(e))
    field_name = m and m.group('field')
    if not m or field_name not in fields:
        return {'message': unicode(e)}
    message = _(u"The value for the field '%s' already exists.") % field_name
    field = fields.get(field_name)
    if field:
        message = _(u"%s This might be '%s' in the current model, or a field "
                    u"of the same name in an o2m.") % (message, field['string'])
    return {
        'message': message,
        'field': field_name,
    }

PGERROR_TO_OE = defaultdict(
    # shape of mapped converters
    lambda: (lambda model, fvg, info, pgerror: {'message': unicode(pgerror)}), {
    # not_null_violation
    '23502': convert_pgerror_23502,
    # unique constraint error
    '23505': convert_pgerror_23505,
})


# keep those imports here to avoid dependency cycle errors
from . import expression
from . import fields2
from .fields2 import Field, SpecialValue, FailedValue

# vim:expandtab:smartindent:tabstop=4:softtabstop=4:shiftwidth=4:
=======
    test_modifiers({"invisible": False}, '{}')
>>>>>>> 20af0a98
<|MERGE_RESOLUTION|>--- conflicted
+++ resolved
@@ -143,5636 +143,4 @@
     # The dictionary is supposed to be the result of fields_get().
     test_modifiers({}, '{}')
     test_modifiers({"invisible": True}, '{"invisible": true}')
-<<<<<<< HEAD
-    test_modifiers({"invisible": False}, '{}')
-
-
-def check_object_name(name):
-    """ Check if the given name is a valid openerp object name.
-
-        The _name attribute in osv and osv_memory object is subject to
-        some restrictions. This function returns True or False whether
-        the given name is allowed or not.
-
-        TODO: this is an approximation. The goal in this approximation
-        is to disallow uppercase characters (in some places, we quote
-        table/column names and in other not, which leads to this kind
-        of errors:
-
-            psycopg2.ProgrammingError: relation "xxx" does not exist).
-
-        The same restriction should apply to both osv and osv_memory
-        objects for consistency.
-
-    """
-    if regex_object_name.match(name) is None:
-        return False
-    return True
-
-def raise_on_invalid_object_name(name):
-    if not check_object_name(name):
-        msg = "The _name attribute %s is not valid." % name
-        _logger.error(msg)
-        raise except_orm('ValueError', msg)
-
-POSTGRES_CONFDELTYPES = {
-    'RESTRICT': 'r',
-    'NO ACTION': 'a',
-    'CASCADE': 'c',
-    'SET NULL': 'n',
-    'SET DEFAULT': 'd',
-}
-
-def intersect(la, lb):
-    return filter(lambda x: x in lb, la)
-
-def same_name(f, g):
-    """ Test whether functions `f` and `g` are identical or have the same name """
-    return f == g or getattr(f, '__name__', 0) == getattr(g, '__name__', 1)
-
-def fix_import_export_id_paths(fieldname):
-    """
-    Fixes the id fields in import and exports, and splits field paths
-    on '/'.
-
-    :param str fieldname: name of the field to import/export
-    :return: split field name
-    :rtype: list of str
-    """
-    fixed_db_id = re.sub(r'([^/])\.id', r'\1/.id', fieldname)
-    fixed_external_id = re.sub(r'([^/]):id', r'\1/id', fixed_db_id)
-    return fixed_external_id.split('/')
-
-def pg_varchar(size=0):
-    """ Returns the VARCHAR declaration for the provided size:
-
-    * If no size (or an empty or negative size is provided) return an
-      'infinite' VARCHAR
-    * Otherwise return a VARCHAR(n)
-
-    :type int size: varchar size, optional
-    :rtype: str
-    """
-    if size:
-        if not isinstance(size, int):
-            raise TypeError("VARCHAR parameter should be an int, got %s"
-                            % type(size))
-        if size > 0:
-            return 'VARCHAR(%d)' % size
-    return 'VARCHAR'
-
-FIELDS_TO_PGTYPES = {
-    fields.boolean: 'bool',
-    fields.integer: 'int4',
-    fields.text: 'text',
-    fields.html: 'text',
-    fields.date: 'date',
-    fields.datetime: 'timestamp',
-    fields.binary: 'bytea',
-    fields.many2one: 'int4',
-    fields.serialized: 'text',
-}
-
-def get_pg_type(f, type_override=None):
-    """
-    :param fields._column f: field to get a Postgres type for
-    :param type type_override: use the provided type for dispatching instead of the field's own type
-    :returns: (postgres_identification_type, postgres_type_specification)
-    :rtype: (str, str)
-    """
-    field_type = type_override or type(f)
-
-    if field_type in FIELDS_TO_PGTYPES:
-        pg_type =  (FIELDS_TO_PGTYPES[field_type], FIELDS_TO_PGTYPES[field_type])
-    elif issubclass(field_type, fields.float):
-        if f.digits:
-            pg_type = ('numeric', 'NUMERIC')
-        else:
-            pg_type = ('float8', 'DOUBLE PRECISION')
-    elif issubclass(field_type, (fields.char, fields.reference)):
-        pg_type = ('varchar', pg_varchar(f.size))
-    elif issubclass(field_type, fields.selection):
-        if (isinstance(f.selection, list) and isinstance(f.selection[0][0], int))\
-                or getattr(f, 'size', None) == -1:
-            pg_type = ('int4', 'INTEGER')
-        else:
-            pg_type = ('varchar', pg_varchar(getattr(f, 'size', None)))
-    elif issubclass(field_type, fields.function):
-        if f._type == 'selection':
-            pg_type = ('varchar', pg_varchar())
-        else:
-            pg_type = get_pg_type(f, getattr(fields, f._type))
-    else:
-        _logger.warning('%s type not supported!', field_type)
-        pg_type = None
-
-    return pg_type
-
-
-class MetaModel(api.Meta):
-    """ Metaclass for the models.
-
-    This class is used as the metaclass for the class :class:`BaseModel` to
-    discover the models defined in a module (without instanciating them).
-    If the automatic discovery is not needed, it is possible to set the model's
-    ``_register`` attribute to False.
-
-    """
-
-    module_to_models = {}
-
-    def __init__(self, name, bases, attrs):
-        if not self._register:
-            self._register = True
-            super(MetaModel, self).__init__(name, bases, attrs)
-            return
-
-        if not hasattr(self, '_module'):
-            # The (OpenERP) module name can be in the `openerp.addons` namespace
-            # or not.  For instance, module `sale` can be imported as
-            # `openerp.addons.sale` (the right way) or `sale` (for backward
-            # compatibility).
-            module_parts = self.__module__.split('.')
-            if len(module_parts) > 2 and module_parts[:2] == ['openerp', 'addons']:
-                module_name = self.__module__.split('.')[2]
-            else:
-                module_name = self.__module__.split('.')[0]
-            self._module = module_name
-
-        # Remember which models to instanciate for this module.
-        if not self._custom:
-            self.module_to_models.setdefault(self._module, []).append(self)
-
-
-class NewId(object):
-    """ Pseudo-ids for new records. """
-    def __nonzero__(self):
-        return False
-
-IdType = (int, long, basestring, NewId)
-
-
-# special columns automatically created by the ORM
-LOG_ACCESS_COLUMNS = ['create_uid', 'create_date', 'write_uid', 'write_date']
-MAGIC_COLUMNS = ['id'] + LOG_ACCESS_COLUMNS
-
-class BaseModel(object):
-    """ Base class for OpenERP models.
-
-    OpenERP models are created by inheriting from this class' subclasses:
-
-    *   :class:`Model` for regular database-persisted models
-
-    *   :class:`TransientModel` for temporary data, stored in the database but
-        automatically vaccuumed every so often
-
-    *   :class:`AbstractModel` for abstract super classes meant to be shared by
-        multiple inheriting model
-
-    The system automatically instantiates every model once per database. Those
-    instances represent the available models on each database, and depend on
-    which modules are installed on that database. The actual class of each
-    instance is built from the Python classes that create and inherit from the
-    corresponding model.
-
-    Every model instance is a "recordset", i.e., an ordered collection of
-    records of the model. Recordsets are returned by methods like
-    :meth:`~.browse`, :meth:`~.search`, or field accesses. Records have no
-    explicit representation: a record is represented as a recordset of one
-    record.
-
-    To create a class that should not be instantiated, the _register class
-    attribute may be set to False.
-    """
-    __metaclass__ = MetaModel
-    _auto = True # create database backend
-    _register = False # Set to false if the model shouldn't be automatically discovered.
-    _name = None
-    _columns = {}
-    _constraints = []
-    _custom = False
-    _defaults = {}
-    _rec_name = None
-    _parent_name = 'parent_id'
-    _parent_store = False
-    _parent_order = False
-    _date_name = 'date'
-    _order = 'id'
-    _sequence = None
-    _description = None
-    _needaction = False
-
-    # dict of {field:method}, with method returning the (name_get of records, {id: fold})
-    # to include in the _read_group, if grouped on this field
-    _group_by_full = {}
-
-    # Transience
-    _transient = False # True in a TransientModel
-
-    # structure:
-    #  { 'parent_model': 'm2o_field', ... }
-    _inherits = {}
-
-    # Mapping from inherits'd field name to triple (m, r, f, n) where m is the
-    # model from which it is inherits'd, r is the (local) field towards m, f
-    # is the _column object itself, and n is the original (i.e. top-most)
-    # parent model.
-    # Example:
-    #  { 'field_name': ('parent_model', 'm2o_field_to_reach_parent',
-    #                   field_column_obj, origina_parent_model), ... }
-    _inherit_fields = {}
-
-    # Mapping field name/column_info object
-    # This is similar to _inherit_fields but:
-    # 1. includes self fields,
-    # 2. uses column_info instead of a triple.
-    _all_columns = {}
-
-    _table = None
-    _log_create = False
-    _sql_constraints = []
-
-    CONCURRENCY_CHECK_FIELD = '__last_update'
-
-    def log(self, cr, uid, id, message, secondary=False, context=None):
-        return _logger.warning("log() is deprecated. Please use OpenChatter notification system instead of the res.log mechanism.")
-
-    def view_init(self, cr, uid, fields_list, context=None):
-        """Override this method to do specific things when a view on the object is opened."""
-        pass
-
-    def _field_create(self, cr, context=None):
-        """ Create entries in ir_model_fields for all the model's fields.
-
-        If necessary, also create an entry in ir_model, and if called from the
-        modules loading scheme (by receiving 'module' in the context), also
-        create entries in ir_model_data (for the model and the fields).
-
-        - create an entry in ir_model (if there is not already one),
-        - create an entry in ir_model_data (if there is not already one, and if
-          'module' is in the context),
-        - update ir_model_fields with the fields found in _columns
-          (TODO there is some redundancy as _columns is updated from
-          ir_model_fields in __init__).
-
-        """
-        if context is None:
-            context = {}
-        cr.execute("SELECT id FROM ir_model WHERE model=%s", (self._name,))
-        if not cr.rowcount:
-            cr.execute('SELECT nextval(%s)', ('ir_model_id_seq',))
-            model_id = cr.fetchone()[0]
-            cr.execute("INSERT INTO ir_model (id,model, name, info,state) VALUES (%s, %s, %s, %s, %s)", (model_id, self._name, self._description, self.__doc__, 'base'))
-        else:
-            model_id = cr.fetchone()[0]
-        if 'module' in context:
-            name_id = 'model_'+self._name.replace('.', '_')
-            cr.execute('select * from ir_model_data where name=%s and module=%s', (name_id, context['module']))
-            if not cr.rowcount:
-                cr.execute("INSERT INTO ir_model_data (name,date_init,date_update,module,model,res_id) VALUES (%s, (now() at time zone 'UTC'), (now() at time zone 'UTC'), %s, %s, %s)", \
-                    (name_id, context['module'], 'ir.model', model_id)
-                )
-
-        cr.execute("SELECT * FROM ir_model_fields WHERE model=%s", (self._name,))
-        cols = {}
-        for rec in cr.dictfetchall():
-            cols[rec['name']] = rec
-
-        ir_model_fields_obj = self.pool.get('ir.model.fields')
-
-        # sparse field should be created at the end, as it depends on its serialized field already existing
-        model_fields = sorted(self._columns.items(), key=lambda x: 1 if x[1]._type == 'sparse' else 0)
-        for (k, f) in model_fields:
-            vals = {
-                'model_id': model_id,
-                'model': self._name,
-                'name': k,
-                'field_description': f.string,
-                'ttype': f._type,
-                'relation': f._obj or '',
-                'select_level': tools.ustr(int(f.select)),
-                'readonly': (f.readonly and 1) or 0,
-                'required': (f.required and 1) or 0,
-                'selectable': (f.selectable and 1) or 0,
-                'translate': (f.translate and 1) or 0,
-                'relation_field': f._fields_id if isinstance(f, fields.one2many) else '',
-                'serialization_field_id': None,
-            }
-            if getattr(f, 'serialization_field', None):
-                # resolve link to serialization_field if specified by name
-                serialization_field_id = ir_model_fields_obj.search(cr, SUPERUSER_ID, [('model','=',vals['model']), ('name', '=', f.serialization_field)])
-                if not serialization_field_id:
-                    raise except_orm(_('Error'), _("Serialization field `%s` not found for sparse field `%s`!") % (f.serialization_field, k))
-                vals['serialization_field_id'] = serialization_field_id[0]
-
-            # When its a custom field,it does not contain f.select
-            if context.get('field_state', 'base') == 'manual':
-                if context.get('field_name', '') == k:
-                    vals['select_level'] = context.get('select', '0')
-                #setting value to let the problem NOT occur next time
-                elif k in cols:
-                    vals['select_level'] = cols[k]['select_level']
-
-            if k not in cols:
-                cr.execute('select nextval(%s)', ('ir_model_fields_id_seq',))
-                id = cr.fetchone()[0]
-                vals['id'] = id
-                cr.execute("""INSERT INTO ir_model_fields (
-                    id, model_id, model, name, field_description, ttype,
-                    relation,state,select_level,relation_field, translate, serialization_field_id
-                ) VALUES (
-                    %s,%s,%s,%s,%s,%s,%s,%s,%s,%s,%s,%s
-                )""", (
-                    id, vals['model_id'], vals['model'], vals['name'], vals['field_description'], vals['ttype'],
-                     vals['relation'], 'base',
-                    vals['select_level'], vals['relation_field'], bool(vals['translate']), vals['serialization_field_id']
-                ))
-                if 'module' in context:
-                    name1 = 'field_' + self._table + '_' + k
-                    cr.execute("select name from ir_model_data where name=%s", (name1,))
-                    if cr.fetchone():
-                        name1 = name1 + "_" + str(id)
-                    cr.execute("INSERT INTO ir_model_data (name,date_init,date_update,module,model,res_id) VALUES (%s, (now() at time zone 'UTC'), (now() at time zone 'UTC'), %s, %s, %s)", \
-                        (name1, context['module'], 'ir.model.fields', id)
-                    )
-            else:
-                for key, val in vals.items():
-                    if cols[k][key] != vals[key]:
-                        cr.execute('update ir_model_fields set field_description=%s where model=%s and name=%s', (vals['field_description'], vals['model'], vals['name']))
-                        cr.execute("""UPDATE ir_model_fields SET
-                            model_id=%s, field_description=%s, ttype=%s, relation=%s,
-                            select_level=%s, readonly=%s ,required=%s, selectable=%s, relation_field=%s, translate=%s, serialization_field_id=%s
-                        WHERE
-                            model=%s AND name=%s""", (
-                                vals['model_id'], vals['field_description'], vals['ttype'],
-                                vals['relation'],
-                                vals['select_level'], bool(vals['readonly']), bool(vals['required']), bool(vals['selectable']), vals['relation_field'], bool(vals['translate']), vals['serialization_field_id'], vals['model'], vals['name']
-                            ))
-                        break
-        self.invalidate_cache(cr, SUPERUSER_ID)
-
-    @classmethod
-    def _add_field(cls, name, field):
-        """ Add the given `field` under the given `name` in the class """
-        field.set_class_name(cls, name)
-
-        # add field in _fields (for reflection)
-        cls._fields[name] = field
-
-        # add field as an attribute, unless another kind of value already exists
-        if isinstance(getattr(cls, name, field), Field):
-            setattr(cls, name, field)
-        else:
-            _logger.warning("In model %r, member %r is not a field", cls._name, name)
-
-        if field.store:
-            cls._columns[name] = field.to_column()
-        else:
-            # remove potential column that may be overridden by field
-            cls._columns.pop(name, None)
-
-    @classmethod
-    def _add_magic_fields(cls):
-        """ Introduce magic fields on the current class
-
-        * id is a "normal" field (with a specific getter)
-        * create_uid, create_date, write_uid and write_date have become
-          "normal" fields
-        * $CONCURRENCY_CHECK_FIELD is a computed field with its computing
-          method defined dynamically. Uses ``str(datetime.datetime.utcnow())``
-          to get the same structure as the previous
-          ``(now() at time zone 'UTC')::timestamp``::
-
-              # select (now() at time zone 'UTC')::timestamp;
-                        timezone
-              ----------------------------
-               2013-06-18 08:30:37.292809
-
-              >>> str(datetime.datetime.utcnow())
-              '2013-06-18 08:31:32.821177'
-        """
-        def add(name, field):
-            """ add `field` with the given `name` if it does not exist yet """
-            if name not in cls._columns and name not in cls._fields:
-                cls._add_field(name, field)
-
-        # this field 'id' must override any other column or field
-        cls._add_field('id', fields2.Id(automatic=True))
-
-        add('display_name', fields2.Char(string='Name',
-            compute='_compute_display_name', inverse='_inverse_display_name',
-            search='_search_display_name', automatic=True))
-
-        if cls._log_access:
-            add('create_uid', fields2.Many2one('res.users', string='Created by', automatic=True))
-            add('create_date', fields2.Datetime(string='Created on', automatic=True))
-            add('write_uid', fields2.Many2one('res.users', string='Last Updated by', automatic=True))
-            add('write_date', fields2.Datetime(string='Last Updated on', automatic=True))
-            last_modified_name = 'compute_concurrency_field_with_access'
-        else:
-            last_modified_name = 'compute_concurrency_field'
-
-        # this field must override any other column or field
-        cls._add_field(cls.CONCURRENCY_CHECK_FIELD, fields2.Datetime(
-            string='Last Modified on', compute=last_modified_name, automatic=True))
-
-    @api.one
-    def compute_concurrency_field(self):
-        self[self.CONCURRENCY_CHECK_FIELD] = \
-            datetime.datetime.utcnow().strftime(DEFAULT_SERVER_DATETIME_FORMAT)
-
-    @api.one
-    @api.depends('create_date', 'write_date')
-    def compute_concurrency_field_with_access(self):
-        self[self.CONCURRENCY_CHECK_FIELD] = \
-            self.write_date or self.create_date or \
-            datetime.datetime.utcnow().strftime(DEFAULT_SERVER_DATETIME_FORMAT)
-
-    #
-    # Goal: try to apply inheritance at the instanciation level and
-    #       put objects in the pool var
-    #
-    @classmethod
-    def _build_model(cls, pool, cr):
-        """ Instanciate a given model.
-
-        This class method instanciates the class of some model (i.e. a class
-        deriving from osv or osv_memory). The class might be the class passed
-        in argument or, if it inherits from another class, a class constructed
-        by combining the two classes.
-
-        """
-
-        # IMPORTANT: the registry contains an instance for each model. The class
-        # of each model carries inferred metadata that is shared among the
-        # model's instances for this registry, but not among registries. Hence
-        # we cannot use that "registry class" for combining model classes by
-        # inheritance, since it confuses the metadata inference process.
-
-        # Keep links to non-inherited constraints in cls; this is useful for
-        # instance when exporting translations
-        cls._local_constraints = cls.__dict__.get('_constraints', [])
-        cls._local_sql_constraints = cls.__dict__.get('_sql_constraints', [])
-
-        # determine inherited models
-        parents = getattr(cls, '_inherit', [])
-        parents = [parents] if isinstance(parents, basestring) else (parents or [])
-
-        # determine the model's name
-        name = cls._name or (len(parents) == 1 and parents[0]) or cls.__name__
-
-        # determine the module that introduced the model
-        original_module = pool[name]._original_module if name in parents else cls._module
-
-        # build the class hierarchy for the model
-        for parent in parents:
-            if parent not in pool:
-                raise TypeError('The model "%s" specifies an unexisting parent class "%s"\n'
-                    'You may need to add a dependency on the parent class\' module.' % (name, parent))
-            parent_model = pool[parent]
-
-            # do no use the class of parent_model, since that class contains
-            # inferred metadata; use its ancestor instead
-            parent_class = type(parent_model).__base__
-
-            # don't inherit custom fields
-            columns = dict((key, val)
-                for key, val in parent_class._columns.iteritems()
-                if not val.manual
-            )
-            columns.update(cls._columns)
-
-            defaults = dict(parent_class._defaults)
-            defaults.update(cls._defaults)
-
-            inherits = dict(parent_class._inherits)
-            inherits.update(cls._inherits)
-
-            old_constraints = parent_class._constraints
-            new_constraints = cls._constraints
-            # filter out from old_constraints the ones overridden by a
-            # constraint with the same function name in new_constraints
-            constraints = new_constraints + [oldc
-                for oldc in old_constraints
-                if not any(newc[2] == oldc[2] and same_name(newc[0], oldc[0])
-                           for newc in new_constraints)
-            ]
-
-            sql_constraints = cls._sql_constraints + \
-                              parent_class._sql_constraints
-
-            attrs = {
-                '_name': name,
-                '_register': False,
-                '_columns': columns,
-                '_defaults': defaults,
-                '_inherits': inherits,
-                '_constraints': constraints,
-                '_sql_constraints': sql_constraints,
-            }
-            cls = type(name, (cls, parent_class), attrs)
-
-        # introduce the "registry class" of the model;
-        # duplicate some attributes so that the ORM can modify them
-        attrs = {
-            '_name': name,
-            '_register': False,
-            '_columns': dict(cls._columns),
-            '_defaults': dict(cls._defaults),
-            '_inherits': dict(cls._inherits),
-            '_constraints': list(cls._constraints),
-            '_sql_constraints': list(cls._sql_constraints),
-            '_original_module': original_module,
-        }
-        cls = type(cls._name, (cls,), attrs)
-
-        # float fields are registry-dependent (digit attribute); duplicate them
-        # to avoid issues
-        for key, col in cls._columns.items():
-            if col._type == 'float':
-                cls._columns[key] = copy.copy(col)
-
-        # link the class to the registry, and update the registry
-        cls.pool = pool
-        # Note: we have to insert an instance into the registry now, because it
-        # can trigger some stuff on other models which expect this new instance
-        # (like method _inherits_reload_src())
-        model = object.__new__(cls)
-        cls._model = model              # backward compatibility
-        pool.add(name, model)
-
-        # determine description, table, sequence and log_access
-        if not cls._description:
-            cls._description = cls._name
-        if not cls._table:
-            cls._table = cls._name.replace('.', '_')
-        if not cls._sequence:
-            cls._sequence = cls._table + '_id_seq'
-        if not hasattr(cls, '_log_access'):
-            # If _log_access is not specified, it is the same value as _auto.
-            cls._log_access = cls._auto
-
-        # Transience
-        if cls.is_transient():
-            cls._transient_check_count = 0
-            cls._transient_max_count = config.get('osv_memory_count_limit')
-            cls._transient_max_hours = config.get('osv_memory_age_limit')
-            assert cls._log_access, \
-                "TransientModels must have log_access turned on, " \
-                "in order to implement their access rights policy"
-
-        # retrieve new-style fields and duplicate them (to avoid clashes with
-        # inheritance between different models)
-        cls._fields = {}
-        for attr in dir(cls):
-            field = getattr(cls, attr)
-            if isinstance(field, Field) and not field._origin:
-                cls._add_field(attr, field.copy())
-
-        # introduce magic fields
-        cls._add_magic_fields()
-
-        # register stuff about low-level function fields and custom fields
-        cls._init_function_fields(pool, cr)
-        cls._init_manual_fields(pool, cr)
-
-        # process _inherits
-        cls._inherits_check()
-        cls._inherits_reload()
-
-        # register constraints and onchange methods
-        cls._init_constraints()
-        cls._init_onchange_methods()
-
-        # check defaults
-        for k in cls._defaults:
-            assert k in cls._fields, \
-                "Model %s has a default for nonexiting field %s" % (cls._name, k)
-
-        # restart columns
-        for column in cls._columns.itervalues():
-            column.restart()
-
-        # validate rec_name
-        if cls._rec_name:
-            assert cls._rec_name in cls._fields, \
-                "Invalid rec_name %s for model %s" % (cls._rec_name, cls._name)
-        elif 'name' in cls._fields:
-            cls._rec_name = 'name'
-
-        # prepare ormcache, which must be shared by all instances of the model
-        cls._ormcache = {}
-
-        # complete the initialization of model
-        model.__init__(pool, cr)
-        return model
-
-    @classmethod
-    def _init_function_fields(cls, pool, cr):
-        # initialize the list of non-stored function fields for this model
-        pool._pure_function_fields[cls._name] = []
-
-        # process store of low-level function fields
-        for fname, column in cls._columns.iteritems():
-            if hasattr(column, 'digits_change'):
-                column.digits_change(cr)
-            # filter out existing store about this field
-            pool._store_function[cls._name] = [
-                stored
-                for stored in pool._store_function.get(cls._name, [])
-                if (stored[0], stored[1]) != (cls._name, fname)
-            ]
-            if not isinstance(column, fields.function):
-                continue
-            if not column.store:
-                # register it on the pool for invalidation
-                pool._pure_function_fields[cls._name].append(fname)
-                continue
-            # process store parameter
-            store = column.store
-            if store is True:
-                get_ids = lambda self, cr, uid, ids, c={}: ids
-                store = {cls._name: (get_ids, None, column.priority, None)}
-            for model, spec in store.iteritems():
-                if len(spec) == 4:
-                    (fnct, fields2, order, length) = spec
-                elif len(spec) == 3:
-                    (fnct, fields2, order) = spec
-                    length = None
-                else:
-                    raise except_orm('Error',
-                        ('Invalid function definition %s in object %s !\nYou must use the definition: store={object:(fnct, fields, priority, time length)}.' % (fname, cls._name)))
-                pool._store_function.setdefault(model, [])
-                t = (cls._name, fname, fnct, tuple(fields2) if fields2 else None, order, length)
-                if t not in pool._store_function[model]:
-                    pool._store_function[model].append(t)
-                    pool._store_function[model].sort(key=lambda x: x[4])
-
-    @classmethod
-    def _init_manual_fields(cls, pool, cr):
-        # Check whether the query is already done
-        if pool.fields_by_model is not None:
-            manual_fields = pool.fields_by_model.get(cls._name, [])
-        else:
-            cr.execute('SELECT * FROM ir_model_fields WHERE model=%s AND state=%s', (cls._name, 'manual'))
-            manual_fields = cr.dictfetchall()
-
-        for field in manual_fields:
-            if field['name'] in cls._columns:
-                continue
-            attrs = {
-                'string': field['field_description'],
-                'required': bool(field['required']),
-                'readonly': bool(field['readonly']),
-                'domain': eval(field['domain']) if field['domain'] else None,
-                'size': field['size'] or None,
-                'ondelete': field['on_delete'],
-                'translate': (field['translate']),
-                'manual': True,
-                '_prefetch': False,
-                #'select': int(field['select_level'])
-            }
-            if field['serialization_field_id']:
-                cr.execute('SELECT name FROM ir_model_fields WHERE id=%s', (field['serialization_field_id'],))
-                attrs.update({'serialization_field': cr.fetchone()[0], 'type': field['ttype']})
-                if field['ttype'] in ['many2one', 'one2many', 'many2many']:
-                    attrs.update({'relation': field['relation']})
-                cls._columns[field['name']] = fields.sparse(**attrs)
-            elif field['ttype'] == 'selection':
-                cls._columns[field['name']] = fields.selection(eval(field['selection']), **attrs)
-            elif field['ttype'] == 'reference':
-                cls._columns[field['name']] = fields.reference(selection=eval(field['selection']), **attrs)
-            elif field['ttype'] == 'many2one':
-                cls._columns[field['name']] = fields.many2one(field['relation'], **attrs)
-            elif field['ttype'] == 'one2many':
-                cls._columns[field['name']] = fields.one2many(field['relation'], field['relation_field'], **attrs)
-            elif field['ttype'] == 'many2many':
-                _rel1 = field['relation'].replace('.', '_')
-                _rel2 = field['model'].replace('.', '_')
-                _rel_name = 'x_%s_%s_%s_rel' % (_rel1, _rel2, field['name'])
-                cls._columns[field['name']] = fields.many2many(field['relation'], _rel_name, 'id1', 'id2', **attrs)
-            else:
-                cls._columns[field['name']] = getattr(fields, field['ttype'])(**attrs)
-
-    @classmethod
-    def _init_constraints(cls):
-        # store sql constraint error messages
-        for (key, _, msg) in cls._sql_constraints:
-            cls.pool._sql_error[cls._table + '_' + key] = msg
-
-        # collect constraint methods
-        cls._constraint_methods = []
-        for attr in dir(cls):
-            value = getattr(cls, attr)
-            if callable(value) and hasattr(value, '_constrains'):
-                if not all(name in cls._fields for name in value._constrains):
-                    _logger.warning("@constrains parameters must be field names: %r", value._constrains)
-                cls._constraint_methods.append(value)
-
-    @classmethod
-    def _init_onchange_methods(cls):
-        # collect onchange methods
-        cls._onchange_methods = defaultdict(list)
-        for attr in dir(cls):
-            value = getattr(cls, attr)
-            if callable(value) and hasattr(value, '_onchange'):
-                if not all(name in cls._fields for name in value._onchange):
-                    _logger.warning("@onchange parameters must be field names: %r", value._onchange)
-                for name in value._onchange:
-                    cls._onchange_methods[name].append(value)
-
-    def __new__(cls):
-        # In the past, this method was registering the model class in the server.
-        # This job is now done entirely by the metaclass MetaModel.
-        #
-        # Do not create an instance here.  Model instances are created by method
-        # _build_model().
-        return None
-
-    def __init__(self, pool, cr):
-        # this method no longer does anything; kept for backward compatibility
-        pass
-
-    def __export_xml_id(self):
-        """ Return a valid xml_id for the record `self`. """
-        ir_model_data = self.sudo().env['ir.model.data']
-        data = ir_model_data.search([('model', '=', self._name), ('res_id', '=', self.id)])
-        if data:
-            if data.module:
-                return '%s.%s' % (data.module, data.name)
-            else:
-                return data.name
-        else:
-            postfix = 0
-            name = '%s_%s' % (self._table, self.id)
-            while ir_model_data.search([('module', '=', '__export__'), ('name', '=', name)]):
-                postfix += 1
-                name = '%s_%s_%s' % (self._table, self.id, postfix)
-            ir_model_data.create({
-                'model': self._name,
-                'res_id': self.id,
-                'module': '__export__',
-                'name': name,
-            })
-            return '__export__.' + name
-
-    @api.multi
-    def __export_rows(self, fields):
-        """ Export fields of the records in `self`.
-
-            :param fields: list of lists of fields to traverse
-            :return: list of lists of corresponding values
-        """
-        lines = []
-        for record in self:
-            # main line of record, initially empty
-            current = [''] * len(fields)
-            lines.append(current)
-
-            # list of primary fields followed by secondary field(s)
-            primary_done = []
-
-            # process column by column
-            for i, path in enumerate(fields):
-                if not path:
-                    continue
-
-                name = path[0]
-                if name in primary_done:
-                    continue
-
-                if name == '.id':
-                    current[i] = str(record.id)
-                elif name == 'id':
-                    current[i] = record.__export_xml_id()
-                else:
-                    field = record._fields[name]
-                    value = record[name]
-
-                    # this part could be simpler, but it has to be done this way
-                    # in order to reproduce the former behavior
-                    if not isinstance(value, BaseModel):
-                        current[i] = field.convert_to_export(value, self.env)
-                    else:
-                        primary_done.append(name)
-
-                        # This is a special case, its strange behavior is intended!
-                        if field.type == 'many2many' and len(path) > 1 and path[1] == 'id':
-                            xml_ids = [r.__export_xml_id() for r in value]
-                            current[i] = ','.join(xml_ids) or False
-                            continue
-
-                        # recursively export the fields that follow name
-                        fields2 = [(p[1:] if p and p[0] == name else []) for p in fields]
-                        lines2 = value.__export_rows(fields2)
-                        if lines2:
-                            # merge first line with record's main line
-                            for j, val in enumerate(lines2[0]):
-                                if val:
-                                    current[j] = val
-                            # check value of current field
-                            if not current[i]:
-                                # assign xml_ids, and forget about remaining lines
-                                xml_ids = [item[1] for item in value.name_get()]
-                                current[i] = ','.join(xml_ids)
-                            else:
-                                # append the other lines at the end
-                                lines += lines2[1:]
-                        else:
-                            current[i] = False
-
-        return lines
-
-    @api.multi
-    def export_data(self, fields_to_export, raw_data=False):
-        """ Export fields for selected objects
-
-            :param fields_to_export: list of fields
-            :param raw_data: True to return value in native Python type
-            :rtype: dictionary with a *datas* matrix
-
-            This method is used when exporting data via client menu
-        """
-        fields_to_export = map(fix_import_export_id_paths, fields_to_export)
-        if raw_data:
-            self = self.with_context(export_raw_data=True)
-        return {'datas': self.__export_rows(fields_to_export)}
-
-    def import_data(self, cr, uid, fields, datas, mode='init', current_module='', noupdate=False, context=None, filename=None):
-        """
-        .. deprecated:: 7.0
-            Use :meth:`~load` instead
-
-        Import given data in given module
-
-        This method is used when importing data via client menu.
-
-        Example of fields to import for a sale.order::
-
-            .id,                         (=database_id)
-            partner_id,                  (=name_search)
-            order_line/.id,              (=database_id)
-            order_line/name,
-            order_line/product_id/id,    (=xml id)
-            order_line/price_unit,
-            order_line/product_uom_qty,
-            order_line/product_uom/id    (=xml_id)
-
-        This method returns a 4-tuple with the following structure::
-
-            (return_code, errored_resource, error_message, unused)
-
-        * The first item is a return code, it is ``-1`` in case of
-          import error, or the last imported row number in case of success
-        * The second item contains the record data dict that failed to import
-          in case of error, otherwise it's 0
-        * The third item contains an error message string in case of error,
-          otherwise it's 0
-        * The last item is currently unused, with no specific semantics
-
-        :param fields: list of fields to import
-        :param datas: data to import
-        :param mode: 'init' or 'update' for record creation
-        :param current_module: module name
-        :param noupdate: flag for record creation
-        :param filename: optional file to store partial import state for recovery
-        :returns: 4-tuple in the form (return_code, errored_resource, error_message, unused)
-        :rtype: (int, dict or 0, str or 0, str or 0)
-        """
-        context = dict(context) if context is not None else {}
-        context['_import_current_module'] = current_module
-
-        fields = map(fix_import_export_id_paths, fields)
-        ir_model_data_obj = self.pool.get('ir.model.data')
-
-        def log(m):
-            if m['type'] == 'error':
-                raise Exception(m['message'])
-
-        if config.get('import_partial') and filename:
-            with open(config.get('import_partial'), 'rb') as partial_import_file:
-                data = pickle.load(partial_import_file)
-                position = data.get(filename, 0)
-
-        position = 0
-        try:
-            for res_id, xml_id, res, info in self._convert_records(cr, uid,
-                            self._extract_records(cr, uid, fields, datas,
-                                                  context=context, log=log),
-                            context=context, log=log):
-                ir_model_data_obj._update(cr, uid, self._name,
-                     current_module, res, mode=mode, xml_id=xml_id,
-                     noupdate=noupdate, res_id=res_id, context=context)
-                position = info.get('rows', {}).get('to', 0) + 1
-                if config.get('import_partial') and filename and (not (position%100)):
-                    with open(config.get('import_partial'), 'rb') as partial_import:
-                        data = pickle.load(partial_import)
-                    data[filename] = position
-                    with open(config.get('import_partial'), 'wb') as partial_import:
-                        pickle.dump(data, partial_import)
-                    if context.get('defer_parent_store_computation'):
-                        self._parent_store_compute(cr)
-                    cr.commit()
-        except Exception, e:
-            cr.rollback()
-            return -1, {}, 'Line %d : %s' % (position + 1, tools.ustr(e)), ''
-
-        if context.get('defer_parent_store_computation'):
-            self._parent_store_compute(cr)
-        return position, 0, 0, 0
-
-    def load(self, cr, uid, fields, data, context=None):
-        """
-        Attempts to load the data matrix, and returns a list of ids (or
-        ``False`` if there was an error and no id could be generated) and a
-        list of messages.
-
-        The ids are those of the records created and saved (in database), in
-        the same order they were extracted from the file. They can be passed
-        directly to :meth:`~read`
-
-        :param fields: list of fields to import, at the same index as the corresponding data
-        :type fields: list(str)
-        :param data: row-major matrix of data to import
-        :type data: list(list(str))
-        :param dict context:
-        :returns: {ids: list(int)|False, messages: [Message]}
-        """
-        cr.execute('SAVEPOINT model_load')
-        messages = []
-
-        fields = map(fix_import_export_id_paths, fields)
-        ModelData = self.pool['ir.model.data'].clear_caches()
-
-        fg = self.fields_get(cr, uid, context=context)
-
-        mode = 'init'
-        current_module = ''
-        noupdate = False
-
-        ids = []
-        for id, xid, record, info in self._convert_records(cr, uid,
-                self._extract_records(cr, uid, fields, data,
-                                      context=context, log=messages.append),
-                context=context, log=messages.append):
-            try:
-                cr.execute('SAVEPOINT model_load_save')
-            except psycopg2.InternalError, e:
-                # broken transaction, exit and hope the source error was
-                # already logged
-                if not any(message['type'] == 'error' for message in messages):
-                    messages.append(dict(info, type='error',message=
-                        u"Unknown database error: '%s'" % e))
-                break
-            try:
-                ids.append(ModelData._update(cr, uid, self._name,
-                     current_module, record, mode=mode, xml_id=xid,
-                     noupdate=noupdate, res_id=id, context=context))
-                cr.execute('RELEASE SAVEPOINT model_load_save')
-            except psycopg2.Warning, e:
-                messages.append(dict(info, type='warning', message=str(e)))
-                cr.execute('ROLLBACK TO SAVEPOINT model_load_save')
-            except psycopg2.Error, e:
-                messages.append(dict(
-                    info, type='error',
-                    **PGERROR_TO_OE[e.pgcode](self, fg, info, e)))
-                # Failed to write, log to messages, rollback savepoint (to
-                # avoid broken transaction) and keep going
-                cr.execute('ROLLBACK TO SAVEPOINT model_load_save')
-        if any(message['type'] == 'error' for message in messages):
-            cr.execute('ROLLBACK TO SAVEPOINT model_load')
-            ids = False
-        return {'ids': ids, 'messages': messages}
-
-    def _extract_records(self, cr, uid, fields_, data,
-                         context=None, log=lambda a: None):
-        """ Generates record dicts from the data sequence.
-
-        The result is a generator of dicts mapping field names to raw
-        (unconverted, unvalidated) values.
-
-        For relational fields, if sub-fields were provided the value will be
-        a list of sub-records
-
-        The following sub-fields may be set on the record (by key):
-        * None is the name_get for the record (to use with name_create/name_search)
-        * "id" is the External ID for the record
-        * ".id" is the Database ID for the record
-        """
-        columns = dict((k, v.column) for k, v in self._all_columns.iteritems())
-        # Fake columns to avoid special cases in extractor
-        columns[None] = fields.char('rec_name')
-        columns['id'] = fields.char('External ID')
-        columns['.id'] = fields.integer('Database ID')
-
-        # m2o fields can't be on multiple lines so exclude them from the
-        # is_relational field rows filter, but special-case it later on to
-        # be handled with relational fields (as it can have subfields)
-        is_relational = lambda field: columns[field]._type in ('one2many', 'many2many', 'many2one')
-        get_o2m_values = itemgetter_tuple(
-            [index for index, field in enumerate(fields_)
-                  if columns[field[0]]._type == 'one2many'])
-        get_nono2m_values = itemgetter_tuple(
-            [index for index, field in enumerate(fields_)
-                  if columns[field[0]]._type != 'one2many'])
-        # Checks if the provided row has any non-empty non-relational field
-        def only_o2m_values(row, f=get_nono2m_values, g=get_o2m_values):
-            return any(g(row)) and not any(f(row))
-
-        index = 0
-        while True:
-            if index >= len(data): return
-
-            row = data[index]
-            # copy non-relational fields to record dict
-            record = dict((field[0], value)
-                for field, value in itertools.izip(fields_, row)
-                if not is_relational(field[0]))
-
-            # Get all following rows which have relational values attached to
-            # the current record (no non-relational values)
-            record_span = itertools.takewhile(
-                only_o2m_values, itertools.islice(data, index + 1, None))
-            # stitch record row back on for relational fields
-            record_span = list(itertools.chain([row], record_span))
-            for relfield in set(
-                    field[0] for field in fields_
-                             if is_relational(field[0])):
-                column = columns[relfield]
-                # FIXME: how to not use _obj without relying on fields_get?
-                Model = self.pool[column._obj]
-
-                # get only cells for this sub-field, should be strictly
-                # non-empty, field path [None] is for name_get column
-                indices, subfields = zip(*((index, field[1:] or [None])
-                                           for index, field in enumerate(fields_)
-                                           if field[0] == relfield))
-
-                # return all rows which have at least one value for the
-                # subfields of relfield
-                relfield_data = filter(any, map(itemgetter_tuple(indices), record_span))
-                record[relfield] = [subrecord
-                    for subrecord, _subinfo in Model._extract_records(
-                        cr, uid, subfields, relfield_data,
-                        context=context, log=log)]
-
-            yield record, {'rows': {
-                'from': index,
-                'to': index + len(record_span) - 1
-            }}
-            index += len(record_span)
-    
-    def _convert_records(self, cr, uid, records,
-                         context=None, log=lambda a: None):
-        """ Converts records from the source iterable (recursive dicts of
-        strings) into forms which can be written to the database (via
-        self.create or (ir.model.data)._update)
-
-        :returns: a list of triplets of (id, xid, record)
-        :rtype: list((int|None, str|None, dict))
-        """
-        if context is None: context = {}
-        Converter = self.pool['ir.fields.converter']
-        columns = dict((k, v.column) for k, v in self._all_columns.iteritems())
-        Translation = self.pool['ir.translation']
-        field_names = dict(
-            (f, (Translation._get_source(cr, uid, self._name + ',' + f, 'field',
-                                         context.get('lang'))
-                 or column.string))
-            for f, column in columns.iteritems())
-
-        convert = Converter.for_model(cr, uid, self, context=context)
-
-        def _log(base, field, exception):
-            type = 'warning' if isinstance(exception, Warning) else 'error'
-            # logs the logical (not human-readable) field name for automated
-            # processing of response, but injects human readable in message
-            record = dict(base, type=type, field=field,
-                          message=unicode(exception.args[0]) % base)
-            if len(exception.args) > 1 and exception.args[1]:
-                record.update(exception.args[1])
-            log(record)
-
-        stream = CountingStream(records)
-        for record, extras in stream:
-            dbid = False
-            xid = False
-            # name_get/name_create
-            if None in record: pass
-            # xid
-            if 'id' in record:
-                xid = record['id']
-            # dbid
-            if '.id' in record:
-                try:
-                    dbid = int(record['.id'])
-                except ValueError:
-                    # in case of overridden id column
-                    dbid = record['.id']
-                if not self.search(cr, uid, [('id', '=', dbid)], context=context):
-                    log(dict(extras,
-                        type='error',
-                        record=stream.index,
-                        field='.id',
-                        message=_(u"Unknown database identifier '%s'") % dbid))
-                    dbid = False
-
-            converted = convert(record, lambda field, err:\
-                _log(dict(extras, record=stream.index, field=field_names[field]), field, err))
-
-            yield dbid, xid, converted, dict(extras, record=stream.index)
-
-    @api.multi
-    def _validate_fields(self, field_names):
-        field_names = set(field_names)
-
-        # old-style constraint methods
-        trans = self.env['ir.translation']
-        cr, uid, context = self.env.args
-        ids = self.ids
-        errors = []
-        for fun, msg, names in self._constraints:
-            try:
-                # validation must be context-independent; call `fun` without context
-                valid = not (set(names) & field_names) or fun(self._model, cr, uid, ids)
-                extra_error = None
-            except Exception, e:
-                _logger.debug('Exception while validating constraint', exc_info=True)
-                valid = False
-                extra_error = tools.ustr(e)
-            if not valid:
-                if callable(msg):
-                    res_msg = msg(self._model, cr, uid, ids, context=context)
-                    if isinstance(res_msg, tuple):
-                        template, params = res_msg
-                        res_msg = template % params
-                else:
-                    res_msg = trans._get_source(self._name, 'constraint', self.env.lang, msg)
-                if extra_error:
-                    res_msg += "\n\n%s\n%s" % (_('Error details:'), extra_error)
-                errors.append(
-                    _("Field(s) `%s` failed against a constraint: %s") %
-                        (', '.join(names), res_msg)
-                )
-        if errors:
-            raise except_orm('ValidateError', '\n'.join(errors))
-
-        # new-style constraint methods
-        for check in self._constraint_methods:
-            if set(check._constrains) & field_names:
-                check(self)
-
-    def default_get(self, cr, uid, fields_list, context=None):
-        """ Return default values for the fields in `fields_list`. Default
-            values are determined by the context, user defaults, and the model
-            itself.
-
-            :param fields_list: a list of field names
-            :return: a dictionary mapping each field name to its corresponding
-                default value; the keys of the dictionary are the fields in
-                `fields_list` that have a default value different from ``False``.
-
-            This method should not be overridden. In order to change the
-            mechanism for determining default values, you should override method
-            :meth:`add_default_value` instead.
-        """
-        # trigger view init hook
-        self.view_init(cr, uid, fields_list, context)
-
-        # use a new record to determine default values
-        record = self.new(cr, uid, {}, context=context)
-        for name in fields_list:
-            record[name]                # force evaluation of defaults
-
-        # retrieve defaults from record's cache
-        return self._convert_to_write(record._cache)
-
-    def add_default_value(self, field):
-        """ Set the default value of `field` to the new record `self`.
-            The value must be assigned to `self`.
-        """
-        assert not self.id, "Expected new record: %s" % self
-        cr, uid, context = self.env.args
-        name = field.name
-
-        # 1. look up context
-        key = 'default_' + name
-        if key in context:
-            self[name] = context[key]
-            return
-
-        # 2. look up ir_values
-        #    Note: performance is good, because get_defaults_dict is cached!
-        ir_values_dict = self.env['ir.values'].get_defaults_dict(self._name)
-        if name in ir_values_dict:
-            self[name] = ir_values_dict[name]
-            return
-
-        # 3. look up property fields
-        #    TODO: get rid of this one
-        column = self._columns.get(name)
-        if isinstance(column, fields.property):
-            self[name] = self.env['ir.property'].get(name, self._name)
-            return
-
-        # 4. look up _defaults
-        if name in self._defaults:
-            value = self._defaults[name]
-            if callable(value):
-                value = value(self._model, cr, uid, context)
-            self[name] = value
-            return
-
-        # 5. delegate to field
-        field.determine_default(self)
-
-    def fields_get_keys(self, cr, user, context=None):
-        res = self._columns.keys()
-        # TODO I believe this loop can be replace by
-        # res.extend(self._inherit_fields.key())
-        for parent in self._inherits:
-            res.extend(self.pool[parent].fields_get_keys(cr, user, context))
-        return res
-
-    def _rec_name_fallback(self, cr, uid, context=None):
-        rec_name = self._rec_name
-        if rec_name not in self._columns:
-            rec_name = self._columns.keys()[0] if len(self._columns.keys()) > 0 else "id"
-        return rec_name
-
-    #
-    # Overload this method if you need a window title which depends on the context
-    #
-    def view_header_get(self, cr, user, view_id=None, view_type='form', context=None):
-        return False
-
-    def user_has_groups(self, cr, uid, groups, context=None):
-        """Return true if the user is at least member of one of the groups
-           in groups_str. Typically used to resolve `groups` attribute
-           in view and model definitions.
-
-           :param str groups: comma-separated list of fully-qualified group
-                              external IDs, e.g.: ``base.group_user,base.group_system``
-           :return: True if the current user is a member of one of the
-                    given groups
-        """
-        return any([self.pool.get('res.users').has_group(cr, uid, group_ext_id)
-                        for group_ext_id in groups.split(',')])
-
-    def _get_default_form_view(self, cr, user, context=None):
-        """ Generates a default single-line form view using all fields
-        of the current model except the m2m and o2m ones.
-
-        :param cr: database cursor
-        :param int user: user id
-        :param dict context: connection context
-        :returns: a form view as an lxml document
-        :rtype: etree._Element
-        """
-        view = etree.Element('form', string=self._description)
-        for fname, field in self._fields.iteritems():
-            if field.automatic or field.type in ('one2many', 'many2many'):
-                continue
-
-            etree.SubElement(view, 'field', name=fname)
-            if field.type == 'text':
-                etree.SubElement(view, 'newline')
-        return view
-
-    def _get_default_search_view(self, cr, user, context=None):
-        """ Generates a single-field search view, based on _rec_name.
-
-        :param cr: database cursor
-        :param int user: user id
-        :param dict context: connection context
-        :returns: a tree view as an lxml document
-        :rtype: etree._Element
-        """
-        view = etree.Element('search', string=self._description)
-        etree.SubElement(view, 'field', name=self._rec_name_fallback(cr, user, context))
-        return view
-
-    def _get_default_tree_view(self, cr, user, context=None):
-        """ Generates a single-field tree view, based on _rec_name.
-
-        :param cr: database cursor
-        :param int user: user id
-        :param dict context: connection context
-        :returns: a tree view as an lxml document
-        :rtype: etree._Element
-        """
-        view = etree.Element('tree', string=self._description)
-        etree.SubElement(view, 'field', name=self._rec_name_fallback(cr, user, context))
-        return view
-
-    def _get_default_calendar_view(self, cr, user, context=None):
-        """ Generates a default calendar view by trying to infer
-        calendar fields from a number of pre-set attribute names
-
-        :param cr: database cursor
-        :param int user: user id
-        :param dict context: connection context
-        :returns: a calendar view
-        :rtype: etree._Element
-        """
-        def set_first_of(seq, in_, to):
-            """Sets the first value of `seq` also found in `in_` to
-            the `to` attribute of the view being closed over.
-
-            Returns whether it's found a suitable value (and set it on
-            the attribute) or not
-            """
-            for item in seq:
-                if item in in_:
-                    view.set(to, item)
-                    return True
-            return False
-
-        view = etree.Element('calendar', string=self._description)
-        etree.SubElement(view, 'field', name=self._rec_name_fallback(cr, user, context))
-
-        if self._date_name not in self._columns:
-            date_found = False
-            for dt in ['date', 'date_start', 'x_date', 'x_date_start']:
-                if dt in self._columns:
-                    self._date_name = dt
-                    date_found = True
-                    break
-
-            if not date_found:
-                raise except_orm(_('Invalid Object Architecture!'), _("Insufficient fields for Calendar View!"))
-        view.set('date_start', self._date_name)
-
-        set_first_of(["user_id", "partner_id", "x_user_id", "x_partner_id"],
-                     self._columns, 'color')
-
-        if not set_first_of(["date_stop", "date_end", "x_date_stop", "x_date_end"],
-                            self._columns, 'date_stop'):
-            if not set_first_of(["date_delay", "planned_hours", "x_date_delay", "x_planned_hours"],
-                                self._columns, 'date_delay'):
-                raise except_orm(
-                    _('Invalid Object Architecture!'),
-                    _("Insufficient fields to generate a Calendar View for %s, missing a date_stop or a date_delay" % self._name))
-
-        return view
-
-    def fields_view_get(self, cr, uid, view_id=None, view_type='form', context=None, toolbar=False, submenu=False):
-        """
-        Get the detailed composition of the requested view like fields, model, view architecture
-
-        :param view_id: id of the view or None
-        :param view_type: type of the view to return if view_id is None ('form', tree', ...)
-        :param toolbar: true to include contextual actions
-        :param submenu: deprecated
-        :return: dictionary describing the composition of the requested view (including inherited views and extensions)
-        :raise AttributeError:
-                            * if the inherited view has unknown position to work with other than 'before', 'after', 'inside', 'replace'
-                            * if some tag other than 'position' is found in parent view
-        :raise Invalid ArchitectureError: if there is view type other than form, tree, calendar, search etc defined on the structure
-        """
-        if context is None:
-            context = {}
-        View = self.pool['ir.ui.view']
-
-        result = {
-            'model': self._name,
-            'field_parent': False,
-        }
-
-        # try to find a view_id if none provided
-        if not view_id:
-            # <view_type>_view_ref in context can be used to overrride the default view
-            view_ref_key = view_type + '_view_ref'
-            view_ref = context.get(view_ref_key)
-            if view_ref:
-                if '.' in view_ref:
-                    module, view_ref = view_ref.split('.', 1)
-                    cr.execute("SELECT res_id FROM ir_model_data WHERE model='ir.ui.view' AND module=%s AND name=%s", (module, view_ref))
-                    view_ref_res = cr.fetchone()
-                    if view_ref_res:
-                        view_id = view_ref_res[0]
-                else:
-                    _logger.warning('%r requires a fully-qualified external id (got: %r for model %s). '
-                        'Please use the complete `module.view_id` form instead.', view_ref_key, view_ref,
-                        self._name)
-
-            if not view_id:
-                # otherwise try to find the lowest priority matching ir.ui.view
-                view_id = View.default_view(cr, uid, self._name, view_type, context=context)
-
-        # context for post-processing might be overriden
-        ctx = context
-        if view_id:
-            # read the view with inherited views applied
-            root_view = View.read_combined(cr, uid, view_id, fields=['id', 'name', 'field_parent', 'type', 'model', 'arch'], context=context)
-            result['arch'] = root_view['arch']
-            result['name'] = root_view['name']
-            result['type'] = root_view['type']
-            result['view_id'] = root_view['id']
-            result['field_parent'] = root_view['field_parent']
-            # override context fro postprocessing
-            if root_view.get('model') != self._name:
-                ctx = dict(context, base_model_name=root_view.get('model'))
-        else:
-            # fallback on default views methods if no ir.ui.view could be found
-            try:
-                get_func = getattr(self, '_get_default_%s_view' % view_type)
-                arch_etree = get_func(cr, uid, context)
-                result['arch'] = etree.tostring(arch_etree, encoding='utf-8')
-                result['type'] = view_type
-                result['name'] = 'default'
-            except AttributeError:
-                raise except_orm(_('Invalid Architecture!'), _("No default view of type '%s' could be found !") % view_type)
-
-        # Apply post processing, groups and modifiers etc...
-        xarch, xfields = View.postprocess_and_fields(cr, uid, self._name, etree.fromstring(result['arch']), view_id, context=ctx)
-        result['arch'] = xarch
-        result['fields'] = xfields
-
-        # Add related action information if aksed
-        if toolbar:
-            toclean = ('report_sxw_content', 'report_rml_content', 'report_sxw', 'report_rml', 'report_sxw_content_data', 'report_rml_content_data')
-            def clean(x):
-                x = x[2]
-                for key in toclean:
-                    x.pop(key, None)
-                return x
-            ir_values_obj = self.pool.get('ir.values')
-            resprint = ir_values_obj.get(cr, uid, 'action', 'client_print_multi', [(self._name, False)], False, context)
-            resaction = ir_values_obj.get(cr, uid, 'action', 'client_action_multi', [(self._name, False)], False, context)
-            resrelate = ir_values_obj.get(cr, uid, 'action', 'client_action_relate', [(self._name, False)], False, context)
-            resaction = [clean(action) for action in resaction if view_type == 'tree' or not action[2].get('multi')]
-            resprint = [clean(print_) for print_ in resprint if view_type == 'tree' or not print_[2].get('multi')]
-            #When multi="True" set it will display only in More of the list view
-            resrelate = [clean(action) for action in resrelate
-                         if (action[2].get('multi') and view_type == 'tree') or (not action[2].get('multi') and view_type == 'form')]
-
-            for x in itertools.chain(resprint, resaction, resrelate):
-                x['string'] = x['name']
-
-            result['toolbar'] = {
-                'print': resprint,
-                'action': resaction,
-                'relate': resrelate
-            }
-        return result
-
-    def get_formview_id(self, cr, uid, id, context=None):
-        """ Return an view id to open the document with. This method is meant to be
-            overridden in addons that want to give specific view ids for example.
-
-            :param int id: id of the document to open
-        """
-        return False
-
-    def get_formview_action(self, cr, uid, id, context=None):
-        """ Return an action to open the document. This method is meant to be
-            overridden in addons that want to give specific view ids for example.
-
-            :param int id: id of the document to open
-        """
-        view_id = self.get_formview_id(cr, uid, id, context=context)
-        return {
-                'type': 'ir.actions.act_window',
-                'res_model': self._name,
-                'view_type': 'form',
-                'view_mode': 'form',
-                'views': [(view_id, 'form')],
-                'target': 'current',
-                'res_id': id,
-            }
-
-    def _view_look_dom_arch(self, cr, uid, node, view_id, context=None):
-        return self.pool['ir.ui.view'].postprocess_and_fields(
-            cr, uid, self._name, node, view_id, context=context)
-
-    def search_count(self, cr, user, args, context=None):
-        res = self.search(cr, user, args, context=context, count=True)
-        if isinstance(res, list):
-            return len(res)
-        return res
-
-    @api.returns('self')
-    def search(self, cr, user, args, offset=0, limit=None, order=None, context=None, count=False):
-        """
-        Search for records based on a search domain.
-
-        :param cr: database cursor
-        :param user: current user id
-        :param args: list of tuples specifying the search domain [('field_name', 'operator', value), ...]. Pass an empty list to match all records.
-        :param offset: optional number of results to skip in the returned values (default: 0)
-        :param limit: optional max number of records to return (default: **None**)
-        :param order: optional columns to sort by (default: self._order=id )
-        :param context: optional context arguments, like lang, time zone
-        :type context: dictionary
-        :param count: optional (default: **False**), if **True**, returns only the number of records matching the criteria, not their ids
-        :return: id or list of ids of records matching the criteria
-        :rtype: integer or list of integers
-        :raise AccessError: * if user tries to bypass access rules for read on the requested object.
-
-        **Expressing a search domain (args)**
-
-        Each tuple in the search domain needs to have 3 elements, in the form: **('field_name', 'operator', value)**, where:
-
-            * **field_name** must be a valid name of field of the object model, possibly following many-to-one relationships using dot-notation, e.g 'street' or 'partner_id.country' are valid values.
-            * **operator** must be a string with a valid comparison operator from this list: ``=, !=, >, >=, <, <=, like, ilike, in, not in, child_of, parent_left, parent_right``
-              The semantics of most of these operators are obvious.
-              The ``child_of`` operator will look for records who are children or grand-children of a given record,
-              according to the semantics of this model (i.e following the relationship field named by
-              ``self._parent_name``, by default ``parent_id``.
-            * **value** must be a valid value to compare with the values of **field_name**, depending on its type.
-
-        Domain criteria can be combined using 3 logical operators than can be added between tuples:  '**&**' (logical AND, default), '**|**' (logical OR), '**!**' (logical NOT).
-        These are **prefix** operators and the arity of the '**&**' and '**|**' operator is 2, while the arity of the '**!**' is just 1.
-        Be very careful about this when you combine them the first time.
-
-        Here is an example of searching for Partners named *ABC* from Belgium and Germany whose language is not english ::
-
-            [('name','=','ABC'),'!',('language.code','=','en_US'),'|',('country_id.code','=','be'),('country_id.code','=','de'))
-
-        The '&' is omitted as it is the default, and of course we could have used '!=' for the language, but what this domain really represents is::
-
-            (name is 'ABC' AND (language is NOT english) AND (country is Belgium OR Germany))
-
-        """
-        return self._search(cr, user, args, offset=offset, limit=limit, order=order, context=context, count=count)
-
-    #
-    # display_name, name_get, name_create, name_search
-    #
-
-    @api.depends(lambda self: (self._rec_name,) if self._rec_name else ())
-    def _compute_display_name(self):
-        name = self._rec_name
-        if name in self._fields:
-            convert = self._fields[name].convert_to_display_name
-            for record in self:
-                record.display_name = convert(record[name])
-        else:
-            for record in self:
-                record.display_name = "%s,%s" % (self._name, self.id)
-
-    def _inverse_display_name(self):
-        name = self._rec_name
-        if name in self._fields and not self._fields[name].relational:
-            for record in self:
-                record[name] = record.display_name
-        else:
-            _logger.warning("Cannot inverse field display_name on %s", self._name)
-
-    def _search_display_name(self, operator, value):
-        name = self._rec_name
-        if name in self._fields:
-            return [(name, operator, value)]
-        else:
-            _logger.warning("Cannot search field display_name on %s", self._name)
-            return [(0, '=', 1)]
-
-    @api.multi
-    def name_get(self):
-        """ Return a textual representation for the records in `self`.
-            By default this is the value of field ``display_name``.
-
-            :rtype: list(tuple)
-            :return: list of pairs ``(id, text_repr)`` for all records
-        """
-        result = []
-        for record in self:
-            try:
-                result.append((record.id, record.display_name))
-            except MissingError:
-                pass
-        return result
-
-    @api.model
-    def name_create(self, name):
-        """ Create a new record by calling :meth:`~.create` with only one value
-            provided: the display name of the new record.
-
-            The new record will be initialized with any default values
-            applicable to this model, or provided through the context. The usual
-            behavior of :meth:`~.create` applies.
-
-            :param name: display name of the record to create
-            :rtype: tuple
-            :return: the :meth:`~.name_get` pair value of the created record
-        """
-        # Shortcut the inverse function of 'display_name' with self._rec_name.
-        # This is useful when self._rec_name is a required field: in that case,
-        # create() creates a record without the field, and inverse display_name
-        # afterwards.
-        field_name = self._rec_name if self._rec_name else 'display_name'
-        record = self.create({field_name: name})
-        return (record.id, record.display_name)
-
-    @api.model
-    def name_search(self, name='', args=None, operator='ilike', limit=100):
-        """ Search for records that have a display name matching the given
-            `name` pattern when compared with the given `operator`, while also
-            matching the optional search domain (`args`).
-
-            This is used for example to provide suggestions based on a partial
-            value for a relational field. Sometimes be seen as the inverse
-            function of :meth:`~.name_get`, but it is not guaranteed to be.
-
-            This method is equivalent to calling :meth:`~.search` with a search
-            domain based on `display_name` and then :meth:`~.name_get` on the
-            result of the search.
-
-            :param name: the name pattern to match
-            :param list args: optional search domain (see :meth:`~.search` for
-                syntax), specifying further restrictions
-            :param str operator: domain operator for matching `name`, such as
-                ``'like'`` or ``'='``.
-            :param int limit: optional max number of records to return
-            :rtype: list
-            :return: list of pairs ``(id, text_repr)`` for all matching records.
-        """
-        args = list(args or [])
-        if not (name == '' and operator == 'ilike'):
-            args += [('display_name', operator, name)]
-        return self.search(args, limit=limit).name_get()
-
-    def _name_search(self, cr, user, name='', args=None, operator='ilike', context=None, limit=100, name_get_uid=None):
-        # private implementation of name_search, allows passing a dedicated user
-        # for the name_get part to solve some access rights issues
-        args = list(args or [])
-        # optimize out the default criterion of ``ilike ''`` that matches everything
-        if not (name == '' and operator == 'ilike'):
-            args += [('display_name', operator, name)]
-        access_rights_uid = name_get_uid or user
-        ids = self._search(cr, user, args, limit=limit, context=context, access_rights_uid=access_rights_uid)
-        res = self.name_get(cr, access_rights_uid, ids, context)
-        return res
-
-    def read_string(self, cr, uid, id, langs, fields=None, context=None):
-        res = {}
-        res2 = {}
-        self.pool.get('ir.translation').check_access_rights(cr, uid, 'read')
-        if not fields:
-            fields = self._columns.keys() + self._inherit_fields.keys()
-        #FIXME: collect all calls to _get_source into one SQL call.
-        for lang in langs:
-            res[lang] = {'code': lang}
-            for f in fields:
-                if f in self._columns:
-                    res_trans = self.pool.get('ir.translation')._get_source(cr, uid, self._name+','+f, 'field', lang)
-                    if res_trans:
-                        res[lang][f] = res_trans
-                    else:
-                        res[lang][f] = self._columns[f].string
-        for table in self._inherits:
-            cols = intersect(self._inherit_fields.keys(), fields)
-            res2 = self.pool[table].read_string(cr, uid, id, langs, cols, context)
-        for lang in res2:
-            if lang in res:
-                res[lang]['code'] = lang
-            for f in res2[lang]:
-                res[lang][f] = res2[lang][f]
-        return res
-
-    def write_string(self, cr, uid, id, langs, vals, context=None):
-        self.pool.get('ir.translation').check_access_rights(cr, uid, 'write')
-        #FIXME: try to only call the translation in one SQL
-        for lang in langs:
-            for field in vals:
-                if field in self._columns:
-                    src = self._columns[field].string
-                    self.pool.get('ir.translation')._set_ids(cr, uid, self._name+','+field, 'field', lang, [0], vals[field], src)
-        for table in self._inherits:
-            cols = intersect(self._inherit_fields.keys(), vals)
-            if cols:
-                self.pool[table].write_string(cr, uid, id, langs, vals, context)
-        return True
-
-    def _add_missing_default_values(self, cr, uid, values, context=None):
-        # avoid overriding inherited values when parent is set
-        avoid_tables = []
-        for tables, parent_field in self._inherits.items():
-            if parent_field in values:
-                avoid_tables.append(tables)
-
-        # compute missing fields
-        missing_defaults = set()
-        for field in self._columns.keys():
-            if not field in values:
-                missing_defaults.add(field)
-        for field in self._inherit_fields.keys():
-            if (field not in values) and (self._inherit_fields[field][0] not in avoid_tables):
-                missing_defaults.add(field)
-        # discard magic fields
-        missing_defaults -= set(MAGIC_COLUMNS)
-
-        if missing_defaults:
-            # override defaults with the provided values, never allow the other way around
-            defaults = self.default_get(cr, uid, list(missing_defaults), context)
-            for dv in defaults:
-                if ((dv in self._columns and self._columns[dv]._type == 'many2many') \
-                     or (dv in self._inherit_fields and self._inherit_fields[dv][2]._type == 'many2many')) \
-                        and defaults[dv] and isinstance(defaults[dv][0], (int, long)):
-                    defaults[dv] = [(6, 0, defaults[dv])]
-                if (dv in self._columns and self._columns[dv]._type == 'one2many' \
-                    or (dv in self._inherit_fields and self._inherit_fields[dv][2]._type == 'one2many')) \
-                        and isinstance(defaults[dv], (list, tuple)) and defaults[dv] and isinstance(defaults[dv][0], dict):
-                    defaults[dv] = [(0, 0, x) for x in defaults[dv]]
-            defaults.update(values)
-            values = defaults
-        return values
-
-    def clear_caches(self):
-        """ Clear the caches
-
-        This clears the caches associated to methods decorated with
-        ``tools.ormcache`` or ``tools.ormcache_multi``.
-        """
-        try:
-            self._ormcache.clear()
-            self.pool._any_cache_cleared = True
-        except AttributeError:
-            pass
-
-
-    def _read_group_fill_results(self, cr, uid, domain, groupby, remaining_groupbys, aggregated_fields,
-                                 read_group_result, read_group_order=None, context=None):
-        """Helper method for filling in empty groups for all possible values of
-           the field being grouped by"""
-
-        # self._group_by_full should map groupable fields to a method that returns
-        # a list of all aggregated values that we want to display for this field,
-        # in the form of a m2o-like pair (key,label).
-        # This is useful to implement kanban views for instance, where all columns
-        # should be displayed even if they don't contain any record.
-
-        # Grab the list of all groups that should be displayed, including all present groups
-        present_group_ids = [x[groupby][0] for x in read_group_result if x[groupby]]
-        all_groups,folded = self._group_by_full[groupby](self, cr, uid, present_group_ids, domain,
-                                                  read_group_order=read_group_order,
-                                                  access_rights_uid=openerp.SUPERUSER_ID,
-                                                  context=context)
-
-        result_template = dict.fromkeys(aggregated_fields, False)
-        result_template[groupby + '_count'] = 0
-        if remaining_groupbys:
-            result_template['__context'] = {'group_by': remaining_groupbys}
-
-        # Merge the left_side (current results as dicts) with the right_side (all
-        # possible values as m2o pairs). Both lists are supposed to be using the
-        # same ordering, and can be merged in one pass.
-        result = []
-        known_values = {}
-        def append_left(left_side):
-            grouped_value = left_side[groupby] and left_side[groupby][0]
-            if not grouped_value in known_values:
-                result.append(left_side)
-                known_values[grouped_value] = left_side
-            else:
-                count_attr = groupby + '_count'
-                known_values[grouped_value].update({count_attr: left_side[count_attr]})
-        def append_right(right_side):
-            grouped_value = right_side[0]
-            if not grouped_value in known_values:
-                line = dict(result_template)
-                line[groupby] = right_side
-                line['__domain'] = [(groupby,'=',grouped_value)] + domain
-                result.append(line)
-                known_values[grouped_value] = line
-        while read_group_result or all_groups:
-            left_side = read_group_result[0] if read_group_result else None
-            right_side = all_groups[0] if all_groups else None
-            assert left_side is None or left_side[groupby] is False \
-                 or isinstance(left_side[groupby], (tuple,list)), \
-                'M2O-like pair expected, got %r' % left_side[groupby]
-            assert right_side is None or isinstance(right_side, (tuple,list)), \
-                'M2O-like pair expected, got %r' % right_side
-            if left_side is None:
-                append_right(all_groups.pop(0))
-            elif right_side is None:
-                append_left(read_group_result.pop(0))
-            elif left_side[groupby] == right_side:
-                append_left(read_group_result.pop(0))
-                all_groups.pop(0) # discard right_side
-            elif not left_side[groupby] or not left_side[groupby][0]:
-                # left side == "Undefined" entry, not present on right_side
-                append_left(read_group_result.pop(0))
-            else:
-                append_right(all_groups.pop(0))
-
-        if folded:
-            for r in result:
-                r['__fold'] = folded.get(r[groupby] and r[groupby][0], False)
-        return result
-
-    def _read_group_prepare(self, orderby, aggregated_fields, annotated_groupbys, query):
-        """
-        Prepares the GROUP BY and ORDER BY terms for the read_group method. Adds the missing JOIN clause
-        to the query if order should be computed against m2o field. 
-        :param orderby: the orderby definition in the form "%(field)s %(order)s"
-        :param aggregated_fields: list of aggregated fields in the query
-        :param annotated_groupbys: list of dictionaries returned by _read_group_process_groupby
-                These dictionaries contains the qualified name of each groupby
-                (fully qualified SQL name for the corresponding field),
-                and the (non raw) field name.
-        :param osv.Query query: the query under construction
-        :return: (groupby_terms, orderby_terms)
-        """
-        orderby_terms = []
-        groupby_terms = [gb['qualified_field'] for gb in annotated_groupbys]
-        groupby_fields = [gb['groupby'] for gb in annotated_groupbys]
-        if not orderby:
-            return groupby_terms, orderby_terms
-
-        self._check_qorder(orderby)
-        for order_part in orderby.split(','):
-            order_split = order_part.split()
-            order_field = order_split[0]
-            if order_field in groupby_fields:
-
-                if self._all_columns[order_field.split(':')[0]].column._type == 'many2one':
-                    order_clause = self._generate_order_by(order_part, query).replace('ORDER BY ', '')
-                    if order_clause:
-                        orderby_terms.append(order_clause)
-                        groupby_terms += [order_term.split()[0] for order_term in order_clause.split(',')]
-                else:
-                    order = '"%s" %s' % (order_field, '' if len(order_split) == 1 else order_split[1])
-                    orderby_terms.append(order)
-            elif order_field in aggregated_fields:
-                orderby_terms.append(order_part)
-            else:
-                # Cannot order by a field that will not appear in the results (needs to be grouped or aggregated)
-                _logger.warn('%s: read_group order by `%s` ignored, cannot sort on empty columns (not grouped/aggregated)',
-                             self._name, order_part)
-        return groupby_terms, orderby_terms
-
-    def _read_group_process_groupby(self, gb, query, context):
-        """
-            Helper method to collect important information about groupbys: raw
-            field name, type, time informations, qualified name, ...
-        """
-        split = gb.split(':')
-        field_type = self._all_columns[split[0]].column._type
-        gb_function = split[1] if len(split) == 2 else None
-        temporal = field_type in ('date', 'datetime')
-        tz_convert = field_type == 'datetime' and context.get('tz') in pytz.all_timezones
-        qualified_field = self._inherits_join_calc(split[0], query)
-        if temporal:
-            display_formats = {
-                'day': 'dd MMM YYYY', 
-                'week': "'W'w YYYY", 
-                'month': 'MMMM YYYY', 
-                'quarter': 'QQQ YYYY', 
-                'year': 'YYYY'
-            }
-            time_intervals = {
-                'day': dateutil.relativedelta.relativedelta(days=1),
-                'week': datetime.timedelta(days=7),
-                'month': dateutil.relativedelta.relativedelta(months=1),
-                'quarter': dateutil.relativedelta.relativedelta(months=3),
-                'year': dateutil.relativedelta.relativedelta(years=1)
-            }
-            if tz_convert:
-                qualified_field = "timezone('%s', timezone('UTC',%s))" % (context.get('tz', 'UTC'), qualified_field)
-            qualified_field = "date_trunc('%s', %s)" % (gb_function or 'month', qualified_field)
-        if field_type == 'boolean':
-            qualified_field = "coalesce(%s,false)" % qualified_field
-        return {
-            'field': split[0],
-            'groupby': gb,
-            'type': field_type, 
-            'display_format': display_formats[gb_function or 'month'] if temporal else None,
-            'interval': time_intervals[gb_function or 'month'] if temporal else None,                
-            'tz_convert': tz_convert,
-            'qualified_field': qualified_field
-        }
-
-    def _read_group_prepare_data(self, key, value, groupby_dict, context):
-        """
-            Helper method to sanitize the data received by read_group. The None
-            values are converted to False, and the date/datetime are formatted,
-            and corrected according to the timezones.
-        """
-        value = False if value is None else value
-        gb = groupby_dict.get(key)
-        if gb and gb['type'] in ('date', 'datetime') and value:
-            if isinstance(value, basestring):
-                dt_format = DEFAULT_SERVER_DATETIME_FORMAT if gb['type'] == 'datetime' else DEFAULT_SERVER_DATE_FORMAT
-                value = datetime.datetime.strptime(value, dt_format)
-            if gb['tz_convert']:
-                value =  pytz.timezone(context['tz']).localize(value)
-        return value
-
-    def _read_group_get_domain(self, groupby, value):
-        """
-            Helper method to construct the domain corresponding to a groupby and 
-            a given value. This is mostly relevant for date/datetime.
-        """
-        if groupby['type'] in ('date', 'datetime') and value:
-            dt_format = DEFAULT_SERVER_DATETIME_FORMAT if groupby['type'] == 'datetime' else DEFAULT_SERVER_DATE_FORMAT
-            domain_dt_begin = value
-            domain_dt_end = value + groupby['interval']
-            if groupby['tz_convert']:
-                domain_dt_begin = domain_dt_begin.astimezone(pytz.utc)
-                domain_dt_end = domain_dt_end.astimezone(pytz.utc)
-            return [(groupby['field'], '>=', domain_dt_begin.strftime(dt_format)),
-                   (groupby['field'], '<', domain_dt_end.strftime(dt_format))]
-        if groupby['type'] == 'many2one' and value:
-                value = value[0]
-        return [(groupby['field'], '=', value)]
-
-    def _read_group_format_result(self, data, annotated_groupbys, groupby, groupby_dict, domain, context):
-        """
-            Helper method to format the data contained in the dictianary data by 
-            adding the domain corresponding to its values, the groupbys in the 
-            context and by properly formatting the date/datetime values. 
-        """
-        domain_group = [dom for gb in annotated_groupbys for dom in self._read_group_get_domain(gb, data[gb['groupby']])]
-        for k,v in data.iteritems():
-            gb = groupby_dict.get(k)
-            if gb and gb['type'] in ('date', 'datetime') and v:
-                data[k] = babel.dates.format_date(v, format=gb['display_format'], locale=context.get('lang', 'en_US'))
-
-        data['__domain'] = domain_group + domain 
-        if len(groupby) - len(annotated_groupbys) >= 1:
-            data['__context'] = { 'group_by': groupby[len(annotated_groupbys):]}
-        del data['id']
-        return data
-
-    def read_group(self, cr, uid, domain, fields, groupby, offset=0, limit=None, context=None, orderby=False, lazy=True):
-        """
-        Get the list of records in list view grouped by the given ``groupby`` fields
-
-        :param cr: database cursor
-        :param uid: current user id
-        :param domain: list specifying search criteria [['field_name', 'operator', 'value'], ...]
-        :param list fields: list of fields present in the list view specified on the object
-        :param list groupby: list of groupby descriptions by which the records will be grouped.  
-                A groupby description is either a field (then it will be grouped by that field)
-                or a string 'field:groupby_function'.  Right now, the only functions supported
-                are 'day', 'week', 'month', 'quarter' or 'year', and they only make sense for 
-                date/datetime fields.
-        :param int offset: optional number of records to skip
-        :param int limit: optional max number of records to return
-        :param dict context: context arguments, like lang, time zone. 
-        :param list orderby: optional ``order by`` specification, for
-                             overriding the natural sort ordering of the
-                             groups, see also :py:meth:`~osv.osv.osv.search`
-                             (supported only for many2one fields currently)
-        :param bool lazy: if true, the results are only grouped by the first groupby and the 
-                remaining groupbys are put in the __context key.  If false, all the groupbys are
-                done in one call.
-        :return: list of dictionaries(one dictionary for each record) containing:
-
-                    * the values of fields grouped by the fields in ``groupby`` argument
-                    * __domain: list of tuples specifying the search criteria
-                    * __context: dictionary with argument like ``groupby``
-        :rtype: [{'field_name_1': value, ...]
-        :raise AccessError: * if user has no read rights on the requested object
-                            * if user tries to bypass access rules for read on the requested object
-        """
-        if context is None:
-            context = {}
-        self.check_access_rights(cr, uid, 'read')
-        query = self._where_calc(cr, uid, domain, context=context) 
-        fields = fields or self._columns.keys()
-
-        groupby = [groupby] if isinstance(groupby, basestring) else groupby
-        groupby_list = groupby[:1] if lazy else groupby
-        annotated_groupbys = [self._read_group_process_groupby(gb, query, context) 
-                                    for gb in groupby_list]
-        groupby_fields = [g['field'] for g in annotated_groupbys]
-        order = orderby or ','.join([g for g in groupby_list])
-        groupby_dict = {gb['groupby']: gb for gb in annotated_groupbys}
-
-        self._apply_ir_rules(cr, uid, query, 'read', context=context)
-        for gb in groupby_fields:
-            assert gb in fields, "Fields in 'groupby' must appear in the list of fields to read (perhaps it's missing in the list view?)"
-            groupby_def = self._columns.get(gb) or (self._inherit_fields.get(gb) and self._inherit_fields.get(gb)[2])
-            assert groupby_def and groupby_def._classic_write, "Fields in 'groupby' must be regular database-persisted fields (no function or related fields), or function fields with store=True"
-            if not (gb in self._all_columns):
-                # Don't allow arbitrary values, as this would be a SQL injection vector!
-                raise except_orm(_('Invalid group_by'),
-                                 _('Invalid group_by specification: "%s".\nA group_by specification must be a list of valid fields.')%(gb,))
-
-        aggregated_fields = [
-            f for f in fields
-            if f not in ('id', 'sequence')
-            if f not in groupby_fields
-            if self._all_columns[f].column._type in ('integer', 'float')
-            if getattr(self._all_columns[f].column, '_classic_write')]
-
-        field_formatter = lambda f: (self._all_columns[f].column.group_operator or 'sum', self._inherits_join_calc(f, query), f)
-        select_terms = ["%s(%s) AS %s" % field_formatter(f) for f in aggregated_fields]
-
-        for gb in annotated_groupbys:
-            select_terms.append('%s as "%s" ' % (gb['qualified_field'], gb['groupby']))
-
-        groupby_terms, orderby_terms = self._read_group_prepare(order, aggregated_fields, annotated_groupbys, query)
-        from_clause, where_clause, where_clause_params = query.get_sql()
-        if lazy and (len(groupby_fields) >= 2 or not context.get('group_by_no_leaf')):
-            count_field = groupby_fields[0] if len(groupby_fields) >= 1 else '_'
-        else:
-            count_field = '_'
-
-        prefix_terms = lambda prefix, terms: (prefix + " " + ",".join(terms)) if terms else ''
-        prefix_term = lambda prefix, term: ('%s %s' % (prefix, term)) if term else ''
-
-        query = """
-            SELECT min(%(table)s.id) AS id, count(%(table)s.id) AS %(count_field)s_count %(extra_fields)s
-            FROM %(from)s
-            %(where)s
-            %(groupby)s
-            %(orderby)s
-            %(limit)s
-            %(offset)s
-        """ % {
-            'table': self._table,
-            'count_field': count_field,
-            'extra_fields': prefix_terms(',', select_terms),
-            'from': from_clause,
-            'where': prefix_term('WHERE', where_clause),
-            'groupby': prefix_terms('GROUP BY', groupby_terms),
-            'orderby': prefix_terms('ORDER BY', orderby_terms),
-            'limit': prefix_term('LIMIT', int(limit) if limit else None),
-            'offset': prefix_term('OFFSET', int(offset) if limit else None),
-        }
-        cr.execute(query, where_clause_params)
-        fetched_data = cr.dictfetchall()
-
-        if not groupby_fields:
-            return fetched_data
-
-        many2onefields = [gb['field'] for gb in annotated_groupbys if gb['type'] == 'many2one']
-        if many2onefields:
-            data_ids = [r['id'] for r in fetched_data]
-            many2onefields = list(set(many2onefields))
-            data_dict = {d['id']: d for d in self.read(cr, uid, data_ids, many2onefields, context=context)} 
-            for d in fetched_data:
-                d.update(data_dict[d['id']])
-
-        data = map(lambda r: {k: self._read_group_prepare_data(k,v, groupby_dict, context) for k,v in r.iteritems()}, fetched_data)
-        result = [self._read_group_format_result(d, annotated_groupbys, groupby, groupby_dict, domain, context) for d in data]
-        if lazy and groupby_fields[0] in self._group_by_full:
-            # Right now, read_group only fill results in lazy mode (by default).
-            # If you need to have the empty groups in 'eager' mode, then the
-            # method _read_group_fill_results need to be completely reimplemented
-            # in a sane way 
-            result = self._read_group_fill_results(cr, uid, domain, groupby_fields[0], groupby[len(annotated_groupbys):],
-                                                       aggregated_fields, result, read_group_order=order,
-                                                       context=context)
-        return result
-
-    def _inherits_join_add(self, current_model, parent_model_name, query):
-        """
-        Add missing table SELECT and JOIN clause to ``query`` for reaching the parent table (no duplicates)
-        :param current_model: current model object
-        :param parent_model_name: name of the parent model for which the clauses should be added
-        :param query: query object on which the JOIN should be added
-        """
-        inherits_field = current_model._inherits[parent_model_name]
-        parent_model = self.pool[parent_model_name]
-        parent_alias, parent_alias_statement = query.add_join((current_model._table, parent_model._table, inherits_field, 'id', inherits_field), implicit=True)
-        return parent_alias
-
-    def _inherits_join_calc(self, field, query):
-        """
-        Adds missing table select and join clause(s) to ``query`` for reaching
-        the field coming from an '_inherits' parent table (no duplicates).
-
-        :param field: name of inherited field to reach
-        :param query: query object on which the JOIN should be added
-        :return: qualified name of field, to be used in SELECT clause
-        """
-        current_table = self
-        parent_alias = '"%s"' % current_table._table
-        while field in current_table._inherit_fields and not field in current_table._columns:
-            parent_model_name = current_table._inherit_fields[field][0]
-            parent_table = self.pool[parent_model_name]
-            parent_alias = self._inherits_join_add(current_table, parent_model_name, query)
-            current_table = parent_table
-        return '%s."%s"' % (parent_alias, field)
-
-    def _parent_store_compute(self, cr):
-        if not self._parent_store:
-            return
-        _logger.info('Computing parent left and right for table %s...', self._table)
-        def browse_rec(root, pos=0):
-            # TODO: set order
-            where = self._parent_name+'='+str(root)
-            if not root:
-                where = self._parent_name+' IS NULL'
-            if self._parent_order:
-                where += ' order by '+self._parent_order
-            cr.execute('SELECT id FROM '+self._table+' WHERE '+where)
-            pos2 = pos + 1
-            for id in cr.fetchall():
-                pos2 = browse_rec(id[0], pos2)
-            cr.execute('update '+self._table+' set parent_left=%s, parent_right=%s where id=%s', (pos, pos2, root))
-            return pos2 + 1
-        query = 'SELECT id FROM '+self._table+' WHERE '+self._parent_name+' IS NULL'
-        if self._parent_order:
-            query += ' order by ' + self._parent_order
-        pos = 0
-        cr.execute(query)
-        for (root,) in cr.fetchall():
-            pos = browse_rec(root, pos)
-        self.invalidate_cache(cr, SUPERUSER_ID, ['parent_left', 'parent_right'])
-        return True
-
-    def _update_store(self, cr, f, k):
-        _logger.info("storing computed values of fields.function '%s'", k)
-        ss = self._columns[k]._symbol_set
-        update_query = 'UPDATE "%s" SET "%s"=%s WHERE id=%%s' % (self._table, k, ss[0])
-        cr.execute('select id from '+self._table)
-        ids_lst = map(lambda x: x[0], cr.fetchall())
-        while ids_lst:
-            iids = ids_lst[:AUTOINIT_RECALCULATE_STORED_FIELDS]
-            ids_lst = ids_lst[AUTOINIT_RECALCULATE_STORED_FIELDS:]
-            res = f.get(cr, self, iids, k, SUPERUSER_ID, {})
-            for key, val in res.items():
-                if f._multi:
-                    val = val[k]
-                # if val is a many2one, just write the ID
-                if type(val) == tuple:
-                    val = val[0]
-                if val is not False:
-                    cr.execute(update_query, (ss[1](val), key))
-
-    def _check_selection_field_value(self, cr, uid, field, value, context=None):
-        """Raise except_orm if value is not among the valid values for the selection field"""
-        if self._columns[field]._type == 'reference':
-            val_model, val_id_str = value.split(',', 1)
-            val_id = False
-            try:
-                val_id = long(val_id_str)
-            except ValueError:
-                pass
-            if not val_id:
-                raise except_orm(_('ValidateError'),
-                                 _('Invalid value for reference field "%s.%s" (last part must be a non-zero integer): "%s"') % (self._table, field, value))
-            val = val_model
-        else:
-            val = value
-        if isinstance(self._columns[field].selection, (tuple, list)):
-            if val in dict(self._columns[field].selection):
-                return
-        elif val in dict(self._columns[field].selection(self, cr, uid, context=context)):
-            return
-        raise except_orm(_('ValidateError'),
-                         _('The value "%s" for the field "%s.%s" is not in the selection') % (value, self._name, field))
-
-    def _check_removed_columns(self, cr, log=False):
-        # iterate on the database columns to drop the NOT NULL constraints
-        # of fields which were required but have been removed (or will be added by another module)
-        columns = [c for c in self._columns if not (isinstance(self._columns[c], fields.function) and not self._columns[c].store)]
-        columns += MAGIC_COLUMNS
-        cr.execute("SELECT a.attname, a.attnotnull"
-                   "  FROM pg_class c, pg_attribute a"
-                   " WHERE c.relname=%s"
-                   "   AND c.oid=a.attrelid"
-                   "   AND a.attisdropped=%s"
-                   "   AND pg_catalog.format_type(a.atttypid, a.atttypmod) NOT IN ('cid', 'tid', 'oid', 'xid')"
-                   "   AND a.attname NOT IN %s", (self._table, False, tuple(columns))),
-
-        for column in cr.dictfetchall():
-            if log:
-                _logger.debug("column %s is in the table %s but not in the corresponding object %s",
-                              column['attname'], self._table, self._name)
-            if column['attnotnull']:
-                cr.execute('ALTER TABLE "%s" ALTER COLUMN "%s" DROP NOT NULL' % (self._table, column['attname']))
-                _schema.debug("Table '%s': column '%s': dropped NOT NULL constraint",
-                              self._table, column['attname'])
-
-    def _save_constraint(self, cr, constraint_name, type):
-        """
-        Record the creation of a constraint for this model, to make it possible
-        to delete it later when the module is uninstalled. Type can be either
-        'f' or 'u' depending on the constraint being a foreign key or not.
-        """
-        if not self._module:
-            # no need to save constraints for custom models as they're not part
-            # of any module
-            return
-        assert type in ('f', 'u')
-        cr.execute("""
-            SELECT 1 FROM ir_model_constraint, ir_module_module
-            WHERE ir_model_constraint.module=ir_module_module.id
-                AND ir_model_constraint.name=%s
-                AND ir_module_module.name=%s
-            """, (constraint_name, self._module))
-        if not cr.rowcount:
-            cr.execute("""
-                INSERT INTO ir_model_constraint
-                    (name, date_init, date_update, module, model, type)
-                VALUES (%s, now() AT TIME ZONE 'UTC', now() AT TIME ZONE 'UTC',
-                    (SELECT id FROM ir_module_module WHERE name=%s),
-                    (SELECT id FROM ir_model WHERE model=%s), %s)""",
-                    (constraint_name, self._module, self._name, type))
-
-    def _save_relation_table(self, cr, relation_table):
-        """
-        Record the creation of a many2many for this model, to make it possible
-        to delete it later when the module is uninstalled.
-        """
-        cr.execute("""
-            SELECT 1 FROM ir_model_relation, ir_module_module
-            WHERE ir_model_relation.module=ir_module_module.id
-                AND ir_model_relation.name=%s
-                AND ir_module_module.name=%s
-            """, (relation_table, self._module))
-        if not cr.rowcount:
-            cr.execute("""INSERT INTO ir_model_relation (name, date_init, date_update, module, model)
-                                 VALUES (%s, now() AT TIME ZONE 'UTC', now() AT TIME ZONE 'UTC',
-                    (SELECT id FROM ir_module_module WHERE name=%s),
-                    (SELECT id FROM ir_model WHERE model=%s))""",
-                       (relation_table, self._module, self._name))
-            self.invalidate_cache(cr, SUPERUSER_ID)
-
-    # checked version: for direct m2o starting from `self`
-    def _m2o_add_foreign_key_checked(self, source_field, dest_model, ondelete):
-        assert self.is_transient() or not dest_model.is_transient(), \
-            'Many2One relationships from non-transient Model to TransientModel are forbidden'
-        if self.is_transient() and not dest_model.is_transient():
-            # TransientModel relationships to regular Models are annoying
-            # usually because they could block deletion due to the FKs.
-            # So unless stated otherwise we default them to ondelete=cascade.
-            ondelete = ondelete or 'cascade'
-        fk_def = (self._table, source_field, dest_model._table, ondelete or 'set null')
-        self._foreign_keys.add(fk_def)
-        _schema.debug("Table '%s': added foreign key '%s' with definition=REFERENCES \"%s\" ON DELETE %s", *fk_def)
-
-    # unchecked version: for custom cases, such as m2m relationships
-    def _m2o_add_foreign_key_unchecked(self, source_table, source_field, dest_model, ondelete):
-        fk_def = (source_table, source_field, dest_model._table, ondelete or 'set null')
-        self._foreign_keys.add(fk_def)
-        _schema.debug("Table '%s': added foreign key '%s' with definition=REFERENCES \"%s\" ON DELETE %s", *fk_def)
-
-    def _drop_constraint(self, cr, source_table, constraint_name):
-        cr.execute("ALTER TABLE %s DROP CONSTRAINT %s" % (source_table,constraint_name))
-
-    def _m2o_fix_foreign_key(self, cr, source_table, source_field, dest_model, ondelete):
-        # Find FK constraint(s) currently established for the m2o field,
-        # and see whether they are stale or not
-        cr.execute("""SELECT confdeltype as ondelete_rule, conname as constraint_name,
-                             cl2.relname as foreign_table
-                      FROM pg_constraint as con, pg_class as cl1, pg_class as cl2,
-                           pg_attribute as att1, pg_attribute as att2
-                      WHERE con.conrelid = cl1.oid
-                        AND cl1.relname = %s
-                        AND con.confrelid = cl2.oid
-                        AND array_lower(con.conkey, 1) = 1
-                        AND con.conkey[1] = att1.attnum
-                        AND att1.attrelid = cl1.oid
-                        AND att1.attname = %s
-                        AND array_lower(con.confkey, 1) = 1
-                        AND con.confkey[1] = att2.attnum
-                        AND att2.attrelid = cl2.oid
-                        AND att2.attname = %s
-                        AND con.contype = 'f'""", (source_table, source_field, 'id'))
-        constraints = cr.dictfetchall()
-        if constraints:
-            if len(constraints) == 1:
-                # Is it the right constraint?
-                cons, = constraints
-                if cons['ondelete_rule'] != POSTGRES_CONFDELTYPES.get((ondelete or 'set null').upper(), 'a')\
-                    or cons['foreign_table'] != dest_model._table:
-                    # Wrong FK: drop it and recreate
-                    _schema.debug("Table '%s': dropping obsolete FK constraint: '%s'",
-                                  source_table, cons['constraint_name'])
-                    self._drop_constraint(cr, source_table, cons['constraint_name'])
-                else:
-                    # it's all good, nothing to do!
-                    return
-            else:
-                # Multiple FKs found for the same field, drop them all, and re-create
-                for cons in constraints:
-                    _schema.debug("Table '%s': dropping duplicate FK constraints: '%s'",
-                                  source_table, cons['constraint_name'])
-                    self._drop_constraint(cr, source_table, cons['constraint_name'])
-
-        # (re-)create the FK
-        self._m2o_add_foreign_key_checked(source_field, dest_model, ondelete)
-
-
-    def _set_default_value_on_column(self, cr, column_name, context=None):
-        # ideally should use add_default_value but fails
-        # due to ir.values not being ready
-
-        # get old-style default
-        default = self._defaults.get(column_name)
-        if callable(default):
-            default = default(self, cr, SUPERUSER_ID, context)
-
-        # get new_style default if no old-style
-        if default is None:
-            record = self.new(cr, SUPERUSER_ID, context=context)
-            field = self._fields[column_name]
-            field.determine_default(record)
-            defaults = dict(record._cache)
-            if column_name in defaults:
-                default = field.convert_to_write(defaults[column_name])
-
-        if default is not None:
-            _logger.debug("Table '%s': setting default value of new column %s",
-                          self._table, column_name)
-            ss = self._columns[column_name]._symbol_set
-            query = 'UPDATE "%s" SET "%s"=%s WHERE "%s" is NULL' % (
-                self._table, column_name, ss[0], column_name)
-            cr.execute(query, (ss[1](default),))
-            # this is a disgrace
-            cr.commit()
-
-    def _auto_init(self, cr, context=None):
-        """
-
-        Call _field_create and, unless _auto is False:
-
-        - create the corresponding table in database for the model,
-        - possibly add the parent columns in database,
-        - possibly add the columns 'create_uid', 'create_date', 'write_uid',
-          'write_date' in database if _log_access is True (the default),
-        - report on database columns no more existing in _columns,
-        - remove no more existing not null constraints,
-        - alter existing database columns to match _columns,
-        - create database tables to match _columns,
-        - add database indices to match _columns,
-        - save in self._foreign_keys a list a foreign keys to create (see
-          _auto_end).
-
-        """
-        self._foreign_keys = set()
-        raise_on_invalid_object_name(self._name)
-        if context is None:
-            context = {}
-        store_compute = False
-        stored_fields = []              # new-style stored fields with compute
-        todo_end = []
-        update_custom_fields = context.get('update_custom_fields', False)
-        self._field_create(cr, context=context)
-        create = not self._table_exist(cr)
-        if self._auto:
-
-            if create:
-                self._create_table(cr)
-
-            cr.commit()
-            if self._parent_store:
-                if not self._parent_columns_exist(cr):
-                    self._create_parent_columns(cr)
-                    store_compute = True
-
-            self._check_removed_columns(cr, log=False)
-
-            # iterate on the "object columns"
-            column_data = self._select_column_data(cr)
-
-            for k, f in self._columns.iteritems():
-                if k == 'id': # FIXME: maybe id should be a regular column?
-                    continue
-                # Don't update custom (also called manual) fields
-                if f.manual and not update_custom_fields:
-                    continue
-
-                if isinstance(f, fields.one2many):
-                    self._o2m_raise_on_missing_reference(cr, f)
-
-                elif isinstance(f, fields.many2many):
-                    self._m2m_raise_or_create_relation(cr, f)
-
-                else:
-                    res = column_data.get(k)
-
-                    # The field is not found as-is in database, try if it
-                    # exists with an old name.
-                    if not res and hasattr(f, 'oldname'):
-                        res = column_data.get(f.oldname)
-                        if res:
-                            cr.execute('ALTER TABLE "%s" RENAME "%s" TO "%s"' % (self._table, f.oldname, k))
-                            res['attname'] = k
-                            column_data[k] = res
-                            _schema.debug("Table '%s': renamed column '%s' to '%s'",
-                                self._table, f.oldname, k)
-
-                    # The field already exists in database. Possibly
-                    # change its type, rename it, drop it or change its
-                    # constraints.
-                    if res:
-                        f_pg_type = res['typname']
-                        f_pg_size = res['size']
-                        f_pg_notnull = res['attnotnull']
-                        if isinstance(f, fields.function) and not f.store and\
-                                not getattr(f, 'nodrop', False):
-                            _logger.info('column %s (%s) converted to a function, removed from table %s',
-                                         k, f.string, self._table)
-                            cr.execute('ALTER TABLE "%s" DROP COLUMN "%s" CASCADE' % (self._table, k))
-                            cr.commit()
-                            _schema.debug("Table '%s': dropped column '%s' with cascade",
-                                self._table, k)
-                            f_obj_type = None
-                        else:
-                            f_obj_type = get_pg_type(f) and get_pg_type(f)[0]
-
-                        if f_obj_type:
-                            ok = False
-                            casts = [
-                                ('text', 'char', pg_varchar(f.size), '::%s' % pg_varchar(f.size)),
-                                ('varchar', 'text', 'TEXT', ''),
-                                ('int4', 'float', get_pg_type(f)[1], '::'+get_pg_type(f)[1]),
-                                ('date', 'datetime', 'TIMESTAMP', '::TIMESTAMP'),
-                                ('timestamp', 'date', 'date', '::date'),
-                                ('numeric', 'float', get_pg_type(f)[1], '::'+get_pg_type(f)[1]),
-                                ('float8', 'float', get_pg_type(f)[1], '::'+get_pg_type(f)[1]),
-                            ]
-                            if f_pg_type == 'varchar' and f._type == 'char' and ((f.size is None and f_pg_size) or f_pg_size < f.size):
-                                try:
-                                    with cr.savepoint():
-                                        cr.execute('ALTER TABLE "%s" ALTER COLUMN "%s" TYPE %s' % (self._table, k, pg_varchar(f.size)))
-                                except psycopg2.NotSupportedError:
-                                    # In place alter table cannot be done because a view is depending of this field.
-                                    # Do a manual copy. This will drop the view (that will be recreated later)
-                                    cr.execute('ALTER TABLE "%s" RENAME COLUMN "%s" TO temp_change_size' % (self._table, k))
-                                    cr.execute('ALTER TABLE "%s" ADD COLUMN "%s" %s' % (self._table, k, pg_varchar(f.size)))
-                                    cr.execute('UPDATE "%s" SET "%s"=temp_change_size::%s' % (self._table, k, pg_varchar(f.size)))
-                                    cr.execute('ALTER TABLE "%s" DROP COLUMN temp_change_size CASCADE' % (self._table,))
-                                cr.commit()
-                                _schema.debug("Table '%s': column '%s' (type varchar) changed size from %s to %s",
-                                    self._table, k, f_pg_size or 'unlimited', f.size or 'unlimited')
-                            for c in casts:
-                                if (f_pg_type==c[0]) and (f._type==c[1]):
-                                    if f_pg_type != f_obj_type:
-                                        ok = True
-                                        cr.execute('ALTER TABLE "%s" RENAME COLUMN "%s" TO __temp_type_cast' % (self._table, k))
-                                        cr.execute('ALTER TABLE "%s" ADD COLUMN "%s" %s' % (self._table, k, c[2]))
-                                        cr.execute(('UPDATE "%s" SET "%s"= __temp_type_cast'+c[3]) % (self._table, k))
-                                        cr.execute('ALTER TABLE "%s" DROP COLUMN  __temp_type_cast CASCADE' % (self._table,))
-                                        cr.commit()
-                                        _schema.debug("Table '%s': column '%s' changed type from %s to %s",
-                                            self._table, k, c[0], c[1])
-                                    break
-
-                            if f_pg_type != f_obj_type:
-                                if not ok:
-                                    i = 0
-                                    while True:
-                                        newname = k + '_moved' + str(i)
-                                        cr.execute("SELECT count(1) FROM pg_class c,pg_attribute a " \
-                                            "WHERE c.relname=%s " \
-                                            "AND a.attname=%s " \
-                                            "AND c.oid=a.attrelid ", (self._table, newname))
-                                        if not cr.fetchone()[0]:
-                                            break
-                                        i += 1
-                                    if f_pg_notnull:
-                                        cr.execute('ALTER TABLE "%s" ALTER COLUMN "%s" DROP NOT NULL' % (self._table, k))
-                                    cr.execute('ALTER TABLE "%s" RENAME COLUMN "%s" TO "%s"' % (self._table, k, newname))
-                                    cr.execute('ALTER TABLE "%s" ADD COLUMN "%s" %s' % (self._table, k, get_pg_type(f)[1]))
-                                    cr.execute("COMMENT ON COLUMN %s.\"%s\" IS %%s" % (self._table, k), (f.string,))
-                                    _schema.debug("Table '%s': column '%s' has changed type (DB=%s, def=%s), data moved to column %s !",
-                                        self._table, k, f_pg_type, f._type, newname)
-
-                            # if the field is required and hasn't got a NOT NULL constraint
-                            if f.required and f_pg_notnull == 0:
-                                self._set_default_value_on_column(cr, k, context=context)
-                                # add the NOT NULL constraint
-                                try:
-                                    cr.execute('ALTER TABLE "%s" ALTER COLUMN "%s" SET NOT NULL' % (self._table, k), log_exceptions=False)
-                                    cr.commit()
-                                    _schema.debug("Table '%s': column '%s': added NOT NULL constraint",
-                                        self._table, k)
-                                except Exception:
-                                    msg = "Table '%s': unable to set a NOT NULL constraint on column '%s' !\n"\
-                                        "If you want to have it, you should update the records and execute manually:\n"\
-                                        "ALTER TABLE %s ALTER COLUMN %s SET NOT NULL"
-                                    _schema.warning(msg, self._table, k, self._table, k)
-                                cr.commit()
-                            elif not f.required and f_pg_notnull == 1:
-                                cr.execute('ALTER TABLE "%s" ALTER COLUMN "%s" DROP NOT NULL' % (self._table, k))
-                                cr.commit()
-                                _schema.debug("Table '%s': column '%s': dropped NOT NULL constraint",
-                                    self._table, k)
-                            # Verify index
-                            indexname = '%s_%s_index' % (self._table, k)
-                            cr.execute("SELECT indexname FROM pg_indexes WHERE indexname = %s and tablename = %s", (indexname, self._table))
-                            res2 = cr.dictfetchall()
-                            if not res2 and f.select:
-                                cr.execute('CREATE INDEX "%s_%s_index" ON "%s" ("%s")' % (self._table, k, self._table, k))
-                                cr.commit()
-                                if f._type == 'text':
-                                    # FIXME: for fields.text columns we should try creating GIN indexes instead (seems most suitable for an ERP context)
-                                    msg = "Table '%s': Adding (b-tree) index for %s column '%s'."\
-                                        "This is probably useless (does not work for fulltext search) and prevents INSERTs of long texts"\
-                                        " because there is a length limit for indexable btree values!\n"\
-                                        "Use a search view instead if you simply want to make the field searchable."
-                                    _schema.warning(msg, self._table, f._type, k)
-                            if res2 and not f.select:
-                                cr.execute('DROP INDEX "%s_%s_index"' % (self._table, k))
-                                cr.commit()
-                                msg = "Table '%s': dropping index for column '%s' of type '%s' as it is not required anymore"
-                                _schema.debug(msg, self._table, k, f._type)
-
-                            if isinstance(f, fields.many2one) or (isinstance(f, fields.function) and f._type == 'many2one' and f.store):
-                                dest_model = self.pool[f._obj]
-                                if dest_model._table != 'ir_actions':
-                                    self._m2o_fix_foreign_key(cr, self._table, k, dest_model, f.ondelete)
-
-                    # The field doesn't exist in database. Create it if necessary.
-                    else:
-                        if not isinstance(f, fields.function) or f.store:
-                            # add the missing field
-                            cr.execute('ALTER TABLE "%s" ADD COLUMN "%s" %s' % (self._table, k, get_pg_type(f)[1]))
-                            cr.execute("COMMENT ON COLUMN %s.\"%s\" IS %%s" % (self._table, k), (f.string,))
-                            _schema.debug("Table '%s': added column '%s' with definition=%s",
-                                self._table, k, get_pg_type(f)[1])
-
-                            # initialize it
-                            if not create:
-                                self._set_default_value_on_column(cr, k, context=context)
-
-                            # remember the functions to call for the stored fields
-                            if isinstance(f, fields.function):
-                                order = 10
-                                if f.store is not True: # i.e. if f.store is a dict
-                                    order = f.store[f.store.keys()[0]][2]
-                                todo_end.append((order, self._update_store, (f, k)))
-
-                            # remember new-style stored fields with compute method
-                            if k in self._fields and self._fields[k].depends:
-                                stored_fields.append(self._fields[k])
-
-                            # and add constraints if needed
-                            if isinstance(f, fields.many2one) or (isinstance(f, fields.function) and f._type == 'many2one' and f.store):
-                                if f._obj not in self.pool:
-                                    raise except_orm('Programming Error', 'There is no reference available for %s' % (f._obj,))
-                                dest_model = self.pool[f._obj]
-                                ref = dest_model._table
-                                # ir_actions is inherited so foreign key doesn't work on it
-                                if ref != 'ir_actions':
-                                    self._m2o_add_foreign_key_checked(k, dest_model, f.ondelete)
-                            if f.select:
-                                cr.execute('CREATE INDEX "%s_%s_index" ON "%s" ("%s")' % (self._table, k, self._table, k))
-                            if f.required:
-                                try:
-                                    cr.commit()
-                                    cr.execute('ALTER TABLE "%s" ALTER COLUMN "%s" SET NOT NULL' % (self._table, k))
-                                    _schema.debug("Table '%s': column '%s': added a NOT NULL constraint",
-                                        self._table, k)
-                                except Exception:
-                                    msg = "WARNING: unable to set column %s of table %s not null !\n"\
-                                        "Try to re-run: openerp-server --update=module\n"\
-                                        "If it doesn't work, update records and execute manually:\n"\
-                                        "ALTER TABLE %s ALTER COLUMN %s SET NOT NULL"
-                                    _logger.warning(msg, k, self._table, self._table, k, exc_info=True)
-                            cr.commit()
-
-        else:
-            cr.execute("SELECT relname FROM pg_class WHERE relkind IN ('r','v') AND relname=%s", (self._table,))
-            create = not bool(cr.fetchone())
-
-        cr.commit()     # start a new transaction
-
-        if self._auto:
-            self._add_sql_constraints(cr)
-
-        if create:
-            self._execute_sql(cr)
-
-        if store_compute:
-            self._parent_store_compute(cr)
-            cr.commit()
-
-        if stored_fields:
-            # trigger computation of new-style stored fields with a compute
-            def func(cr):
-                _logger.info("Storing computed values of %s fields %s",
-                    self._name, ', '.join(sorted(f.name for f in stored_fields)))
-                recs = self.browse(cr, SUPERUSER_ID, [], {'active_test': False})
-                recs = recs.search([])
-                if recs:
-                    map(recs._recompute_todo, stored_fields)
-                    recs.recompute()
-
-            todo_end.append((1000, func, ()))
-
-        return todo_end
-
-    def _auto_end(self, cr, context=None):
-        """ Create the foreign keys recorded by _auto_init. """
-        for t, k, r, d in self._foreign_keys:
-            cr.execute('ALTER TABLE "%s" ADD FOREIGN KEY ("%s") REFERENCES "%s" ON DELETE %s' % (t, k, r, d))
-            self._save_constraint(cr, "%s_%s_fkey" % (t, k), 'f')
-        cr.commit()
-        del self._foreign_keys
-
-
-    def _table_exist(self, cr):
-        cr.execute("SELECT relname FROM pg_class WHERE relkind IN ('r','v') AND relname=%s", (self._table,))
-        return cr.rowcount
-
-
-    def _create_table(self, cr):
-        cr.execute('CREATE TABLE "%s" (id SERIAL NOT NULL, PRIMARY KEY(id))' % (self._table,))
-        cr.execute(("COMMENT ON TABLE \"%s\" IS %%s" % self._table), (self._description,))
-        _schema.debug("Table '%s': created", self._table)
-
-
-    def _parent_columns_exist(self, cr):
-        cr.execute("""SELECT c.relname
-            FROM pg_class c, pg_attribute a
-            WHERE c.relname=%s AND a.attname=%s AND c.oid=a.attrelid
-            """, (self._table, 'parent_left'))
-        return cr.rowcount
-
-
-    def _create_parent_columns(self, cr):
-        cr.execute('ALTER TABLE "%s" ADD COLUMN "parent_left" INTEGER' % (self._table,))
-        cr.execute('ALTER TABLE "%s" ADD COLUMN "parent_right" INTEGER' % (self._table,))
-        if 'parent_left' not in self._columns:
-            _logger.error('create a column parent_left on object %s: fields.integer(\'Left Parent\', select=1)',
-                          self._table)
-            _schema.debug("Table '%s': added column '%s' with definition=%s",
-                self._table, 'parent_left', 'INTEGER')
-        elif not self._columns['parent_left'].select:
-            _logger.error('parent_left column on object %s must be indexed! Add select=1 to the field definition)',
-                          self._table)
-        if 'parent_right' not in self._columns:
-            _logger.error('create a column parent_right on object %s: fields.integer(\'Right Parent\', select=1)',
-                          self._table)
-            _schema.debug("Table '%s': added column '%s' with definition=%s",
-                self._table, 'parent_right', 'INTEGER')
-        elif not self._columns['parent_right'].select:
-            _logger.error('parent_right column on object %s must be indexed! Add select=1 to the field definition)',
-                          self._table)
-        if self._columns[self._parent_name].ondelete not in ('cascade', 'restrict'):
-            _logger.error("The column %s on object %s must be set as ondelete='cascade' or 'restrict'",
-                          self._parent_name, self._name)
-
-        cr.commit()
-
-
-    def _select_column_data(self, cr):
-        # attlen is the number of bytes necessary to represent the type when
-        # the type has a fixed size. If the type has a varying size attlen is
-        # -1 and atttypmod is the size limit + 4, or -1 if there is no limit.
-        cr.execute("SELECT c.relname,a.attname,a.attlen,a.atttypmod,a.attnotnull,a.atthasdef,t.typname,CASE WHEN a.attlen=-1 THEN (CASE WHEN a.atttypmod=-1 THEN 0 ELSE a.atttypmod-4 END) ELSE a.attlen END as size " \
-           "FROM pg_class c,pg_attribute a,pg_type t " \
-           "WHERE c.relname=%s " \
-           "AND c.oid=a.attrelid " \
-           "AND a.atttypid=t.oid", (self._table,))
-        return dict(map(lambda x: (x['attname'], x),cr.dictfetchall()))
-
-
-    def _o2m_raise_on_missing_reference(self, cr, f):
-        # TODO this check should be a method on fields.one2many.
-        if f._obj in self.pool:
-            other = self.pool[f._obj]
-            # TODO the condition could use fields_get_keys().
-            if f._fields_id not in other._columns.keys():
-                if f._fields_id not in other._inherit_fields.keys():
-                    raise except_orm('Programming Error', "There is no reference field '%s' found for '%s'" % (f._fields_id, f._obj,))
-
-    def _m2m_raise_or_create_relation(self, cr, f):
-        m2m_tbl, col1, col2 = f._sql_names(self)
-        self._save_relation_table(cr, m2m_tbl)
-        cr.execute("SELECT relname FROM pg_class WHERE relkind IN ('r','v') AND relname=%s", (m2m_tbl,))
-        if not cr.dictfetchall():
-            if f._obj not in self.pool:
-                raise except_orm('Programming Error', 'Many2Many destination model does not exist: `%s`' % (f._obj,))
-            dest_model = self.pool[f._obj]
-            ref = dest_model._table
-            cr.execute('CREATE TABLE "%s" ("%s" INTEGER NOT NULL, "%s" INTEGER NOT NULL, UNIQUE("%s","%s"))' % (m2m_tbl, col1, col2, col1, col2))
-            # create foreign key references with ondelete=cascade, unless the targets are SQL views
-            cr.execute("SELECT relkind FROM pg_class WHERE relkind IN ('v') AND relname=%s", (ref,))
-            if not cr.fetchall():
-                self._m2o_add_foreign_key_unchecked(m2m_tbl, col2, dest_model, 'cascade')
-            cr.execute("SELECT relkind FROM pg_class WHERE relkind IN ('v') AND relname=%s", (self._table,))
-            if not cr.fetchall():
-                self._m2o_add_foreign_key_unchecked(m2m_tbl, col1, self, 'cascade')
-
-            cr.execute('CREATE INDEX "%s_%s_index" ON "%s" ("%s")' % (m2m_tbl, col1, m2m_tbl, col1))
-            cr.execute('CREATE INDEX "%s_%s_index" ON "%s" ("%s")' % (m2m_tbl, col2, m2m_tbl, col2))
-            cr.execute("COMMENT ON TABLE \"%s\" IS 'RELATION BETWEEN %s AND %s'" % (m2m_tbl, self._table, ref))
-            cr.commit()
-            _schema.debug("Create table '%s': m2m relation between '%s' and '%s'", m2m_tbl, self._table, ref)
-
-
-    def _add_sql_constraints(self, cr):
-        """
-
-        Modify this model's database table constraints so they match the one in
-        _sql_constraints.
-
-        """
-        def unify_cons_text(txt):
-            return txt.lower().replace(', ',',').replace(' (','(')
-
-        for (key, con, _) in self._sql_constraints:
-            conname = '%s_%s' % (self._table, key)
-
-            self._save_constraint(cr, conname, 'u')
-            cr.execute("SELECT conname, pg_catalog.pg_get_constraintdef(oid, true) as condef FROM pg_constraint where conname=%s", (conname,))
-            existing_constraints = cr.dictfetchall()
-            sql_actions = {
-                'drop': {
-                    'execute': False,
-                    'query': 'ALTER TABLE "%s" DROP CONSTRAINT "%s"' % (self._table, conname, ),
-                    'msg_ok': "Table '%s': dropped constraint '%s'. Reason: its definition changed from '%%s' to '%s'" % (
-                        self._table, conname, con),
-                    'msg_err': "Table '%s': unable to drop \'%s\' constraint !" % (self._table, con),
-                    'order': 1,
-                },
-                'add': {
-                    'execute': False,
-                    'query': 'ALTER TABLE "%s" ADD CONSTRAINT "%s" %s' % (self._table, conname, con,),
-                    'msg_ok': "Table '%s': added constraint '%s' with definition=%s" % (self._table, conname, con),
-                    'msg_err': "Table '%s': unable to add \'%s\' constraint !\n If you want to have it, you should update the records and execute manually:\n%%s" % (
-                        self._table, con),
-                    'order': 2,
-                },
-            }
-
-            if not existing_constraints:
-                # constraint does not exists:
-                sql_actions['add']['execute'] = True
-                sql_actions['add']['msg_err'] = sql_actions['add']['msg_err'] % (sql_actions['add']['query'], )
-            elif unify_cons_text(con) not in [unify_cons_text(item['condef']) for item in existing_constraints]:
-                # constraint exists but its definition has changed:
-                sql_actions['drop']['execute'] = True
-                sql_actions['drop']['msg_ok'] = sql_actions['drop']['msg_ok'] % (existing_constraints[0]['condef'].lower(), )
-                sql_actions['add']['execute'] = True
-                sql_actions['add']['msg_err'] = sql_actions['add']['msg_err'] % (sql_actions['add']['query'], )
-
-            # we need to add the constraint:
-            sql_actions = [item for item in sql_actions.values()]
-            sql_actions.sort(key=lambda x: x['order'])
-            for sql_action in [action for action in sql_actions if action['execute']]:
-                try:
-                    cr.execute(sql_action['query'])
-                    cr.commit()
-                    _schema.debug(sql_action['msg_ok'])
-                except:
-                    _schema.warning(sql_action['msg_err'])
-                    cr.rollback()
-
-
-    def _execute_sql(self, cr):
-        """ Execute the SQL code from the _sql attribute (if any)."""
-        if hasattr(self, "_sql"):
-            for line in self._sql.split(';'):
-                line2 = line.replace('\n', '').strip()
-                if line2:
-                    cr.execute(line2)
-                    cr.commit()
-
-    #
-    # Update objects that uses this one to update their _inherits fields
-    #
-
-    @classmethod
-    def _inherits_reload_src(cls):
-        """ Recompute the _inherit_fields mapping on each _inherits'd child model."""
-        for model in cls.pool.values():
-            if cls._name in model._inherits:
-                model._inherits_reload()
-
-    @classmethod
-    def _inherits_reload(cls):
-        """ Recompute the _inherit_fields mapping.
-
-        This will also call itself on each inherits'd child model.
-
-        """
-        res = {}
-        for table in cls._inherits:
-            other = cls.pool[table]
-            for col in other._columns.keys():
-                res[col] = (table, cls._inherits[table], other._columns[col], table)
-            for col in other._inherit_fields.keys():
-                res[col] = (table, cls._inherits[table], other._inherit_fields[col][2], other._inherit_fields[col][3])
-        cls._inherit_fields = res
-        cls._all_columns = cls._get_column_infos()
-
-        # interface columns with new-style fields
-        for attr, column in cls._columns.iteritems():
-            if attr not in cls._fields:
-                cls._add_field(attr, column.to_field())
-
-        # interface inherited fields with new-style fields (note that the
-        # reverse order is for being consistent with _all_columns above)
-        for parent_model, parent_field in reversed(cls._inherits.items()):
-            for attr, field in cls.pool[parent_model]._fields.iteritems():
-                if attr not in cls._fields:
-                    new_field = field.copy(related=(parent_field, attr), _origin=field)
-                    cls._add_field(attr, new_field)
-
-        cls._inherits_reload_src()
-
-    @classmethod
-    def _get_column_infos(cls):
-        """Returns a dict mapping all fields names (direct fields and
-           inherited field via _inherits) to a ``column_info`` struct
-           giving detailed columns """
-        result = {}
-        # do not inverse for loops, since local fields may hide inherited ones!
-        for k, (parent, m2o, col, original_parent) in cls._inherit_fields.iteritems():
-            result[k] = fields.column_info(k, col, parent, m2o, original_parent)
-        for k, col in cls._columns.iteritems():
-            result[k] = fields.column_info(k, col)
-        return result
-
-    @classmethod
-    def _inherits_check(cls):
-        for table, field_name in cls._inherits.items():
-            if field_name not in cls._columns:
-                _logger.info('Missing many2one field definition for _inherits reference "%s" in "%s", using default one.', field_name, cls._name)
-                cls._columns[field_name] = fields.many2one(table, string="Automatically created field to link to parent %s" % table,
-                                                             required=True, ondelete="cascade")
-            elif not cls._columns[field_name].required or cls._columns[field_name].ondelete.lower() not in ("cascade", "restrict"):
-                _logger.warning('Field definition for _inherits reference "%s" in "%s" must be marked as "required" with ondelete="cascade" or "restrict", forcing it to required + cascade.', field_name, cls._name)
-                cls._columns[field_name].required = True
-                cls._columns[field_name].ondelete = "cascade"
-
-        # reflect fields with delegate=True in dictionary cls._inherits
-        for field in cls._fields.itervalues():
-            if field.type == 'many2one' and not field.related and field.delegate:
-                if not field.required:
-                    _logger.warning("Field %s with delegate=True must be required.", field)
-                    field.required = True
-                if field.ondelete.lower() not in ('cascade', 'restrict'):
-                    field.ondelete = 'cascade'
-                cls._inherits[field.comodel_name] = field.name
-
-    @api.model
-    def _before_registry_update(self):
-        """ method called on all models before updating the registry """
-        # reset setup of all fields
-        for field in self._fields.itervalues():
-            field.reset()
-
-    @api.model
-    def _after_registry_update(self):
-        """ method called on all models after updating the registry """
-        # complete the initialization of all fields
-        for field in self._fields.itervalues():
-            field.setup(self.env)
-
-    def fields_get(self, cr, user, allfields=None, context=None, write_access=True):
-        """ Return the definition of each field.
-
-        The returned value is a dictionary (indiced by field name) of
-        dictionaries. The _inherits'd fields are included. The string, help,
-        and selection (if present) attributes are translated.
-
-        :param cr: database cursor
-        :param user: current user id
-        :param allfields: list of fields
-        :param context: context arguments, like lang, time zone
-        :return: dictionary of field dictionaries, each one describing a field of the business object
-        :raise AccessError: * if user has no create/write rights on the requested object
-
-        """
-        recs = self.browse(cr, user, [], context)
-
-        res = {}
-        for fname, field in self._fields.iteritems():
-            if allfields and fname not in allfields:
-                continue
-            if field.groups and not recs.user_has_groups(field.groups):
-                continue
-            res[fname] = field.get_description(recs.env)
-
-        # if user cannot create or modify records, make all fields readonly
-        has_access = functools.partial(recs.check_access_rights, raise_exception=False)
-        if not (has_access('write') or has_access('create')):
-            for description in res.itervalues():
-                description['readonly'] = True
-                description['states'] = {}
-
-        return res
-
-    def get_empty_list_help(self, cr, user, help, context=None):
-        """ Generic method giving the help message displayed when having
-            no result to display in a list or kanban view. By default it returns
-            the help given in parameter that is generally the help message
-            defined in the action.
-        """
-        return help
-
-    def check_field_access_rights(self, cr, user, operation, fields, context=None):
-        """
-        Check the user access rights on the given fields. This raises Access
-        Denied if the user does not have the rights. Otherwise it returns the
-        fields (as is if the fields is not falsy, or the readable/writable
-        fields if fields is falsy).
-        """
-        if user == SUPERUSER_ID:
-            return fields or list(self._fields)
-
-        def valid(fname):
-            """ determine whether user has access to field `fname` """
-            field = self._fields.get(fname)
-            if field and field.groups:
-                return self.user_has_groups(cr, user, groups=field.groups, context=context)
-            else:
-                return True
-
-        if not fields:
-            fields = filter(valid, self._fields)
-        else:
-            invalid_fields = filter(lambda name: not valid(name), fields)
-            if invalid_fields:
-                _logger.warning('Access Denied by ACLs for operation: %s, uid: %s, model: %s, fields: %s',
-                    operation, user, self._name, ', '.join(invalid_fields))
-                raise AccessError(
-                    _('The requested operation cannot be completed due to security restrictions. '
-                    'Please contact your system administrator.\n\n(Document type: %s, Operation: %s)') % \
-                    (self._description, operation))
-
-        return fields
-
-    # new-style implementation of read(); old-style is defined below
-    def read(self, fields=None, load='_classic_read'):
-        """ Read the given fields for the records in `self`.
-
-            :param fields: optional list of field names to return (default is
-                    all fields)
-            :param load: deprecated, this argument is ignored
-            :return: a list of dictionaries mapping field names to their values,
-                    with one dictionary per record
-            :raise AccessError: if user has no read rights on some of the given
-                    records
-        """
-        # check access rights
-        self.check_access_rights('read')
-        fields = self.check_field_access_rights('read', fields)
-
-        # split fields into stored and computed fields
-        stored, computed = [], []
-        for name in fields:
-            if name in self._columns:
-                stored.append(name)
-            elif name in self._fields:
-                computed.append(name)
-            else:
-                _logger.warning("%s.read() with unknown field '%s'", self._name, name)
-
-        # fetch stored fields from the database to the cache
-        self._read_from_database(stored)
-
-        # retrieve results from records; this takes values from the cache and
-        # computes remaining fields
-        result = []
-        name_fields = [(name, self._fields[name]) for name in (stored + computed)]
-        use_name_get = (load == '_classic_read')
-        for record in self:
-            try:
-                values = {'id': record.id}
-                for name, field in name_fields:
-                    values[name] = field.convert_to_read(record[name], use_name_get)
-                result.append(values)
-            except MissingError:
-                pass
-
-        return result
-
-    # add explicit old-style implementation to read()
-    @api.v7(read)
-    def read(self, cr, user, ids, fields=None, context=None, load='_classic_read'):
-        records = self.browse(cr, user, ids, context)
-        result = BaseModel.read(records, fields, load=load)
-        return result if isinstance(ids, list) else (bool(result) and result[0])
-
-    @api.multi
-    def _prefetch_field(self, field):
-        """ Read from the database in order to fetch `field` (:class:`Field`
-            instance) for `self` in cache.
-        """
-        # fetch the records of this model without field_name in their cache
-        records = self._in_cache_without(field)
-
-        # by default, simply fetch field
-        fnames = set((field.name,))
-
-        if self.pool._init:
-            # columns may be missing from database, do not prefetch other fields
-            pass
-        elif self.env.draft:
-            # we may be doing an onchange, do not prefetch other fields
-            pass
-        elif field in self.env.todo:
-            # field must be recomputed, do not prefetch records to recompute
-            records -= self.env.todo[field]
-        elif self._columns[field.name]._prefetch:
-            # here we can optimize: prefetch all classic and many2one fields
-            fnames = set(fname
-                for fname, fcolumn in self._columns.iteritems()
-                if fcolumn._prefetch)
-
-        # fetch records with read()
-        assert self in records and field.name in fnames
-        try:
-            result = records.read(list(fnames), load='_classic_write')
-        except AccessError as e:
-            # update cache with the exception
-            records._cache[field] = FailedValue(e)
-            result = []
-
-        # check the cache, and update it if necessary
-        if field not in self._cache:
-            for values in result:
-                record = self.browse(values.pop('id'))
-                record._cache.update(record._convert_to_cache(values))
-            if field not in self._cache:
-                e = AccessError("No value found for %s.%s" % (self, field.name))
-                self._cache[field] = FailedValue(e)
-
-    @api.multi
-    def _read_from_database(self, field_names):
-        """ Read the given fields of the records in `self` from the database,
-            and store them in cache. Access errors are also stored in cache.
-        """
-        env = self.env
-        cr, user, context = env.args
-
-        # Construct a clause for the security rules.
-        # 'tables' holds the list of tables necessary for the SELECT, including
-        # the ir.rule clauses, and contains at least self._table.
-        rule_clause, rule_params, tables = env['ir.rule'].domain_get(self._name, 'read')
-
-        # determine the fields that are stored as columns in self._table
-        fields_pre = [f for f in field_names if self._columns[f]._classic_write]
-
-        # we need fully-qualified column names in case len(tables) > 1
-        def qualify(f):
-            if isinstance(self._columns.get(f), fields.binary) and context.get('bin_size'):
-                return 'length(%s."%s") as "%s"' % (self._table, f, f)
-            else:
-                return '%s."%s"' % (self._table, f)
-        qual_names = map(qualify, set(fields_pre + ['id']))
-
-        query = """ SELECT %(qual_names)s FROM %(tables)s
-                    WHERE %(table)s.id IN %%s AND (%(extra)s)
-                    ORDER BY %(order)s
-                """ % {
-                    'qual_names': ",".join(qual_names),
-                    'tables': ",".join(tables),
-                    'table': self._table,
-                    'extra': " OR ".join(rule_clause) if rule_clause else "TRUE",
-                    'order': self._parent_order or self._order,
-                }
-
-        result = []
-        for sub_ids in cr.split_for_in_conditions(self.ids):
-            cr.execute(query, [tuple(sub_ids)] + rule_params)
-            result.extend(cr.dictfetchall())
-
-        ids = [vals['id'] for vals in result]
-
-        if ids:
-            # translate the fields if necessary
-            if context.get('lang'):
-                ir_translation = env['ir.translation']
-                for f in fields_pre:
-                    if self._columns[f].translate:
-                        #TODO: optimize out of this loop
-                        res_trans = ir_translation._get_ids(
-                            '%s,%s' % (self._name, f), 'model', context['lang'], ids)
-                        for vals in result:
-                            vals[f] = res_trans.get(vals['id'], False) or vals[f]
-
-            # apply the symbol_get functions of the fields we just read
-            for f in fields_pre:
-                symbol_get = self._columns[f]._symbol_get
-                if symbol_get:
-                    for vals in result:
-                        vals[f] = symbol_get(vals[f])
-
-            # store result in cache for POST fields
-            for vals in result:
-                record = self.browse(vals['id'])
-                record._cache.update(record._convert_to_cache(vals))
-
-            # determine the fields that must be processed now
-            fields_post = [f for f in field_names if not self._columns[f]._classic_write]
-
-            # Compute POST fields, grouped by multi
-            by_multi = defaultdict(list)
-            for f in fields_post:
-                by_multi[self._columns[f]._multi].append(f)
-
-            for multi, fs in by_multi.iteritems():
-                if multi:
-                    res2 = self._columns[fs[0]].get(cr, self._model, ids, fs, user, context=context, values=result)
-                    assert res2 is not None, \
-                        'The function field "%s" on the "%s" model returned None\n' \
-                        '(a dictionary was expected).' % (fs[0], self._name)
-                    for vals in result:
-                        # TOCHECK : why got string instend of dict in python2.6
-                        # if isinstance(res2[vals['id']], str): res2[vals['id']] = eval(res2[vals['id']])
-                        multi_fields = res2.get(vals['id'], {})
-                        if multi_fields:
-                            for f in fs:
-                                vals[f] = multi_fields.get(f, [])
-                else:
-                    for f in fs:
-                        res2 = self._columns[f].get(cr, self._model, ids, f, user, context=context, values=result)
-                        for vals in result:
-                            if res2:
-                                vals[f] = res2[vals['id']]
-                            else:
-                                vals[f] = []
-
-        # Warn about deprecated fields now that fields_pre and fields_post are computed
-        for f in field_names:
-            column = self._columns[f]
-            if column.deprecated:
-                _logger.warning('Field %s.%s is deprecated: %s', self._name, f, column.deprecated)
-
-        # store result in cache
-        for vals in result:
-            record = self.browse(vals.pop('id'))
-            record._cache.update(record._convert_to_cache(vals))
-
-        # store failed values in cache for the records that could not be read
-        missing = self - self.browse(ids)
-        if missing:
-            # store an access error exception in existing records
-            exc = AccessError(
-                _('The requested operation cannot be completed due to security restrictions. Please contact your system administrator.\n\n(Document type: %s, Operation: %s)') % \
-                (self._name, 'read')
-            )
-            forbidden = missing.exists()
-            forbidden._cache.update(FailedValue(exc))
-            # store a missing error exception in non-existing records
-            exc = MissingError(
-                _('One of the documents you are trying to access has been deleted, please try again after refreshing.')
-            )
-            (missing - forbidden)._cache.update(FailedValue(exc))
-
-    # TODO check READ access
-    def perm_read(self, cr, user, ids, context=None, details=True):
-        """
-        Returns some metadata about the given records.
-
-        :param details: if True, \*_uid fields are replaced with the name of the user
-        :return: list of ownership dictionaries for each requested record
-        :rtype: list of dictionaries with the following keys:
-
-                    * id: object id
-                    * create_uid: user who created the record
-                    * create_date: date when the record was created
-                    * write_uid: last user who changed the record
-                    * write_date: date of the last change to the record
-                    * xmlid: XML ID to use to refer to this record (if there is one), in format ``module.name``
-        """
-        if not context:
-            context = {}
-        if not ids:
-            return []
-        fields = ''
-        uniq = isinstance(ids, (int, long))
-        if uniq:
-            ids = [ids]
-        fields = ['id']
-        if self._log_access:
-            fields += ['create_uid', 'create_date', 'write_uid', 'write_date']
-        quoted_table = '"%s"' % self._table
-        fields_str = ",".join('%s.%s'%(quoted_table, field) for field in fields)
-        query = '''SELECT %s, __imd.module, __imd.name
-                   FROM %s LEFT JOIN ir_model_data __imd
-                       ON (__imd.model = %%s and __imd.res_id = %s.id)
-                   WHERE %s.id IN %%s''' % (fields_str, quoted_table, quoted_table, quoted_table)
-        cr.execute(query, (self._name, tuple(ids)))
-        res = cr.dictfetchall()
-        for r in res:
-            for key in r:
-                r[key] = r[key] or False
-                if details and key in ('write_uid', 'create_uid') and r[key]:
-                    try:
-                        r[key] = self.pool.get('res.users').name_get(cr, user, [r[key]])[0]
-                    except Exception:
-                        pass # Leave the numeric uid there
-            r['xmlid'] = ("%(module)s.%(name)s" % r) if r['name'] else False
-            del r['name'], r['module']
-        if uniq:
-            return res[ids[0]]
-        return res
-
-    def _check_concurrency(self, cr, ids, context):
-        if not context:
-            return
-        if not (context.get(self.CONCURRENCY_CHECK_FIELD) and self._log_access):
-            return
-        check_clause = "(id = %s AND %s < COALESCE(write_date, create_date, (now() at time zone 'UTC'))::timestamp)"
-        for sub_ids in cr.split_for_in_conditions(ids):
-            ids_to_check = []
-            for id in sub_ids:
-                id_ref = "%s,%s" % (self._name, id)
-                update_date = context[self.CONCURRENCY_CHECK_FIELD].pop(id_ref, None)
-                if update_date:
-                    ids_to_check.extend([id, update_date])
-            if not ids_to_check:
-                continue
-            cr.execute("SELECT id FROM %s WHERE %s" % (self._table, " OR ".join([check_clause]*(len(ids_to_check)/2))), tuple(ids_to_check))
-            res = cr.fetchone()
-            if res:
-                # mention the first one only to keep the error message readable
-                raise except_orm('ConcurrencyException', _('A document was modified since you last viewed it (%s:%d)') % (self._description, res[0]))
-
-    def _check_record_rules_result_count(self, cr, uid, ids, result_ids, operation, context=None):
-        """Verify the returned rows after applying record rules matches
-           the length of `ids`, and raise an appropriate exception if it does not.
-        """
-        if context is None:
-            context = {}
-        ids, result_ids = set(ids), set(result_ids)
-        missing_ids = ids - result_ids
-        if missing_ids:
-            # Attempt to distinguish record rule restriction vs deleted records,
-            # to provide a more specific error message - check if the missinf
-            cr.execute('SELECT id FROM ' + self._table + ' WHERE id IN %s', (tuple(missing_ids),))
-            forbidden_ids = [x[0] for x in cr.fetchall()]
-            if forbidden_ids:
-                # the missing ids are (at least partially) hidden by access rules
-                if uid == SUPERUSER_ID:
-                    return
-                _logger.warning('Access Denied by record rules for operation: %s on record ids: %r, uid: %s, model: %s', operation, forbidden_ids, uid, self._name)
-                raise except_orm(_('Access Denied'),
-                                 _('The requested operation cannot be completed due to security restrictions. Please contact your system administrator.\n\n(Document type: %s, Operation: %s)') % \
-                                    (self._description, operation))
-            else:
-                # If we get here, the missing_ids are not in the database
-                if operation in ('read','unlink'):
-                    # No need to warn about deleting an already deleted record.
-                    # And no error when reading a record that was deleted, to prevent spurious
-                    # errors for non-transactional search/read sequences coming from clients
-                    return
-                _logger.warning('Failed operation on deleted record(s): %s, uid: %s, model: %s', operation, uid, self._name)
-                raise except_orm(_('Missing document(s)'),
-                                 _('One of the documents you are trying to access has been deleted, please try again after refreshing.'))
-
-
-    def check_access_rights(self, cr, uid, operation, raise_exception=True): # no context on purpose.
-        """Verifies that the operation given by ``operation`` is allowed for the user
-           according to the access rights."""
-        return self.pool.get('ir.model.access').check(cr, uid, self._name, operation, raise_exception)
-
-    def check_access_rule(self, cr, uid, ids, operation, context=None):
-        """Verifies that the operation given by ``operation`` is allowed for the user
-           according to ir.rules.
-
-           :param operation: one of ``write``, ``unlink``
-           :raise except_orm: * if current ir.rules do not permit this operation.
-           :return: None if the operation is allowed
-        """
-        if uid == SUPERUSER_ID:
-            return
-
-        if self.is_transient():
-            # Only one single implicit access rule for transient models: owner only!
-            # This is ok to hardcode because we assert that TransientModels always
-            # have log_access enabled so that the create_uid column is always there.
-            # And even with _inherits, these fields are always present in the local
-            # table too, so no need for JOINs.
-            cr.execute("""SELECT distinct create_uid
-                          FROM %s
-                          WHERE id IN %%s""" % self._table, (tuple(ids),))
-            uids = [x[0] for x in cr.fetchall()]
-            if len(uids) != 1 or uids[0] != uid:
-                raise except_orm(_('Access Denied'),
-                                 _('For this kind of document, you may only access records you created yourself.\n\n(Document type: %s)') % (self._description,))
-        else:
-            where_clause, where_params, tables = self.pool.get('ir.rule').domain_get(cr, uid, self._name, operation, context=context)
-            if where_clause:
-                where_clause = ' and ' + ' and '.join(where_clause)
-                for sub_ids in cr.split_for_in_conditions(ids):
-                    cr.execute('SELECT ' + self._table + '.id FROM ' + ','.join(tables) +
-                               ' WHERE ' + self._table + '.id IN %s' + where_clause,
-                               [sub_ids] + where_params)
-                    returned_ids = [x['id'] for x in cr.dictfetchall()]
-                    self._check_record_rules_result_count(cr, uid, sub_ids, returned_ids, operation, context=context)
-
-    def create_workflow(self, cr, uid, ids, context=None):
-        """Create a workflow instance for each given record IDs."""
-        from openerp import workflow
-        for res_id in ids:
-            workflow.trg_create(uid, self._name, res_id, cr)
-        # self.invalidate_cache(cr, uid, context=context) ?
-        return True
-
-    def delete_workflow(self, cr, uid, ids, context=None):
-        """Delete the workflow instances bound to the given record IDs."""
-        from openerp import workflow
-        for res_id in ids:
-            workflow.trg_delete(uid, self._name, res_id, cr)
-        self.invalidate_cache(cr, uid, context=context)
-        return True
-
-    def step_workflow(self, cr, uid, ids, context=None):
-        """Reevaluate the workflow instances of the given record IDs."""
-        from openerp import workflow
-        for res_id in ids:
-            workflow.trg_write(uid, self._name, res_id, cr)
-        # self.invalidate_cache(cr, uid, context=context) ?
-        return True
-
-    def signal_workflow(self, cr, uid, ids, signal, context=None):
-        """Send given workflow signal and return a dict mapping ids to workflow results"""
-        from openerp import workflow
-        result = {}
-        for res_id in ids:
-            result[res_id] = workflow.trg_validate(uid, self._name, res_id, signal, cr)
-        # self.invalidate_cache(cr, uid, context=context) ?
-        return result
-
-    def redirect_workflow(self, cr, uid, old_new_ids, context=None):
-        """ Rebind the workflow instance bound to the given 'old' record IDs to
-            the given 'new' IDs. (``old_new_ids`` is a list of pairs ``(old, new)``.
-        """
-        from openerp import workflow
-        for old_id, new_id in old_new_ids:
-            workflow.trg_redirect(uid, self._name, old_id, new_id, cr)
-        self.invalidate_cache(cr, uid, context=context)
-        return True
-
-    def unlink(self, cr, uid, ids, context=None):
-        """
-        Delete records with given ids
-
-        :param cr: database cursor
-        :param uid: current user id
-        :param ids: id or list of ids
-        :param context: (optional) context arguments, like lang, time zone
-        :return: True
-        :raise AccessError: * if user has no unlink rights on the requested object
-                            * if user tries to bypass access rules for unlink on the requested object
-        :raise UserError: if the record is default property for other records
-
-        """
-        if not ids:
-            return True
-        if isinstance(ids, (int, long)):
-            ids = [ids]
-
-        result_store = self._store_get_values(cr, uid, ids, self._all_columns.keys(), context)
-
-        # for recomputing new-style fields
-        recs = self.browse(cr, uid, ids, context)
-        recs.modified(self._fields)
-
-        self._check_concurrency(cr, ids, context)
-
-        self.check_access_rights(cr, uid, 'unlink')
-
-        ir_property = self.pool.get('ir.property')
-
-        # Check if the records are used as default properties.
-        domain = [('res_id', '=', False),
-                  ('value_reference', 'in', ['%s,%s' % (self._name, i) for i in ids]),
-                 ]
-        if ir_property.search(cr, uid, domain, context=context):
-            raise except_orm(_('Error'), _('Unable to delete this document because it is used as a default property'))
-
-        # Delete the records' properties.
-        property_ids = ir_property.search(cr, uid, [('res_id', 'in', ['%s,%s' % (self._name, i) for i in ids])], context=context)
-        ir_property.unlink(cr, uid, property_ids, context=context)
-
-        self.delete_workflow(cr, uid, ids, context=context)
-
-        self.check_access_rule(cr, uid, ids, 'unlink', context=context)
-        pool_model_data = self.pool.get('ir.model.data')
-        ir_values_obj = self.pool.get('ir.values')
-        for sub_ids in cr.split_for_in_conditions(ids):
-            cr.execute('delete from ' + self._table + ' ' \
-                       'where id IN %s', (sub_ids,))
-
-            # Removing the ir_model_data reference if the record being deleted is a record created by xml/csv file,
-            # as these are not connected with real database foreign keys, and would be dangling references.
-            # Note: following steps performed as admin to avoid access rights restrictions, and with no context
-            #       to avoid possible side-effects during admin calls.
-            # Step 1. Calling unlink of ir_model_data only for the affected IDS
-            reference_ids = pool_model_data.search(cr, SUPERUSER_ID, [('res_id','in',list(sub_ids)),('model','=',self._name)])
-            # Step 2. Marching towards the real deletion of referenced records
-            if reference_ids:
-                pool_model_data.unlink(cr, SUPERUSER_ID, reference_ids)
-
-            # For the same reason, removing the record relevant to ir_values
-            ir_value_ids = ir_values_obj.search(cr, uid,
-                    ['|',('value','in',['%s,%s' % (self._name, sid) for sid in sub_ids]),'&',('res_id','in',list(sub_ids)),('model','=',self._name)],
-                    context=context)
-            if ir_value_ids:
-                ir_values_obj.unlink(cr, uid, ir_value_ids, context=context)
-
-        # invalidate the *whole* cache, since the orm does not handle all
-        # changes made in the database, like cascading delete!
-        recs.invalidate_cache()
-
-        for order, obj_name, store_ids, fields in result_store:
-            if obj_name == self._name:
-                effective_store_ids = list(set(store_ids) - set(ids))
-            else:
-                effective_store_ids = store_ids
-            if effective_store_ids:
-                obj = self.pool[obj_name]
-                cr.execute('select id from '+obj._table+' where id IN %s', (tuple(effective_store_ids),))
-                rids = map(lambda x: x[0], cr.fetchall())
-                if rids:
-                    obj._store_set_values(cr, uid, rids, fields, context)
-
-        # recompute new-style fields
-        recs.recompute()
-
-        return True
-
-    #
-    # TODO: Validate
-    #
-    @api.multi
-    def write(self, vals):
-        """
-        Update records in `self` with the given field values.
-
-        :param vals: field values to update, e.g {'field_name': new_field_value, ...}
-        :type vals: dictionary
-        :return: True
-        :raise AccessError: * if user has no write rights on the requested object
-                            * if user tries to bypass access rules for write on the requested object
-        :raise ValidateError: if user tries to enter invalid value for a field that is not in selection
-        :raise UserError: if a loop would be created in a hierarchy of objects a result of the operation (such as setting an object as its own parent)
-
-        **Note**: The type of field values to pass in ``vals`` for relationship fields is specific:
-
-            + For a many2many field, a list of tuples is expected.
-              Here is the list of tuple that are accepted, with the corresponding semantics ::
-
-                 (0, 0,  { values })    link to a new record that needs to be created with the given values dictionary
-                 (1, ID, { values })    update the linked record with id = ID (write *values* on it)
-                 (2, ID)                remove and delete the linked record with id = ID (calls unlink on ID, that will delete the object completely, and the link to it as well)
-                 (3, ID)                cut the link to the linked record with id = ID (delete the relationship between the two objects but does not delete the target object itself)
-                 (4, ID)                link to existing record with id = ID (adds a relationship)
-                 (5)                    unlink all (like using (3,ID) for all linked records)
-                 (6, 0, [IDs])          replace the list of linked IDs (like using (5) then (4,ID) for each ID in the list of IDs)
-
-                 Example:
-                    [(6, 0, [8, 5, 6, 4])] sets the many2many to ids [8, 5, 6, 4]
-
-            + For a one2many field, a lits of tuples is expected.
-              Here is the list of tuple that are accepted, with the corresponding semantics ::
-
-                 (0, 0,  { values })    link to a new record that needs to be created with the given values dictionary
-                 (1, ID, { values })    update the linked record with id = ID (write *values* on it)
-                 (2, ID)                remove and delete the linked record with id = ID (calls unlink on ID, that will delete the object completely, and the link to it as well)
-
-                 Example:
-                    [(0, 0, {'field_name':field_value_record1, ...}), (0, 0, {'field_name':field_value_record2, ...})]
-
-            + For a many2one field, simply use the ID of target record, which must already exist, or ``False`` to remove the link.
-            + For a reference field, use a string with the model name, a comma, and the target object id (example: ``'product.product, 5'``)
-
-        """
-        if not self:
-            return True
-
-        cr, uid, context = self.env.args
-        self._check_concurrency(self._ids)
-        self.check_access_rights('write')
-
-        # No user-driven update of these columns
-        for field in itertools.chain(MAGIC_COLUMNS, ('parent_left', 'parent_right')):
-            vals.pop(field, None)
-
-        # split up fields into old-style and pure new-style ones
-        old_vals, new_vals, unknown = {}, {}, []
-        for key, val in vals.iteritems():
-            if key in self._columns:
-                old_vals[key] = val
-            elif key in self._fields:
-                new_vals[key] = val
-            else:
-                unknown.append(key)
-
-        if unknown:
-            _logger.warning("%s.write() with unknown fields: %s", self._name, ', '.join(sorted(unknown)))
-
-        # write old-style fields with (low-level) method _write
-        if old_vals:
-            self._write(old_vals)
-
-        # put the values of pure new-style fields into cache, and inverse them
-        if new_vals:
-            self._cache.update(self._convert_to_cache(new_vals))
-            for key in new_vals:
-                self._fields[key].determine_inverse(self)
-
-        return True
-
-    def _write(self, cr, user, ids, vals, context=None):
-        # low-level implementation of write()
-        if not context:
-            context = {}
-
-        readonly = None
-        self.check_field_access_rights(cr, user, 'write', vals.keys())
-        for field in vals.keys():
-            fobj = None
-            if field in self._columns:
-                fobj = self._columns[field]
-            elif field in self._inherit_fields:
-                fobj = self._inherit_fields[field][2]
-            if not fobj:
-                continue
-            groups = fobj.write
-
-            if groups:
-                edit = False
-                for group in groups:
-                    module = group.split(".")[0]
-                    grp = group.split(".")[1]
-                    cr.execute("select count(*) from res_groups_users_rel where gid IN (select res_id from ir_model_data where name=%s and module=%s and model=%s) and uid=%s", \
-                               (grp, module, 'res.groups', user))
-                    readonly = cr.fetchall()
-                    if readonly[0][0] >= 1:
-                        edit = True
-                        break
-
-                if not edit:
-                    vals.pop(field)
-
-        result = self._store_get_values(cr, user, ids, vals.keys(), context) or []
-
-        # for recomputing new-style fields
-        recs = self.browse(cr, user, ids, context)
-        modified_fields = list(vals)
-        if self._log_access:
-            modified_fields += ['write_date', 'write_uid']
-        recs.modified(modified_fields)
-
-        parents_changed = []
-        parent_order = self._parent_order or self._order
-        if self._parent_store and (self._parent_name in vals):
-            # The parent_left/right computation may take up to
-            # 5 seconds. No need to recompute the values if the
-            # parent is the same.
-            # Note: to respect parent_order, nodes must be processed in
-            # order, so ``parents_changed`` must be ordered properly.
-            parent_val = vals[self._parent_name]
-            if parent_val:
-                query = "SELECT id FROM %s WHERE id IN %%s AND (%s != %%s OR %s IS NULL) ORDER BY %s" % \
-                                (self._table, self._parent_name, self._parent_name, parent_order)
-                cr.execute(query, (tuple(ids), parent_val))
-            else:
-                query = "SELECT id FROM %s WHERE id IN %%s AND (%s IS NOT NULL) ORDER BY %s" % \
-                                (self._table, self._parent_name, parent_order)
-                cr.execute(query, (tuple(ids),))
-            parents_changed = map(operator.itemgetter(0), cr.fetchall())
-
-        upd0 = []
-        upd1 = []
-        upd_todo = []
-        updend = []
-        direct = []
-        totranslate = context.get('lang', False) and (context['lang'] != 'en_US')
-        for field in vals:
-            field_column = self._all_columns.get(field) and self._all_columns.get(field).column
-            if field_column and field_column.deprecated:
-                _logger.warning('Field %s.%s is deprecated: %s', self._name, field, field_column.deprecated)
-            if field in self._columns:
-                if self._columns[field]._classic_write and not (hasattr(self._columns[field], '_fnct_inv')):
-                    if (not totranslate) or not self._columns[field].translate:
-                        upd0.append('"'+field+'"='+self._columns[field]._symbol_set[0])
-                        upd1.append(self._columns[field]._symbol_set[1](vals[field]))
-                    direct.append(field)
-                else:
-                    upd_todo.append(field)
-            else:
-                updend.append(field)
-            if field in self._columns \
-                    and hasattr(self._columns[field], 'selection') \
-                    and vals[field]:
-                self._check_selection_field_value(cr, user, field, vals[field], context=context)
-
-        if self._log_access:
-            upd0.append('write_uid=%s')
-            upd0.append("write_date=(now() at time zone 'UTC')")
-            upd1.append(user)
-
-        if len(upd0):
-            self.check_access_rule(cr, user, ids, 'write', context=context)
-            for sub_ids in cr.split_for_in_conditions(ids):
-                cr.execute('update ' + self._table + ' set ' + ','.join(upd0) + ' ' \
-                           'where id IN %s', upd1 + [sub_ids])
-                if cr.rowcount != len(sub_ids):
-                    raise MissingError(_('One of the records you are trying to modify has already been deleted (Document type: %s).') % self._description)
-
-            if totranslate:
-                # TODO: optimize
-                for f in direct:
-                    if self._columns[f].translate:
-                        src_trans = self.pool[self._name].read(cr, user, ids, [f])[0][f]
-                        if not src_trans:
-                            src_trans = vals[f]
-                            # Inserting value to DB
-                            context_wo_lang = dict(context, lang=None)
-                            self.write(cr, user, ids, {f: vals[f]}, context=context_wo_lang)
-                        self.pool.get('ir.translation')._set_ids(cr, user, self._name+','+f, 'model', context['lang'], ids, vals[f], src_trans)
-
-        # call the 'set' method of fields which are not classic_write
-        upd_todo.sort(lambda x, y: self._columns[x].priority-self._columns[y].priority)
-
-        # default element in context must be removed when call a one2many or many2many
-        rel_context = context.copy()
-        for c in context.items():
-            if c[0].startswith('default_'):
-                del rel_context[c[0]]
-
-        for field in upd_todo:
-            for id in ids:
-                result += self._columns[field].set(cr, self, id, field, vals[field], user, context=rel_context) or []
-
-        unknown_fields = updend[:]
-        for table in self._inherits:
-            col = self._inherits[table]
-            nids = []
-            for sub_ids in cr.split_for_in_conditions(ids):
-                cr.execute('select distinct "'+col+'" from "'+self._table+'" ' \
-                           'where id IN %s', (sub_ids,))
-                nids.extend([x[0] for x in cr.fetchall()])
-
-            v = {}
-            for val in updend:
-                if self._inherit_fields[val][0] == table:
-                    v[val] = vals[val]
-                    unknown_fields.remove(val)
-            if v:
-                self.pool[table].write(cr, user, nids, v, context)
-
-        if unknown_fields:
-            _logger.warning(
-                'No such field(s) in model %s: %s.',
-                self._name, ', '.join(unknown_fields))
-
-        # check Python constraints
-        recs._validate_fields(vals)
-
-        # TODO: use _order to set dest at the right position and not first node of parent
-        # We can't defer parent_store computation because the stored function
-        # fields that are computer may refer (directly or indirectly) to
-        # parent_left/right (via a child_of domain)
-        if parents_changed:
-            if self.pool._init:
-                self.pool._init_parent[self._name] = True
-            else:
-                order = self._parent_order or self._order
-                parent_val = vals[self._parent_name]
-                if parent_val:
-                    clause, params = '%s=%%s' % (self._parent_name,), (parent_val,)
-                else:
-                    clause, params = '%s IS NULL' % (self._parent_name,), ()
-
-                for id in parents_changed:
-                    cr.execute('SELECT parent_left, parent_right FROM %s WHERE id=%%s' % (self._table,), (id,))
-                    pleft, pright = cr.fetchone()
-                    distance = pright - pleft + 1
-
-                    # Positions of current siblings, to locate proper insertion point;
-                    # this can _not_ be fetched outside the loop, as it needs to be refreshed
-                    # after each update, in case several nodes are sequentially inserted one
-                    # next to the other (i.e computed incrementally)
-                    cr.execute('SELECT parent_right, id FROM %s WHERE %s ORDER BY %s' % (self._table, clause, parent_order), params)
-                    parents = cr.fetchall()
-
-                    # Find Position of the element
-                    position = None
-                    for (parent_pright, parent_id) in parents:
-                        if parent_id == id:
-                            break
-                        position = parent_pright and parent_pright + 1 or 1
-
-                    # It's the first node of the parent
-                    if not position:
-                        if not parent_val:
-                            position = 1
-                        else:
-                            cr.execute('select parent_left from '+self._table+' where id=%s', (parent_val,))
-                            position = cr.fetchone()[0] + 1
-
-                    if pleft < position <= pright:
-                        raise except_orm(_('UserError'), _('Recursivity Detected.'))
-
-                    if pleft < position:
-                        cr.execute('update '+self._table+' set parent_left=parent_left+%s where parent_left>=%s', (distance, position))
-                        cr.execute('update '+self._table+' set parent_right=parent_right+%s where parent_right>=%s', (distance, position))
-                        cr.execute('update '+self._table+' set parent_left=parent_left+%s, parent_right=parent_right+%s where parent_left>=%s and parent_left<%s', (position-pleft, position-pleft, pleft, pright))
-                    else:
-                        cr.execute('update '+self._table+' set parent_left=parent_left+%s where parent_left>=%s', (distance, position))
-                        cr.execute('update '+self._table+' set parent_right=parent_right+%s where parent_right>=%s', (distance, position))
-                        cr.execute('update '+self._table+' set parent_left=parent_left-%s, parent_right=parent_right-%s where parent_left>=%s and parent_left<%s', (pleft-position+distance, pleft-position+distance, pleft+distance, pright+distance))
-                    recs.invalidate_cache(['parent_left', 'parent_right'])
-
-        result += self._store_get_values(cr, user, ids, vals.keys(), context)
-        result.sort()
-
-        # for recomputing new-style fields
-        recs.modified(modified_fields)
-
-        done = {}
-        for order, model_name, ids_to_update, fields_to_recompute in result:
-            key = (model_name, tuple(fields_to_recompute))
-            done.setdefault(key, {})
-            # avoid to do several times the same computation
-            todo = []
-            for id in ids_to_update:
-                if id not in done[key]:
-                    done[key][id] = True
-                    todo.append(id)
-            self.pool[model_name]._store_set_values(cr, user, todo, fields_to_recompute, context)
-
-        # recompute new-style fields
-        if context.get('recompute', True):
-            recs.recompute()
-
-        self.step_workflow(cr, user, ids, context=context)
-        return True
-
-    #
-    # TODO: Should set perm to user.xxx
-    #
-    @api.model
-    @api.returns('self', lambda value: value.id)
-    def create(self, vals):
-        """ Create a new record for the model.
-
-            The values for the new record are initialized using the dictionary
-            `vals`, and if necessary the result of :meth:`default_get`.
-
-            :param vals: field values like ``{'field_name': field_value, ...}``,
-                see :meth:`write` for details about the values format
-            :return: new record created
-            :raise AccessError: * if user has no create rights on the requested object
-                                * if user tries to bypass access rules for create on the requested object
-            :raise ValidateError: if user tries to enter invalid value for a field that is not in selection
-            :raise UserError: if a loop would be created in a hierarchy of objects a result of the operation (such as setting an object as its own parent)
-        """
-        self.check_access_rights('create')
-
-        # add missing defaults, and drop fields that may not be set by user
-        vals = self._add_missing_default_values(vals)
-        for field in itertools.chain(MAGIC_COLUMNS, ('parent_left', 'parent_right')):
-            vals.pop(field, None)
-
-        # split up fields into old-style and pure new-style ones
-        old_vals, new_vals, unknown = {}, {}, []
-        for key, val in vals.iteritems():
-            if key in self._all_columns:
-                old_vals[key] = val
-            elif key in self._fields:
-                new_vals[key] = val
-            else:
-                unknown.append(key)
-
-        if unknown:
-            _logger.warning("%s.create() with unknown fields: %s", self._name, ', '.join(sorted(unknown)))
-
-        # create record with old-style fields
-        record = self.browse(self._create(old_vals))
-
-        # put the values of pure new-style fields into cache, and inverse them
-        record._cache.update(record._convert_to_cache(new_vals))
-        for key in new_vals:
-            self._fields[key].determine_inverse(record)
-
-        return record
-
-    def _create(self, cr, user, vals, context=None):
-        # low-level implementation of create()
-        if not context:
-            context = {}
-
-        if self.is_transient():
-            self._transient_vacuum(cr, user)
-
-        tocreate = {}
-        for v in self._inherits:
-            if self._inherits[v] not in vals:
-                tocreate[v] = {}
-            else:
-                tocreate[v] = {'id': vals[self._inherits[v]]}
-
-        updates = [
-            # list of column assignments defined as tuples like:
-            #   (column_name, format_string, column_value)
-            #   (column_name, sql_formula)
-            # Those tuples will be used by the string formatting for the INSERT
-            # statement below.
-            ('id', "nextval('%s')" % self._sequence),
-        ]
-
-        upd_todo = []
-        unknown_fields = []
-        for v in vals.keys():
-            if v in self._inherit_fields and v not in self._columns:
-                (table, col, col_detail, original_parent) = self._inherit_fields[v]
-                tocreate[table][v] = vals[v]
-                del vals[v]
-            else:
-                if (v not in self._inherit_fields) and (v not in self._columns):
-                    del vals[v]
-                    unknown_fields.append(v)
-        if unknown_fields:
-            _logger.warning(
-                'No such field(s) in model %s: %s.',
-                self._name, ', '.join(unknown_fields))
-
-        for table in tocreate:
-            if self._inherits[table] in vals:
-                del vals[self._inherits[table]]
-
-            record_id = tocreate[table].pop('id', None)
-
-            if isinstance(record_id, dict):
-                # Shit happens: this possibly comes from a new record
-                tocreate[table] = dict(record_id, **tocreate[table])
-                record_id = None
-
-            # When linking/creating parent records, force context without 'no_store_function' key that
-            # defers stored functions computing, as these won't be computed in batch at the end of create().
-            parent_context = dict(context)
-            parent_context.pop('no_store_function', None)
-
-            if record_id is None or not record_id:
-                record_id = self.pool[table].create(cr, user, tocreate[table], context=parent_context)
-            else:
-                self.pool[table].write(cr, user, [record_id], tocreate[table], context=parent_context)
-
-            updates.append((self._inherits[table], '%s', record_id))
-
-        #Start : Set bool fields to be False if they are not touched(to make search more powerful)
-        bool_fields = [x for x in self._columns.keys() if self._columns[x]._type=='boolean']
-
-        for bool_field in bool_fields:
-            if bool_field not in vals:
-                vals[bool_field] = False
-        #End
-        for field in vals.keys():
-            fobj = None
-            if field in self._columns:
-                fobj = self._columns[field]
-            else:
-                fobj = self._inherit_fields[field][2]
-            if not fobj:
-                continue
-            groups = fobj.write
-            if groups:
-                edit = False
-                for group in groups:
-                    module = group.split(".")[0]
-                    grp = group.split(".")[1]
-                    cr.execute("select count(*) from res_groups_users_rel where gid IN (select res_id from ir_model_data where name='%s' and module='%s' and model='%s') and uid=%s" % \
-                               (grp, module, 'res.groups', user))
-                    readonly = cr.fetchall()
-                    if readonly[0][0] >= 1:
-                        edit = True
-                        break
-                    elif readonly[0][0] == 0:
-                        edit = False
-                    else:
-                        edit = False
-
-                if not edit:
-                    vals.pop(field)
-        for field in vals:
-            current_field = self._columns[field]
-            if current_field._classic_write:
-                updates.append((field, '%s', current_field._symbol_set[1](vals[field])))
-
-                #for the function fields that receive a value, we set them directly in the database
-                #(they may be required), but we also need to trigger the _fct_inv()
-                if (hasattr(current_field, '_fnct_inv')) and not isinstance(current_field, fields.related):
-                    #TODO: this way to special case the related fields is really creepy but it shouldn't be changed at
-                    #one week of the release candidate. It seems the only good way to handle correctly this is to add an
-                    #attribute to make a field `really readonly´ and thus totally ignored by the create()... otherwise
-                    #if, for example, the related has a default value (for usability) then the fct_inv is called and it
-                    #may raise some access rights error. Changing this is a too big change for now, and is thus postponed
-                    #after the release but, definitively, the behavior shouldn't be different for related and function
-                    #fields.
-                    upd_todo.append(field)
-            else:
-                #TODO: this `if´ statement should be removed because there is no good reason to special case the fields
-                #related. See the above TODO comment for further explanations.
-                if not isinstance(current_field, fields.related):
-                    upd_todo.append(field)
-            if field in self._columns \
-                    and hasattr(current_field, 'selection') \
-                    and vals[field]:
-                self._check_selection_field_value(cr, user, field, vals[field], context=context)
-        if self._log_access:
-            updates.append(('create_uid', '%s', user))
-            updates.append(('write_uid', '%s', user))
-            updates.append(('create_date', "(now() at time zone 'UTC')"))
-            updates.append(('write_date', "(now() at time zone 'UTC')"))
-
-        # the list of tuples used in this formatting corresponds to
-        # tuple(field_name, format, value)
-        # In some case, for example (id, create_date, write_date) we does not
-        # need to read the third value of the tuple, because the real value is
-        # encoded in the second value (the format).
-        cr.execute(
-            """INSERT INTO "%s" (%s) VALUES(%s) RETURNING id""" % (
-                self._table,
-                ', '.join('"%s"' % u[0] for u in updates),
-                ', '.join(u[1] for u in updates)
-            ),
-            tuple([u[2] for u in updates if len(u) > 2])
-        )
-
-        id_new, = cr.fetchone()
-        recs = self.browse(cr, user, id_new, context)
-        upd_todo.sort(lambda x, y: self._columns[x].priority-self._columns[y].priority)
-
-        if self._parent_store and not context.get('defer_parent_store_computation'):
-            if self.pool._init:
-                self.pool._init_parent[self._name] = True
-            else:
-                parent = vals.get(self._parent_name, False)
-                if parent:
-                    cr.execute('select parent_right from '+self._table+' where '+self._parent_name+'=%s order by '+(self._parent_order or self._order), (parent,))
-                    pleft_old = None
-                    result_p = cr.fetchall()
-                    for (pleft,) in result_p:
-                        if not pleft:
-                            break
-                        pleft_old = pleft
-                    if not pleft_old:
-                        cr.execute('select parent_left from '+self._table+' where id=%s', (parent,))
-                        pleft_old = cr.fetchone()[0]
-                    pleft = pleft_old
-                else:
-                    cr.execute('select max(parent_right) from '+self._table)
-                    pleft = cr.fetchone()[0] or 0
-                cr.execute('update '+self._table+' set parent_left=parent_left+2 where parent_left>%s', (pleft,))
-                cr.execute('update '+self._table+' set parent_right=parent_right+2 where parent_right>%s', (pleft,))
-                cr.execute('update '+self._table+' set parent_left=%s,parent_right=%s where id=%s', (pleft+1, pleft+2, id_new))
-                recs.invalidate_cache(['parent_left', 'parent_right'])
-
-        # default element in context must be remove when call a one2many or many2many
-        rel_context = context.copy()
-        for c in context.items():
-            if c[0].startswith('default_'):
-                del rel_context[c[0]]
-
-        result = []
-        for field in upd_todo:
-            result += self._columns[field].set(cr, self, id_new, field, vals[field], user, rel_context) or []
-
-        # check Python constraints
-        recs._validate_fields(vals)
-
-        if not context.get('no_store_function', False):
-            result += self._store_get_values(cr, user, [id_new],
-                list(set(vals.keys() + self._inherits.values())),
-                context)
-            result.sort()
-            done = []
-            for order, model_name, ids, fields2 in result:
-                if not (model_name, ids, fields2) in done:
-                    self.pool[model_name]._store_set_values(cr, user, ids, fields2, context)
-                    done.append((model_name, ids, fields2))
-
-            # recompute new-style fields
-            modified_fields = list(vals)
-            if self._log_access:
-                modified_fields += ['create_uid', 'create_date', 'write_uid', 'write_date']
-            recs.modified(modified_fields)
-            recs.recompute()
-
-        if self._log_create and not (context and context.get('no_store_function', False)):
-            message = self._description + \
-                " '" + \
-                self.name_get(cr, user, [id_new], context=context)[0][1] + \
-                "' " + _("created.")
-            self.log(cr, user, id_new, message, True, context=context)
-
-        self.check_access_rule(cr, user, [id_new], 'create', context=context)
-        self.create_workflow(cr, user, [id_new], context=context)
-        return id_new
-
-    def _store_get_values(self, cr, uid, ids, fields, context):
-        """Returns an ordered list of fields.function to call due to
-           an update operation on ``fields`` of records with ``ids``,
-           obtained by calling the 'store' triggers of these fields,
-           as setup by their 'store' attribute.
-
-           :return: [(priority, model_name, [record_ids,], [function_fields,])]
-        """
-        if fields is None: fields = []
-        stored_functions = self.pool._store_function.get(self._name, [])
-
-        # use indexed names for the details of the stored_functions:
-        model_name_, func_field_to_compute_, target_ids_func_, trigger_fields_, priority_ = range(5)
-
-        # only keep store triggers that should be triggered for the ``fields``
-        # being written to.
-        triggers_to_compute = [f for f in stored_functions \
-                if ((not f[trigger_fields_]) or set(fields).intersection(f[trigger_fields_]))]
-
-        to_compute_map = {}
-        target_id_results = {}
-        for store_trigger in triggers_to_compute:
-            target_func_id_ = id(store_trigger[target_ids_func_])
-            if not target_func_id_ in target_id_results:
-                # use admin user for accessing objects having rules defined on store fields
-                target_id_results[target_func_id_] = [i for i in store_trigger[target_ids_func_](self, cr, SUPERUSER_ID, ids, context) if i]
-            target_ids = target_id_results[target_func_id_]
-
-            # the compound key must consider the priority and model name
-            key = (store_trigger[priority_], store_trigger[model_name_])
-            for target_id in target_ids:
-                to_compute_map.setdefault(key, {}).setdefault(target_id,set()).add(tuple(store_trigger))
-
-        # Here to_compute_map looks like:
-        # { (10, 'model_a') : { target_id1: [ (trigger_1_tuple, trigger_2_tuple) ], ... }
-        #   (20, 'model_a') : { target_id2: [ (trigger_3_tuple, trigger_4_tuple) ], ... }
-        #   (99, 'model_a') : { target_id1: [ (trigger_5_tuple, trigger_6_tuple) ], ... }
-        # }
-
-        # Now we need to generate the batch function calls list
-        # call_map =
-        #   { (10, 'model_a') : [(10, 'model_a', [record_ids,], [function_fields,])] }
-        call_map = {}
-        for ((priority,model), id_map) in to_compute_map.iteritems():
-            trigger_ids_maps = {}
-            # function_ids_maps =
-            #   { (function_1_tuple, function_2_tuple) : [target_id1, target_id2, ..] }
-            for target_id, triggers in id_map.iteritems():
-                trigger_ids_maps.setdefault(tuple(triggers), []).append(target_id)
-            for triggers, target_ids in trigger_ids_maps.iteritems():
-                call_map.setdefault((priority,model),[]).append((priority, model, target_ids,
-                                                                 [t[func_field_to_compute_] for t in triggers]))
-        ordered_keys = call_map.keys()
-        ordered_keys.sort()
-        result = []
-        if ordered_keys:
-            result = reduce(operator.add, (call_map[k] for k in ordered_keys))
-        return result
-
-    def _store_set_values(self, cr, uid, ids, fields, context):
-        """Calls the fields.function's "implementation function" for all ``fields``, on records with ``ids`` (taking care of
-           respecting ``multi`` attributes), and stores the resulting values in the database directly."""
-        if not ids:
-            return True
-        field_flag = False
-        field_dict = {}
-        if self._log_access:
-            cr.execute('select id,write_date from '+self._table+' where id IN %s', (tuple(ids),))
-            res = cr.fetchall()
-            for r in res:
-                if r[1]:
-                    field_dict.setdefault(r[0], [])
-                    res_date = time.strptime((r[1])[:19], '%Y-%m-%d %H:%M:%S')
-                    write_date = datetime.datetime.fromtimestamp(time.mktime(res_date))
-                    for i in self.pool._store_function.get(self._name, []):
-                        if i[5]:
-                            up_write_date = write_date + datetime.timedelta(hours=i[5])
-                            if datetime.datetime.now() < up_write_date:
-                                if i[1] in fields:
-                                    field_dict[r[0]].append(i[1])
-                                    if not field_flag:
-                                        field_flag = True
-        todo = {}
-        keys = []
-        for f in fields:
-            if self._columns[f]._multi not in keys:
-                keys.append(self._columns[f]._multi)
-            todo.setdefault(self._columns[f]._multi, [])
-            todo[self._columns[f]._multi].append(f)
-        for key in keys:
-            val = todo[key]
-            if key:
-                # use admin user for accessing objects having rules defined on store fields
-                result = self._columns[val[0]].get(cr, self, ids, val, SUPERUSER_ID, context=context)
-                for id, value in result.items():
-                    if field_flag:
-                        for f in value.keys():
-                            if f in field_dict[id]:
-                                value.pop(f)
-                    upd0 = []
-                    upd1 = []
-                    for v in value:
-                        if v not in val:
-                            continue
-                        if self._columns[v]._type == 'many2one':
-                            try:
-                                value[v] = value[v][0]
-                            except:
-                                pass
-                        upd0.append('"'+v+'"='+self._columns[v]._symbol_set[0])
-                        upd1.append(self._columns[v]._symbol_set[1](value[v]))
-                    upd1.append(id)
-                    if upd0 and upd1:
-                        cr.execute('update "' + self._table + '" set ' + \
-                            ','.join(upd0) + ' where id = %s', upd1)
-
-            else:
-                for f in val:
-                    # use admin user for accessing objects having rules defined on store fields
-                    result = self._columns[f].get(cr, self, ids, f, SUPERUSER_ID, context=context)
-                    for r in result.keys():
-                        if field_flag:
-                            if r in field_dict.keys():
-                                if f in field_dict[r]:
-                                    result.pop(r)
-                    for id, value in result.items():
-                        if self._columns[f]._type == 'many2one':
-                            try:
-                                value = value[0]
-                            except:
-                                pass
-                        cr.execute('update "' + self._table + '" set ' + \
-                            '"'+f+'"='+self._columns[f]._symbol_set[0] + ' where id = %s', (self._columns[f]._symbol_set[1](value), id))
-
-        # invalidate the cache for the modified fields
-        self.browse(cr, uid, ids, context).modified(fields)
-
-        return True
-
-    #
-    # TODO: Validate
-    #
-    def perm_write(self, cr, user, ids, fields, context=None):
-        raise NotImplementedError(_('This method does not exist anymore'))
-
-    # TODO: ameliorer avec NULL
-    def _where_calc(self, cr, user, domain, active_test=True, context=None):
-        """Computes the WHERE clause needed to implement an OpenERP domain.
-        :param domain: the domain to compute
-        :type domain: list
-        :param active_test: whether the default filtering of records with ``active``
-                            field set to ``False`` should be applied.
-        :return: the query expressing the given domain as provided in domain
-        :rtype: osv.query.Query
-        """
-        if not context:
-            context = {}
-        domain = domain[:]
-        # if the object has a field named 'active', filter out all inactive
-        # records unless they were explicitely asked for
-        if 'active' in self._all_columns and (active_test and context.get('active_test', True)):
-            if domain:
-                # the item[0] trick below works for domain items and '&'/'|'/'!'
-                # operators too
-                if not any(item[0] == 'active' for item in domain):
-                    domain.insert(0, ('active', '=', 1))
-            else:
-                domain = [('active', '=', 1)]
-
-        if domain:
-            e = expression.expression(cr, user, domain, self, context)
-            tables = e.get_tables()
-            where_clause, where_params = e.to_sql()
-            where_clause = where_clause and [where_clause] or []
-        else:
-            where_clause, where_params, tables = [], [], ['"%s"' % self._table]
-
-        return Query(tables, where_clause, where_params)
-
-    def _check_qorder(self, word):
-        if not regex_order.match(word):
-            raise except_orm(_('AccessError'), _('Invalid "order" specified. A valid "order" specification is a comma-separated list of valid field names (optionally followed by asc/desc for the direction)'))
-        return True
-
-    def _apply_ir_rules(self, cr, uid, query, mode='read', context=None):
-        """Add what's missing in ``query`` to implement all appropriate ir.rules
-          (using the ``model_name``'s rules or the current model's rules if ``model_name`` is None)
-
-           :param query: the current query object
-        """
-        if uid == SUPERUSER_ID:
-            return
-
-        def apply_rule(added_clause, added_params, added_tables, parent_model=None):
-            """ :param parent_model: name of the parent model, if the added
-                    clause comes from a parent model
-            """
-            if added_clause:
-                if parent_model:
-                    # as inherited rules are being applied, we need to add the missing JOIN
-                    # to reach the parent table (if it was not JOINed yet in the query)
-                    parent_alias = self._inherits_join_add(self, parent_model, query)
-                    # inherited rules are applied on the external table -> need to get the alias and replace
-                    parent_table = self.pool[parent_model]._table
-                    added_clause = [clause.replace('"%s"' % parent_table, '"%s"' % parent_alias) for clause in added_clause]
-                    # change references to parent_table to parent_alias, because we now use the alias to refer to the table
-                    new_tables = []
-                    for table in added_tables:
-                        # table is just a table name -> switch to the full alias
-                        if table == '"%s"' % parent_table:
-                            new_tables.append('"%s" as "%s"' % (parent_table, parent_alias))
-                        # table is already a full statement -> replace reference to the table to its alias, is correct with the way aliases are generated
-                        else:
-                            new_tables.append(table.replace('"%s"' % parent_table, '"%s"' % parent_alias))
-                    added_tables = new_tables
-                query.where_clause += added_clause
-                query.where_clause_params += added_params
-                for table in added_tables:
-                    if table not in query.tables:
-                        query.tables.append(table)
-                return True
-            return False
-
-        # apply main rules on the object
-        rule_obj = self.pool.get('ir.rule')
-        rule_where_clause, rule_where_clause_params, rule_tables = rule_obj.domain_get(cr, uid, self._name, mode, context=context)
-        apply_rule(rule_where_clause, rule_where_clause_params, rule_tables)
-
-        # apply ir.rules from the parents (through _inherits)
-        for inherited_model in self._inherits:
-            rule_where_clause, rule_where_clause_params, rule_tables = rule_obj.domain_get(cr, uid, inherited_model, mode, context=context)
-            apply_rule(rule_where_clause, rule_where_clause_params, rule_tables,
-                        parent_model=inherited_model)
-
-    def _generate_m2o_order_by(self, order_field, query):
-        """
-        Add possibly missing JOIN to ``query`` and generate the ORDER BY clause for m2o fields,
-        either native m2o fields or function/related fields that are stored, including
-        intermediate JOINs for inheritance if required.
-
-        :return: the qualified field name to use in an ORDER BY clause to sort by ``order_field``
-        """
-        if order_field not in self._columns and order_field in self._inherit_fields:
-            # also add missing joins for reaching the table containing the m2o field
-            qualified_field = self._inherits_join_calc(order_field, query)
-            order_field_column = self._inherit_fields[order_field][2]
-        else:
-            qualified_field = '"%s"."%s"' % (self._table, order_field)
-            order_field_column = self._columns[order_field]
-
-        assert order_field_column._type == 'many2one', 'Invalid field passed to _generate_m2o_order_by()'
-        if not order_field_column._classic_write and not getattr(order_field_column, 'store', False):
-            _logger.debug("Many2one function/related fields must be stored " \
-                "to be used as ordering fields! Ignoring sorting for %s.%s",
-                self._name, order_field)
-            return
-
-        # figure out the applicable order_by for the m2o
-        dest_model = self.pool[order_field_column._obj]
-        m2o_order = dest_model._order
-        if not regex_order.match(m2o_order):
-            # _order is complex, can't use it here, so we default to _rec_name
-            m2o_order = dest_model._rec_name
-        else:
-            # extract the field names, to be able to qualify them and add desc/asc
-            m2o_order_list = []
-            for order_part in m2o_order.split(","):
-                m2o_order_list.append(order_part.strip().split(" ", 1)[0].strip())
-            m2o_order = m2o_order_list
-
-        # Join the dest m2o table if it's not joined yet. We use [LEFT] OUTER join here
-        # as we don't want to exclude results that have NULL values for the m2o
-        src_table, src_field = qualified_field.replace('"', '').split('.', 1)
-        dst_alias, dst_alias_statement = query.add_join((src_table, dest_model._table, src_field, 'id', src_field), implicit=False, outer=True)
-        qualify = lambda field: '"%s"."%s"' % (dst_alias, field)
-        return map(qualify, m2o_order) if isinstance(m2o_order, list) else qualify(m2o_order)
-
-    def _generate_order_by(self, order_spec, query):
-        """
-        Attempt to consruct an appropriate ORDER BY clause based on order_spec, which must be
-        a comma-separated list of valid field names, optionally followed by an ASC or DESC direction.
-
-        :raise" except_orm in case order_spec is malformed
-        """
-        order_by_clause = ''
-        order_spec = order_spec or self._order
-        if order_spec:
-            order_by_elements = []
-            self._check_qorder(order_spec)
-            for order_part in order_spec.split(','):
-                order_split = order_part.strip().split(' ')
-                order_field = order_split[0].strip()
-                order_direction = order_split[1].strip() if len(order_split) == 2 else ''
-                inner_clause = None
-                if order_field == 'id':
-                    order_by_elements.append('"%s"."%s" %s' % (self._table, order_field, order_direction))
-                elif order_field in self._columns:
-                    order_column = self._columns[order_field]
-                    if order_column._classic_read:
-                        inner_clause = '"%s"."%s"' % (self._table, order_field)
-                    elif order_column._type == 'many2one':
-                        inner_clause = self._generate_m2o_order_by(order_field, query)
-                    else:
-                        continue  # ignore non-readable or "non-joinable" fields
-                elif order_field in self._inherit_fields:
-                    parent_obj = self.pool[self._inherit_fields[order_field][3]]
-                    order_column = parent_obj._columns[order_field]
-                    if order_column._classic_read:
-                        inner_clause = self._inherits_join_calc(order_field, query)
-                    elif order_column._type == 'many2one':
-                        inner_clause = self._generate_m2o_order_by(order_field, query)
-                    else:
-                        continue  # ignore non-readable or "non-joinable" fields
-                else:
-                    raise ValueError( _("Sorting field %s not found on model %s") %( order_field, self._name))
-                if inner_clause:
-                    if isinstance(inner_clause, list):
-                        for clause in inner_clause:
-                            order_by_elements.append("%s %s" % (clause, order_direction))
-                    else:
-                        order_by_elements.append("%s %s" % (inner_clause, order_direction))
-            if order_by_elements:
-                order_by_clause = ",".join(order_by_elements)
-
-        return order_by_clause and (' ORDER BY %s ' % order_by_clause) or ''
-
-    def _search(self, cr, user, args, offset=0, limit=None, order=None, context=None, count=False, access_rights_uid=None):
-        """
-        Private implementation of search() method, allowing specifying the uid to use for the access right check.
-        This is useful for example when filling in the selection list for a drop-down and avoiding access rights errors,
-        by specifying ``access_rights_uid=1`` to bypass access rights check, but not ir.rules!
-        This is ok at the security level because this method is private and not callable through XML-RPC.
-
-        :param access_rights_uid: optional user ID to use when checking access rights
-                                  (not for ir.rules, this is only for ir.model.access)
-        """
-        if context is None:
-            context = {}
-        self.check_access_rights(cr, access_rights_uid or user, 'read')
-
-        # For transient models, restrict acces to the current user, except for the super-user
-        if self.is_transient() and self._log_access and user != SUPERUSER_ID:
-            args = expression.AND(([('create_uid', '=', user)], args or []))
-
-        query = self._where_calc(cr, user, args, context=context)
-        self._apply_ir_rules(cr, user, query, 'read', context=context)
-        order_by = self._generate_order_by(order, query)
-        from_clause, where_clause, where_clause_params = query.get_sql()
-
-        limit_str = limit and ' limit %d' % limit or ''
-        offset_str = offset and ' offset %d' % offset or ''
-        where_str = where_clause and (" WHERE %s" % where_clause) or ''
-        query_str = 'SELECT "%s".id FROM ' % self._table + from_clause + where_str + order_by + limit_str + offset_str
-
-        if count:
-            # /!\ the main query must be executed as a subquery, otherwise
-            # offset and limit apply to the result of count()!
-            cr.execute('SELECT count(*) FROM (%s) AS count' % query_str, where_clause_params)
-            res = cr.fetchone()
-            return res[0]
-
-        cr.execute(query_str, where_clause_params)
-        res = cr.fetchall()
-
-        # TDE note: with auto_join, we could have several lines about the same result
-        # i.e. a lead with several unread messages; we uniquify the result using
-        # a fast way to do it while preserving order (http://www.peterbe.com/plog/uniqifiers-benchmark)
-        def _uniquify_list(seq):
-            seen = set()
-            return [x for x in seq if x not in seen and not seen.add(x)]
-
-        return _uniquify_list([x[0] for x in res])
-
-    # returns the different values ever entered for one field
-    # this is used, for example, in the client when the user hits enter on
-    # a char field
-    def distinct_field_get(self, cr, uid, field, value, args=None, offset=0, limit=None):
-        if not args:
-            args = []
-        if field in self._inherit_fields:
-            return self.pool[self._inherit_fields[field][0]].distinct_field_get(cr, uid, field, value, args, offset, limit)
-        else:
-            return self._columns[field].search(cr, self, args, field, value, offset, limit, uid)
-
-    def copy_data(self, cr, uid, id, default=None, context=None):
-        """
-        Copy given record's data with all its fields values
-
-        :param cr: database cursor
-        :param uid: current user id
-        :param id: id of the record to copy
-        :param default: field values to override in the original values of the copied record
-        :type default: dictionary
-        :param context: context arguments, like lang, time zone
-        :type context: dictionary
-        :return: dictionary containing all the field values
-        """
-
-        if context is None:
-            context = {}
-
-        # avoid recursion through already copied records in case of circular relationship
-        seen_map = context.setdefault('__copy_data_seen', {})
-        if id in seen_map.setdefault(self._name, []):
-            return
-        seen_map[self._name].append(id)
-
-        if default is None:
-            default = {}
-        if 'state' not in default:
-            if 'state' in self._defaults:
-                if callable(self._defaults['state']):
-                    default['state'] = self._defaults['state'](self, cr, uid, context)
-                else:
-                    default['state'] = self._defaults['state']
-
-        # build a black list of fields that should not be copied
-        blacklist = set(MAGIC_COLUMNS + ['parent_left', 'parent_right'])
-        def blacklist_given_fields(obj):
-            # blacklist the fields that are given by inheritance
-            for other, field_to_other in obj._inherits.items():
-                blacklist.add(field_to_other)
-                if field_to_other in default:
-                    # all the fields of 'other' are given by the record: default[field_to_other],
-                    # except the ones redefined in self
-                    blacklist.update(set(self.pool[other]._all_columns) - set(self._columns))
-                else:
-                    blacklist_given_fields(self.pool[other])
-            # blacklist deprecated fields
-            for name, field in obj._columns.items():
-                if field.deprecated:
-                    blacklist.add(name)
-
-        blacklist_given_fields(self)
-
-
-        fields_to_copy = dict((f,fi) for f, fi in self._all_columns.iteritems()
-                                     if f not in default
-                                     if f not in blacklist
-                                     if not isinstance(fi.column, fields.function))
-
-        data = self.read(cr, uid, [id], fields_to_copy.keys(), context=context)
-        if data:
-            data = data[0]
-        else:
-            raise IndexError( _("Record #%d of %s not found, cannot copy!") %( id, self._name))
-
-        res = dict(default)
-        for f, colinfo in fields_to_copy.iteritems():
-            field = colinfo.column
-            if field._type == 'many2one':
-                res[f] = data[f] and data[f][0]
-            elif field._type == 'one2many':
-                other = self.pool[field._obj]
-                # duplicate following the order of the ids because we'll rely on
-                # it later for copying translations in copy_translation()!
-                lines = [other.copy_data(cr, uid, line_id, context=context) for line_id in sorted(data[f])]
-                # the lines are duplicated using the wrong (old) parent, but then
-                # are reassigned to the correct one thanks to the (0, 0, ...)
-                res[f] = [(0, 0, line) for line in lines if line]
-            elif field._type == 'many2many':
-                res[f] = [(6, 0, data[f])]
-            else:
-                res[f] = data[f]
-
-        return res
-
-    def copy_translations(self, cr, uid, old_id, new_id, context=None):
-        if context is None:
-            context = {}
-
-        # avoid recursion through already copied records in case of circular relationship
-        seen_map = context.setdefault('__copy_translations_seen',{})
-        if old_id in seen_map.setdefault(self._name,[]):
-            return
-        seen_map[self._name].append(old_id)
-
-        trans_obj = self.pool.get('ir.translation')
-        # TODO it seems fields_get can be replaced by _all_columns (no need for translation)
-        fields = self.fields_get(cr, uid, context=context)
-
-        for field_name, field_def in fields.items():
-            # removing the lang to compare untranslated values
-            context_wo_lang = dict(context, lang=None)
-            old_record, new_record = self.browse(cr, uid, [old_id, new_id], context=context_wo_lang)
-            # we must recursively copy the translations for o2o and o2m
-            if field_def['type'] == 'one2many':
-                target_obj = self.pool[field_def['relation']]
-                # here we rely on the order of the ids to match the translations
-                # as foreseen in copy_data()
-                old_children = sorted(r.id for r in old_record[field_name])
-                new_children = sorted(r.id for r in new_record[field_name])
-                for (old_child, new_child) in zip(old_children, new_children):
-                    target_obj.copy_translations(cr, uid, old_child, new_child, context=context)
-            # and for translatable fields we keep them for copy
-            elif field_def.get('translate'):
-                if field_name in self._columns:
-                    trans_name = self._name + "," + field_name
-                    target_id = new_id
-                    source_id = old_id
-                elif field_name in self._inherit_fields:
-                    trans_name = self._inherit_fields[field_name][0] + "," + field_name
-                    # get the id of the parent record to set the translation
-                    inherit_field_name = self._inherit_fields[field_name][1]
-                    target_id = new_record[inherit_field_name].id
-                    source_id = old_record[inherit_field_name].id
-                else:
-                    continue
-
-                trans_ids = trans_obj.search(cr, uid, [
-                        ('name', '=', trans_name),
-                        ('res_id', '=', source_id)
-                ])
-                user_lang = context.get('lang')
-                for record in trans_obj.read(cr, uid, trans_ids, context=context):
-                    del record['id']
-                    # remove source to avoid triggering _set_src
-                    del record['source']
-                    record.update({'res_id': target_id})
-                    if user_lang and user_lang == record['lang']:
-                        # 'source' to force the call to _set_src
-                        # 'value' needed if value is changed in copy(), want to see the new_value
-                        record['source'] = old_record[field_name]
-                        record['value'] = new_record[field_name]
-                    trans_obj.create(cr, uid, record, context=context)
-
-    @api.returns('self', lambda value: value.id)
-    def copy(self, cr, uid, id, default=None, context=None):
-        """
-        Duplicate record with given id updating it with default values
-
-        :param cr: database cursor
-        :param uid: current user id
-        :param id: id of the record to copy
-        :param default: dictionary of field values to override in the original values of the copied record, e.g: ``{'field_name': overriden_value, ...}``
-        :type default: dictionary
-        :param context: context arguments, like lang, time zone
-        :type context: dictionary
-        :return: id of the newly created record
-
-        """
-        if context is None:
-            context = {}
-        context = context.copy()
-        data = self.copy_data(cr, uid, id, default, context)
-        new_id = self.create(cr, uid, data, context)
-        self.copy_translations(cr, uid, id, new_id, context)
-        return new_id
-
-    @api.multi
-    @api.returns('self')
-    def exists(self):
-        """ Return the subset of records in `self` that exist, and mark deleted
-            records as such in cache. It can be used as a test on records::
-
-                if record.exists():
-                    ...
-
-            By convention, new records are returned as existing.
-        """
-        ids = filter(None, self._ids)           # ids to check in database
-        if not ids:
-            return self
-        query = """SELECT id FROM "%s" WHERE id IN %%s""" % self._table
-        self._cr.execute(query, (ids,))
-        ids = ([r[0] for r in self._cr.fetchall()] +    # ids in database
-               [id for id in self._ids if not id])      # new ids
-        existing = self.browse(ids)
-        if len(existing) < len(self):
-            # mark missing records in cache with a failed value
-            exc = MissingError(_("Record does not exist or has been deleted."))
-            (self - existing)._cache.update(FailedValue(exc))
-        return existing
-
-    def check_recursion(self, cr, uid, ids, context=None, parent=None):
-        _logger.warning("You are using deprecated %s.check_recursion(). Please use the '_check_recursion()' instead!" % \
-                        self._name)
-        assert parent is None or parent in self._columns or parent in self._inherit_fields,\
-                    "The 'parent' parameter passed to check_recursion() must be None or a valid field name"
-        return self._check_recursion(cr, uid, ids, context, parent)
-
-    def _check_recursion(self, cr, uid, ids, context=None, parent=None):
-        """
-        Verifies that there is no loop in a hierarchical structure of records,
-        by following the parent relationship using the **parent** field until a loop
-        is detected or until a top-level record is found.
-
-        :param cr: database cursor
-        :param uid: current user id
-        :param ids: list of ids of records to check
-        :param parent: optional parent field name (default: ``self._parent_name = parent_id``)
-        :return: **True** if the operation can proceed safely, or **False** if an infinite loop is detected.
-        """
-        if not parent:
-            parent = self._parent_name
-
-        # must ignore 'active' flag, ir.rules, etc. => direct SQL query
-        query = 'SELECT "%s" FROM "%s" WHERE id = %%s' % (parent, self._table)
-        for id in ids:
-            current_id = id
-            while current_id is not None:
-                cr.execute(query, (current_id,))
-                result = cr.fetchone()
-                current_id = result[0] if result else None
-                if current_id == id:
-                    return False
-        return True
-
-    def _check_m2m_recursion(self, cr, uid, ids, field_name):
-        """
-        Verifies that there is no loop in a hierarchical structure of records,
-        by following the parent relationship using the **parent** field until a loop
-        is detected or until a top-level record is found.
-
-        :param cr: database cursor
-        :param uid: current user id
-        :param ids: list of ids of records to check
-        :param field_name: field to check
-        :return: **True** if the operation can proceed safely, or **False** if an infinite loop is detected.
-        """
-
-        field = self._all_columns.get(field_name)
-        field = field.column if field else None
-        if not field or field._type != 'many2many' or field._obj != self._name:
-            # field must be a many2many on itself
-            raise ValueError('invalid field_name: %r' % (field_name,))
-
-        query = 'SELECT distinct "%s" FROM "%s" WHERE "%s" IN %%s' % (field._id2, field._rel, field._id1)
-        ids_parent = ids[:]
-        while ids_parent:
-            ids_parent2 = []
-            for i in range(0, len(ids_parent), cr.IN_MAX):
-                j = i + cr.IN_MAX
-                sub_ids_parent = ids_parent[i:j]
-                cr.execute(query, (tuple(sub_ids_parent),))
-                ids_parent2.extend(filter(None, map(lambda x: x[0], cr.fetchall())))
-            ids_parent = ids_parent2
-            for i in ids_parent:
-                if i in ids:
-                    return False
-        return True
-
-    def _get_external_ids(self, cr, uid, ids, *args, **kwargs):
-        """Retrieve the External ID(s) of any database record.
-
-        **Synopsis**: ``_get_xml_ids(cr, uid, ids) -> { 'id': ['module.xml_id'] }``
-
-        :return: map of ids to the list of their fully qualified External IDs
-                 in the form ``module.key``, or an empty list when there's no External
-                 ID for a record, e.g.::
-
-                     { 'id': ['module.ext_id', 'module.ext_id_bis'],
-                       'id2': [] }
-        """
-        ir_model_data = self.pool.get('ir.model.data')
-        data_ids = ir_model_data.search(cr, uid, [('model', '=', self._name), ('res_id', 'in', ids)])
-        data_results = ir_model_data.read(cr, uid, data_ids, ['module', 'name', 'res_id'])
-        result = {}
-        for id in ids:
-            # can't use dict.fromkeys() as the list would be shared!
-            result[id] = []
-        for record in data_results:
-            result[record['res_id']].append('%(module)s.%(name)s' % record)
-        return result
-
-    def get_external_id(self, cr, uid, ids, *args, **kwargs):
-        """Retrieve the External ID of any database record, if there
-        is one. This method works as a possible implementation
-        for a function field, to be able to add it to any
-        model object easily, referencing it as ``Model.get_external_id``.
-
-        When multiple External IDs exist for a record, only one
-        of them is returned (randomly).
-
-        :return: map of ids to their fully qualified XML ID,
-                 defaulting to an empty string when there's none
-                 (to be usable as a function field),
-                 e.g.::
-
-                     { 'id': 'module.ext_id',
-                       'id2': '' }
-        """
-        results = self._get_xml_ids(cr, uid, ids)
-        for k, v in results.iteritems():
-            if results[k]:
-                results[k] = v[0]
-            else:
-                results[k] = ''
-        return results
-
-    # backwards compatibility
-    get_xml_id = get_external_id
-    _get_xml_ids = _get_external_ids
-
-    def print_report(self, cr, uid, ids, name, data, context=None):
-        """
-        Render the report `name` for the given IDs. The report must be defined
-        for this model, not another.
-        """
-        report = self.pool['ir.actions.report.xml']._lookup_report(cr, name)
-        assert self._name == report.table
-        return report.create(cr, uid, ids, data, context)
-
-    # Transience
-    @classmethod
-    def is_transient(cls):
-        """ Return whether the model is transient.
-
-        See :class:`TransientModel`.
-
-        """
-        return cls._transient
-
-    def _transient_clean_rows_older_than(self, cr, seconds):
-        assert self._transient, "Model %s is not transient, it cannot be vacuumed!" % self._name
-        # Never delete rows used in last 5 minutes
-        seconds = max(seconds, 300)
-        query = ("SELECT id FROM " + self._table + " WHERE"
-            " COALESCE(write_date, create_date, (now() at time zone 'UTC'))::timestamp"
-            " < ((now() at time zone 'UTC') - interval %s)")
-        cr.execute(query, ("%s seconds" % seconds,))
-        ids = [x[0] for x in cr.fetchall()]
-        self.unlink(cr, SUPERUSER_ID, ids)
-
-    def _transient_clean_old_rows(self, cr, max_count):
-        # Check how many rows we have in the table
-        cr.execute("SELECT count(*) AS row_count FROM " + self._table)
-        res = cr.fetchall()
-        if res[0][0] <= max_count:
-            return  # max not reached, nothing to do
-        self._transient_clean_rows_older_than(cr, 300)
-
-    def _transient_vacuum(self, cr, uid, force=False):
-        """Clean the transient records.
-
-        This unlinks old records from the transient model tables whenever the
-        "_transient_max_count" or "_max_age" conditions (if any) are reached.
-        Actual cleaning will happen only once every "_transient_check_time" calls.
-        This means this method can be called frequently called (e.g. whenever
-        a new record is created).
-        Example with both max_hours and max_count active:
-        Suppose max_hours = 0.2 (e.g. 12 minutes), max_count = 20, there are 55 rows in the
-        table, 10 created/changed in the last 5 minutes, an additional 12 created/changed between
-        5 and 10 minutes ago, the rest created/changed more then 12 minutes ago.
-        - age based vacuum will leave the 22 rows created/changed in the last 12 minutes
-        - count based vacuum will wipe out another 12 rows. Not just 2, otherwise each addition
-          would immediately cause the maximum to be reached again.
-        - the 10 rows that have been created/changed the last 5 minutes will NOT be deleted
-        """
-        assert self._transient, "Model %s is not transient, it cannot be vacuumed!" % self._name
-        _transient_check_time = 20          # arbitrary limit on vacuum executions
-        self._transient_check_count += 1
-        if not force and (self._transient_check_count < _transient_check_time):
-            return True  # no vacuum cleaning this time
-        self._transient_check_count = 0
-
-        # Age-based expiration
-        if self._transient_max_hours:
-            self._transient_clean_rows_older_than(cr, self._transient_max_hours * 60 * 60)
-
-        # Count-based expiration
-        if self._transient_max_count:
-            self._transient_clean_old_rows(cr, self._transient_max_count)
-
-        return True
-
-    def resolve_2many_commands(self, cr, uid, field_name, commands, fields=None, context=None):
-        """ Serializes one2many and many2many commands into record dictionaries
-            (as if all the records came from the database via a read()).  This
-            method is aimed at onchange methods on one2many and many2many fields.
-
-            Because commands might be creation commands, not all record dicts
-            will contain an ``id`` field.  Commands matching an existing record
-            will have an ``id``.
-
-            :param field_name: name of the one2many or many2many field matching the commands
-            :type field_name: str
-            :param commands: one2many or many2many commands to execute on ``field_name``
-            :type commands: list((int|False, int|False, dict|False))
-            :param fields: list of fields to read from the database, when applicable
-            :type fields: list(str)
-            :returns: records in a shape similar to that returned by ``read()``
-                (except records may be missing the ``id`` field if they don't exist in db)
-            :rtype: list(dict)
-        """
-        result = []             # result (list of dict)
-        record_ids = []         # ids of records to read
-        updates = {}            # {id: dict} of updates on particular records
-
-        for command in commands or []:
-            if not isinstance(command, (list, tuple)):
-                record_ids.append(command)
-            elif command[0] == 0:
-                result.append(command[2])
-            elif command[0] == 1:
-                record_ids.append(command[1])
-                updates.setdefault(command[1], {}).update(command[2])
-            elif command[0] in (2, 3):
-                record_ids = [id for id in record_ids if id != command[1]]
-            elif command[0] == 4:
-                record_ids.append(command[1])
-            elif command[0] == 5:
-                result, record_ids = [], []
-            elif command[0] == 6:
-                result, record_ids = [], list(command[2])
-
-        # read the records and apply the updates
-        other_model = self.pool[self._all_columns[field_name].column._obj]
-        for record in other_model.read(cr, uid, record_ids, fields=fields, context=context):
-            record.update(updates.get(record['id'], {}))
-            result.append(record)
-
-        return result
-
-    # for backward compatibility
-    resolve_o2m_commands_to_record_dicts = resolve_2many_commands
-
-    def search_read(self, cr, uid, domain=None, fields=None, offset=0, limit=None, order=None, context=None):
-        """
-        Performs a ``search()`` followed by a ``read()``.
-
-        :param cr: database cursor
-        :param user: current user id
-        :param domain: Search domain, see ``args`` parameter in ``search()``. Defaults to an empty domain that will match all records.
-        :param fields: List of fields to read, see ``fields`` parameter in ``read()``. Defaults to all fields.
-        :param offset: Number of records to skip, see ``offset`` parameter in ``search()``. Defaults to 0.
-        :param limit: Maximum number of records to return, see ``limit`` parameter in ``search()``. Defaults to no limit.
-        :param order: Columns to sort result, see ``order`` parameter in ``search()``. Defaults to no sort.
-        :param context: context arguments.
-        :return: List of dictionaries containing the asked fields.
-        :rtype: List of dictionaries.
-
-        """
-        record_ids = self.search(cr, uid, domain or [], offset=offset, limit=limit, order=order, context=context)
-        if not record_ids:
-            return []
-
-        if fields and fields == ['id']:
-            # shortcut read if we only want the ids
-            return [{'id': id} for id in record_ids]
-
-        # read() ignores active_test, but it would forward it to any downstream search call
-        # (e.g. for x2m or function fields), and this is not the desired behavior, the flag
-        # was presumably only meant for the main search().
-        # TODO: Move this to read() directly?                                                                                                
-        read_ctx = dict(context or {})                                                                                                       
-        read_ctx.pop('active_test', None)                                                                                                    
-                                                                                                                                             
-        result = self.read(cr, uid, record_ids, fields, context=read_ctx) 
-        if len(result) <= 1:
-            return result
-
-        # reorder read
-        index = dict((r['id'], r) for r in result)
-        return [index[x] for x in record_ids if x in index]
-
-    def _register_hook(self, cr):
-        """ stuff to do right after the registry is built """
-        pass
-
-    def __getattr__(self, name):
-        if name.startswith('signal_'):
-            # self.signal_XXX() sends signal XXX to the record's workflow
-            signal_name = name[7:]
-            assert signal_name
-            return (lambda *args, **kwargs:
-                    self.signal_workflow(*args, signal=signal_name, **kwargs))
-
-        get = getattr(super(BaseModel, self), '__getattr__', None)
-        if get is None:
-            raise AttributeError("%r has no attribute %r" % (type(self).__name__, name))
-        return get(name)
-
-    def _patch_method(self, name, method):
-        """ Monkey-patch a method for all instances of this model. This replaces
-            the method called `name` by `method` in `self`'s class.
-            The original method is then accessible via ``method.origin``, and it
-            can be restored with :meth:`~._revert_method`.
-
-            Example::
-
-                @api.multi
-                def do_write(self, values):
-                    # do stuff, and call the original method
-                    return do_write.origin(self, values)
-
-                # patch method write of model
-                model._patch_method('write', do_write)
-
-                # this will call do_write
-                records = model.search([...])
-                records.write(...)
-
-                # restore the original method
-                model._revert_method('write')
-        """
-        cls = type(self)
-        origin = getattr(cls, name)
-        method.origin = origin
-        # propagate decorators from origin to method, and apply api decorator
-        wrapped = api.guess(api.propagate(origin, method))
-        wrapped.origin = origin
-        setattr(cls, name, wrapped)
-
-    def _revert_method(self, name):
-        """ Revert the original method of `self` called `name`.
-            See :meth:`~._patch_method`.
-        """
-        cls = type(self)
-        method = getattr(cls, name)
-        setattr(cls, name, method.origin)
-
-    #
-    # Instance creation
-    #
-    # An instance represents an ordered collection of records in a given
-    # execution environment. The instance object refers to the environment, and
-    # the records themselves are represented by their cache dictionary. The 'id'
-    # of each record is found in its corresponding cache dictionary.
-    #
-    # This design has the following advantages:
-    #  - cache access is direct and thus fast;
-    #  - one can consider records without an 'id' (see new records);
-    #  - the global cache is only an index to "resolve" a record 'id'.
-    #
-
-    @classmethod
-    def _browse(cls, env, ids):
-        """ Create an instance attached to `env`; `ids` is a tuple of record
-            ids.
-        """
-        records = object.__new__(cls)
-        records.env = env
-        records._ids = ids
-        env.prefetch[cls._name].update(ids)
-        return records
-
-    def browse(self, arg=None):
-        """ Return an instance corresponding to `arg` and attached to
-            `self.env`; `arg` is either a record id, or a collection of record ids.
-        """
-        if isinstance(arg, Iterable) and not isinstance(arg, basestring):
-            ids = tuple(arg)
-        else:
-            ids = (arg,) if arg else ()
-        assert all(isinstance(id, IdType) for id in ids), "Browsing invalid ids: %s" % ids
-        return self._browse(self.env, ids)
-
-    @api.v7(browse)
-    def browse(self, cr, uid, arg=None, context=None):
-        if isinstance(arg, Iterable) and not isinstance(arg, basestring):
-            ids = tuple(arg)
-        else:
-            ids = (arg,) if arg else ()
-        assert all(isinstance(id, IdType) for id in ids), "Browsing invalid ids: %s" % ids
-        return self._browse(Environment(cr, uid, context or {}), ids)
-
-    #
-    # Internal properties, for manipulating the instance's implementation
-    #
-
-    @property
-    def ids(self):
-        """ Return the list of non-false record ids of this instance. """
-        return filter(None, list(self._ids))
-
-    # backward-compatibility with former browse records
-    _cr = property(lambda self: self.env.cr)
-    _uid = property(lambda self: self.env.uid)
-    _context = property(lambda self: self.env.context)
-
-    #
-    # Conversion methods
-    #
-
-    def ensure_one(self):
-        """ Return `self` if it is a singleton instance, otherwise raise an
-            exception.
-        """
-        if len(self) == 1:
-            return self
-        raise except_orm("ValueError", "Expected singleton: %s" % self)
-
-    def with_env(self, env):
-        """ Return an instance equivalent to `self` attached to `env`.
-        """
-        return self._browse(env, self._ids)
-
-    def sudo(self, user=SUPERUSER_ID):
-        """ Return an instance equivalent to `self` attached to an environment
-            based on `self.env` with the given `user`.
-        """
-        return self.with_env(self.env(user=user))
-
-    def with_context(self, *args, **kwargs):
-        """ Return an instance equivalent to `self` attached to an environment
-            based on `self.env` with another context. The context is given by
-            `self._context` or the positional argument if given, and modified by
-            `kwargs`.
-        """
-        context = dict(args[0] if args else self._context, **kwargs)
-        return self.with_env(self.env(context=context))
-
-    def _convert_to_cache(self, values):
-        """ Convert the `values` dictionary into cached values. """
-        return dict(
-            (name, self._fields[name].convert_to_cache(value, self.env))
-            for name, value in values.iteritems()
-        )
-
-    def _convert_to_write(self, values):
-        """ Convert the `values` dictionary into the format of :meth:`write`. """
-        fields = self._fields
-        return dict(
-            (name, fields[name].convert_to_write(value))
-            for name, value in values.iteritems()
-        )
-
-    #
-    # Record traversal and update
-    #
-
-    def _mapped_func(self, func):
-        """ Apply function `func` on all records in `self`, and return the
-            result as a list or a recordset (if `func` return recordsets).
-        """
-        vals = [func(rec) for rec in self]
-        val0 = vals[0] if vals else func(self)
-        if isinstance(val0, BaseModel):
-            return reduce(operator.or_, vals, val0)
-        return vals
-
-    def mapped(self, func):
-        """ Apply `func` on all records in `self`, and return the result as a
-            list or a recordset (if `func` return recordsets). In the latter
-            case, the order of the returned recordset is arbritrary.
-
-            :param func: a function or a dot-separated sequence of field names
-        """
-        if isinstance(func, basestring):
-            recs = self
-            for name in func.split('.'):
-                recs = recs._mapped_func(operator.itemgetter(name))
-            return recs
-        else:
-            return self._mapped_func(func)
-
-    def _mapped_cache(self, name_seq):
-        """ Same as `~.mapped`, but `name_seq` is a dot-separated sequence of
-            field names, and only cached values are used.
-        """
-        recs = self
-        for name in name_seq.split('.'):
-            field = recs._fields[name]
-            null = field.null(self.env)
-            recs = recs.mapped(lambda rec: rec._cache.get(field, null))
-        return recs
-
-    def filtered(self, func):
-        """ Select the records in `self` such that `func(rec)` is true, and
-            return them as a recordset.
-
-            :param func: a function or a dot-separated sequence of field names
-        """
-        if isinstance(func, basestring):
-            name = func
-            func = lambda rec: filter(None, rec.mapped(name))
-        return self.browse([rec.id for rec in self if func(rec)])
-
-    def sorted(self, key=None):
-        """ Return the recordset `self` ordered by `key` """
-        if key is None:
-            return self.search([('id', 'in', self.ids)])
-        else:
-            return self.browse(map(int, sorted(self, key=key)))
-
-    def update(self, values):
-        """ Update record `self[0]` with `values`. """
-        for name, value in values.iteritems():
-            self[name] = value
-
-    #
-    # New records - represent records that do not exist in the database yet;
-    # they are used to compute default values and perform onchanges.
-    #
-
-    @api.model
-    def new(self, values={}):
-        """ Return a new record instance attached to `self.env`, and
-            initialized with the `values` dictionary. Such a record does not
-            exist in the database.
-        """
-        record = self.browse([NewId()])
-        record._cache.update(self._convert_to_cache(values))
-
-        if record.env.draft:
-            # The cache update does not set inverse fields, so do it manually.
-            # This is useful for computing a function field on secondary
-            # records, if that field depends on the main record.
-            for name in values:
-                field = self._fields[name]
-                if field.inverse_field:
-                    field.inverse_field._update(record[name], record)
-
-        return record
-
-    #
-    # Dirty flag, to mark records modified (in draft mode)
-    #
-
-    @property
-    def _dirty(self):
-        """ Return whether any record in `self` is dirty. """
-        dirty = self.env.dirty
-        return any(record in dirty for record in self)
-
-    @_dirty.setter
-    def _dirty(self, value):
-        """ Mark the records in `self` as dirty. """
-        if value:
-            map(self.env.dirty.add, self)
-        else:
-            map(self.env.dirty.discard, self)
-
-    #
-    # "Dunder" methods
-    #
-
-    def __nonzero__(self):
-        """ Test whether `self` is nonempty. """
-        return bool(getattr(self, '_ids', True))
-
-    def __len__(self):
-        """ Return the size of `self`. """
-        return len(self._ids)
-
-    def __iter__(self):
-        """ Return an iterator over `self`. """
-        for id in self._ids:
-            yield self._browse(self.env, (id,))
-
-    def __contains__(self, item):
-        """ Test whether `item` is a subset of `self` or a field name. """
-        if isinstance(item, BaseModel):
-            if self._name == item._name:
-                return set(item._ids) <= set(self._ids)
-            raise except_orm("ValueError", "Mixing apples and oranges: %s in %s" % (item, self))
-        if isinstance(item, basestring):
-            return item in self._fields
-        return item in self.ids
-
-    def __add__(self, other):
-        """ Return the concatenation of two recordsets. """
-        if not isinstance(other, BaseModel) or self._name != other._name:
-            raise except_orm("ValueError", "Mixing apples and oranges: %s + %s" % (self, other))
-        return self.browse(self._ids + other._ids)
-
-    def __sub__(self, other):
-        """ Return the recordset of all the records in `self` that are not in `other`. """
-        if not isinstance(other, BaseModel) or self._name != other._name:
-            raise except_orm("ValueError", "Mixing apples and oranges: %s - %s" % (self, other))
-        other_ids = set(other._ids)
-        return self.browse([id for id in self._ids if id not in other_ids])
-
-    def __and__(self, other):
-        """ Return the intersection of two recordsets.
-            Note that recordset order is not preserved.
-        """
-        if not isinstance(other, BaseModel) or self._name != other._name:
-            raise except_orm("ValueError", "Mixing apples and oranges: %s & %s" % (self, other))
-        return self.browse(set(self._ids) & set(other._ids))
-
-    def __or__(self, other):
-        """ Return the union of two recordsets.
-            Note that recordset order is not preserved.
-        """
-        if not isinstance(other, BaseModel) or self._name != other._name:
-            raise except_orm("ValueError", "Mixing apples and oranges: %s | %s" % (self, other))
-        return self.browse(set(self._ids) | set(other._ids))
-
-    def __eq__(self, other):
-        """ Test whether two recordsets are equivalent (up to reordering). """
-        if not isinstance(other, BaseModel):
-            if other:
-                _logger.warning("Comparing apples and oranges: %s == %s", self, other)
-            return False
-        return self._name == other._name and set(self._ids) == set(other._ids)
-
-    def __ne__(self, other):
-        return not self == other
-
-    def __lt__(self, other):
-        if not isinstance(other, BaseModel) or self._name != other._name:
-            raise except_orm("ValueError", "Mixing apples and oranges: %s < %s" % (self, other))
-        return set(self._ids) < set(other._ids)
-
-    def __le__(self, other):
-        if not isinstance(other, BaseModel) or self._name != other._name:
-            raise except_orm("ValueError", "Mixing apples and oranges: %s <= %s" % (self, other))
-        return set(self._ids) <= set(other._ids)
-
-    def __gt__(self, other):
-        if not isinstance(other, BaseModel) or self._name != other._name:
-            raise except_orm("ValueError", "Mixing apples and oranges: %s > %s" % (self, other))
-        return set(self._ids) > set(other._ids)
-
-    def __ge__(self, other):
-        if not isinstance(other, BaseModel) or self._name != other._name:
-            raise except_orm("ValueError", "Mixing apples and oranges: %s >= %s" % (self, other))
-        return set(self._ids) >= set(other._ids)
-
-    def __int__(self):
-        return self.id
-
-    def __str__(self):
-        return "%s%s" % (self._name, getattr(self, '_ids', ""))
-
-    def __unicode__(self):
-        return unicode(str(self))
-
-    __repr__ = __str__
-
-    def __hash__(self):
-        if hasattr(self, '_ids'):
-            return hash((self._name, frozenset(self._ids)))
-        else:
-            return hash(self._name)
-
-    def __getitem__(self, key):
-        """ If `key` is an integer or a slice, return the corresponding record
-            selection as an instance (attached to `self.env`).
-            Otherwise read the field `key` of the first record in `self`.
-
-            Examples::
-
-                inst = model.search(dom)    # inst is a recordset
-                r4 = inst[3]                # fourth record in inst
-                rs = inst[10:20]            # subset of inst
-                nm = rs['name']             # name of first record in inst
-        """
-        if isinstance(key, basestring):
-            # important: one must call the field's getter
-            return self._fields[key].__get__(self, type(self))
-        elif isinstance(key, slice):
-            return self._browse(self.env, self._ids[key])
-        else:
-            return self._browse(self.env, (self._ids[key],))
-
-    def __setitem__(self, key, value):
-        """ Assign the field `key` to `value` in record `self`. """
-        # important: one must call the field's setter
-        return self._fields[key].__set__(self, value)
-
-    #
-    # Cache and recomputation management
-    #
-
-    @property
-    def _cache(self):
-        """ Return the cache of `self`, mapping field names to values. """
-        return RecordCache(self)
-
-    @api.model
-    def _in_cache_without(self, field):
-        """ Make sure `self` is present in cache (for prefetching), and return
-            the records of model `self` in cache that have no value for `field`
-            (:class:`Field` instance).
-        """
-        env = self.env
-        prefetch_ids = env.prefetch[self._name]
-        prefetch_ids.update(self._ids)
-        ids = filter(None, prefetch_ids - set(env.cache[field]))
-        return self.browse(ids)
-
-    @api.model
-    def refresh(self):
-        """ Clear the records cache.
-
-            .. deprecated:: 8.0
-                The record cache is automatically invalidated.
-        """
-        self.invalidate_cache()
-
-    @api.model
-    def invalidate_cache(self, fnames=None, ids=None):
-        """ Invalidate the record caches after some records have been modified.
-            If both `fnames` and `ids` are ``None``, the whole cache is cleared.
-
-            :param fnames: the list of modified fields, or ``None`` for all fields
-            :param ids: the list of modified record ids, or ``None`` for all
-        """
-        if fnames is None:
-            if ids is None:
-                return self.env.invalidate_all()
-            fields = self._fields.values()
-        else:
-            fields = map(self._fields.__getitem__, fnames)
-
-        # invalidate fields and inverse fields, too
-        spec = [(f, ids) for f in fields] + \
-               [(f.inverse_field, None) for f in fields if f.inverse_field]
-        self.env.invalidate(spec)
-
-    @api.multi
-    def modified(self, fnames):
-        """ Notify that fields have been modified on `self`. This invalidates
-            the cache, and prepares the recomputation of stored function fields
-            (new-style fields only).
-
-            :param fnames: iterable of field names that have been modified on
-                records `self`
-        """
-        # each field knows what to invalidate and recompute
-        spec = []
-        for fname in fnames:
-            spec += self._fields[fname].modified(self)
-
-        # HACK: invalidate all non-stored fields.function
-        spec += [(f, None) for f in self.pool.pure_function_fields]
-
-        self.env.invalidate(spec)
-
-    def _recompute_check(self, field):
-        """ If `field` must be recomputed on some record in `self`, return the
-            corresponding records that must be recomputed.
-        """
-        for env in [self.env] + list(self.env.all):
-            if env.todo.get(field) and env.todo[field] & self:
-                return env.todo[field]
-
-    def _recompute_todo(self, field):
-        """ Mark `field` to be recomputed. """
-        todo = self.env.todo
-        todo[field] = (todo.get(field) or self.browse()) | self
-
-    def _recompute_done(self, field):
-        """ Mark `field` as being recomputed. """
-        todo = self.env.todo
-        if field in todo:
-            recs = todo.pop(field) - self
-            if recs:
-                todo[field] = recs
-
-    @api.model
-    def recompute(self):
-        """ Recompute stored function fields. The fields and records to
-            recompute have been determined by method :meth:`modified`.
-        """
-        for env in list(self.env.all):
-            while env.todo:
-                field, recs = next(env.todo.iteritems())
-                # evaluate the fields to recompute, and save them to database
-                for rec in recs:
-                    try:
-                        values = rec._convert_to_write({
-                            f.name: rec[f.name] for f in field.computed_fields
-                        })
-                        rec.with_context(recompute=False)._write(values)
-                    except MissingError:
-                        pass
-                # mark the computed fields as done
-                map(recs._recompute_done, field.computed_fields)
-
-    #
-    # Generic onchange method
-    #
-
-    def _has_onchange(self, field, other_fields):
-        """ Return whether `field` should trigger an onchange event in the
-            presence of `other_fields`.
-        """
-        # test whether self has an onchange method for field, or field is a
-        # dependency of any field in other_fields
-        return field.name in self._onchange_methods or \
-            any(dep in other_fields for dep in field.dependents)
-
-    @api.multi
-    def onchange(self, values, field_name, tocheck=None):
-        """ Perform an onchange on the given field.
-
-            :param values: dictionary mapping field names to values, giving the
-                current state of modification
-            :param field_name: name of the modified field_name
-            :param tocheck: list of (dot-separated) field names to check; use
-                this for secondary fields that are not keys of `values`
-        """
-        env = self.env
-
-        with env.do_in_draft():
-            # create a new record with the values, except field_name
-            record = self.new(values)
-            record_values = dict(record._cache)
-            field_value = record._cache.pop(field_name, False)
-
-            # attach `self` with a different context (for cache consistency)
-            record._origin = self.with_context(__onchange=True)
-
-        # at this point, the cache should be clean
-        assert not env.dirty
-
-        with env.do_in_draft():
-            # apply the change on the record
-            record[field_name] = field_value
-
-            # invoke field-specific onchange methods
-            result = {}
-            for method in self._onchange_methods.get(field_name, ()):
-                method_res = method(record)
-                if not method_res:
-                    continue
-                if 'domain' in method_res:
-                    result.setdefault('domain', {}).update(method_res['domain'])
-                if 'warning' in method_res:
-                    result['warning'] = method_res['warning']
-
-            # compute function fields on secondary records (one2many, many2many)
-            for field_seq in (tocheck or ()):
-                record.mapped(field_seq)
-
-            # map fields to the corresponding set of subfields to consider
-            subfields = defaultdict(set)
-            for dotname in (tocheck or ()):
-                if '.' in dotname:
-                    name, subname = dotname.split('.')
-                    subfields[name].add(subname)
-
-            # add changed values to result, and return it
-            changed = result.setdefault('value', {})
-            for name, oldval in record_values.iteritems():
-                newval = record[name]
-                if newval != oldval or getattr(newval, '_dirty', False):
-                    field = self._fields[name]
-                    changed[name] = field.convert_to_write(newval, self, subfields[name])
-
-            return result
-
-
-class RecordCache(MutableMapping):
-    """ Implements a proxy dictionary to read/update the cache of a record.
-        Upon iteration, it looks like a dictionary mapping field names to
-        values. However, fields may be used as keys as well.
-    """
-    def __init__(self, records):
-        self._recs = records
-
-    def __contains__(self, field):
-        """ Return whether `records[0]` has a value for `field` in cache. """
-        if isinstance(field, basestring):
-            field = self._recs._fields[field]
-        return self._recs.id in self._recs.env.cache[field]
-
-    def __getitem__(self, field):
-        """ Return the cached value of `field` for `records[0]`. """
-        if isinstance(field, basestring):
-            field = self._recs._fields[field]
-        value = self._recs.env.cache[field][self._recs.id]
-        return value.get() if isinstance(value, SpecialValue) else value
-
-    def __setitem__(self, field, value):
-        """ Assign the cached value of `field` for all records in `records`. """
-        if isinstance(field, basestring):
-            field = self._recs._fields[field]
-        values = dict.fromkeys(self._recs._ids, value)
-        self._recs.env.cache[field].update(values)
-
-    def update(self, *args, **kwargs):
-        """ Update the cache of all records in `records`. If the argument is a
-            `SpecialValue`, update all fields (except "magic" columns).
-        """
-        if args and isinstance(args[0], SpecialValue):
-            values = dict.fromkeys(self._recs._ids, args[0])
-            for name, field in self._recs._fields.iteritems():
-                if name not in MAGIC_COLUMNS:
-                    self._recs.env.cache[field].update(values)
-        else:
-            return super(RecordCache, self).update(*args, **kwargs)
-
-    def __delitem__(self, field):
-        """ Remove the cached value of `field` for all `records`. """
-        if isinstance(field, basestring):
-            field = self._recs._fields[field]
-        field_cache = self._recs.env.cache[field]
-        for id in self._recs._ids:
-            field_cache.pop(id, None)
-
-    def __iter__(self):
-        """ Iterate over the field names with a regular value in cache. """
-        cache, id = self._recs.env.cache, self._recs.id
-        dummy = SpecialValue(None)
-        for name, field in self._recs._fields.iteritems():
-            if name not in MAGIC_COLUMNS and \
-                    not isinstance(cache[field].get(id, dummy), SpecialValue):
-                yield name
-
-    def __len__(self):
-        """ Return the number of fields with a regular value in cache. """
-        return sum(1 for name in self)
-
-
-# extra definitions for backward compatibility
-browse_record_list = BaseModel
-
-class browse_record(object):
-    """ Pseudo-class for testing record instances """
-    class __metaclass__(type):
-        def __instancecheck__(self, inst):
-            return isinstance(inst, BaseModel) and len(inst) <= 1
-
-class browse_null(object):
-    """ Pseudo-class for testing null instances """
-    class __metaclass__(type):
-        def __instancecheck__(self, inst):
-            return isinstance(inst, BaseModel) and not inst
-
-
-class Model(BaseModel):
-    """Main super-class for regular database-persisted OpenERP models.
-
-    OpenERP models are created by inheriting from this class::
-
-        class user(Model):
-            ...
-
-    The system will later instantiate the class once per database (on
-    which the class' module is installed).
-    """
-    _auto = True
-    _register = False # not visible in ORM registry, meant to be python-inherited only
-    _transient = False # True in a TransientModel
-
-class TransientModel(BaseModel):
-    """Model super-class for transient records, meant to be temporarily
-       persisted, and regularly vaccuum-cleaned.
-
-       A TransientModel has a simplified access rights management,
-       all users can create new records, and may only access the
-       records they created. The super-user has unrestricted access
-       to all TransientModel records.
-    """
-    _auto = True
-    _register = False # not visible in ORM registry, meant to be python-inherited only
-    _transient = True
-
-class AbstractModel(BaseModel):
-    """Abstract Model super-class for creating an abstract class meant to be
-       inherited by regular models (Models or TransientModels) but not meant to
-       be usable on its own, or persisted.
-
-       Technical note: we don't want to make AbstractModel the super-class of
-       Model or BaseModel because it would not make sense to put the main
-       definition of persistence methods such as create() in it, and still we
-       should be able to override them within an AbstractModel.
-       """
-    _auto = False # don't create any database backend for AbstractModels
-    _register = False # not visible in ORM registry, meant to be python-inherited only
-    _transient = False
-
-def itemgetter_tuple(items):
-    """ Fixes itemgetter inconsistency (useful in some cases) of not returning
-    a tuple if len(items) == 1: always returns an n-tuple where n = len(items)
-    """
-    if len(items) == 0:
-        return lambda a: ()
-    if len(items) == 1:
-        return lambda gettable: (gettable[items[0]],)
-    return operator.itemgetter(*items)
-
-class ImportWarning(Warning):
-    """ Used to send warnings upwards the stack during the import process
-    """
-    pass
-
-def convert_pgerror_23502(model, fields, info, e):
-    m = re.match(r'^null value in column "(?P<field>\w+)" violates '
-                 r'not-null constraint\n',
-                 str(e))
-    field_name = m and m.group('field')
-    if not m or field_name not in fields:
-        return {'message': unicode(e)}
-    message = _(u"Missing required value for the field '%s'.") % field_name
-    field = fields.get(field_name)
-    if field:
-        message = _(u"Missing required value for the field '%s' (%s)") % (field['string'], field_name)
-    return {
-        'message': message,
-        'field': field_name,
-    }
-
-def convert_pgerror_23505(model, fields, info, e):
-    m = re.match(r'^duplicate key (?P<field>\w+) violates unique constraint',
-                 str(e))
-    field_name = m and m.group('field')
-    if not m or field_name not in fields:
-        return {'message': unicode(e)}
-    message = _(u"The value for the field '%s' already exists.") % field_name
-    field = fields.get(field_name)
-    if field:
-        message = _(u"%s This might be '%s' in the current model, or a field "
-                    u"of the same name in an o2m.") % (message, field['string'])
-    return {
-        'message': message,
-        'field': field_name,
-    }
-
-PGERROR_TO_OE = defaultdict(
-    # shape of mapped converters
-    lambda: (lambda model, fvg, info, pgerror: {'message': unicode(pgerror)}), {
-    # not_null_violation
-    '23502': convert_pgerror_23502,
-    # unique constraint error
-    '23505': convert_pgerror_23505,
-})
-
-
-# keep those imports here to avoid dependency cycle errors
-from . import expression
-from . import fields2
-from .fields2 import Field, SpecialValue, FailedValue
-
-# vim:expandtab:smartindent:tabstop=4:softtabstop=4:shiftwidth=4:
-=======
-    test_modifiers({"invisible": False}, '{}')
->>>>>>> 20af0a98
+    test_modifiers({"invisible": False}, '{}')