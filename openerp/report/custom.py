# -*- coding: utf-8 -*-
##############################################################################
#    
#    OpenERP, Open Source Management Solution
#    Copyright (C) 2004-2009 Tiny SPRL (<http://tiny.be>).
#
#    This program is free software: you can redistribute it and/or modify
#    it under the terms of the GNU Affero General Public License as
#    published by the Free Software Foundation, either version 3 of the
#    License, or (at your option) any later version.
#
#    This program is distributed in the hope that it will be useful,
#    but WITHOUT ANY WARRANTY; without even the implied warranty of
#    MERCHANTABILITY or FITNESS FOR A PARTICULAR PURPOSE.  See the
#    GNU Affero General Public License for more details.
#
#    You should have received a copy of the GNU Affero General Public License
#    along with this program.  If not, see <http://www.gnu.org/licenses/>.     
#
##############################################################################

import os
import time

import openerp
import openerp.tools as tools
from openerp.tools.safe_eval import safe_eval as eval
import print_xml
import render
from interface import report_int
import common
from openerp.osv.osv import except_osv
<<<<<<< HEAD
from openerp.osv.orm import browse_null, Recordset
import openerp.pooler as pooler
=======
from openerp.osv.orm import browse_null
from openerp.osv.orm import browse_record_list
>>>>>>> fc4d9c86
from pychart import *
import misc
import cStringIO
from lxml import etree
from openerp.tools.translate import _

class external_pdf(render.render):
    def __init__(self, pdf):
        render.render.__init__(self)
        self.pdf = pdf
        self.output_type='pdf'
    def _render(self):
        return self.pdf

theme.use_color = 1


#TODO: devrait heriter de report_rml a la place de report_int 
# -> pourrait overrider que create_xml a la place de tout create
# heuu, ca marche pas ds tous les cas car graphs sont generes en pdf directment
# par pychart, et on passe donc pas par du rml
class report_custom(report_int):
    def __init__(self, name):
        report_int.__init__(self, name)
    #
    # PRE:
    #    fields = [['address','city'],['name'], ['zip']]
    #    conditions = [[('zip','==','3'),(,)],(,),(,)] #same structure as fields
    #    row_canvas = ['Rue', None, None]
    # POST:
    #    [ ['ville','name','zip'] ]
    #
    def _row_get(self, cr, uid, objs, fields, conditions, row_canvas=None, group_by=None):
        result = []
        for obj in objs:
            tobreak = False
            for cond in conditions:
                if cond and cond[0]:
                    c = cond[0]
                    temp = c[0](eval('obj.'+c[1],{'obj': obj}))
                    if not eval('\''+temp+'\''+' '+c[2]+' '+'\''+str(c[3])+'\''):
                        tobreak = True
            if tobreak:
                break
            levels = {}
            row = []
            for i in range(len(fields)):
                if not fields[i]:
                    row.append(row_canvas and row_canvas[i])
                    if row_canvas[i]:
                        row_canvas[i]=False
                elif len(fields[i])==1:
                    if not isinstance(obj, browse_null):
                        row.append(str(eval('obj.'+fields[i][0],{'obj': obj})))
                    else:
                        row.append(None)
                else:
                    row.append(None)
                    levels[fields[i][0]]=True
            if not levels:
                result.append(row)
            else:
                # Process group_by data first
                key = []
                if group_by is not None and fields[group_by] is not None:
                    if fields[group_by][0] in levels.keys():
                        key.append(fields[group_by][0])
                    for l in levels.keys():
                        if l != fields[group_by][0]:
                            key.append(l)
                else:
                    key = levels.keys()
                for l in key:
                    objs = eval('obj.'+l,{'obj': obj})
                    if not isinstance(objs, (Recordset, list)):
                        objs = [objs]
                    field_new = []
                    cond_new = []
                    for f in range(len(fields)):
                        if (fields[f] and fields[f][0])==l:
                            field_new.append(fields[f][1:])
                            cond_new.append(conditions[f][1:])
                        else:
                            field_new.append(None)
                            cond_new.append(None)
                    if len(objs):
                        result += self._row_get(cr, uid, objs, field_new, cond_new, row, group_by)
                    else:
                        result.append(row)
        return result 


    def create(self, cr, uid, ids, datas, context=None):
        if not context:
            context={}
        self.pool = openerp.registry(cr.dbname)
        report = self.pool['ir.report.custom'].browse(cr, uid, [datas['report_id']])[0]
        datas['model'] = report.model_id.model
        if report.menu_id:
            ids = self.pool[report.model_id.model].search(cr, uid, [])
            datas['ids'] = ids

        report_id = datas['report_id']
        report = self.pool['ir.report.custom'].read(cr, uid, [report_id], context=context)[0]
        fields = self.pool['ir.report.custom.fields'].read(cr, uid, report['fields_child0'], context=context)

        fields.sort(lambda x,y : x['sequence'] - y['sequence'])

        if report['field_parent']:
            parent_field = self.pool['ir.model.fields'].read(cr, uid, [report['field_parent'][0]], ['model'])
        model_name = self.pool['ir.model'].read(cr, uid, [report['model_id'][0]], ['model'], context=context)[0]['model']

        fct = {
            'id': lambda x: x,
            'gety': lambda x: x.split('-')[0],
           'in': lambda x: x.split(',')
        }
        new_fields = []
        new_cond = []
        for f in fields:
            row = []
            cond = []
            for i in range(4):
                field_child = f['field_child'+str(i)]
                if field_child:
                    row.append(
                        self.pool['ir.model.fields'].read(cr, uid, [field_child[0]], ['name'], context=context)[0]['name']
                    )
                    if f['fc'+str(i)+'_operande']:
                        fct_name = 'id'
                        cond_op =  f['fc'+str(i)+'_op']
                        if len(f['fc'+str(i)+'_op'].split(',')) == 2:
                            cond_op =  f['fc'+str(i)+'_op'].split(',')[1]
                            fct_name = f['fc'+str(i)+'_op'].split(',')[0]
                        cond.append((fct[fct_name], f['fc'+str(i)+'_operande'][1], cond_op, f['fc'+str(i)+'_condition']))
                    else:
                        cond.append(None)
            new_fields.append(row)
            new_cond.append(cond)
        objs = self.pool[model_name].browse(cr, uid, ids)

        # Group by
        groupby = None
        idx = 0
        for f in fields:
            if f['groupby']:
                groupby = idx
            idx += 1


        results = []
        if report['field_parent']:
            level = []
            def build_tree(obj, level, depth):
                res = self._row_get(cr, uid,[obj], new_fields, new_cond)
                level.append(depth)
                new_obj = eval('obj.'+report['field_parent'][1],{'obj': obj})
                if not isinstance(new_obj, list) :
                    new_obj = [new_obj]
                for o in  new_obj:
                    if not isinstance(o, browse_null):
                        res += build_tree(o, level, depth+1)
                return res

            for obj in objs:
                results += build_tree(obj, level, 0)
        else:
            results = self._row_get(cr, uid,objs, new_fields, new_cond, group_by=groupby)

        fct = {
            'calc_sum': lambda l: reduce(lambda x,y: float(x)+float(y), filter(None, l), 0),
            'calc_avg': lambda l: reduce(lambda x,y: float(x)+float(y), filter(None, l), 0) / (len(filter(None, l)) or 1.0),
            'calc_max': lambda l: reduce(lambda x,y: max(x,y), [(i or 0.0) for i in l], 0),
            'calc_min': lambda l: reduce(lambda x,y: min(x,y), [(i or 0.0) for i in l], 0),
            'calc_count': lambda l: len(filter(None, l)),
            'False': lambda l: '\r\n'.join(filter(None, l)),
            'groupby': lambda l: reduce(lambda x,y: x or y, l)
        }
        new_res = []

        prev = None
        if groupby is not None:
            res_dic = {}
            for line in results:
                if not line[groupby] and prev in res_dic:
                    res_dic[prev].append(line)
                else:
                    prev = line[groupby]
                    res_dic.setdefault(line[groupby], [])
                    res_dic[line[groupby]].append(line)

            #we use the keys in results since they are ordered, whereas in res_dic.heys() they aren't
            for key in filter(None, [x[groupby] for x in results]):
                row = []
                for col in range(len(fields)):
                    if col == groupby:
                        row.append(fct['groupby'](map(lambda x: x[col], res_dic[key])))
                    else:
                        row.append(fct[str(fields[col]['operation'])](map(lambda x: x[col], res_dic[key])))
                new_res.append(row)
            results = new_res
        
        if report['type']=='table':
            if report['field_parent']:
                res = self._create_tree(uid, ids, report, fields, level, results, context)
            else:
                sort_idx = 0
                for idx in range(len(fields)):
                    if fields[idx]['name'] == report['sortby']:
                        sort_idx = idx
                        break
                try :
                    results.sort(lambda x,y : cmp(float(x[sort_idx]),float(y[sort_idx])))
                except :
                    results.sort(lambda x,y : cmp(x[sort_idx],y[sort_idx]))
                if report['limitt']:
                    results = results[:int(report['limitt'])]
                res = self._create_table(uid, ids, report, fields, None, results, context)
        elif report['type'] in ('pie','bar', 'line'):
            results2 = []
            prev = False
            for r in results:
                row = []
                for j in range(len(r)):
                    if j == 0 and not r[j]:
                        row.append(prev)
                    elif j == 0 and r[j]:
                        prev = r[j]
                        row.append(r[j])
                    else:
                        try:
                            row.append(float(r[j]))
                        except Exception:
                            row.append(r[j])
                results2.append(row)
            if report['type']=='pie':
                res = self._create_pie(cr,uid, ids, report, fields, results2, context)
            elif report['type']=='bar':
                res = self._create_bars(cr,uid, ids, report, fields, results2, context)
            elif report['type']=='line':
                res = self._create_lines(cr,uid, ids, report, fields, results2, context)
        return self.obj.get(), 'pdf'

    def _create_tree(self, uid, ids, report, fields, level, results, context):
        pageSize=common.pageSize.get(report['print_format'], [210.0,297.0])
        if report['print_orientation']=='landscape':
            pageSize=[pageSize[1],pageSize[0]]

        new_doc = etree.Element('report')
        
        config = etree.SubElement(new_doc, 'config')

        def _append_node(name, text):
            n = etree.SubElement(config, name)
            n.text = text

        _append_node('date', time.strftime('%d/%m/%Y'))
        _append_node('PageFormat', '%s' % report['print_format'])
        _append_node('PageSize', '%.2fmm,%.2fmm' % tuple(pageSize))
        _append_node('PageWidth', '%.2f' % (pageSize[0] * 2.8346,))
        _append_node('PageHeight', '%.2f' %(pageSize[1] * 2.8346,))

        length = pageSize[0]-30-reduce(lambda x,y:x+(y['width'] or 0), fields, 0)
        count = 0
        for f in fields:
            if not f['width']: count+=1
        for f in fields:
            if not f['width']:
                f['width']=round((float(length)/count)-0.5)

        _append_node('tableSize', '%s' %  ','.join(map(lambda x: '%.2fmm' % (x['width'],), fields)))
        _append_node('report-header', '%s' % (report['title'],))
        _append_node('report-footer', '%s' % (report['footer'],))

        header = etree.SubElement(new_doc, 'header')
        for f in fields:
            field = etree.SubElement(header, 'field')
            field.text = f['name']

        lines = etree.SubElement(new_doc, 'lines')
        level.reverse()
        for line in results:
            shift = level.pop()
            node_line = etree.SubElement(lines, 'row')
            prefix = '+'
            for f in range(len(fields)):
                col = etree.SubElement(node_line, 'col')
                if f == 0:
                    col.attrib.update(para='yes',
                                      tree='yes',
                                      space=str(3*shift)+'mm')
                if line[f] is not None:
                    col.text = prefix+str(line[f]) or ''
                else:
                    col.text = '/'
                prefix = ''

        transform = etree.XSLT(
            etree.parse(os.path.join(tools.config['root_path'],
                                     'addons/base/report/custom_new.xsl')))
        rml = etree.tostring(transform(new_doc))

        self.obj = render.rml(rml)
        self.obj.render()
        return True


    def _create_lines(self, cr, uid, ids, report, fields, results, context):
        pool = openerp.registry(cr.dbname)
        pdf_string = cStringIO.StringIO()
        can = canvas.init(fname=pdf_string, format='pdf')
        
        can.show(80,380,'/16/H'+report['title'])
        
        ar = area.T(size=(350,350),
        #x_coord = category_coord.T(['2005-09-01','2005-10-22'],0),
        x_axis = axis.X(label = fields[0]['name'], format="/a-30{}%s"),
        y_axis = axis.Y(label = ', '.join(map(lambda x : x['name'], fields[1:]))))
        
        process_date = {
            'D': lambda x: reduce(lambda xx, yy: xx + '-' + yy, x.split('-')[1:3]),
            'M': lambda x: x.split('-')[1],
            'Y': lambda x: x.split('-')[0]
        }

        order_date = {
            'D': lambda x: time.mktime((2005, int(x.split('-')[0]), int(x.split('-')[1]), 0, 0, 0, 0, 0, 0)),
            'M': lambda x: x,
            'Y': lambda x: x
        }

        abscissa = []
        
        idx = 0 
        date_idx = None
        fct = {}
        for f in fields:
            field_id = (f['field_child3'] and f['field_child3'][0]) or (f['field_child2'] and f['field_child2'][0]) or (f['field_child1'] and f['field_child1'][0]) or (f['field_child0'] and f['field_child0'][0])
            if field_id:
                type = pool['ir.model.fields'].read(cr, uid, [field_id],['ttype'])
                if type[0]['ttype'] == 'date':
                    date_idx = idx
                    fct[idx] = process_date[report['frequency']] 
                else:
                    fct[idx] = lambda x : x
            else:
                fct[idx] = lambda x : x
            idx+=1

        # plots are usually displayed year by year
        # so we do so if the first field is a date
        data_by_year = {}
        if date_idx is not None:
            for r in results:
                key = process_date['Y'](r[date_idx])
                if key not in data_by_year:
                    data_by_year[key] = []
                for i in range(len(r)):
                    r[i] = fct[i](r[i])
                data_by_year[key].append(r)
        else:
            data_by_year[''] = results

        idx0 = 0
        nb_bar = len(data_by_year)*(len(fields)-1)
        colors = map(lambda x:line_style.T(color=x), misc.choice_colors(nb_bar))
        abscissa = {}
        for line in data_by_year.keys():
            fields_bar = []
            # sum data and save it in a list. An item for a fields
            for d in data_by_year[line]:
                for idx in range(len(fields)-1):
                    fields_bar.append({})
                    if d[0] in fields_bar[idx]:
                        fields_bar[idx][d[0]] += d[idx+1]
                    else:
                        fields_bar[idx][d[0]] = d[idx+1]
            for idx  in range(len(fields)-1):
                data = {}
                for k in fields_bar[idx].keys():
                    if k in data:
                        data[k] += fields_bar[idx][k]
                    else:
                        data[k] = fields_bar[idx][k]
                data_cum = []
                prev = 0.0
                keys = data.keys()
                keys.sort()
                # cumulate if necessary
                for k in keys:
                    data_cum.append([k, float(data[k])+float(prev)])
                    if fields[idx+1]['cumulate']:
                        prev += data[k]
                idx0 = 0
                plot = line_plot.T(label=fields[idx+1]['name']+' '+str(line), data = data_cum, line_style=colors[idx0*(len(fields)-1)+idx])
                ar.add_plot(plot)
                abscissa.update(fields_bar[idx])
                idx0 += 1
        
        abscissa = map(lambda x : [x, None], abscissa)
        ar.x_coord = category_coord.T(abscissa,0)
        ar.draw(can)

        can.close()
        self.obj = external_pdf(pdf_string.getvalue())
        self.obj.render()
        pdf_string.close()
        return True



    def _create_bars(self, cr, uid, ids, report, fields, results, context):
        pool = openerp.registry(cr.dbname)
        pdf_string = cStringIO.StringIO()
        can = canvas.init(fname=pdf_string, format='pdf')
        
        can.show(80,380,'/16/H'+report['title'])
        
        process_date = {
            'D': lambda x: reduce(lambda xx, yy: xx + '-' + yy, x.split('-')[1:3]),
            'M': lambda x: x.split('-')[1],
            'Y': lambda x: x.split('-')[0]
        }

        order_date = {
            'D': lambda x: time.mktime((2005, int(x.split('-')[0]), int(x.split('-')[1]), 0, 0, 0, 0, 0, 0)),
            'M': lambda x: x,
            'Y': lambda x: x
        }

        ar = area.T(size=(350,350),
            x_axis = axis.X(label = fields[0]['name'], format="/a-30{}%s"),
            y_axis = axis.Y(label = ', '.join(map(lambda x : x['name'], fields[1:]))))

        idx = 0 
        date_idx = None
        fct = {}
        for f in fields:
            field_id = (f['field_child3'] and f['field_child3'][0]) or (f['field_child2'] and f['field_child2'][0]) or (f['field_child1'] and f['field_child1'][0]) or (f['field_child0'] and f['field_child0'][0])
            if field_id:
                type = pool['ir.model.fields'].read(cr, uid, [field_id],['ttype'])
                if type[0]['ttype'] == 'date':
                    date_idx = idx
                    fct[idx] = process_date[report['frequency']] 
                else:
                    fct[idx] = lambda x : x
            else:
                fct[idx] = lambda x : x
            idx+=1
        
        # plot are usually displayed year by year
        # so we do so if the first field is a date
        data_by_year = {}
        if date_idx is not None:
            for r in results:
                key = process_date['Y'](r[date_idx])
                if key not in data_by_year:
                    data_by_year[key] = []
                for i in range(len(r)):
                    r[i] = fct[i](r[i])
                data_by_year[key].append(r)
        else:
            data_by_year[''] = results


        nb_bar = len(data_by_year)*(len(fields)-1)
        colors = map(lambda x:fill_style.Plain(bgcolor=x), misc.choice_colors(nb_bar))
        
        abscissa = {}
        for line in data_by_year.keys():
            fields_bar = []
            # sum data and save it in a list. An item for a fields
            for d in data_by_year[line]:
                for idx in range(len(fields)-1):
                    fields_bar.append({})
                    if d[0] in fields_bar[idx]:
                        fields_bar[idx][d[0]] += d[idx+1]
                    else:
                        fields_bar[idx][d[0]] = d[idx+1]
            for idx  in range(len(fields)-1):
                data = {}
                for k in fields_bar[idx].keys():
                    if k in data:
                        data[k] += fields_bar[idx][k]
                    else:
                        data[k] = fields_bar[idx][k]
                data_cum = []
                prev = 0.0
                keys = data.keys()
                keys.sort()
                # cumulate if necessary
                for k in keys:
                    data_cum.append([k, float(data[k])+float(prev)])
                    if fields[idx+1]['cumulate']:
                        prev += data[k]
                        
                idx0 = 0
                plot = bar_plot.T(label=fields[idx+1]['name']+' '+str(line), data = data_cum, cluster=(idx0*(len(fields)-1)+idx,nb_bar), fill_style=colors[idx0*(len(fields)-1)+idx])
                ar.add_plot(plot)
                abscissa.update(fields_bar[idx])
            idx0 += 1
        abscissa = map(lambda x : [x, None], abscissa)
        abscissa.sort()
        ar.x_coord = category_coord.T(abscissa,0)
        ar.draw(can)

        can.close()
        self.obj = external_pdf(pdf_string.getvalue())
        self.obj.render()
        pdf_string.close()
        return True

    def _create_pie(self, cr, uid, ids, report, fields, results, context):
        pdf_string = cStringIO.StringIO()
        can = canvas.init(fname=pdf_string, format='pdf')
        ar = area.T(size=(350,350), legend=legend.T(),
                    x_grid_style = None, y_grid_style = None)
        colors = map(lambda x:fill_style.Plain(bgcolor=x), misc.choice_colors(len(results)))

        if reduce(lambda x,y : x+y, map(lambda x : x[1],results)) == 0.0:
            raise except_osv(_('Error'), _("The sum of the data (2nd field) is null.\nWe can't draw a pie chart !"))

        plot = pie_plot.T(data=results, arc_offsets=[0,10,0,10],
                          shadow = (2, -2, fill_style.gray50),
                          label_offset = 25,
                          arrow_style = arrow.a3,
                          fill_styles=colors)
        ar.add_plot(plot)
        ar.draw(can)
        can.close()
        self.obj = external_pdf(pdf_string.getvalue())
        self.obj.render()
        pdf_string.close()
        return True

    def _create_table(self, uid, ids, report, fields, tree, results, context):
        pageSize=common.pageSize.get(report['print_format'], [210.0,297.0])
        if report['print_orientation']=='landscape':
            pageSize=[pageSize[1],pageSize[0]]

        new_doc = etree.Element('report')
        config = etree.SubElement(new_doc, 'config')

        def _append_node(name, text):
            n = etree.SubElement(config, name)
            n.text = text

        _append_node('date', time.strftime('%d/%m/%Y'))
        _append_node('PageSize', '%.2fmm,%.2fmm' % tuple(pageSize))
        _append_node('PageFormat', '%s' % report['print_format'])
        _append_node('PageWidth', '%.2f' % (pageSize[0] * 2.8346,))
        _append_node('PageHeight', '%.2f' %(pageSize[1] * 2.8346,))

        length = pageSize[0]-30-reduce(lambda x,y:x+(y['width'] or 0), fields, 0)
        count = 0
        for f in fields:
            if not f['width']: count+=1
        for f in fields:
            if not f['width']:
                f['width']=round((float(length)/count)-0.5)

        _append_node('tableSize', '%s' %  ','.join(map(lambda x: '%.2fmm' % (x['width'],), fields)))
        _append_node('report-header', '%s' % (report['title'],))
        _append_node('report-footer', '%s' % (report['footer'],))

        header = etree.SubElement(new_doc, 'header')
        for f in fields:
            field = etree.SubElement(header, 'field')
            field.text = f['name']

        lines = etree.SubElement(new_doc, 'lines')
        for line in results:
            node_line = etree.SubElement(lines, 'row')
            for f in range(len(fields)):
                col = etree.SubElement(node_line, 'col', tree='no')
                if line[f] is not None:
                    col.text = line[f] or ''
                else:
                    col.text = '/'

        transform = etree.XSLT(
            etree.parse(os.path.join(tools.config['root_path'],
                                     'addons/base/report/custom_new.xsl')))
        rml = etree.tostring(transform(new_doc))

        self.obj = render.rml(rml)
        self.obj.render()
        return True
report_custom('report.custom')


# vim:expandtab:smartindent:tabstop=4:softtabstop=4:shiftwidth=4:
<|MERGE_RESOLUTION|>--- conflicted
+++ resolved
@@ -30,13 +30,7 @@
 from interface import report_int
 import common
 from openerp.osv.osv import except_osv
-<<<<<<< HEAD
 from openerp.osv.orm import browse_null, Recordset
-import openerp.pooler as pooler
-=======
-from openerp.osv.orm import browse_null
-from openerp.osv.orm import browse_record_list
->>>>>>> fc4d9c86
 from pychart import *
 import misc
 import cStringIO
