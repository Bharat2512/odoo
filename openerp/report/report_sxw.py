# -*- coding: utf-8 -*-
##############################################################################
#
#    OpenERP, Open Source Management Solution
#    Copyright (C) 2004-2009 Tiny SPRL (<http://tiny.be>).
#
#    This program is free software: you can redistribute it and/or modify
#    it under the terms of the GNU Affero General Public License as
#    published by the Free Software Foundation, either version 3 of the
#    License, or (at your option) any later version.
#
#    This program is distributed in the hope that it will be useful,
#    but WITHOUT ANY WARRANTY; without even the implied warranty of
#    MERCHANTABILITY or FITNESS FOR A PARTICULAR PURPOSE.  See the
#    GNU Affero General Public License for more details.
#
#    You should have received a copy of the GNU Affero General Public License
#    along with this program.  If not, see <http://www.gnu.org/licenses/>.
#
##############################################################################
from lxml import etree
import StringIO
import cStringIO
import base64
from datetime import datetime
import os
import re
import time
from interface import report_rml
import preprocess
import logging
import openerp.tools as tools
import zipfile
import common

import openerp
from openerp import SUPERUSER_ID
from openerp.osv.fields import float as float_field, function as function_field, datetime as datetime_field
from openerp.tools.translate import _
from openerp.tools import DEFAULT_SERVER_DATE_FORMAT, DEFAULT_SERVER_DATETIME_FORMAT

_logger = logging.getLogger(__name__)

rml_parents = {
    'tr':1,
    'li':1,
    'story': 0,
    'section': 0
}

rml_tag="para"

sxw_parents = {
    'table-row': 1,
    'list-item': 1,
    'body': 0,
    'section': 0,
}

html_parents = {
    'tr' : 1,
    'body' : 0,
    'div' : 0
    }
sxw_tag = "p"

rml2sxw = {
    'para': 'p',
}

def get_date_length(date_format=DEFAULT_SERVER_DATE_FORMAT):
    return len((datetime.now()).strftime(date_format))


class rml_parse(object):
    def __init__(self, cr, uid, name, parents=rml_parents, tag=rml_tag, context=None):
        if not context:
            context={}
        self.cr = cr
        self.uid = uid
        self.pool = openerp.registry(cr.dbname)
        user = self.pool['res.users'].browse(cr, uid, uid, context=context)
        self.localcontext = {
            'user': user,
            'setCompany': self.setCompany,
            'repeatIn': self.repeatIn,
            'setLang': self.setLang,
            'setTag': self.setTag,
            'removeParentNode': self.removeParentNode,
            'format': self.format,
            'formatLang': self.formatLang,
            'lang' : user.company_id.partner_id.lang,
            'translate' : self._translate,
            'setHtmlImage' : self.set_html_image,
            'strip_name' : self._strip_name,
            'time' : time,
            'display_address': self.display_address,
            # more context members are setup in setCompany() below:
            #  - company_id
            #  - logo
        }
        self.setCompany(user.company_id)
        self.localcontext.update(context)
        self.name = name
        self._node = None
        self.parents = parents
        self.tag = tag
        self._lang_cache = {}
        self.lang_dict = {}
        self.default_lang = {}
        self.lang_dict_called = False
        self._transl_regex = re.compile('(\[\[.+?\]\])')

    def setTag(self, oldtag, newtag, attrs=None):
        return newtag, attrs

    def _ellipsis(self, char, size=100, truncation_str='...'):
        if not char:
            return ''
        if len(char) <= size:
            return char
        return char[:size-len(truncation_str)] + truncation_str

    def setCompany(self, company_id):
        if company_id:
            self.localcontext['company'] = company_id
            self.localcontext['logo'] = company_id.logo
            self.rml_header = company_id.rml_header
            self.rml_header2 = company_id.rml_header2
            self.rml_header3 = company_id.rml_header3
            self.logo = company_id.logo

    def _strip_name(self, name, maxlen=50):
        return self._ellipsis(name, maxlen)

    def format(self, text, oldtag=None):
        return text.strip()

    def removeParentNode(self, tag=None):
        raise GeneratorExit('Skip')

    def set_html_image(self,id,model=None,field=None,context=None):
        if not id :
            return ''
        if not model:
            model = 'ir.attachment'
        try :
            id = int(id)
            res = self.pool[model].read(self.cr,self.uid,id)
            if field :
                return res[field]
            elif model =='ir.attachment' :
                return res['datas']
            else :
                return ''
        except Exception:
            return ''

    def setLang(self, lang):
        self.localcontext['lang'] = lang
        self.lang_dict_called = False
        # re-evaluate self.objects in a different environment
        env = self.objects.env(self.cr, self.uid, self.localcontext)
        self.objects = self.objects.with_env(env)

    def _get_lang_dict(self):
        pool_lang = self.pool['res.lang']
        lang = self.localcontext.get('lang', 'en_US') or 'en_US'
        lang_ids = pool_lang.search(self.cr,self.uid,[('code','=',lang)])
        if not lang_ids:
            lang_ids = pool_lang.search(self.cr,self.uid,[('code','=','en_US')])
        lang_obj = pool_lang.browse(self.cr,self.uid,lang_ids[0])
        self.lang_dict.update({'lang_obj':lang_obj,'date_format':lang_obj.date_format,'time_format':lang_obj.time_format})
        self.default_lang[lang] = self.lang_dict.copy()
        return True

    def digits_fmt(self, obj=None, f=None, dp=None):
        digits = self.get_digits(obj, f, dp)
        return "%%.%df" % (digits, )

    def get_digits(self, obj=None, f=None, dp=None):
        d = DEFAULT_DIGITS = 2
        if dp:
            decimal_precision_obj = self.pool['decimal.precision']
            d = decimal_precision_obj.precision_get(self.cr, self.uid, dp)
        elif obj and f:
            res_digits = getattr(obj._columns[f], 'digits', lambda x: ((16, DEFAULT_DIGITS)))
            if isinstance(res_digits, tuple):
                d = res_digits[1]
            else:
                d = res_digits(self.cr)[1]
        elif (hasattr(obj, '_field') and\
                isinstance(obj._field, (float_field, function_field)) and\
                obj._field.digits):
                d = obj._field.digits[1]
                if not d and d is not 0:
                    d = DEFAULT_DIGITS
        return d

    def formatLang(self, value, digits=None, date=False, date_time=False, grouping=True, monetary=False, dp=False, currency_obj=False):
        """
            Assuming 'Account' decimal.precision=3:
                formatLang(value) -> digits=2 (default)
                formatLang(value, digits=4) -> digits=4
                formatLang(value, dp='Account') -> digits=3
                formatLang(value, digits=5, dp='Account') -> digits=5
        """
        if digits is None:
            if dp:
                digits = self.get_digits(dp=dp)
            else:
                digits = self.get_digits(value)

        if isinstance(value, (str, unicode)) and not value:
            return ''

        if not self.lang_dict_called:
            self._get_lang_dict()
            self.lang_dict_called = True

        if date or date_time:
            if not value:
                return ''

            date_format = self.lang_dict['date_format']
            parse_format = DEFAULT_SERVER_DATE_FORMAT
            if date_time:
                value = value.split('.')[0]
                date_format = date_format + " " + self.lang_dict['time_format']
                parse_format = DEFAULT_SERVER_DATETIME_FORMAT
            if isinstance(value, basestring):
                # FIXME: the trimming is probably unreliable if format includes day/month names
                #        and those would need to be translated anyway.
                date = datetime.strptime(value[:get_date_length(parse_format)], parse_format)
            elif isinstance(value, time.struct_time):
                date = datetime(*value[:6])
            else:
                date = datetime(*value.timetuple()[:6])
            if date_time:
                # Convert datetime values to the expected client/context timezone
                date = datetime_field.context_timestamp(self.cr, self.uid,
                                                        timestamp=date,
                                                        context=self.localcontext)
            return date.strftime(date_format.encode('utf-8'))

        res = self.lang_dict['lang_obj'].format('%.' + str(digits) + 'f', value, grouping=grouping, monetary=monetary)
        if currency_obj:
            if currency_obj.position == 'after':
                res='%s %s'%(res,currency_obj.symbol)
            elif currency_obj and currency_obj.position == 'before':
                res='%s %s'%(currency_obj.symbol, res)
        return res

<<<<<<< HEAD
    def display_address(self, address_record):
        return address_record.contact_address
=======
    def display_address(self, address_browse_record, without_company=False):
        return self.pool['res.partner']._display_address(
            self.cr, self.uid, address_browse_record,
            without_company=without_company
        )
>>>>>>> 7e117b18

    def repeatIn(self, lst, name,nodes_parent=False):
        ret_lst = []
        for id in lst:
            ret_lst.append({name:id})
        return ret_lst

    def _translate(self,text):
        lang = self.localcontext['lang']
        if lang and text and not text.isspace():
            transl_obj = self.pool['ir.translation']
            piece_list = self._transl_regex.split(text)
            for pn in range(len(piece_list)):
                if not self._transl_regex.match(piece_list[pn]):
                    source_string = piece_list[pn].replace('\n', ' ').strip()
                    if len(source_string):
                        translated_string = transl_obj._get_source(self.cr, self.uid, self.name, ('report', 'rml'), lang, source_string)
                        if translated_string:
                            piece_list[pn] = piece_list[pn].replace(source_string, translated_string)
            text = ''.join(piece_list)
        return text

    def _add_header(self, rml_dom, header='external'):
        if header=='internal':
            rml_head =  self.rml_header2
        elif header=='internal landscape':
            rml_head =  self.rml_header3
        else:
            rml_head =  self.rml_header

        head_dom = etree.XML(rml_head)
        for tag in head_dom:
            found = rml_dom.find('.//'+tag.tag)
            if found is not None and len(found):
                if tag.get('position'):
                    found.append(tag)
                else :
                    found.getparent().replace(found,tag)
        return True

    def set_context(self, objects, data, ids, report_type = None):
        self.localcontext['data'] = data
        self.localcontext['objects'] = objects
        self.localcontext['digits_fmt'] = self.digits_fmt
        self.localcontext['get_digits'] = self.get_digits
        self.datas = data
        self.ids = ids
        self.objects = objects
        if report_type:
            if report_type=='odt' :
                self.localcontext.update({'name_space' :common.odt_namespace})
            else:
                self.localcontext.update({'name_space' :common.sxw_namespace})

        # WARNING: the object[0].exists() call below is slow but necessary because
        # some broken reporting wizards pass incorrect IDs (e.g. ir.ui.menu ids)
        if objects and len(objects) == 1 and \
            objects[0].exists() and 'company_id' in objects[0] and objects[0].company_id:
            # When we print only one record, we can auto-set the correct
            # company in the localcontext. For other cases the report
            # will have to call setCompany() inside the main repeatIn loop.
            self.setCompany(objects[0].company_id)

class report_sxw(report_rml, preprocess.report):
    """
    The register=True kwarg has been added to help remove the
    openerp.netsvc.LocalService() indirection and the related
    openerp.report.interface.report_int._reports dictionary:
    report_sxw registered in XML with auto=False are also registered in Python.
    In that case, they are registered in the above dictionary. Since
    registration is automatically done upon instanciation, and that
    instanciation is needed before rendering, a way was needed to
    instanciate-without-register a report. In the future, no report
    should be registered in the above dictionary and it will be dropped.
    """
    def __init__(self, name, table, rml=False, parser=rml_parse, header='external', store=False, register=True):
        report_rml.__init__(self, name, table, rml, '', register=register)
        self.name = name
        self.parser = parser
        self.header = header
        self.store = store
        self.internal_header=False
        if header=='internal' or header=='internal landscape':
            self.internal_header=True

    def getObjects(self, cr, uid, ids, context):
        table_obj = openerp.registry(cr.dbname)[self.table]
        return table_obj.browse(cr, uid, ids, context=context)

    def create(self, cr, uid, ids, data, context=None):
        context = dict(context or {})
        if self.internal_header:
            context.update(internal_header=self.internal_header)

        # skip osv.fields.sanitize_binary_value() because we want the raw bytes in all cases
        context.update(bin_raw=True)
        registry = openerp.registry(cr.dbname)
        ir_obj = registry['ir.actions.report.xml']
        registry['res.font'].font_scan(cr, SUPERUSER_ID, lazy=True, context=context)

        report_xml_ids = ir_obj.search(cr, uid,
                [('report_name', '=', self.name[7:])], context=context)
        if report_xml_ids:
            report_xml = ir_obj.browse(cr, uid, report_xml_ids[0], context=context)
        else:
            title = ''
            report_file = tools.file_open(self.tmpl, subdir=None)
            try:
                rml = report_file.read()
                report_type= data.get('report_type', 'pdf')
                class a(object):
                    def __init__(self, *args, **argv):
                        for key,arg in argv.items():
                            setattr(self, key, arg)
                report_xml = a(title=title, report_type=report_type, report_rml_content=rml, name=title, attachment=False, header=self.header)
            finally:
                report_file.close()

        # We add an attribute on the ir.actions.report.xml instance.
        # This attribute 'use_global_header' will be used by
        # the create_single_XXX function of the report engine.
        # This change has been done to avoid a big change of the API.
        setattr(report_xml, 'use_global_header', self.header if report_xml.header else False)

        report_type = report_xml.report_type
        if report_type in ['sxw','odt']:
            fnct = self.create_source_odt
        elif report_type in ['pdf','raw','txt','html']:
            fnct = self.create_source_pdf
        elif report_type=='html2html':
            fnct = self.create_source_html2html
        elif report_type=='mako2html':
            fnct = self.create_source_mako2html
        else:
            raise NotImplementedError(_('Unknown report type: %s') % report_type)
        fnct_ret = fnct(cr, uid, ids, data, report_xml, context)
        if not fnct_ret:
            return False, False
        return fnct_ret

    def create_source_odt(self, cr, uid, ids, data, report_xml, context=None):
        return self.create_single_odt(cr, uid, ids, data, report_xml, context or {})

    def create_source_html2html(self, cr, uid, ids, data, report_xml, context=None):
        return self.create_single_html2html(cr, uid, ids, data, report_xml, context or {})

    def create_source_mako2html(self, cr, uid, ids, data, report_xml, context=None):
        return self.create_single_mako2html(cr, uid, ids, data, report_xml, context or {})

    def create_source_pdf(self, cr, uid, ids, data, report_xml, context=None):
        if not context:
            context={}
        registry = openerp.registry(cr.dbname)
        attach = report_xml.attachment
        if attach:
            objs = self.getObjects(cr, uid, ids, context)
            results = []
            for obj in objs:
                aname = eval(attach, {'object':obj, 'time':time})
                result = False
                if report_xml.attachment_use and aname and context.get('attachment_use', True):
                    aids = registry['ir.attachment'].search(cr, uid, [('datas_fname','=',aname+'.pdf'),('res_model','=',self.table),('res_id','=',obj.id)])
                    if aids:
                        brow_rec = registry['ir.attachment'].browse(cr, uid, aids[0])
                        if not brow_rec.datas:
                            continue
                        d = base64.decodestring(brow_rec.datas)
                        results.append((d,'pdf'))
                        continue
                result = self.create_single_pdf(cr, uid, [obj.id], data, report_xml, context)
                if not result:
                    return False
                if aname:
                    try:
                        name = aname+'.'+result[1]
                        # Remove the default_type entry from the context: this
                        # is for instance used on the account.account_invoices
                        # and is thus not intended for the ir.attachment type
                        # field.
                        ctx = dict(context)
                        ctx.pop('default_type', None)
                        registry['ir.attachment'].create(cr, uid, {
                            'name': aname,
                            'datas': base64.encodestring(result[0]),
                            'datas_fname': name,
                            'res_model': self.table,
                            'res_id': obj.id,
                            }, context=ctx
                        )
                    except Exception:
                        #TODO: should probably raise a proper osv_except instead, shouldn't we? see LP bug #325632
                        _logger.error('Could not create saved report attachment', exc_info=True)
                results.append(result)
            if results:
                if results[0][1]=='pdf':
                    from pyPdf import PdfFileWriter, PdfFileReader
                    output = PdfFileWriter()
                    for r in results:
                        reader = PdfFileReader(cStringIO.StringIO(r[0]))
                        for page in range(reader.getNumPages()):
                            output.addPage(reader.getPage(page))
                    s = cStringIO.StringIO()
                    output.write(s)
                    return s.getvalue(), results[0][1]
        return self.create_single_pdf(cr, uid, ids, data, report_xml, context)

    def create_single_pdf(self, cr, uid, ids, data, report_xml, context=None):
        if not context:
            context={}
        logo = None
        context = context.copy()
        title = report_xml.name
        rml = report_xml.report_rml_content
        # if no rml file is found
        if not rml:
            return False
        rml_parser = self.parser(cr, uid, self.name2, context=context)
        objs = self.getObjects(cr, uid, ids, context)
        rml_parser.set_context(objs, data, ids, report_xml.report_type)
        processed_rml = etree.XML(rml)
        if report_xml.use_global_header:
            rml_parser._add_header(processed_rml, self.header)
        processed_rml = self.preprocess_rml(processed_rml,report_xml.report_type)
        if rml_parser.logo:
            logo = base64.decodestring(rml_parser.logo)
        create_doc = self.generators[report_xml.report_type]
        pdf = create_doc(etree.tostring(processed_rml),rml_parser.localcontext,logo,title.encode('utf8'))
        return pdf, report_xml.report_type

    def create_single_odt(self, cr, uid, ids, data, report_xml, context=None):
        context = dict(context or {})
        context['parents'] = sxw_parents
        report_type = report_xml.report_type
        binary_report_content = report_xml.report_sxw_content
        if isinstance(report_xml.report_sxw_content, unicode):
            # if binary content was passed as unicode, we must
            # re-encode it as a 8-bit string using the pass-through
            # 'latin1' encoding, to restore the original byte values.
            # See also osv.fields.sanitize_binary_value()
            binary_report_content = report_xml.report_sxw_content.encode("latin1")

        sxw_io = StringIO.StringIO(binary_report_content)
        sxw_z = zipfile.ZipFile(sxw_io, mode='r')
        rml = sxw_z.read('content.xml')
        meta = sxw_z.read('meta.xml')
        mime_type = sxw_z.read('mimetype')
        if mime_type == 'application/vnd.sun.xml.writer':
            mime_type = 'sxw'
        else :
            mime_type = 'odt'
        sxw_z.close()

        rml_parser = self.parser(cr, uid, self.name2, context=context)
        rml_parser.parents = sxw_parents
        rml_parser.tag = sxw_tag
        objs = self.getObjects(cr, uid, ids, context)
        rml_parser.set_context(objs, data, ids, mime_type)

        rml_dom_meta = node = etree.XML(meta)
        elements = node.findall(rml_parser.localcontext['name_space']["meta"]+"user-defined")
        for pe in elements:
            if pe.get(rml_parser.localcontext['name_space']["meta"]+"name"):
                if pe.get(rml_parser.localcontext['name_space']["meta"]+"name") == "Info 3":
                    pe[0].text=data['id']
                if pe.get(rml_parser.localcontext['name_space']["meta"]+"name") == "Info 4":
                    pe[0].text=data['model']
        meta = etree.tostring(rml_dom_meta, encoding='utf-8',
                              xml_declaration=True)

        rml_dom =  etree.XML(rml)
        elements = []
        key1 = rml_parser.localcontext['name_space']["text"]+"p"
        key2 = rml_parser.localcontext['name_space']["text"]+"drop-down"
        for n in rml_dom.iterdescendants():
            if n.tag == key1:
                elements.append(n)
        if mime_type == 'odt':
            for pe in elements:
                e = pe.findall(key2)
                for de in e:
                    pp=de.getparent()
                    if de.text or de.tail:
                        pe.text = de.text or de.tail
                    for cnd in de:
                        if cnd.text or cnd.tail:
                            if pe.text:
                                pe.text +=  cnd.text or cnd.tail
                            else:
                                pe.text =  cnd.text or cnd.tail
                            pp.remove(de)
        else:
            for pe in elements:
                e = pe.findall(key2)
                for de in e:
                    pp = de.getparent()
                    if de.text or de.tail:
                        pe.text = de.text or de.tail
                    for cnd in de:
                        text = cnd.get("{http://openoffice.org/2000/text}value",False)
                        if text:
                            if pe.text and text.startswith('[['):
                                pe.text +=  text
                            elif text.startswith('[['):
                                pe.text =  text
                            if de.getparent():
                                pp.remove(de)

        rml_dom = self.preprocess_rml(rml_dom, mime_type)
        create_doc = self.generators[mime_type]
        odt = etree.tostring(create_doc(rml_dom, rml_parser.localcontext),
                             encoding='utf-8', xml_declaration=True)
        sxw_contents = {'content.xml':odt, 'meta.xml':meta}

        if report_xml.use_global_header:
            #Add corporate header/footer
            rml_file = tools.file_open(os.path.join('base', 'report', 'corporate_%s_header.xml' % report_type))
            try:
                rml = rml_file.read()
                rml_parser = self.parser(cr, uid, self.name2, context=context)
                rml_parser.parents = sxw_parents
                rml_parser.tag = sxw_tag
                objs = self.getObjects(cr, uid, ids, context)
                rml_parser.set_context(objs, data, ids, report_xml.report_type)
                rml_dom = self.preprocess_rml(etree.XML(rml),report_type)
                create_doc = self.generators[report_type]
                odt = create_doc(rml_dom,rml_parser.localcontext)
                if report_xml.use_global_header:
                    rml_parser._add_header(odt)
                odt = etree.tostring(odt, encoding='utf-8',
                                     xml_declaration=True)
                sxw_contents['styles.xml'] = odt
            finally:
                rml_file.close()

        #created empty zip writing sxw contents to avoid duplication
        sxw_out = StringIO.StringIO()
        sxw_out_zip = zipfile.ZipFile(sxw_out, mode='w')
        sxw_template_zip = zipfile.ZipFile (sxw_io, 'r')
        for item in sxw_template_zip.infolist():
            if item.filename not in sxw_contents:
                buffer = sxw_template_zip.read(item.filename)
                sxw_out_zip.writestr(item.filename, buffer)
        for item_filename, buffer in sxw_contents.iteritems():
            sxw_out_zip.writestr(item_filename, buffer)
        sxw_template_zip.close()
        sxw_out_zip.close()
        final_op = sxw_out.getvalue()
        sxw_io.close()
        sxw_out.close()
        return final_op, mime_type

    def create_single_html2html(self, cr, uid, ids, data, report_xml, context=None):
        context = dict(context or {})
        context['parents'] = html_parents
        report_type = 'html'

        html = report_xml.report_rml_content
        html_parser = self.parser(cr, uid, self.name2, context=context)
        html_parser.parents = html_parents
        html_parser.tag = sxw_tag
        objs = self.getObjects(cr, uid, ids, context)
        html_parser.set_context(objs, data, ids, report_type)

        html_dom =  etree.HTML(html)
        html_dom = self.preprocess_rml(html_dom,'html2html')

        create_doc = self.generators['html2html']
        html = etree.tostring(create_doc(html_dom, html_parser.localcontext))

        return html.replace('&amp;','&').replace('&lt;', '<').replace('&gt;', '>').replace('</br>',''), report_type

    def create_single_mako2html(self, cr, uid, ids, data, report_xml, context=None):
        mako_html = report_xml.report_rml_content
        html_parser = self.parser(cr, uid, self.name2, context)
        objs = self.getObjects(cr, uid, ids, context)
        html_parser.set_context(objs, data, ids, 'html')
        create_doc = self.generators['makohtml2html']
        html = create_doc(mako_html,html_parser.localcontext)
        return html,'html'


# vim:expandtab:smartindent:tabstop=4:softtabstop=4:shiftwidth=4:<|MERGE_RESOLUTION|>--- conflicted
+++ resolved
@@ -251,16 +251,9 @@
                 res='%s %s'%(currency_obj.symbol, res)
         return res
 
-<<<<<<< HEAD
-    def display_address(self, address_record):
+    def display_address(self, address_record, without_company=False):
+        # FIXME handle `without_company`
         return address_record.contact_address
-=======
-    def display_address(self, address_browse_record, without_company=False):
-        return self.pool['res.partner']._display_address(
-            self.cr, self.uid, address_browse_record,
-            without_company=without_company
-        )
->>>>>>> 7e117b18
 
     def repeatIn(self, lst, name,nodes_parent=False):
         ret_lst = []
