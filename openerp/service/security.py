# -*- coding: utf-8 -*-
##############################################################################
#    
#    OpenERP, Open Source Management Solution
#    Copyright (C) 2004-2009 Tiny SPRL (<http://tiny.be>).
#
#    This program is free software: you can redistribute it and/or modify
#    it under the terms of the GNU Affero General Public License as
#    published by the Free Software Foundation, either version 3 of the
#    License, or (at your option) any later version.
#
#    This program is distributed in the hope that it will be useful,
#    but WITHOUT ANY WARRANTY; without even the implied warranty of
#    MERCHANTABILITY or FITNESS FOR A PARTICULAR PURPOSE.  See the
#    GNU Affero General Public License for more details.
#
#    You should have received a copy of the GNU Affero General Public License
#    along with this program.  If not, see <http://www.gnu.org/licenses/>.     
#
##############################################################################

import openerp

def login(db, login, password):
<<<<<<< HEAD
    pool = pooler.get_pool(db)
    user_obj = pool.get('res.users')
    return user_obj._login(db, login, password)
=======
    res_users = openerp.registry(db)['res.users']
    return res_users.login(db, login, password)
>>>>>>> fc4d9c86

def check_super(passwd):
    if passwd == openerp.tools.config['admin_passwd']:
        return True
    else:
        raise openerp.exceptions.AccessDenied()

def check(db, uid, passwd):
    res_users = openerp.registry(db)['res.users']
    return res_users.check(db, uid, passwd)

# vim:expandtab:smartindent:tabstop=4:softtabstop=4:shiftwidth=4:<|MERGE_RESOLUTION|>--- conflicted
+++ resolved
@@ -22,14 +22,8 @@
 import openerp
 
 def login(db, login, password):
-<<<<<<< HEAD
-    pool = pooler.get_pool(db)
-    user_obj = pool.get('res.users')
-    return user_obj._login(db, login, password)
-=======
     res_users = openerp.registry(db)['res.users']
     return res_users.login(db, login, password)
->>>>>>> fc4d9c86
 
 def check_super(passwd):
     if passwd == openerp.tools.config['admin_passwd']:
