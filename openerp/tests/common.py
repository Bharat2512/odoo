--- conflicted
+++ resolved
@@ -20,11 +20,8 @@
 import werkzeug
 
 import openerp
-<<<<<<< HEAD
 from openerp import Environment
-=======
 from openerp.modules.registry import RegistryManager
->>>>>>> ea167ad7
 
 _logger = logging.getLogger(__name__)
 
@@ -106,17 +103,10 @@
     """
 
     def setUp(self):
-<<<<<<< HEAD
-        # Store cr and uid in class variables, to allow ref() and browse_ref to be BaseCase @classmethods
-        # and still access them
-        TransactionCase.cr = cr = self.cursor()
-        TransactionCase.uid = uid = openerp.SUPERUSER_ID
-        TransactionCase.env = Environment(cr, uid, {})
-=======
         self.registry = RegistryManager.get(DB)
         self.cr = self.cursor()
         self.uid = openerp.SUPERUSER_ID
->>>>>>> ea167ad7
+        self.env = Environment(self.cr, self.uid, {})
 
     def tearDown(self):
         self.cr.rollback()
