# -*- coding: utf-8 -*-
##############################################################################
#    
#    OpenERP, Open Source Management Solution
#    Copyright (C) 2004-2009 Tiny SPRL (<http://tiny.be>).
#
#    This program is free software: you can redistribute it and/or modify
#    it under the terms of the GNU Affero General Public License as
#    published by the Free Software Foundation, either version 3 of the
#    License, or (at your option) any later version.
#
#    This program is distributed in the hope that it will be useful,
#    but WITHOUT ANY WARRANTY; without even the implied warranty of
#    MERCHANTABILITY or FITNESS FOR A PARTICULAR PURPOSE.  See the
#    GNU Affero General Public License for more details.
#
#    You should have received a copy of the GNU Affero General Public License
#    along with this program.  If not, see <http://www.gnu.org/licenses/>.     
#
##############################################################################

import copy
import win32
import appdirs
from config import config
from misc import *
from convert import *
from translate import *
from graph import graph
from image import *
from amount_to_text import *
from amount_to_text_en import *
from pdf_utils import *
from yaml_import import *
from sql import *
from float_utils import *
from mail import *
<<<<<<< HEAD
from func import *
=======
from debugger import *
>>>>>>> 035b1e8f

# vim:expandtab:smartindent:tabstop=4:softtabstop=4:shiftwidth=4:
<|MERGE_RESOLUTION|>--- conflicted
+++ resolved
@@ -35,10 +35,7 @@
 from sql import *
 from float_utils import *
 from mail import *
-<<<<<<< HEAD
 from func import *
-=======
 from debugger import *
->>>>>>> 035b1e8f
 
 # vim:expandtab:smartindent:tabstop=4:softtabstop=4:shiftwidth=4:
