--- conflicted
+++ resolved
@@ -190,7 +190,6 @@
         return int(uid)
 
     def _get_lang(self, frame):
-<<<<<<< HEAD
         # try, in order: context['lang'], kwargs['context']['lang'],
         # self.scope.lang, self.localcontext.get('lang')
         if 'context' in frame.f_locals:
@@ -211,39 +210,8 @@
         (cr, dummy) = self._get_cr(frame, allow_create=False)
         uid = self._get_uid(frame)
         if pool and cr and uid:
-            return pool.get('res.users').context_get(cr, uid)['lang']
+            return pool['res.users'].context_get(cr, uid)['lang']
         return None
-=======
-        lang = None
-        ctx = frame.f_locals.get('context')
-        if not ctx:
-            kwargs = frame.f_locals.get('kwargs')
-            if kwargs is None:
-                args = frame.f_locals.get('args')
-                if args and isinstance(args, (list, tuple)) \
-                        and isinstance(args[-1], dict):
-                    ctx = args[-1]
-            elif isinstance(kwargs, dict):
-                ctx = kwargs.get('context')
-        if ctx:
-            lang = ctx.get('lang')
-        s = frame.f_locals.get('self', {})
-        if not lang:
-            c = getattr(s, 'localcontext', None)
-            if c:
-                lang = c.get('lang')
-        if not lang:
-            # Last resort: attempt to guess the language of the user
-            # Pitfall: some operations are performed in sudo mode, and we 
-            #          don't know the originial uid, so the language may
-            #          be wrong when the admin language differs.
-            pool = getattr(s, 'pool', None)
-            (cr, dummy) = self._get_cr(frame, allow_create=False)
-            uid = self._get_uid(frame)
-            if pool and cr and uid:
-                lang = pool['res.users'].context_get(cr, uid)['lang']
-        return lang
->>>>>>> fc4d9c86
 
     def __call__(self, source):
         res = source
