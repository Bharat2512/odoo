
##############################################################################
#
#    OpenERP, Open Source Management Solution
#    Copyright (C) 2004-2014 OpenERP S.A. (<http://openerp.com).
#
#    This program is free software: you can redistribute it and/or modify
#    it under the terms of the GNU Affero General Public License as
#    published by the Free Software Foundation, either version 3 of the
#    License, or (at your option) any later version.
#
#    This program is distributed in the hope that it will be useful,
#    but WITHOUT ANY WARRANTY; without even the implied warranty of
#    MERCHANTABILITY or FITNESS FOR A PARTICULAR PURPOSE.  See the
#    GNU Affero General Public License for more details.
#
#    You should have received a copy of the GNU Affero General Public License
#    along with this program.  If not, see <http://www.gnu.org/licenses/>.
#
##############################################################################

#
# TODO:
# cr.execute('delete from wkf_triggers where model=%s and res_id=%s', (res_type,res_id))
#
import logging
import instance

from openerp.workflow.helpers import Session
from openerp.workflow.helpers import Record
from openerp.workflow.helpers import WorkflowActivity

logger = logging.getLogger(__name__)

import openerp
from openerp.tools.safe_eval import safe_eval as eval

class Environment(dict):
    """
    Dictionary class used as an environment to evaluate workflow code (such as
    the condition on transitions).

    This environment provides sybmols for cr, uid, id, model name, model
    instance, column names, and all the record (the one obtained by browsing
    the provided ID) attributes.
    """
    def __init__(self, session, record):
        self.cr = session.cr
        self.uid = session.uid
        self.model = record.model
        self.id = record.id
        self.ids = [record.id]
        self.obj = openerp.registry(self.cr.dbname)[self.model]
        self.columns = self.obj._columns.keys() + self.obj._inherit_fields.keys()

    def __getitem__(self, key):
        if (key in self.columns) or (key in dir(self.obj)):
            res = self.obj.browse(self.cr, self.uid, self.id)
            return res[key]
        else:
            return super(Environment, self).__getitem__(key)


class WorkflowItem(object):
    def __init__(self, session, record, work_item_values):
        assert isinstance(session, Session)
        assert isinstance(record, Record)
        self.session = session
        self.record = record

        if not work_item_values:
            work_item_values = {}

        assert isinstance(work_item_values, dict)
        self.workitem = work_item_values

    @classmethod
    def create(cls, session, record, activity, instance_id, stack):
        assert isinstance(session, Session)
        assert isinstance(record, Record)
        assert isinstance(activity, dict)
        assert isinstance(instance_id, (long, int))
        assert isinstance(stack, list)

        cr = session.cr
        cr.execute("select nextval('wkf_workitem_id_seq')")
        id_new = cr.fetchone()[0]
        cr.execute("insert into wkf_workitem (id,act_id,inst_id,state) values (%s,%s,%s,'active')", (id_new, activity['id'], instance_id))
        cr.execute('select * from wkf_workitem where id=%s',(id_new,))
        work_item_values = cr.dictfetchone()
        logger.info('Created workflow item in activity %s',
                    activity['id'],
                    extra={'ident': (session.uid, record.model, record.id)})

        workflow_item = WorkflowItem(session, record, work_item_values)
        workflow_item.process(stack=stack)

    @classmethod
    def create_all(cls, session, record, activities, instance_id, stack):
        assert isinstance(activities, list)

        for activity in activities:
            cls.create(session, record, activity, instance_id, stack)

    def process(self, signal=None, force_running=False, stack=None):
        assert isinstance(force_running, bool)
        assert stack is not None

        cr = self.session.cr

        cr.execute('select * from wkf_activity where id=%s', (self.workitem['act_id'],))
        activity = cr.dictfetchone()

        triggers = False
        if self.workitem['state'] == 'active':
            triggers = True
            if not self._execute(activity, stack):
                return False

        if force_running or self.workitem['state'] == 'complete':
            ok = self._split_test(activity['split_mode'], signal, stack)
            triggers = triggers and not ok

        if triggers:
            cr.execute('select * from wkf_transition where act_from=%s', (self.workitem['act_id'],))
            for trans in cr.dictfetchall():
                if trans['trigger_model']:
                    ids = self.wkf_expr_eval_expr(trans['trigger_expr_id'])
                    for res_id in ids:
                        cr.execute('select nextval(\'wkf_triggers_id_seq\')')
                        id =cr.fetchone()[0]
                        cr.execute('insert into wkf_triggers (model,res_id,instance_id,workitem_id,id) values (%s,%s,%s,%s,%s)', (trans['trigger_model'],res_id, self.workitem['inst_id'], self.workitem['id'], id))

<<<<<<< HEAD
    if force_running or workitem['state'] == 'complete':
        ok = _split_test(cr, workitem, activity['split_mode'], ident, signal, stack)
        triggers = triggers and not ok

    if triggers:
        cr.execute('select * from wkf_transition where act_from=%s', (workitem['act_id'],))
        for trans in cr.dictfetchall():
            if trans['trigger_model']:
                ids = wkf_expr._eval_expr(cr,ident,workitem,trans['trigger_expr_id'])
                if not isinstance(ids, list):
                    ids = [ids]
                for res_id in ids:
                    cr.execute('select nextval(\'wkf_triggers_id_seq\')')
                    id =cr.fetchone()[0]
                    cr.execute('insert into wkf_triggers (model,res_id,instance_id,workitem_id,id) values (%s,%s,%s,%s,%s)', (trans['trigger_model'],res_id,workitem['inst_id'], workitem['id'], id))

    return True


# ---------------------- PRIVATE FUNCS --------------------------------

def _state_set(cr, workitem, activity, state, ident):
    cr.execute('update wkf_workitem set state=%s where id=%s', (state,workitem['id']))
    workitem['state'] = state
    logger.info("Changed state of work item %s to \"%s\" in activity %s",
                workitem['id'], state, activity['id'], extra={'ident': ident})

def _execute(cr, workitem, activity, ident, stack):
    result = True
    #
    # send a signal to parent workflow (signal: subflow.signal_name)
    #
    signal_todo = []
    if (workitem['state']=='active') and activity['signal_send']:
        cr.execute("select i.id,w.osv,i.res_id from wkf_instance i left join wkf w on (i.wkf_id=w.id) where i.id IN (select inst_id from wkf_workitem where subflow_id=%s)", (workitem['inst_id'],))
        for i in cr.fetchall():
            signal_todo.append((i[0], (ident[0],i[1],i[2]), activity['signal_send']))

    if activity['kind']=='dummy':
        if workitem['state']=='active':
            _state_set(cr, workitem, activity, 'complete', ident)
            if activity['action_id']:
                res2 = wkf_expr.execute_action(cr, ident, workitem, activity)
                if res2:
                    stack.append(res2)
                    result=res2
    elif activity['kind']=='function':
        if workitem['state']=='active':
            _state_set(cr, workitem, activity, 'running', ident)
            returned_action = wkf_expr.execute(cr, ident, workitem, activity)
            if type(returned_action) in (dict,):
                stack.append(returned_action)
            if activity['action_id']:
                res2 = wkf_expr.execute_action(cr, ident, workitem, activity)
                # A client action has been returned
                if res2:
                    stack.append(res2)
                    result=res2
            _state_set(cr, workitem, activity, 'complete', ident)
    elif activity['kind']=='stopall':
        if workitem['state']=='active':
            _state_set(cr, workitem, activity, 'running', ident)
            cr.execute('delete from wkf_workitem where inst_id=%s and id<>%s', (workitem['inst_id'], workitem['id']))
            if activity['action']:
                wkf_expr.execute(cr, ident, workitem, activity)
            _state_set(cr, workitem, activity, 'complete', ident)
    elif activity['kind']=='subflow':
        if workitem['state']=='active':
            _state_set(cr, workitem, activity, 'running', ident)
            if activity.get('action', False):
                id_new = wkf_expr.execute(cr, ident, workitem, activity)
                if not id_new:
                    cr.execute('delete from wkf_workitem where id=%s', (workitem['id'],))
                    return False
                assert type(id_new)==type(1) or type(id_new)==type(1L), 'Wrong return value: '+str(id_new)+' '+str(type(id_new))
                cr.execute('select id from wkf_instance where res_id=%s and wkf_id=%s', (id_new,activity['subflow_id']))
                id_new = cr.fetchone()[0]
            else:
                id_new = instance.create(cr, ident, activity['subflow_id'])
            cr.execute('update wkf_workitem set subflow_id=%s where id=%s', (id_new, workitem['id']))
            workitem['subflow_id'] = id_new
        if workitem['state']=='running':
            cr.execute("select state from wkf_instance where id=%s", (workitem['subflow_id'],))
            state= cr.fetchone()[0]
            if state=='complete':
                _state_set(cr, workitem, activity, 'complete', ident)
    for t in signal_todo:
        instance.validate(cr, t[0], t[1], t[2], force_running=True)

    return result

def _split_test(cr, workitem, split_mode, ident, signal=None, stack=None):
    cr.execute('select * from wkf_transition where act_from=%s', (workitem['act_id'],))
    test = False
    transitions = []
    alltrans = cr.dictfetchall()
    if split_mode=='XOR' or split_mode=='OR':
        for transition in alltrans:
            if wkf_expr.check(cr, workitem, ident, transition,signal):
                test = True
                transitions.append((transition['id'], workitem['inst_id']))
                if split_mode=='XOR':
                    break
    else:
        test = True
        for transition in alltrans:
            if not wkf_expr.check(cr, workitem, ident, transition,signal):
                test = False
                break
            cr.execute('select count(*) from wkf_witm_trans where trans_id=%s and inst_id=%s', (transition['id'], workitem['inst_id']))
            if not cr.fetchone()[0]:
                transitions.append((transition['id'], workitem['inst_id']))
    if test and len(transitions):
        cr.executemany('insert into wkf_witm_trans (trans_id,inst_id) values (%s,%s)', transitions)
        cr.execute('delete from wkf_workitem where id=%s', (workitem['id'],))
        for t in transitions:
            _join_test(cr, t[0], t[1], ident, stack)
=======
>>>>>>> a097785c
        return True

    def _execute(self, activity, stack):
        """Send a signal to parenrt workflow (signal: subflow.signal_name)"""
        result = True
        cr = self.session.cr
        signal_todo = []

        if (self.workitem['state']=='active') and activity['signal_send']:
            # signal_send']:
            cr.execute("select i.id,w.osv,i.res_id from wkf_instance i left join wkf w on (i.wkf_id=w.id) where i.id IN (select inst_id from wkf_workitem where subflow_id=%s)", (self.workitem['inst_id'],))
            for instance_id, model_name, record_id in cr.fetchall():
                record = Record(model_name, record_id)
                signal_todo.append((instance_id, record, activity['signal_send']))


        if activity['kind'] == WorkflowActivity.KIND_DUMMY:
            if self.workitem['state']=='active':
                self._state_set(activity, 'complete')
                if activity['action_id']:
                    res2 = self.wkf_expr_execute_action(activity)
                    if res2:
                        stack.append(res2)
                        result=res2

        elif activity['kind'] == WorkflowActivity.KIND_FUNCTION:

            if self.workitem['state']=='active':
                self._state_set(activity, 'running')
                returned_action = self.wkf_expr_execute(activity)
                if type(returned_action) in (dict,):
                    stack.append(returned_action)
                if activity['action_id']:
                    res2 = self.wkf_expr_execute_action(activity)
                    # A client action has been returned
                    if res2:
                        stack.append(res2)
                        result=res2
                self._state_set(activity, 'complete')

        elif activity['kind'] == WorkflowActivity.KIND_STOPALL:
            if self.workitem['state']=='active':
                self._state_set(activity, 'running')
                cr.execute('delete from wkf_workitem where inst_id=%s and id<>%s', (self.workitem['inst_id'], self.workitem['id']))
                if activity['action']:
                    self.wkf_expr_execute(activity)
                self._state_set(activity, 'complete')

        elif activity['kind'] == WorkflowActivity.KIND_SUBFLOW:

            if self.workitem['state']=='active':

                self._state_set(activity, 'running')
                if activity.get('action', False):
                    id_new = self.wkf_expr_execute(activity)
                    if not id_new:
                        cr.execute('delete from wkf_workitem where id=%s', (self.workitem['id'],))
                        return False
                    assert type(id_new)==type(1) or type(id_new)==type(1L), 'Wrong return value: '+str(id_new)+' '+str(type(id_new))
                    cr.execute('select id from wkf_instance where res_id=%s and wkf_id=%s', (id_new, activity['subflow_id']))
                    id_new = cr.fetchone()[0]
                else:
                    inst = instance.WorkflowInstance(self.session, self.record)
                    id_new = inst.create(activity['subflow_id'])

                cr.execute('update wkf_workitem set subflow_id=%s where id=%s', (id_new, self.workitem['id']))
                self.workitem['subflow_id'] = id_new

            if self.workitem['state']=='running':
                cr.execute("select state from wkf_instance where id=%s", (self.workitem['subflow_id'],))
                state = cr.fetchone()[0]
                if state=='complete':
                    self._state_set(activity, 'complete')

        for instance_id, record, signal_send in signal_todo:
            wi = instance.WorkflowInstance(self.session, record, {'id': instance_id})
            wi.validate(signal_send, force_running=True)

        return result

    def _state_set(self, activity, state):
        self.session.cr.execute('update wkf_workitem set state=%s where id=%s', (state, self.workitem['id']))
        self.workitem['state'] = state
        logger.info('Changed state of work item %s to "%s" in activity %s',
                    self.workitem['id'], state, activity['id'],
                    extra={'ident': (self.session.uid, self.record.model, self.record.id)})

    def _split_test(self, split_mode, signal, stack):
        cr = self.session.cr
        cr.execute('select * from wkf_transition where act_from=%s', (self.workitem['act_id'],))
        test = False
        transitions = []
        alltrans = cr.dictfetchall()

        if split_mode in ('XOR', 'OR'):
            for transition in alltrans:
                if self.wkf_expr_check(transition,signal):
                    test = True
                    transitions.append((transition['id'], self.workitem['inst_id']))
                    if split_mode=='XOR':
                        break
        else:
            test = True
            for transition in alltrans:
                if not self.wkf_expr_check(transition, signal):
                    test = False
                    break
                cr.execute('select count(*) from wkf_witm_trans where trans_id=%s and inst_id=%s', (transition['id'], self.workitem['inst_id']))
                if not cr.fetchone()[0]:
                    transitions.append((transition['id'], self.workitem['inst_id']))

        if test and transitions:
            cr.executemany('insert into wkf_witm_trans (trans_id,inst_id) values (%s,%s)', transitions)
            cr.execute('delete from wkf_workitem where id=%s', (self.workitem['id'],))
            for t in transitions:
                self._join_test(t[0], t[1], stack)
            return True
        return False

    def _join_test(self, trans_id, inst_id, stack):
        cr = self.session.cr
        cr.execute('select * from wkf_activity where id=(select act_to from wkf_transition where id=%s)', (trans_id,))
        activity = cr.dictfetchone()
        if activity['join_mode']=='XOR':
            WorkflowItem.create(self.session, self.record, activity, inst_id, stack=stack)
            cr.execute('delete from wkf_witm_trans where inst_id=%s and trans_id=%s', (inst_id,trans_id))
        else:
            cr.execute('select id from wkf_transition where act_to=%s', (activity['id'],))
            trans_ids = cr.fetchall()
            ok = True
            for (id,) in trans_ids:
                cr.execute('select count(*) from wkf_witm_trans where trans_id=%s and inst_id=%s', (id,inst_id))
                res = cr.fetchone()[0]
                if not res:
                    ok = False
                    break
            if ok:
                for (id,) in trans_ids:
                    cr.execute('delete from wkf_witm_trans where trans_id=%s and inst_id=%s', (id,inst_id))
                WorkflowItem.create(self.session, self.record, activity, inst_id, stack=stack)

    def wkf_expr_eval_expr(self, lines):
        """
        Evaluate each line of ``lines`` with the ``Environment`` environment, returning
        the value of the last line.
        """
        assert lines, 'You used a NULL action in a workflow, use dummy node instead.'
        result = False
        for line in lines.split('\n'):
            line = line.strip()
            if not line:
                continue
            if line == 'True':
                result = True
            elif line == 'False':
                result = False
            else:
                env = Environment(self.session, self.record)
                result = eval(line, env, nocopy=True)
        return result

    def wkf_expr_execute_action(self, activity):
        """
        Evaluate the ir.actions.server action specified in the activity.
        """
        context = {
            'active_model': self.record.model,
            'active_id': self.record.id,
            'active_ids': [self.record.id]
        }

        ir_actions_server = openerp.registry(self.session.cr.dbname)['ir.actions.server']
        result = ir_actions_server.run(self.session.cr, self.session.uid, [activity['action_id']], context)

        return result

    def wkf_expr_execute(self, activity):
        """
        Evaluate the action specified in the activity.
        """
        return self.wkf_expr_eval_expr(activity['action'])

    def wkf_expr_check(self, transition, signal):
        """
        Test if a transition can be taken. The transition can be taken if:

        - the signal name matches,
        - the uid is SUPERUSER_ID or the user groups contains the transition's
          group,
        - the condition evaluates to a truish value.
        """
        if transition['signal'] and signal != transition['signal']:
            return False

        if self.session.uid != openerp.SUPERUSER_ID and transition['group_id']:
            registry = openerp.registry(self.session.cr.dbname)
            user_groups = registry['res.users'].read(self.session.cr, self.session.uid, [self.session.uid], ['groups_id'])[0]['groups_id']
            if transition['group_id'] not in user_groups:
                return False

        return self.wkf_expr_eval_expr(transition['condition'])

# vim:expandtab:smartindent:tabstop=4:softtabstop=4:shiftwidth=4:
<|MERGE_RESOLUTION|>--- conflicted
+++ resolved
@@ -51,12 +51,11 @@
         self.id = record.id
         self.ids = [record.id]
         self.obj = openerp.registry(self.cr.dbname)[self.model]
-        self.columns = self.obj._columns.keys() + self.obj._inherit_fields.keys()
 
     def __getitem__(self, key):
-        if (key in self.columns) or (key in dir(self.obj)):
-            res = self.obj.browse(self.cr, self.uid, self.id)
-            return res[key]
+        records = self.obj.browse(self.cr, self.uid, self.ids)
+        if hasattr(records, key):
+            return getattr(records, key)
         else:
             return super(Environment, self).__getitem__(key)
 
@@ -131,126 +130,6 @@
                         id =cr.fetchone()[0]
                         cr.execute('insert into wkf_triggers (model,res_id,instance_id,workitem_id,id) values (%s,%s,%s,%s,%s)', (trans['trigger_model'],res_id, self.workitem['inst_id'], self.workitem['id'], id))
 
-<<<<<<< HEAD
-    if force_running or workitem['state'] == 'complete':
-        ok = _split_test(cr, workitem, activity['split_mode'], ident, signal, stack)
-        triggers = triggers and not ok
-
-    if triggers:
-        cr.execute('select * from wkf_transition where act_from=%s', (workitem['act_id'],))
-        for trans in cr.dictfetchall():
-            if trans['trigger_model']:
-                ids = wkf_expr._eval_expr(cr,ident,workitem,trans['trigger_expr_id'])
-                if not isinstance(ids, list):
-                    ids = [ids]
-                for res_id in ids:
-                    cr.execute('select nextval(\'wkf_triggers_id_seq\')')
-                    id =cr.fetchone()[0]
-                    cr.execute('insert into wkf_triggers (model,res_id,instance_id,workitem_id,id) values (%s,%s,%s,%s,%s)', (trans['trigger_model'],res_id,workitem['inst_id'], workitem['id'], id))
-
-    return True
-
-
-# ---------------------- PRIVATE FUNCS --------------------------------
-
-def _state_set(cr, workitem, activity, state, ident):
-    cr.execute('update wkf_workitem set state=%s where id=%s', (state,workitem['id']))
-    workitem['state'] = state
-    logger.info("Changed state of work item %s to \"%s\" in activity %s",
-                workitem['id'], state, activity['id'], extra={'ident': ident})
-
-def _execute(cr, workitem, activity, ident, stack):
-    result = True
-    #
-    # send a signal to parent workflow (signal: subflow.signal_name)
-    #
-    signal_todo = []
-    if (workitem['state']=='active') and activity['signal_send']:
-        cr.execute("select i.id,w.osv,i.res_id from wkf_instance i left join wkf w on (i.wkf_id=w.id) where i.id IN (select inst_id from wkf_workitem where subflow_id=%s)", (workitem['inst_id'],))
-        for i in cr.fetchall():
-            signal_todo.append((i[0], (ident[0],i[1],i[2]), activity['signal_send']))
-
-    if activity['kind']=='dummy':
-        if workitem['state']=='active':
-            _state_set(cr, workitem, activity, 'complete', ident)
-            if activity['action_id']:
-                res2 = wkf_expr.execute_action(cr, ident, workitem, activity)
-                if res2:
-                    stack.append(res2)
-                    result=res2
-    elif activity['kind']=='function':
-        if workitem['state']=='active':
-            _state_set(cr, workitem, activity, 'running', ident)
-            returned_action = wkf_expr.execute(cr, ident, workitem, activity)
-            if type(returned_action) in (dict,):
-                stack.append(returned_action)
-            if activity['action_id']:
-                res2 = wkf_expr.execute_action(cr, ident, workitem, activity)
-                # A client action has been returned
-                if res2:
-                    stack.append(res2)
-                    result=res2
-            _state_set(cr, workitem, activity, 'complete', ident)
-    elif activity['kind']=='stopall':
-        if workitem['state']=='active':
-            _state_set(cr, workitem, activity, 'running', ident)
-            cr.execute('delete from wkf_workitem where inst_id=%s and id<>%s', (workitem['inst_id'], workitem['id']))
-            if activity['action']:
-                wkf_expr.execute(cr, ident, workitem, activity)
-            _state_set(cr, workitem, activity, 'complete', ident)
-    elif activity['kind']=='subflow':
-        if workitem['state']=='active':
-            _state_set(cr, workitem, activity, 'running', ident)
-            if activity.get('action', False):
-                id_new = wkf_expr.execute(cr, ident, workitem, activity)
-                if not id_new:
-                    cr.execute('delete from wkf_workitem where id=%s', (workitem['id'],))
-                    return False
-                assert type(id_new)==type(1) or type(id_new)==type(1L), 'Wrong return value: '+str(id_new)+' '+str(type(id_new))
-                cr.execute('select id from wkf_instance where res_id=%s and wkf_id=%s', (id_new,activity['subflow_id']))
-                id_new = cr.fetchone()[0]
-            else:
-                id_new = instance.create(cr, ident, activity['subflow_id'])
-            cr.execute('update wkf_workitem set subflow_id=%s where id=%s', (id_new, workitem['id']))
-            workitem['subflow_id'] = id_new
-        if workitem['state']=='running':
-            cr.execute("select state from wkf_instance where id=%s", (workitem['subflow_id'],))
-            state= cr.fetchone()[0]
-            if state=='complete':
-                _state_set(cr, workitem, activity, 'complete', ident)
-    for t in signal_todo:
-        instance.validate(cr, t[0], t[1], t[2], force_running=True)
-
-    return result
-
-def _split_test(cr, workitem, split_mode, ident, signal=None, stack=None):
-    cr.execute('select * from wkf_transition where act_from=%s', (workitem['act_id'],))
-    test = False
-    transitions = []
-    alltrans = cr.dictfetchall()
-    if split_mode=='XOR' or split_mode=='OR':
-        for transition in alltrans:
-            if wkf_expr.check(cr, workitem, ident, transition,signal):
-                test = True
-                transitions.append((transition['id'], workitem['inst_id']))
-                if split_mode=='XOR':
-                    break
-    else:
-        test = True
-        for transition in alltrans:
-            if not wkf_expr.check(cr, workitem, ident, transition,signal):
-                test = False
-                break
-            cr.execute('select count(*) from wkf_witm_trans where trans_id=%s and inst_id=%s', (transition['id'], workitem['inst_id']))
-            if not cr.fetchone()[0]:
-                transitions.append((transition['id'], workitem['inst_id']))
-    if test and len(transitions):
-        cr.executemany('insert into wkf_witm_trans (trans_id,inst_id) values (%s,%s)', transitions)
-        cr.execute('delete from wkf_workitem where id=%s', (workitem['id'],))
-        for t in transitions:
-            _join_test(cr, t[0], t[1], ident, stack)
-=======
->>>>>>> a097785c
         return True
 
     def _execute(self, activity, stack):
