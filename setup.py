#!/usr/bin/env python
# -*- encoding: utf-8 -*-
##############################################################################
#
#    OpenERP, Open Source Management Solution
#    Copyright (C) 2004-2009 Tiny SPRL (<http://tiny.be>). All Rights Reserved
#    $Id$
#
#    This program is free software: you can redistribute it and/or modify
#    it under the terms of the GNU General Public License as published by
#    the Free Software Foundation, either version 3 of the License, or
#    (at your option) any later version.
#
#    This program is distributed in the hope that it will be useful,
#    but WITHOUT ANY WARRANTY; without even the implied warranty of
#    MERCHANTABILITY or FITNESS FOR A PARTICULAR PURPOSE.  See the
#    GNU General Public License for more details.
#
#    You should have received a copy of the GNU General Public License
#    along with this program.  If not, see <http://www.gnu.org/licenses/>.
#
##############################################################################

# setup from TinERP
#   taken from straw http://www.nongnu.org/straw/index.html
#   taken from gnomolicious http://www.nongnu.org/gnomolicious/
#   adapted by Nicolas Évrard <nicoe@altern.org>
#

import imp
import sys
import os
import glob

from distutils.core import setup, Command
from distutils.command.install import install

if os.name == 'nt':
    import py2exe

sys.path.append(os.path.join(os.path.abspath(os.path.dirname(__file__)), "bin"))

opj = os.path.join

execfile(opj('bin', 'release.py'))

if sys.argv[1] != 'bdist_rpm':
    version = version + '-' + release

# get python short version
py_short_version = '%s.%s' % sys.version_info[:2]

required_modules = [
    ('psycopg2', 'PostgreSQL module'),
    ('xml', 'XML Tools for python'),
    ('libxml2', 'libxml2 python bindings'),
    ('libxslt', 'libxslt python bindings'),
    ('reportlab', 'reportlab module'),
    ('pychart', 'pychart module'),
    ('pydot', 'pydot module'),
]

def check_modules():
    ok = True
    for modname, desc in required_modules:
        try:
            exec('import %s' % modname)
        except ImportError:
            ok = False
            print 'Error: python module %s (%s) is required' % (modname, desc)

    if not ok:
        sys.exit(1)

def find_addons():
    for (dp, dn, names) in os.walk(opj('bin', 'addons')):
        if '__terp__.py' in names:
            modname = dp.replace(os.path.sep, '.').replace('bin', 'openerp-server', 1)
            yield modname

def data_files():
    '''Build list of data files to be installed'''
    files = []
    if os.name == 'nt':
        os.chdir('bin')
        for (dp,dn,names) in os.walk('addons'):
            files.append((dp, map(lambda x: opj('bin', dp, x), names)))
        os.chdir('..')
        for (dp,dn,names) in os.walk('doc'):
            files.append((dp, map(lambda x: opj(dp, x), names)))
        files.append(('.', [opj('bin', 'import_xml.rng'),
                            opj('bin', 'server.pkey'),
                            opj('bin', 'server.cert')]))
    else:
        man_directory = opj('share', 'man')
        files.append((opj(man_directory, 'man1'), ['man/openerp-server.1']))
        files.append((opj(man_directory, 'man5'), ['man/openerp_serverrc.5']))

        doc_directory = opj('share', 'doc', 'openerp-server-%s' % version)
        files.append((doc_directory, [f for f in glob.glob('doc/*') if os.path.isfile(f)]))
        files.append((opj(doc_directory, 'migrate', '3.3.0-3.4.0'), [f for f in glob.glob('doc/migrate/3.3.0-3.4.0/*') if os.path.isfile(f)]))
        files.append((opj(doc_directory, 'migrate', '3.4.0-4.0.0'), [f for f in glob.glob('doc/migrate/3.4.0-4.0.0/*') if os.path.isfile(f)]))

        openerp_site_packages = opj('lib', 'python%s' % py_short_version, 'site-packages', 'openerp-server')

        files.append((openerp_site_packages, [opj('bin', 'import_xml.rng'),
                                              opj('bin', 'server.pkey'),
                                              opj('bin', 'server.cert')]))

        for addon in find_addons():
            addonname = addon.split('.')[-1]
            add_path = addon.replace('.', os.path.sep).replace('openerp-server', 'bin', 1)
            addon_path = opj('lib', 'python%s' % py_short_version, 'site-packages', add_path.replace('bin', 'openerp-server', 1))
            pathfiles = []
            for root, dirs, innerfiles in os.walk(add_path):
                innerfiles = filter(lambda file: os.path.splitext(file)[1] not in ('.pyc', '.pyd', '.pyo'), innerfiles)
                if innerfiles:
                    res = os.path.normpath(opj(addon_path, root.replace(opj('bin','addons', addonname), '.')))
                    pathfiles.extend(((res, map(lambda file: opj(root, file), innerfiles)),))
            files.extend(pathfiles)

    return files

check_modules()

f = file('openerp-server','w')
start_script = """#!/bin/sh\necho "OpenERP Setup - The content of this file is generated at the install stage\n" """
f.write(start_script)
f.close()

class openerp_server_install(install):
    def run(self):
        # create startup script
        start_script = "#!/bin/sh\ncd %s\nexec %s ./openerp-server.py $@\n" % (opj(self.install_libbase, "openerp-server"), sys.executable)
        # write script
        f = open('openerp-server', 'w')
        f.write(start_script)
        f.close()
        install.run(self)

options = {
    "py2exe": {
        "compressed": 1,
        "optimize": 2,
        "packages": ["lxml", "lxml.builder", "lxml._elementpath", "lxml.etree",
                     "lxml.objectify", "decimal", "xml", "xml.dom", "xml.xpath",
                     "encodings","mx.DateTime","wizard","pychart","PIL", "pyparsing",
                     "pydot","asyncore","asynchat", "reportlab", "vobject",
                     "HTMLParser", "select"],
        "excludes" : ["Tkconstants","Tkinter","tcl"],
    }
}

setup(name             = name,
      version          = version,
      description      = description,
      long_description = long_desc,
      url              = url,
      author           = author,
      author_email     = author_email,
      classifiers      = filter(None, classifiers.split("\n")),
      license          = license,
      data_files       = data_files(),
      cmdclass         = {
            'install' : openerp_server_install,
      },
      scripts          = ['openerp-server'],
      packages         = ['openerp-server',
                          'openerp-server.addons',
                          'openerp-server.ir',
                          'openerp-server.osv',
                          'openerp-server.service',
                          'openerp-server.tools',
                          'openerp-server.report',
                          'openerp-server.report.printscreen',
                          'openerp-server.report.pyPdf',
                          'openerp-server.report.render',
                          'openerp-server.report.render.rml2pdf',
                          'openerp-server.report.render.rml2html',
<<<<<<< HEAD
                          'openerp-server.report.render.rml2txt',
                          'openerp-server.report.render.html2html',
                          'openerp-server.wizard', 
=======
                          'openerp-server.wizard',
>>>>>>> 542f9f3a
                          'openerp-server.report.render.odt2odt',
                          'openerp-server.report.render.html2html',
                          'openerp-server.workflow'] + \
                         list(find_addons()),
      package_dir      = {'openerp-server': 'bin'},
      console = [ { "script" : "bin\\openerp-server.py", "icon_resources" : [ (1,"pixmaps\\openerp-icon.ico") ] } ],
      options = options,
      )


# vim:expandtab:smartindent:tabstop=4:softtabstop=4:shiftwidth=4:
<|MERGE_RESOLUTION|>--- conflicted
+++ resolved
@@ -177,15 +177,10 @@
                           'openerp-server.report.render',
                           'openerp-server.report.render.rml2pdf',
                           'openerp-server.report.render.rml2html',
-<<<<<<< HEAD
                           'openerp-server.report.render.rml2txt',
                           'openerp-server.report.render.html2html',
-                          'openerp-server.wizard', 
-=======
                           'openerp-server.wizard',
->>>>>>> 542f9f3a
                           'openerp-server.report.render.odt2odt',
-                          'openerp-server.report.render.html2html',
                           'openerp-server.workflow'] + \
                          list(find_addons()),
       package_dir      = {'openerp-server': 'bin'},
