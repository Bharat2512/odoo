--- conflicted
+++ resolved
@@ -75,9 +75,7 @@
                     "skip_archive": 1,
                     "optimize": 0, # keep the assert running, because the integrated tests rely on them.
                     "dist_dir": 'dist',
-<<<<<<< HEAD
                     "packages": [
-                        "DAV",
                         "HTMLParser",
                         "PIL",
                         "asynchat",
@@ -109,9 +107,6 @@
                         "xml", "xml.dom",
                         "yaml",
                     ],
-=======
-                    "packages": ["HTMLParser", "PIL", "asynchat", "asyncore", "commands", "dateutil", "decimal", "docutils", "email", "encodings", "imaplib", "jinja2", "lxml", "lxml._elementpath", "lxml.builder", "lxml.etree", "lxml.objectify", "mako", "openerp", "poplib", "pychart", "pydot", "pyparsing", "pytz", "reportlab", "select", "simplejson", "smtplib", "uuid", "vatnumber", "vobject", "xml", "xml.dom", "yaml", ],
->>>>>>> 035b1e8f
                     "excludes" : ["Tkconstants","Tkinter","tcl"],
                 }
             }
