--- conflicted
+++ resolved
@@ -151,12 +151,8 @@
       #include_package_data = True,
       install_requires = [
           'pychart', # not on pypi, use: pip install http://download.gna.org/pychart/PyChart-1.39.tar.gz
-<<<<<<< HEAD
-          'babel',
+          'babel >= 1.0',
           'decorator',
-=======
-          'babel >= 1.0',
->>>>>>> ea167ad7
           'docutils',
           'feedparser',
           'gdata',
