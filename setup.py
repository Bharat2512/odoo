#!/usr/bin/env python
# -*- coding: utf-8 -*-
##############################################################################
#
#    OpenERP, Open Source Management Solution
#    Copyright (C) 2004-2010 Tiny SPRL (<http://tiny.be>).
#
#    This program is free software: you can redistribute it and/or modify
#    it under the terms of the GNU Affero General Public License as
#    published by the Free Software Foundation, either version 3 of the
#    License, or (at your option) any later version.
#
#    This program is distributed in the hope that it will be useful,
#    but WITHOUT ANY WARRANTY; without even the implied warranty of
#    MERCHANTABILITY or FITNESS FOR A PARTICULAR PURPOSE.  See the
#    GNU Affero General Public License for more details.
#
#    You should have received a copy of the GNU Affero General Public License
#    along with this program.  If not, see <http://www.gnu.org/licenses/>.
#
##############################################################################

# setup from TinERP
#   taken from straw http://www.nongnu.org/straw/index.html
#   taken from gnomolicious http://www.nongnu.org/gnomolicious/
#   adapted by Nicolas Évrard <nicoe@altern.org>
#
<<<<<<< HEAD

import sys
import os
from os.path import join, isfile, basename
import glob

from pprint import pprint as pp

from setuptools import setup, find_packages
from setuptools.command.install import install
from distutils.sysconfig import get_python_lib

has_py2exe = False
if os.name == 'nt':
    import py2exe
    has_py2exe = True

sys.path.append(join(os.path.abspath(os.path.dirname(__file__)), "bin"))

execfile(join('bin', 'release.py'))

if 'bdist_rpm' in sys.argv:
    version = version.split('-')[0]

# get python short version
py_short_version = '%s.%s' % sys.version_info[:2]

# backports os.walk with followlinks from python 2.6
def walk_followlinks(top, topdown=True, onerror=None, followlinks=False):
    from os.path import join, isdir, islink
    from os import listdir, error

    try:
        names = listdir(top)
    except error, err:
        if onerror is not None:
            onerror(err)
        return

=======
# doc/migrate is not included since about 6.1-dev
# doc/tests is not included
# python25-compat/*py should be in the openerp (and imported appropriately)

import sys
import os
from os.path import join, isfile
import glob

from setuptools import setup, find_packages

# Backports os.walk with followlinks from python 2.6.
# Needed to add all addons files to data_files for Windows packaging.
def walk_followlinks(top, topdown=True, onerror=None, followlinks=False):
    from os.path import join, isdir, islink
    from os import listdir, error

    try:
        names = listdir(top)
    except error, err:
        if onerror is not None:
            onerror(err)
        return

>>>>>>> 287538e8
    dirs, nondirs = [], []
    for name in names:
        if isdir(join(top, name)):
            dirs.append(name)
        else:
            nondirs.append(name)

    if topdown:
        yield top, dirs, nondirs
    for name in dirs:
        path = join(top, name)
        if followlinks or not islink(path):
            for x in walk_followlinks(path, topdown, onerror, followlinks):
                yield x
    if not topdown:
        yield top, dirs, nondirs

if sys.version_info < (2, 6):
    os.walk = walk_followlinks

<<<<<<< HEAD
def find_addons():
    for root, _, names in os.walk(join('bin', 'addons'), followlinks=True):
        if '__openerp__.py' in names or '__terp__.py' in names:
            yield basename(root), root
    #look for extra modules
    try:
        empath = os.getenv('EXTRA_MODULES_PATH', '../addons/')
        for mname in open(join(empath, 'server_modules.list')):
            mname = mname.strip()
            if not mname:
                continue

            terp = join(empath, mname, '__openerp__.py')
            if not os.path.exists(terp):
                terp = join(empath, mname, '__terp__.py')

            if os.path.exists(terp):
                yield mname, join(empath, mname)
            else:
                print "Module %s specified, but no valid path." % mname
    except Exception:
        pass

def data_files():
    '''Build list of data files to be installed'''
    files = []
    if os.name == 'nt':
        os.chdir('bin')
        for (dp, dn, names) in os.walk('addons'):
            files.append((dp, map(lambda x: join('bin', dp, x), names)))
        os.chdir('..')
        #for root, _, names in os.walk(join('bin','addons')):
        #    files.append((root, [join(root, name) for name in names]))
        for root, _, names in os.walk('doc'):
            files.append((root, [join(root, name) for name in names]))
        #for root, _, names in os.walk('pixmaps'):
        #    files.append((root, [join(root, name) for name in names]))
        files.append(('.', [join('bin', 'import_xml.rng'),]))
    else:
        man_directory = join('share', 'man')
        files.append((join(man_directory, 'man1'), ['man/openerp-server.1']))
        files.append((join(man_directory, 'man5'), ['man/openerp_serverrc.5']))

        doc_directory = join('share', 'doc', 'openerp-server-%s' % version)
        files.append((doc_directory, filter(isfile, glob.glob('doc/*'))))
        files.append((join(doc_directory, 'migrate', '3.3.0-3.4.0'),
                      filter(isfile, glob.glob('doc/migrate/3.3.0-3.4.0/*'))))
        files.append((join(doc_directory, 'migrate', '3.4.0-4.0.0'),
                      filter(isfile, glob.glob('doc/migrate/3.4.0-4.0.0/*'))))

        openerp_site_packages = join(get_python_lib(prefix=''), 'openerp-server')

        files.append((openerp_site_packages, [join('bin', 'import_xml.rng'),]))

        if sys.version_info[0:2] == (2,5):
            files.append((openerp_site_packages, [ join('python25-compat','BaseHTTPServer.py'),
                                                   join('python25-compat','SimpleXMLRPCServer.py'),
                                                   join('python25-compat','SocketServer.py')]))

        for addonname, add_path in find_addons():
            addon_path = join(get_python_lib(prefix=''), 'openerp-server','addons', addonname)
            for root, dirs, innerfiles in os.walk(add_path):
                innerfiles = filter(lambda fil: os.path.splitext(fil)[1] not in ('.pyc', '.pyd', '.pyo'), innerfiles)
                if innerfiles:
                    res = os.path.normpath(join(addon_path, root.replace(join(add_path), '.')))
                    files.extend(((res, map(lambda fil: join(root, fil),
                                            innerfiles)),))

    return files

f = file('openerp-server','w')
f.write("""#!/bin/sh
echo "Error: the content of this file should have been replaced during "
echo "installation\n"
exit 1
""")
f.close()

def find_package_dirs():
    package_dirs = {'openerp-server': 'bin'}
    for mod, path in find_addons():
        package_dirs['openerp-server.addons.' + mod] = path
    return package_dirs

class openerp_server_install(install):
    def run(self):
        # create startup script
        start_script = "#!/bin/sh\ncd %s\nexec %s ./openerp-server.py $@\n"\
            % (join(self.install_libbase, "openerp-server"), sys.executable)
        # write script
        f = open('openerp-server', 'w')
        f.write(start_script)
        f.close()
        install.run(self)



options = {
    "py2exe": {
        "compressed": 1,
        "optimize": 2,
        "dist_dir": 'dist',
        "packages": [
            "lxml", "lxml.builder", "lxml._elementpath", "lxml.etree",
            "lxml.objectify", "decimal", "xml", "xml", "xml.dom", "xml.xpath",
            "encodings", "dateutil", "wizard", "pychart", "PIL", "pyparsing",
            "pydot", "asyncore","asynchat", "reportlab", "vobject",
            "HTMLParser", "select", "mako", "poplib",
            "imaplib", "smtplib", "email", "yaml", "DAV",
            "uuid",
        ],
        "excludes" : ["Tkconstants","Tkinter","tcl"],
    }
}
=======
py2exe_keywords = {}
py2exe_data_files = []
if os.name == 'nt':
    import py2exe
    py2exe_keywords['console'] = [
        { "script": "openerp-server",
          "icon_resources": [(1, join("pixmaps","openerp-icon.ico"))],
        }]
    py2exe_keywords['options'] = {
        "py2exe": {
            "skip_archive": 1,
            "optimize": 2,
            "dist_dir": 'dist',
            "packages": [
                "lxml", "lxml.builder", "lxml._elementpath", "lxml.etree",
                "lxml.objectify", "decimal", "xml", "xml", "xml.dom", "xml.xpath",
                "encodings", "dateutil", "pychart", "PIL", "pyparsing",
                "pydot", "asyncore","asynchat", "reportlab", "vobject",
                "HTMLParser", "select", "mako", "poplib",
                "imaplib", "smtplib", "email", "yaml", "DAV",
                "uuid", "commands", "openerp",
            ],
            "excludes" : ["Tkconstants","Tkinter","tcl"],
        }
    }
    # TODO is it still necessary now that we don't use the library.zip file?
    def data_files():
        '''For Windows, we consider all the addons as data files.
           It seems also that package_data below isn't honored by py2exe.'''
        files = []
        os.chdir('openerp')
        for (dp, dn, names) in os.walk('addons'):
            files.append((join('openerp',dp), map(lambda x: join('openerp', dp, x), names)))
        os.chdir('..')
        files.append(('openerp', [join('openerp', 'import_xml.rng'),]))
        return files
    py2exe_data_files = data_files()

execfile(join('openerp', 'release.py'))
>>>>>>> 287538e8

setup(name             = name,
      version          = version,
      description      = description,
      long_description = long_desc,
      url              = url,
      author           = author,
      author_email     = author_email,
      classifiers      = filter(None, classifiers.split("\n")),
      license          = license,
<<<<<<< HEAD
      data_files       = data_files(),
      cmdclass         = {
          'install' : openerp_server_install,
      },
      scripts          = ['openerp-server'],
      packages = [
          '.'.join(['openerp-server'] + package.split('.')[1:])
          for package in find_packages()
      ],
=======
      data_files       = [
        (join('man', 'man1'), ['man/openerp-server.1']),
        (join('man', 'man5'), ['man/openerp_serverrc.5']),
        ('doc', filter(isfile, glob.glob('doc/*'))),
      ] + py2exe_data_files,
      scripts          = ['openerp-server'],
      packages = find_packages(),
>>>>>>> 287538e8
      include_package_data = True,
      package_data = {
          '': ['*.yml', '*.xml', '*.po', '*.pot', '*.csv'],
      },
<<<<<<< HEAD
      package_dir      = find_package_dirs(),
      console = [
          {
              "script": join("bin", "openerp-server.py"),
              "icon_resources": [(1, join("pixmaps","openerp-icon.ico"))]
          }
      ],
      options = options,
      install_requires = [
          'lxml',
          'mako',
          'python-dateutil',
          'psycopg2',
=======
      dependency_links = ['http://download.gna.org/pychart/'],
      install_requires = [
       # We require the same version as caldav for lxml.
          'lxml==2.1.5',
          'mako',
          'python-dateutil',
          'psycopg2',
        # TODO the pychart package we include in openerp corresponds to PyChart 1.37.
        # It seems there is a single difference, which is a spurious print in generate_docs.py.
        # It is probably safe to move to PyChart 1.39 (the latest one).
        # (Let setup.py choose the latest one, and we should check we can remove pychart from
        # our tree.)
>>>>>>> 287538e8
          'pychart',
          'pydot',
          'pytz',
          'reportlab',
          'caldav',
          'pyyaml',
          'pywebdav',
          'feedparser',
      ],
<<<<<<< HEAD
      extras_require={
          'SSL' : ['pyopenssl'],
      }
=======
      extras_require = {
          'SSL' : ['pyopenssl'],
      },
      **py2exe_keywords
>>>>>>> 287538e8
)
<|MERGE_RESOLUTION|>--- conflicted
+++ resolved
@@ -25,47 +25,6 @@
 #   taken from gnomolicious http://www.nongnu.org/gnomolicious/
 #   adapted by Nicolas Évrard <nicoe@altern.org>
 #
-<<<<<<< HEAD
-
-import sys
-import os
-from os.path import join, isfile, basename
-import glob
-
-from pprint import pprint as pp
-
-from setuptools import setup, find_packages
-from setuptools.command.install import install
-from distutils.sysconfig import get_python_lib
-
-has_py2exe = False
-if os.name == 'nt':
-    import py2exe
-    has_py2exe = True
-
-sys.path.append(join(os.path.abspath(os.path.dirname(__file__)), "bin"))
-
-execfile(join('bin', 'release.py'))
-
-if 'bdist_rpm' in sys.argv:
-    version = version.split('-')[0]
-
-# get python short version
-py_short_version = '%s.%s' % sys.version_info[:2]
-
-# backports os.walk with followlinks from python 2.6
-def walk_followlinks(top, topdown=True, onerror=None, followlinks=False):
-    from os.path import join, isdir, islink
-    from os import listdir, error
-
-    try:
-        names = listdir(top)
-    except error, err:
-        if onerror is not None:
-            onerror(err)
-        return
-
-=======
 # doc/migrate is not included since about 6.1-dev
 # doc/tests is not included
 # python25-compat/*py should be in the openerp (and imported appropriately)
@@ -90,7 +49,6 @@
             onerror(err)
         return
 
->>>>>>> 287538e8
     dirs, nondirs = [], []
     for name in names:
         if isdir(join(top, name)):
@@ -111,122 +69,6 @@
 if sys.version_info < (2, 6):
     os.walk = walk_followlinks
 
-<<<<<<< HEAD
-def find_addons():
-    for root, _, names in os.walk(join('bin', 'addons'), followlinks=True):
-        if '__openerp__.py' in names or '__terp__.py' in names:
-            yield basename(root), root
-    #look for extra modules
-    try:
-        empath = os.getenv('EXTRA_MODULES_PATH', '../addons/')
-        for mname in open(join(empath, 'server_modules.list')):
-            mname = mname.strip()
-            if not mname:
-                continue
-
-            terp = join(empath, mname, '__openerp__.py')
-            if not os.path.exists(terp):
-                terp = join(empath, mname, '__terp__.py')
-
-            if os.path.exists(terp):
-                yield mname, join(empath, mname)
-            else:
-                print "Module %s specified, but no valid path." % mname
-    except Exception:
-        pass
-
-def data_files():
-    '''Build list of data files to be installed'''
-    files = []
-    if os.name == 'nt':
-        os.chdir('bin')
-        for (dp, dn, names) in os.walk('addons'):
-            files.append((dp, map(lambda x: join('bin', dp, x), names)))
-        os.chdir('..')
-        #for root, _, names in os.walk(join('bin','addons')):
-        #    files.append((root, [join(root, name) for name in names]))
-        for root, _, names in os.walk('doc'):
-            files.append((root, [join(root, name) for name in names]))
-        #for root, _, names in os.walk('pixmaps'):
-        #    files.append((root, [join(root, name) for name in names]))
-        files.append(('.', [join('bin', 'import_xml.rng'),]))
-    else:
-        man_directory = join('share', 'man')
-        files.append((join(man_directory, 'man1'), ['man/openerp-server.1']))
-        files.append((join(man_directory, 'man5'), ['man/openerp_serverrc.5']))
-
-        doc_directory = join('share', 'doc', 'openerp-server-%s' % version)
-        files.append((doc_directory, filter(isfile, glob.glob('doc/*'))))
-        files.append((join(doc_directory, 'migrate', '3.3.0-3.4.0'),
-                      filter(isfile, glob.glob('doc/migrate/3.3.0-3.4.0/*'))))
-        files.append((join(doc_directory, 'migrate', '3.4.0-4.0.0'),
-                      filter(isfile, glob.glob('doc/migrate/3.4.0-4.0.0/*'))))
-
-        openerp_site_packages = join(get_python_lib(prefix=''), 'openerp-server')
-
-        files.append((openerp_site_packages, [join('bin', 'import_xml.rng'),]))
-
-        if sys.version_info[0:2] == (2,5):
-            files.append((openerp_site_packages, [ join('python25-compat','BaseHTTPServer.py'),
-                                                   join('python25-compat','SimpleXMLRPCServer.py'),
-                                                   join('python25-compat','SocketServer.py')]))
-
-        for addonname, add_path in find_addons():
-            addon_path = join(get_python_lib(prefix=''), 'openerp-server','addons', addonname)
-            for root, dirs, innerfiles in os.walk(add_path):
-                innerfiles = filter(lambda fil: os.path.splitext(fil)[1] not in ('.pyc', '.pyd', '.pyo'), innerfiles)
-                if innerfiles:
-                    res = os.path.normpath(join(addon_path, root.replace(join(add_path), '.')))
-                    files.extend(((res, map(lambda fil: join(root, fil),
-                                            innerfiles)),))
-
-    return files
-
-f = file('openerp-server','w')
-f.write("""#!/bin/sh
-echo "Error: the content of this file should have been replaced during "
-echo "installation\n"
-exit 1
-""")
-f.close()
-
-def find_package_dirs():
-    package_dirs = {'openerp-server': 'bin'}
-    for mod, path in find_addons():
-        package_dirs['openerp-server.addons.' + mod] = path
-    return package_dirs
-
-class openerp_server_install(install):
-    def run(self):
-        # create startup script
-        start_script = "#!/bin/sh\ncd %s\nexec %s ./openerp-server.py $@\n"\
-            % (join(self.install_libbase, "openerp-server"), sys.executable)
-        # write script
-        f = open('openerp-server', 'w')
-        f.write(start_script)
-        f.close()
-        install.run(self)
-
-
-
-options = {
-    "py2exe": {
-        "compressed": 1,
-        "optimize": 2,
-        "dist_dir": 'dist',
-        "packages": [
-            "lxml", "lxml.builder", "lxml._elementpath", "lxml.etree",
-            "lxml.objectify", "decimal", "xml", "xml", "xml.dom", "xml.xpath",
-            "encodings", "dateutil", "wizard", "pychart", "PIL", "pyparsing",
-            "pydot", "asyncore","asynchat", "reportlab", "vobject",
-            "HTMLParser", "select", "mako", "poplib",
-            "imaplib", "smtplib", "email", "yaml", "DAV",
-            "uuid",
-        ],
-        "excludes" : ["Tkconstants","Tkinter","tcl"],
-    }
-}
-=======
 py2exe_keywords = {}
 py2exe_data_files = []
 if os.name == 'nt':
@@ -266,7 +108,6 @@
     py2exe_data_files = data_files()
 
 execfile(join('openerp', 'release.py'))
->>>>>>> 287538e8
 
 setup(name             = name,
       version          = version,
@@ -277,17 +118,6 @@
       author_email     = author_email,
       classifiers      = filter(None, classifiers.split("\n")),
       license          = license,
-<<<<<<< HEAD
-      data_files       = data_files(),
-      cmdclass         = {
-          'install' : openerp_server_install,
-      },
-      scripts          = ['openerp-server'],
-      packages = [
-          '.'.join(['openerp-server'] + package.split('.')[1:])
-          for package in find_packages()
-      ],
-=======
       data_files       = [
         (join('man', 'man1'), ['man/openerp-server.1']),
         (join('man', 'man5'), ['man/openerp_serverrc.5']),
@@ -295,26 +125,10 @@
       ] + py2exe_data_files,
       scripts          = ['openerp-server'],
       packages = find_packages(),
->>>>>>> 287538e8
       include_package_data = True,
       package_data = {
           '': ['*.yml', '*.xml', '*.po', '*.pot', '*.csv'],
       },
-<<<<<<< HEAD
-      package_dir      = find_package_dirs(),
-      console = [
-          {
-              "script": join("bin", "openerp-server.py"),
-              "icon_resources": [(1, join("pixmaps","openerp-icon.ico"))]
-          }
-      ],
-      options = options,
-      install_requires = [
-          'lxml',
-          'mako',
-          'python-dateutil',
-          'psycopg2',
-=======
       dependency_links = ['http://download.gna.org/pychart/'],
       install_requires = [
        # We require the same version as caldav for lxml.
@@ -327,7 +141,6 @@
         # It is probably safe to move to PyChart 1.39 (the latest one).
         # (Let setup.py choose the latest one, and we should check we can remove pychart from
         # our tree.)
->>>>>>> 287538e8
           'pychart',
           'pydot',
           'pytz',
@@ -337,14 +150,8 @@
           'pywebdav',
           'feedparser',
       ],
-<<<<<<< HEAD
-      extras_require={
-          'SSL' : ['pyopenssl'],
-      }
-=======
       extras_require = {
           'SSL' : ['pyopenssl'],
       },
       **py2exe_keywords
->>>>>>> 287538e8
 )
